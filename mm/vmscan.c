// SPDX-License-Identifier: GPL-2.0
/*
 *  Copyright (C) 1991, 1992, 1993, 1994  Linus Torvalds
 *
 *  Swap reorganised 29.12.95, Stephen Tweedie.
 *  kswapd added: 7.1.96  sct
 *  Removed kswapd_ctl limits, and swap out as many pages as needed
 *  to bring the system back to freepages.high: 2.4.97, Rik van Riel.
 *  Zone aware kswapd started 02/00, Kanoj Sarcar (kanoj@sgi.com).
 *  Multiqueue VM started 5.8.00, Rik van Riel.
 */

#define pr_fmt(fmt) KBUILD_MODNAME ": " fmt

#include <linux/mm.h>
#include <linux/sched/mm.h>
#include <linux/module.h>
#include <linux/gfp.h>
#include <linux/kernel_stat.h>
#include <linux/swap.h>
#include <linux/pagemap.h>
#include <linux/init.h>
#include <linux/highmem.h>
#include <linux/vmpressure.h>
#include <linux/vmstat.h>
#include <linux/file.h>
#include <linux/writeback.h>
#include <linux/blkdev.h>
#include <linux/buffer_head.h>	/* for buffer_heads_over_limit */
#include <linux/mm_inline.h>
#include <linux/backing-dev.h>
#include <linux/rmap.h>
#include <linux/topology.h>
#include <linux/cpu.h>
#include <linux/cpuset.h>
#include <linux/compaction.h>
#include <linux/notifier.h>
#include <linux/rwsem.h>
#include <linux/delay.h>
#include <linux/kthread.h>
#include <linux/freezer.h>
#include <linux/memcontrol.h>
#include <linux/migrate.h>
#include <linux/delayacct.h>
#include <linux/sysctl.h>
#include <linux/memory-tiers.h>
#include <linux/oom.h>
#include <linux/pagevec.h>
#include <linux/prefetch.h>
#include <linux/printk.h>
#include <linux/dax.h>
#include <linux/psi.h>
#include <linux/pagewalk.h>
#include <linux/shmem_fs.h>
#include <linux/ctype.h>
#include <linux/debugfs.h>

#include <asm/tlbflush.h>
#include <asm/div64.h>

#include <linux/swapops.h>
#include <linux/balloon_compaction.h>
#include <linux/sched/sysctl.h>

#include "internal.h"
#include "swap.h"

#define CREATE_TRACE_POINTS
#include <trace/events/vmscan.h>

#undef CREATE_TRACE_POINTS
#include <trace/hooks/vmscan.h>

struct scan_control {
	/* How many pages shrink_list() should reclaim */
	unsigned long nr_to_reclaim;

	/*
	 * Nodemask of nodes allowed by the caller. If NULL, all nodes
	 * are scanned.
	 */
	nodemask_t	*nodemask;

	/*
	 * The memory cgroup that hit its limit and as a result is the
	 * primary target of this reclaim invocation.
	 */
	struct mem_cgroup *target_mem_cgroup;

	/*
	 * Scan pressure balancing between anon and file LRUs
	 */
	unsigned long	anon_cost;
	unsigned long	file_cost;

	/* Can active folios be deactivated as part of reclaim? */
#define DEACTIVATE_ANON 1
#define DEACTIVATE_FILE 2
	unsigned int may_deactivate:2;
	unsigned int force_deactivate:1;
	unsigned int skipped_deactivate:1;

	/* Writepage batching in laptop mode; RECLAIM_WRITE */
	unsigned int may_writepage:1;

	/* Can mapped folios be reclaimed? */
	unsigned int may_unmap:1;

	/* Can folios be swapped as part of reclaim? */
	unsigned int may_swap:1;

	/* Proactive reclaim invoked by userspace through memory.reclaim */
	unsigned int proactive:1;

	/*
	 * Cgroup memory below memory.low is protected as long as we
	 * don't threaten to OOM. If any cgroup is reclaimed at
	 * reduced force or passed over entirely due to its memory.low
	 * setting (memcg_low_skipped), and nothing is reclaimed as a
	 * result, then go back for one more cycle that reclaims the protected
	 * memory (memcg_low_reclaim) to avert OOM.
	 */
	unsigned int memcg_low_reclaim:1;
	unsigned int memcg_low_skipped:1;

	unsigned int hibernation_mode:1;

	/* One of the zones is ready for compaction */
	unsigned int compaction_ready:1;

	/* There is easily reclaimable cold cache in the current node */
	unsigned int cache_trim_mode:1;

	/* The file folios on the current node are dangerously low */
	unsigned int file_is_tiny:1;

	/* Always discard instead of demoting to lower tier memory */
	unsigned int no_demotion:1;

#ifdef CONFIG_LRU_GEN
	/* help kswapd make better choices among multiple memcgs */
	unsigned int memcgs_need_aging:1;
	unsigned long last_reclaimed;
#endif

	/* Allocation order */
	s8 order;

	/* Scan (total_size >> priority) pages at once */
	s8 priority;

	/* The highest zone to isolate folios for reclaim from */
	s8 reclaim_idx;

	/* This context's GFP mask */
	gfp_t gfp_mask;

	/* Incremented by the number of inactive pages that were scanned */
	unsigned long nr_scanned;

	/* Number of pages freed so far during a call to shrink_zones() */
	unsigned long nr_reclaimed;

	struct {
		unsigned int dirty;
		unsigned int unqueued_dirty;
		unsigned int congested;
		unsigned int writeback;
		unsigned int immediate;
		unsigned int file_taken;
		unsigned int taken;
	} nr;

	/* for recording the reclaimed slab by now */
	struct reclaim_state reclaim_state;
};

#ifdef ARCH_HAS_PREFETCHW
#define prefetchw_prev_lru_folio(_folio, _base, _field)			\
	do {								\
		if ((_folio)->lru.prev != _base) {			\
			struct folio *prev;				\
									\
			prev = lru_to_folio(&(_folio->lru));		\
			prefetchw(&prev->_field);			\
		}							\
	} while (0)
#else
#define prefetchw_prev_lru_folio(_folio, _base, _field) do { } while (0)
#endif

/*
 * From 0 .. 200.  Higher means more swappy.
 */
int vm_swappiness = 60;

static void set_task_reclaim_state(struct task_struct *task,
				   struct reclaim_state *rs)
{
	/* Check for an overwrite */
	WARN_ON_ONCE(rs && task->reclaim_state);

	/* Check for the nulling of an already-nulled member */
	WARN_ON_ONCE(!rs && !task->reclaim_state);

	task->reclaim_state = rs;
}

LIST_HEAD(shrinker_list);
DECLARE_RWSEM(shrinker_rwsem);

#ifdef CONFIG_MEMCG
static int shrinker_nr_max;

/* The shrinker_info is expanded in a batch of BITS_PER_LONG */
static inline int shrinker_map_size(int nr_items)
{
	return (DIV_ROUND_UP(nr_items, BITS_PER_LONG) * sizeof(unsigned long));
}

static inline int shrinker_defer_size(int nr_items)
{
	return (round_up(nr_items, BITS_PER_LONG) * sizeof(atomic_long_t));
}

static struct shrinker_info *shrinker_info_protected(struct mem_cgroup *memcg,
						     int nid)
{
	return rcu_dereference_protected(memcg->nodeinfo[nid]->shrinker_info,
					 lockdep_is_held(&shrinker_rwsem));
}

static int expand_one_shrinker_info(struct mem_cgroup *memcg,
				    int map_size, int defer_size,
				    int old_map_size, int old_defer_size)
{
	struct shrinker_info *new, *old;
	struct mem_cgroup_per_node *pn;
	int nid;
	int size = map_size + defer_size;

	for_each_node(nid) {
		pn = memcg->nodeinfo[nid];
		old = shrinker_info_protected(memcg, nid);
		/* Not yet online memcg */
		if (!old)
			return 0;

		new = kvmalloc_node(sizeof(*new) + size, GFP_KERNEL, nid);
		if (!new)
			return -ENOMEM;

		new->nr_deferred = (atomic_long_t *)(new + 1);
		new->map = (void *)new->nr_deferred + defer_size;

		/* map: set all old bits, clear all new bits */
		memset(new->map, (int)0xff, old_map_size);
		memset((void *)new->map + old_map_size, 0, map_size - old_map_size);
		/* nr_deferred: copy old values, clear all new values */
		memcpy(new->nr_deferred, old->nr_deferred, old_defer_size);
		memset((void *)new->nr_deferred + old_defer_size, 0,
		       defer_size - old_defer_size);

		rcu_assign_pointer(pn->shrinker_info, new);
		kvfree_rcu(old, rcu);
	}

	return 0;
}

void free_shrinker_info(struct mem_cgroup *memcg)
{
	struct mem_cgroup_per_node *pn;
	struct shrinker_info *info;
	int nid;

	for_each_node(nid) {
		pn = memcg->nodeinfo[nid];
		info = rcu_dereference_protected(pn->shrinker_info, true);
		kvfree(info);
		rcu_assign_pointer(pn->shrinker_info, NULL);
	}
}

int alloc_shrinker_info(struct mem_cgroup *memcg)
{
	struct shrinker_info *info;
	int nid, size, ret = 0;
	int map_size, defer_size = 0;

	down_write(&shrinker_rwsem);
	map_size = shrinker_map_size(shrinker_nr_max);
	defer_size = shrinker_defer_size(shrinker_nr_max);
	size = map_size + defer_size;
	for_each_node(nid) {
		info = kvzalloc_node(sizeof(*info) + size, GFP_KERNEL, nid);
		if (!info) {
			free_shrinker_info(memcg);
			ret = -ENOMEM;
			break;
		}
		info->nr_deferred = (atomic_long_t *)(info + 1);
		info->map = (void *)info->nr_deferred + defer_size;
		rcu_assign_pointer(memcg->nodeinfo[nid]->shrinker_info, info);
	}
	up_write(&shrinker_rwsem);

	return ret;
}

static inline bool need_expand(int nr_max)
{
	return round_up(nr_max, BITS_PER_LONG) >
	       round_up(shrinker_nr_max, BITS_PER_LONG);
}

static int expand_shrinker_info(int new_id)
{
	int ret = 0;
	int new_nr_max = new_id + 1;
	int map_size, defer_size = 0;
	int old_map_size, old_defer_size = 0;
	struct mem_cgroup *memcg;

	if (!need_expand(new_nr_max))
		goto out;

	if (!root_mem_cgroup)
		goto out;

	lockdep_assert_held(&shrinker_rwsem);

	map_size = shrinker_map_size(new_nr_max);
	defer_size = shrinker_defer_size(new_nr_max);
	old_map_size = shrinker_map_size(shrinker_nr_max);
	old_defer_size = shrinker_defer_size(shrinker_nr_max);

	memcg = mem_cgroup_iter(NULL, NULL, NULL);
	do {
		ret = expand_one_shrinker_info(memcg, map_size, defer_size,
					       old_map_size, old_defer_size);
		if (ret) {
			mem_cgroup_iter_break(NULL, memcg);
			goto out;
		}
	} while ((memcg = mem_cgroup_iter(NULL, memcg, NULL)) != NULL);
out:
	if (!ret)
		shrinker_nr_max = new_nr_max;

	return ret;
}

void set_shrinker_bit(struct mem_cgroup *memcg, int nid, int shrinker_id)
{
	if (shrinker_id >= 0 && memcg && !mem_cgroup_is_root(memcg)) {
		struct shrinker_info *info;

		rcu_read_lock();
		info = rcu_dereference(memcg->nodeinfo[nid]->shrinker_info);
		/* Pairs with smp mb in shrink_slab() */
		smp_mb__before_atomic();
		set_bit(shrinker_id, info->map);
		rcu_read_unlock();
	}
}

static DEFINE_IDR(shrinker_idr);

static int prealloc_memcg_shrinker(struct shrinker *shrinker)
{
	int id, ret = -ENOMEM;

	if (mem_cgroup_disabled())
		return -ENOSYS;

	down_write(&shrinker_rwsem);
	/* This may call shrinker, so it must use down_read_trylock() */
	id = idr_alloc(&shrinker_idr, shrinker, 0, 0, GFP_KERNEL);
	if (id < 0)
		goto unlock;

	if (id >= shrinker_nr_max) {
		if (expand_shrinker_info(id)) {
			idr_remove(&shrinker_idr, id);
			goto unlock;
		}
	}
	shrinker->id = id;
	ret = 0;
unlock:
	up_write(&shrinker_rwsem);
	return ret;
}

static void unregister_memcg_shrinker(struct shrinker *shrinker)
{
	int id = shrinker->id;

	BUG_ON(id < 0);

	lockdep_assert_held(&shrinker_rwsem);

	idr_remove(&shrinker_idr, id);
}

static long xchg_nr_deferred_memcg(int nid, struct shrinker *shrinker,
				   struct mem_cgroup *memcg)
{
	struct shrinker_info *info;

	info = shrinker_info_protected(memcg, nid);
	return atomic_long_xchg(&info->nr_deferred[shrinker->id], 0);
}

static long add_nr_deferred_memcg(long nr, int nid, struct shrinker *shrinker,
				  struct mem_cgroup *memcg)
{
	struct shrinker_info *info;

	info = shrinker_info_protected(memcg, nid);
	return atomic_long_add_return(nr, &info->nr_deferred[shrinker->id]);
}

void reparent_shrinker_deferred(struct mem_cgroup *memcg)
{
	int i, nid;
	long nr;
	struct mem_cgroup *parent;
	struct shrinker_info *child_info, *parent_info;

	parent = parent_mem_cgroup(memcg);
	if (!parent)
		parent = root_mem_cgroup;

	/* Prevent from concurrent shrinker_info expand */
	down_read(&shrinker_rwsem);
	for_each_node(nid) {
		child_info = shrinker_info_protected(memcg, nid);
		parent_info = shrinker_info_protected(parent, nid);
		for (i = 0; i < shrinker_nr_max; i++) {
			nr = atomic_long_read(&child_info->nr_deferred[i]);
			atomic_long_add(nr, &parent_info->nr_deferred[i]);
		}
	}
	up_read(&shrinker_rwsem);
}

static bool cgroup_reclaim(struct scan_control *sc)
{
	return sc->target_mem_cgroup;
}

/**
 * writeback_throttling_sane - is the usual dirty throttling mechanism available?
 * @sc: scan_control in question
 *
 * The normal page dirty throttling mechanism in balance_dirty_pages() is
 * completely broken with the legacy memcg and direct stalling in
 * shrink_folio_list() is used for throttling instead, which lacks all the
 * niceties such as fairness, adaptive pausing, bandwidth proportional
 * allocation and configurability.
 *
 * This function tests whether the vmscan currently in progress can assume
 * that the normal dirty throttling mechanism is operational.
 */
static bool writeback_throttling_sane(struct scan_control *sc)
{
	if (!cgroup_reclaim(sc))
		return true;
#ifdef CONFIG_CGROUP_WRITEBACK
	if (cgroup_subsys_on_dfl(memory_cgrp_subsys))
		return true;
#endif
	return false;
}
#else
static int prealloc_memcg_shrinker(struct shrinker *shrinker)
{
	return -ENOSYS;
}

static void unregister_memcg_shrinker(struct shrinker *shrinker)
{
}

static long xchg_nr_deferred_memcg(int nid, struct shrinker *shrinker,
				   struct mem_cgroup *memcg)
{
	return 0;
}

static long add_nr_deferred_memcg(long nr, int nid, struct shrinker *shrinker,
				  struct mem_cgroup *memcg)
{
	return 0;
}

static bool cgroup_reclaim(struct scan_control *sc)
{
	return false;
}

static bool writeback_throttling_sane(struct scan_control *sc)
{
	return true;
}
#endif

static long xchg_nr_deferred(struct shrinker *shrinker,
			     struct shrink_control *sc)
{
	int nid = sc->nid;

	if (!(shrinker->flags & SHRINKER_NUMA_AWARE))
		nid = 0;

	if (sc->memcg &&
	    (shrinker->flags & SHRINKER_MEMCG_AWARE))
		return xchg_nr_deferred_memcg(nid, shrinker,
					      sc->memcg);

	return atomic_long_xchg(&shrinker->nr_deferred[nid], 0);
}


static long add_nr_deferred(long nr, struct shrinker *shrinker,
			    struct shrink_control *sc)
{
	int nid = sc->nid;

	if (!(shrinker->flags & SHRINKER_NUMA_AWARE))
		nid = 0;

	if (sc->memcg &&
	    (shrinker->flags & SHRINKER_MEMCG_AWARE))
		return add_nr_deferred_memcg(nr, nid, shrinker,
					     sc->memcg);

	return atomic_long_add_return(nr, &shrinker->nr_deferred[nid]);
}

static bool can_demote(int nid, struct scan_control *sc)
{
	if (!numa_demotion_enabled)
		return false;
	if (sc && sc->no_demotion)
		return false;
	if (next_demotion_node(nid) == NUMA_NO_NODE)
		return false;

	return true;
}

static inline bool can_reclaim_anon_pages(struct mem_cgroup *memcg,
					  int nid,
					  struct scan_control *sc)
{
	if (memcg == NULL) {
		/*
		 * For non-memcg reclaim, is there
		 * space in any swap device?
		 */
		if (get_nr_swap_pages() > 0)
			return true;
	} else {
		/* Is the memcg below its swap limit? */
		if (mem_cgroup_get_nr_swap_pages(memcg) > 0)
			return true;
	}

	/*
	 * The page can not be swapped.
	 *
	 * Can it be reclaimed from this node via demotion?
	 */
	return can_demote(nid, sc);
}

/*
 * This misses isolated folios which are not accounted for to save counters.
 * As the data only determines if reclaim or compaction continues, it is
 * not expected that isolated folios will be a dominating factor.
 */
unsigned long zone_reclaimable_pages(struct zone *zone)
{
	unsigned long nr;

	nr = zone_page_state_snapshot(zone, NR_ZONE_INACTIVE_FILE) +
		zone_page_state_snapshot(zone, NR_ZONE_ACTIVE_FILE);
	if (can_reclaim_anon_pages(NULL, zone_to_nid(zone), NULL))
		nr += zone_page_state_snapshot(zone, NR_ZONE_INACTIVE_ANON) +
			zone_page_state_snapshot(zone, NR_ZONE_ACTIVE_ANON);

	return nr;
}

/**
 * lruvec_lru_size -  Returns the number of pages on the given LRU list.
 * @lruvec: lru vector
 * @lru: lru to use
 * @zone_idx: zones to consider (use MAX_NR_ZONES - 1 for the whole LRU list)
 */
static unsigned long lruvec_lru_size(struct lruvec *lruvec, enum lru_list lru,
				     int zone_idx)
{
	unsigned long size = 0;
	int zid;

	for (zid = 0; zid <= zone_idx; zid++) {
		struct zone *zone = &lruvec_pgdat(lruvec)->node_zones[zid];

		if (!managed_zone(zone))
			continue;

		if (!mem_cgroup_disabled())
			size += mem_cgroup_get_zone_lru_size(lruvec, lru, zid);
		else
			size += zone_page_state(zone, NR_ZONE_LRU_BASE + lru);
	}
	return size;
}

/*
 * Add a shrinker callback to be called from the vm.
 */
static int __prealloc_shrinker(struct shrinker *shrinker)
{
	unsigned int size;
	int err;

	if (shrinker->flags & SHRINKER_MEMCG_AWARE) {
		err = prealloc_memcg_shrinker(shrinker);
		if (err != -ENOSYS)
			return err;

		shrinker->flags &= ~SHRINKER_MEMCG_AWARE;
	}

	size = sizeof(*shrinker->nr_deferred);
	if (shrinker->flags & SHRINKER_NUMA_AWARE)
		size *= nr_node_ids;

	shrinker->nr_deferred = kzalloc(size, GFP_KERNEL);
	if (!shrinker->nr_deferred)
		return -ENOMEM;

	return 0;
}

#ifdef CONFIG_SHRINKER_DEBUG
int prealloc_shrinker(struct shrinker *shrinker, const char *fmt, ...)
{
	va_list ap;
	int err;

	va_start(ap, fmt);
	shrinker->name = kvasprintf_const(GFP_KERNEL, fmt, ap);
	va_end(ap);
	if (!shrinker->name)
		return -ENOMEM;

	err = __prealloc_shrinker(shrinker);
	if (err) {
		kfree_const(shrinker->name);
		shrinker->name = NULL;
	}

	return err;
}
#else
int prealloc_shrinker(struct shrinker *shrinker, const char *fmt, ...)
{
	return __prealloc_shrinker(shrinker);
}
#endif

void free_prealloced_shrinker(struct shrinker *shrinker)
{
#ifdef CONFIG_SHRINKER_DEBUG
	kfree_const(shrinker->name);
	shrinker->name = NULL;
#endif
	if (shrinker->flags & SHRINKER_MEMCG_AWARE) {
		down_write(&shrinker_rwsem);
		unregister_memcg_shrinker(shrinker);
		up_write(&shrinker_rwsem);
		return;
	}

	kfree(shrinker->nr_deferred);
	shrinker->nr_deferred = NULL;
}

void register_shrinker_prepared(struct shrinker *shrinker)
{
	down_write(&shrinker_rwsem);
	list_add_tail(&shrinker->list, &shrinker_list);
	shrinker->flags |= SHRINKER_REGISTERED;
	shrinker_debugfs_add(shrinker);
	up_write(&shrinker_rwsem);
}

static int __register_shrinker(struct shrinker *shrinker)
{
	int err = __prealloc_shrinker(shrinker);

	if (err)
		return err;
	register_shrinker_prepared(shrinker);
	return 0;
}

#ifdef CONFIG_SHRINKER_DEBUG
int register_shrinker(struct shrinker *shrinker, const char *fmt, ...)
{
	va_list ap;
	int err;

	va_start(ap, fmt);
	shrinker->name = kvasprintf_const(GFP_KERNEL, fmt, ap);
	va_end(ap);
	if (!shrinker->name)
		return -ENOMEM;

	err = __register_shrinker(shrinker);
	if (err) {
		kfree_const(shrinker->name);
		shrinker->name = NULL;
	}
	return err;
}
#else
int register_shrinker(struct shrinker *shrinker, const char *fmt, ...)
{
	return __register_shrinker(shrinker);
}
#endif
EXPORT_SYMBOL(register_shrinker);

/*
 * Remove one
 */
void unregister_shrinker(struct shrinker *shrinker)
{
	if (!(shrinker->flags & SHRINKER_REGISTERED))
		return;

	down_write(&shrinker_rwsem);
	list_del(&shrinker->list);
	shrinker->flags &= ~SHRINKER_REGISTERED;
	if (shrinker->flags & SHRINKER_MEMCG_AWARE)
		unregister_memcg_shrinker(shrinker);
	shrinker_debugfs_remove(shrinker);
	up_write(&shrinker_rwsem);

	kfree(shrinker->nr_deferred);
	shrinker->nr_deferred = NULL;
}
EXPORT_SYMBOL(unregister_shrinker);

/**
 * synchronize_shrinkers - Wait for all running shrinkers to complete.
 *
 * This is equivalent to calling unregister_shrink() and register_shrinker(),
 * but atomically and with less overhead. This is useful to guarantee that all
 * shrinker invocations have seen an update, before freeing memory, similar to
 * rcu.
 */
void synchronize_shrinkers(void)
{
	down_write(&shrinker_rwsem);
	up_write(&shrinker_rwsem);
}
EXPORT_SYMBOL(synchronize_shrinkers);

#define SHRINK_BATCH 128

static unsigned long do_shrink_slab(struct shrink_control *shrinkctl,
				    struct shrinker *shrinker, int priority)
{
	unsigned long freed = 0;
	unsigned long long delta;
	long total_scan;
	long freeable;
	long nr;
	long new_nr;
	long batch_size = shrinker->batch ? shrinker->batch
					  : SHRINK_BATCH;
	long scanned = 0, next_deferred;

	freeable = shrinker->count_objects(shrinker, shrinkctl);
	if (freeable == 0 || freeable == SHRINK_EMPTY)
		return freeable;

	/*
	 * copy the current shrinker scan count into a local variable
	 * and zero it so that other concurrent shrinker invocations
	 * don't also do this scanning work.
	 */
	nr = xchg_nr_deferred(shrinker, shrinkctl);

	if (shrinker->seeks) {
		delta = freeable >> priority;
		delta *= 4;
		do_div(delta, shrinker->seeks);
	} else {
		/*
		 * These objects don't require any IO to create. Trim
		 * them aggressively under memory pressure to keep
		 * them from causing refetches in the IO caches.
		 */
		delta = freeable / 2;
	}

	total_scan = nr >> priority;
	total_scan += delta;
	total_scan = min(total_scan, (2 * freeable));

	trace_mm_shrink_slab_start(shrinker, shrinkctl, nr,
				   freeable, delta, total_scan, priority);

	/*
	 * Normally, we should not scan less than batch_size objects in one
	 * pass to avoid too frequent shrinker calls, but if the slab has less
	 * than batch_size objects in total and we are really tight on memory,
	 * we will try to reclaim all available objects, otherwise we can end
	 * up failing allocations although there are plenty of reclaimable
	 * objects spread over several slabs with usage less than the
	 * batch_size.
	 *
	 * We detect the "tight on memory" situations by looking at the total
	 * number of objects we want to scan (total_scan). If it is greater
	 * than the total number of objects on slab (freeable), we must be
	 * scanning at high prio and therefore should try to reclaim as much as
	 * possible.
	 */
	while (total_scan >= batch_size ||
	       total_scan >= freeable) {
		unsigned long ret;
		unsigned long nr_to_scan = min(batch_size, total_scan);

		shrinkctl->nr_to_scan = nr_to_scan;
		shrinkctl->nr_scanned = nr_to_scan;
		ret = shrinker->scan_objects(shrinker, shrinkctl);
		if (ret == SHRINK_STOP)
			break;
		freed += ret;

		count_vm_events(SLABS_SCANNED, shrinkctl->nr_scanned);
		total_scan -= shrinkctl->nr_scanned;
		scanned += shrinkctl->nr_scanned;

		cond_resched();
	}

	/*
	 * The deferred work is increased by any new work (delta) that wasn't
	 * done, decreased by old deferred work that was done now.
	 *
	 * And it is capped to two times of the freeable items.
	 */
	next_deferred = max_t(long, (nr + delta - scanned), 0);
	next_deferred = min(next_deferred, (2 * freeable));

	/*
	 * move the unused scan count back into the shrinker in a
	 * manner that handles concurrent updates.
	 */
	new_nr = add_nr_deferred(next_deferred, shrinker, shrinkctl);

	trace_mm_shrink_slab_end(shrinker, shrinkctl->nid, freed, nr, new_nr, total_scan);
	return freed;
}

#ifdef CONFIG_MEMCG
static unsigned long shrink_slab_memcg(gfp_t gfp_mask, int nid,
			struct mem_cgroup *memcg, int priority)
{
	struct shrinker_info *info;
	unsigned long ret, freed = 0;
	int i;

	if (!mem_cgroup_online(memcg))
		return 0;

	if (!down_read_trylock(&shrinker_rwsem))
		return 0;

	info = shrinker_info_protected(memcg, nid);
	if (unlikely(!info))
		goto unlock;

	for_each_set_bit(i, info->map, shrinker_nr_max) {
		struct shrink_control sc = {
			.gfp_mask = gfp_mask,
			.nid = nid,
			.memcg = memcg,
		};
		struct shrinker *shrinker;

		shrinker = idr_find(&shrinker_idr, i);
		if (unlikely(!shrinker || !(shrinker->flags & SHRINKER_REGISTERED))) {
			if (!shrinker)
				clear_bit(i, info->map);
			continue;
		}

		/* Call non-slab shrinkers even though kmem is disabled */
		if (!memcg_kmem_enabled() &&
		    !(shrinker->flags & SHRINKER_NONSLAB))
			continue;

		ret = do_shrink_slab(&sc, shrinker, priority);
		if (ret == SHRINK_EMPTY) {
			clear_bit(i, info->map);
			/*
			 * After the shrinker reported that it had no objects to
			 * free, but before we cleared the corresponding bit in
			 * the memcg shrinker map, a new object might have been
			 * added. To make sure, we have the bit set in this
			 * case, we invoke the shrinker one more time and reset
			 * the bit if it reports that it is not empty anymore.
			 * The memory barrier here pairs with the barrier in
			 * set_shrinker_bit():
			 *
			 * list_lru_add()     shrink_slab_memcg()
			 *   list_add_tail()    clear_bit()
			 *   <MB>               <MB>
			 *   set_bit()          do_shrink_slab()
			 */
			smp_mb__after_atomic();
			ret = do_shrink_slab(&sc, shrinker, priority);
			if (ret == SHRINK_EMPTY)
				ret = 0;
			else
				set_shrinker_bit(memcg, nid, i);
		}
		freed += ret;

		if (rwsem_is_contended(&shrinker_rwsem)) {
			freed = freed ? : 1;
			break;
		}
	}
unlock:
	up_read(&shrinker_rwsem);
	return freed;
}
#else /* CONFIG_MEMCG */
static unsigned long shrink_slab_memcg(gfp_t gfp_mask, int nid,
			struct mem_cgroup *memcg, int priority)
{
	return 0;
}
#endif /* CONFIG_MEMCG */

/**
 * shrink_slab - shrink slab caches
 * @gfp_mask: allocation context
 * @nid: node whose slab caches to target
 * @memcg: memory cgroup whose slab caches to target
 * @priority: the reclaim priority
 *
 * Call the shrink functions to age shrinkable caches.
 *
 * @nid is passed along to shrinkers with SHRINKER_NUMA_AWARE set,
 * unaware shrinkers will receive a node id of 0 instead.
 *
 * @memcg specifies the memory cgroup to target. Unaware shrinkers
 * are called only if it is the root cgroup.
 *
 * @priority is sc->priority, we take the number of objects and >> by priority
 * in order to get the scan target.
 *
 * Returns the number of reclaimed slab objects.
 */
static unsigned long shrink_slab(gfp_t gfp_mask, int nid,
				 struct mem_cgroup *memcg,
				 int priority)
{
	unsigned long ret, freed = 0;
	struct shrinker *shrinker;

	/*
	 * The root memcg might be allocated even though memcg is disabled
	 * via "cgroup_disable=memory" boot parameter.  This could make
	 * mem_cgroup_is_root() return false, then just run memcg slab
	 * shrink, but skip global shrink.  This may result in premature
	 * oom.
	 */
	if (!mem_cgroup_disabled() && !mem_cgroup_is_root(memcg))
		return shrink_slab_memcg(gfp_mask, nid, memcg, priority);

	if (!down_read_trylock(&shrinker_rwsem))
		goto out;

	list_for_each_entry(shrinker, &shrinker_list, list) {
		struct shrink_control sc = {
			.gfp_mask = gfp_mask,
			.nid = nid,
			.memcg = memcg,
		};

		ret = do_shrink_slab(&sc, shrinker, priority);
		if (ret == SHRINK_EMPTY)
			ret = 0;
		freed += ret;
		/*
		 * Bail out if someone want to register a new shrinker to
		 * prevent the registration from being stalled for long periods
		 * by parallel ongoing shrinking.
		 */
		if (rwsem_is_contended(&shrinker_rwsem)) {
			freed = freed ? : 1;
			break;
		}
	}

	up_read(&shrinker_rwsem);
out:
	cond_resched();
	return freed;
}

static void drop_slab_node(int nid)
{
	unsigned long freed;
	int shift = 0;

	do {
		struct mem_cgroup *memcg = NULL;

		if (fatal_signal_pending(current))
			return;

		freed = 0;
		memcg = mem_cgroup_iter(NULL, NULL, NULL);
		do {
			freed += shrink_slab(GFP_KERNEL, nid, memcg, 0);
		} while ((memcg = mem_cgroup_iter(NULL, memcg, NULL)) != NULL);
	} while ((freed >> shift++) > 1);
}

void drop_slab(void)
{
	int nid;

	for_each_online_node(nid)
		drop_slab_node(nid);
}

static inline int is_page_cache_freeable(struct folio *folio)
{
	/*
	 * A freeable page cache folio is referenced only by the caller
	 * that isolated the folio, the page cache and optional filesystem
	 * private data at folio->private.
	 */
	return folio_ref_count(folio) - folio_test_private(folio) ==
		1 + folio_nr_pages(folio);
}

/*
 * We detected a synchronous write error writing a folio out.  Probably
 * -ENOSPC.  We need to propagate that into the address_space for a subsequent
 * fsync(), msync() or close().
 *
 * The tricky part is that after writepage we cannot touch the mapping: nothing
 * prevents it from being freed up.  But we have a ref on the folio and once
 * that folio is locked, the mapping is pinned.
 *
 * We're allowed to run sleeping folio_lock() here because we know the caller has
 * __GFP_FS.
 */
static void handle_write_error(struct address_space *mapping,
				struct folio *folio, int error)
{
	folio_lock(folio);
	if (folio_mapping(folio) == mapping)
		mapping_set_error(mapping, error);
	folio_unlock(folio);
}

static bool skip_throttle_noprogress(pg_data_t *pgdat)
{
	int reclaimable = 0, write_pending = 0;
	int i;

	/*
	 * If kswapd is disabled, reschedule if necessary but do not
	 * throttle as the system is likely near OOM.
	 */
	if (pgdat->kswapd_failures >= MAX_RECLAIM_RETRIES)
		return true;

	/*
	 * If there are a lot of dirty/writeback folios then do not
	 * throttle as throttling will occur when the folios cycle
	 * towards the end of the LRU if still under writeback.
	 */
	for (i = 0; i < MAX_NR_ZONES; i++) {
		struct zone *zone = pgdat->node_zones + i;

		if (!managed_zone(zone))
			continue;

		reclaimable += zone_reclaimable_pages(zone);
		write_pending += zone_page_state_snapshot(zone,
						  NR_ZONE_WRITE_PENDING);
	}
	if (2 * write_pending <= reclaimable)
		return true;

	return false;
}

void reclaim_throttle(pg_data_t *pgdat, enum vmscan_throttle_state reason)
{
	wait_queue_head_t *wqh = &pgdat->reclaim_wait[reason];
	long timeout, ret;
	DEFINE_WAIT(wait);

	/*
	 * Do not throttle IO workers, kthreads other than kswapd or
	 * workqueues. They may be required for reclaim to make
	 * forward progress (e.g. journalling workqueues or kthreads).
	 */
	if (!current_is_kswapd() &&
	    current->flags & (PF_IO_WORKER|PF_KTHREAD)) {
		cond_resched();
		return;
	}

	/*
	 * These figures are pulled out of thin air.
	 * VMSCAN_THROTTLE_ISOLATED is a transient condition based on too many
	 * parallel reclaimers which is a short-lived event so the timeout is
	 * short. Failing to make progress or waiting on writeback are
	 * potentially long-lived events so use a longer timeout. This is shaky
	 * logic as a failure to make progress could be due to anything from
	 * writeback to a slow device to excessive referenced folios at the tail
	 * of the inactive LRU.
	 */
	switch(reason) {
	case VMSCAN_THROTTLE_WRITEBACK:
		timeout = HZ/10;

		if (atomic_inc_return(&pgdat->nr_writeback_throttled) == 1) {
			WRITE_ONCE(pgdat->nr_reclaim_start,
				node_page_state(pgdat, NR_THROTTLED_WRITTEN));
		}

		break;
	case VMSCAN_THROTTLE_CONGESTED:
		fallthrough;
	case VMSCAN_THROTTLE_NOPROGRESS:
		if (skip_throttle_noprogress(pgdat)) {
			cond_resched();
			return;
		}

		timeout = 1;

		break;
	case VMSCAN_THROTTLE_ISOLATED:
		timeout = HZ/50;
		break;
	default:
		WARN_ON_ONCE(1);
		timeout = HZ;
		break;
	}

	prepare_to_wait(wqh, &wait, TASK_UNINTERRUPTIBLE);
	ret = schedule_timeout(timeout);
	finish_wait(wqh, &wait);

	if (reason == VMSCAN_THROTTLE_WRITEBACK)
		atomic_dec(&pgdat->nr_writeback_throttled);

	trace_mm_vmscan_throttled(pgdat->node_id, jiffies_to_usecs(timeout),
				jiffies_to_usecs(timeout - ret),
				reason);
}

/*
 * Account for folios written if tasks are throttled waiting on dirty
 * folios to clean. If enough folios have been cleaned since throttling
 * started then wakeup the throttled tasks.
 */
void __acct_reclaim_writeback(pg_data_t *pgdat, struct folio *folio,
							int nr_throttled)
{
	unsigned long nr_written;

	node_stat_add_folio(folio, NR_THROTTLED_WRITTEN);

	/*
	 * This is an inaccurate read as the per-cpu deltas may not
	 * be synchronised. However, given that the system is
	 * writeback throttled, it is not worth taking the penalty
	 * of getting an accurate count. At worst, the throttle
	 * timeout guarantees forward progress.
	 */
	nr_written = node_page_state(pgdat, NR_THROTTLED_WRITTEN) -
		READ_ONCE(pgdat->nr_reclaim_start);

	if (nr_written > SWAP_CLUSTER_MAX * nr_throttled)
		wake_up(&pgdat->reclaim_wait[VMSCAN_THROTTLE_WRITEBACK]);
}

/* possible outcome of pageout() */
typedef enum {
	/* failed to write folio out, folio is locked */
	PAGE_KEEP,
	/* move folio to the active list, folio is locked */
	PAGE_ACTIVATE,
	/* folio has been sent to the disk successfully, folio is unlocked */
	PAGE_SUCCESS,
	/* folio is clean and locked */
	PAGE_CLEAN,
} pageout_t;

/*
 * pageout is called by shrink_folio_list() for each dirty folio.
 * Calls ->writepage().
 */
static pageout_t pageout(struct folio *folio, struct address_space *mapping,
			 struct swap_iocb **plug)
{
	/*
	 * If the folio is dirty, only perform writeback if that write
	 * will be non-blocking.  To prevent this allocation from being
	 * stalled by pagecache activity.  But note that there may be
	 * stalls if we need to run get_block().  We could test
	 * PagePrivate for that.
	 *
	 * If this process is currently in __generic_file_write_iter() against
	 * this folio's queue, we can perform writeback even if that
	 * will block.
	 *
	 * If the folio is swapcache, write it back even if that would
	 * block, for some throttling. This happens by accident, because
	 * swap_backing_dev_info is bust: it doesn't reflect the
	 * congestion state of the swapdevs.  Easy to fix, if needed.
	 */
	if (!is_page_cache_freeable(folio))
		return PAGE_KEEP;
	if (!mapping) {
		/*
		 * Some data journaling orphaned folios can have
		 * folio->mapping == NULL while being dirty with clean buffers.
		 */
		if (folio_test_private(folio)) {
			if (try_to_free_buffers(folio)) {
				folio_clear_dirty(folio);
				pr_info("%s: orphaned folio\n", __func__);
				return PAGE_CLEAN;
			}
		}
		return PAGE_KEEP;
	}
	if (mapping->a_ops->writepage == NULL)
		return PAGE_ACTIVATE;

	if (folio_clear_dirty_for_io(folio)) {
		int res;
		struct writeback_control wbc = {
			.sync_mode = WB_SYNC_NONE,
			.nr_to_write = SWAP_CLUSTER_MAX,
			.range_start = 0,
			.range_end = LLONG_MAX,
			.for_reclaim = 1,
			.swap_plug = plug,
		};

		folio_set_reclaim(folio);
		res = mapping->a_ops->writepage(&folio->page, &wbc);
		if (res < 0)
			handle_write_error(mapping, folio, res);
		if (res == AOP_WRITEPAGE_ACTIVATE) {
			folio_clear_reclaim(folio);
			return PAGE_ACTIVATE;
		}

		if (!folio_test_writeback(folio)) {
			/* synchronous write or broken a_ops? */
			folio_clear_reclaim(folio);
		}
		trace_mm_vmscan_write_folio(folio);
		node_stat_add_folio(folio, NR_VMSCAN_WRITE);
		return PAGE_SUCCESS;
	}

	return PAGE_CLEAN;
}

/*
 * Same as remove_mapping, but if the folio is removed from the mapping, it
 * gets returned with a refcount of 0.
 */
static int __remove_mapping(struct address_space *mapping, struct folio *folio,
			    bool reclaimed, struct mem_cgroup *target_memcg)
{
	int refcount;
	void *shadow = NULL;

	BUG_ON(!folio_test_locked(folio));
	BUG_ON(mapping != folio_mapping(folio));

	if (!folio_test_swapcache(folio))
		spin_lock(&mapping->host->i_lock);
	xa_lock_irq(&mapping->i_pages);
	/*
	 * The non racy check for a busy folio.
	 *
	 * Must be careful with the order of the tests. When someone has
	 * a ref to the folio, it may be possible that they dirty it then
	 * drop the reference. So if the dirty flag is tested before the
	 * refcount here, then the following race may occur:
	 *
	 * get_user_pages(&page);
	 * [user mapping goes away]
	 * write_to(page);
	 *				!folio_test_dirty(folio)    [good]
	 * folio_set_dirty(folio);
	 * folio_put(folio);
	 *				!refcount(folio)   [good, discard it]
	 *
	 * [oops, our write_to data is lost]
	 *
	 * Reversing the order of the tests ensures such a situation cannot
	 * escape unnoticed. The smp_rmb is needed to ensure the folio->flags
	 * load is not satisfied before that of folio->_refcount.
	 *
	 * Note that if the dirty flag is always set via folio_mark_dirty,
	 * and thus under the i_pages lock, then this ordering is not required.
	 */
	refcount = 1 + folio_nr_pages(folio);
	if (!folio_ref_freeze(folio, refcount))
		goto cannot_free;
	/* note: atomic_cmpxchg in folio_ref_freeze provides the smp_rmb */
	if (unlikely(folio_test_dirty(folio))) {
		folio_ref_unfreeze(folio, refcount);
		goto cannot_free;
	}

	if (folio_test_swapcache(folio)) {
		swp_entry_t swap = folio_swap_entry(folio);

		/* get a shadow entry before mem_cgroup_swapout() clears folio_memcg() */
		if (reclaimed && !mapping_exiting(mapping))
			shadow = workingset_eviction(folio, target_memcg);
		mem_cgroup_swapout(folio, swap);
		__delete_from_swap_cache(folio, swap, shadow);
		xa_unlock_irq(&mapping->i_pages);
		put_swap_folio(folio, swap);
	} else {
		void (*free_folio)(struct folio *);

		free_folio = mapping->a_ops->free_folio;
		/*
		 * Remember a shadow entry for reclaimed file cache in
		 * order to detect refaults, thus thrashing, later on.
		 *
		 * But don't store shadows in an address space that is
		 * already exiting.  This is not just an optimization,
		 * inode reclaim needs to empty out the radix tree or
		 * the nodes are lost.  Don't plant shadows behind its
		 * back.
		 *
		 * We also don't store shadows for DAX mappings because the
		 * only page cache folios found in these are zero pages
		 * covering holes, and because we don't want to mix DAX
		 * exceptional entries and shadow exceptional entries in the
		 * same address_space.
		 */
		if (reclaimed && folio_is_file_lru(folio) &&
		    !mapping_exiting(mapping) && !dax_mapping(mapping))
			shadow = workingset_eviction(folio, target_memcg);
		__filemap_remove_folio(folio, shadow);
		xa_unlock_irq(&mapping->i_pages);
		if (mapping_shrinkable(mapping))
			inode_add_lru(mapping->host);
		spin_unlock(&mapping->host->i_lock);

		if (free_folio)
			free_folio(folio);
	}

	return 1;

cannot_free:
	xa_unlock_irq(&mapping->i_pages);
	if (!folio_test_swapcache(folio))
		spin_unlock(&mapping->host->i_lock);
	return 0;
}

/**
 * remove_mapping() - Attempt to remove a folio from its mapping.
 * @mapping: The address space.
 * @folio: The folio to remove.
 *
 * If the folio is dirty, under writeback or if someone else has a ref
 * on it, removal will fail.
 * Return: The number of pages removed from the mapping.  0 if the folio
 * could not be removed.
 * Context: The caller should have a single refcount on the folio and
 * hold its lock.
 */
long remove_mapping(struct address_space *mapping, struct folio *folio)
{
	if (__remove_mapping(mapping, folio, false, NULL)) {
		/*
		 * Unfreezing the refcount with 1 effectively
		 * drops the pagecache ref for us without requiring another
		 * atomic operation.
		 */
		folio_ref_unfreeze(folio, 1);
		return folio_nr_pages(folio);
	}
	return 0;
}

/**
 * folio_putback_lru - Put previously isolated folio onto appropriate LRU list.
 * @folio: Folio to be returned to an LRU list.
 *
 * Add previously isolated @folio to appropriate LRU list.
 * The folio may still be unevictable for other reasons.
 *
 * Context: lru_lock must not be held, interrupts must be enabled.
 */
void folio_putback_lru(struct folio *folio)
{
	folio_add_lru(folio);
	folio_put(folio);		/* drop ref from isolate */
}

enum folio_references {
	FOLIOREF_RECLAIM,
	FOLIOREF_RECLAIM_CLEAN,
	FOLIOREF_KEEP,
	FOLIOREF_ACTIVATE,
};

static enum folio_references folio_check_references(struct folio *folio,
						  struct scan_control *sc)
{
	int referenced_ptes, referenced_folio;
	unsigned long vm_flags;

	referenced_ptes = folio_referenced(folio, 1, sc->target_mem_cgroup,
					   &vm_flags);
	referenced_folio = folio_test_clear_referenced(folio);

	/*
	 * The supposedly reclaimable folio was found to be in a VM_LOCKED vma.
	 * Let the folio, now marked Mlocked, be moved to the unevictable list.
	 */
	if (vm_flags & VM_LOCKED)
		return FOLIOREF_ACTIVATE;

	/* rmap lock contention: rotate */
	if (referenced_ptes == -1)
		return FOLIOREF_KEEP;

	if (referenced_ptes) {
		/*
		 * All mapped folios start out with page table
		 * references from the instantiating fault, so we need
		 * to look twice if a mapped file/anon folio is used more
		 * than once.
		 *
		 * Mark it and spare it for another trip around the
		 * inactive list.  Another page table reference will
		 * lead to its activation.
		 *
		 * Note: the mark is set for activated folios as well
		 * so that recently deactivated but used folios are
		 * quickly recovered.
		 */
		folio_set_referenced(folio);

		if (referenced_folio || referenced_ptes > 1)
			return FOLIOREF_ACTIVATE;

		/*
		 * Activate file-backed executable folios after first usage.
		 */
		if ((vm_flags & VM_EXEC) && folio_is_file_lru(folio))
			return FOLIOREF_ACTIVATE;

		return FOLIOREF_KEEP;
	}

	/* Reclaim if clean, defer dirty folios to writeback */
	if (referenced_folio && folio_is_file_lru(folio))
		return FOLIOREF_RECLAIM_CLEAN;

	return FOLIOREF_RECLAIM;
}

/* Check if a folio is dirty or under writeback */
static void folio_check_dirty_writeback(struct folio *folio,
				       bool *dirty, bool *writeback)
{
	struct address_space *mapping;

	/*
	 * Anonymous folios are not handled by flushers and must be written
	 * from reclaim context. Do not stall reclaim based on them.
	 * MADV_FREE anonymous folios are put into inactive file list too.
	 * They could be mistakenly treated as file lru. So further anon
	 * test is needed.
	 */
	if (!folio_is_file_lru(folio) ||
	    (folio_test_anon(folio) && !folio_test_swapbacked(folio))) {
		*dirty = false;
		*writeback = false;
		return;
	}

	/* By default assume that the folio flags are accurate */
	*dirty = folio_test_dirty(folio);
	*writeback = folio_test_writeback(folio);

	/* Verify dirty/writeback state if the filesystem supports it */
	if (!folio_test_private(folio))
		return;

	mapping = folio_mapping(folio);
	if (mapping && mapping->a_ops->is_dirty_writeback)
		mapping->a_ops->is_dirty_writeback(folio, dirty, writeback);
}

static struct page *alloc_demote_page(struct page *page, unsigned long private)
{
	struct page *target_page;
	nodemask_t *allowed_mask;
	struct migration_target_control *mtc;

	mtc = (struct migration_target_control *)private;

	allowed_mask = mtc->nmask;
	/*
	 * make sure we allocate from the target node first also trying to
	 * demote or reclaim pages from the target node via kswapd if we are
	 * low on free memory on target node. If we don't do this and if
	 * we have free memory on the slower(lower) memtier, we would start
	 * allocating pages from slower(lower) memory tiers without even forcing
	 * a demotion of cold pages from the target memtier. This can result
	 * in the kernel placing hot pages in slower(lower) memory tiers.
	 */
	mtc->nmask = NULL;
	mtc->gfp_mask |= __GFP_THISNODE;
	target_page = alloc_migration_target(page, (unsigned long)mtc);
	if (target_page)
		return target_page;
<<<<<<< HEAD

	mtc->gfp_mask &= ~__GFP_THISNODE;
	mtc->nmask = allowed_mask;

=======

	mtc->gfp_mask &= ~__GFP_THISNODE;
	mtc->nmask = allowed_mask;

>>>>>>> 27bc50fc
	return alloc_migration_target(page, (unsigned long)mtc);
}

/*
 * Take folios on @demote_folios and attempt to demote them to another node.
 * Folios which are not demoted are left on @demote_folios.
 */
static unsigned int demote_folio_list(struct list_head *demote_folios,
				     struct pglist_data *pgdat)
{
	int target_nid = next_demotion_node(pgdat->node_id);
	unsigned int nr_succeeded;
	nodemask_t allowed_mask;

	struct migration_target_control mtc = {
		/*
		 * Allocate from 'node', or fail quickly and quietly.
		 * When this happens, 'page' will likely just be discarded
		 * instead of migrated.
		 */
		.gfp_mask = (GFP_HIGHUSER_MOVABLE & ~__GFP_RECLAIM) | __GFP_NOWARN |
			__GFP_NOMEMALLOC | GFP_NOWAIT,
		.nid = target_nid,
		.nmask = &allowed_mask
	};

	if (list_empty(demote_folios))
		return 0;

	if (target_nid == NUMA_NO_NODE)
		return 0;

	node_get_allowed_targets(pgdat, &allowed_mask);

	/* Demotion ignores all cpuset and mempolicy settings */
<<<<<<< HEAD
	migrate_pages(demote_pages, alloc_demote_page, NULL,
=======
	migrate_pages(demote_folios, alloc_demote_page, NULL,
>>>>>>> 27bc50fc
		      (unsigned long)&mtc, MIGRATE_ASYNC, MR_DEMOTION,
		      &nr_succeeded);

	if (current_is_kswapd())
		__count_vm_events(PGDEMOTE_KSWAPD, nr_succeeded);
	else
		__count_vm_events(PGDEMOTE_DIRECT, nr_succeeded);

	return nr_succeeded;
}

static bool may_enter_fs(struct folio *folio, gfp_t gfp_mask)
{
	if (gfp_mask & __GFP_FS)
		return true;
	if (!folio_test_swapcache(folio) || !(gfp_mask & __GFP_IO))
		return false;
	/*
	 * We can "enter_fs" for swap-cache with only __GFP_IO
	 * providing this isn't SWP_FS_OPS.
	 * ->flags can be updated non-atomicially (scan_swap_map_slots),
	 * but that will never affect SWP_FS_OPS, so the data_race
	 * is safe.
	 */
	return !data_race(folio_swap_flags(folio) & SWP_FS_OPS);
}

/*
 * shrink_folio_list() returns the number of reclaimed pages
 */
static unsigned int shrink_folio_list(struct list_head *folio_list,
		struct pglist_data *pgdat, struct scan_control *sc,
		struct reclaim_stat *stat, bool ignore_references)
{
	LIST_HEAD(ret_folios);
	LIST_HEAD(free_folios);
	LIST_HEAD(demote_folios);
	unsigned int nr_reclaimed = 0;
	unsigned int pgactivate = 0;
	bool do_demote_pass;
	struct swap_iocb *plug = NULL;

	memset(stat, 0, sizeof(*stat));
	cond_resched();
	do_demote_pass = can_demote(pgdat->node_id, sc);

retry:
	while (!list_empty(folio_list)) {
		struct address_space *mapping;
		struct folio *folio;
		enum folio_references references = FOLIOREF_RECLAIM;
		bool dirty, writeback;
		unsigned int nr_pages;

		cond_resched();

		folio = lru_to_folio(folio_list);
		list_del(&folio->lru);

		if (!folio_trylock(folio))
			goto keep;

		VM_BUG_ON_FOLIO(folio_test_active(folio), folio);

		nr_pages = folio_nr_pages(folio);

		/* Account the number of base pages */
		sc->nr_scanned += nr_pages;

		if (unlikely(!folio_evictable(folio)))
			goto activate_locked;

		if (!sc->may_unmap && folio_mapped(folio))
			goto keep_locked;

		/* folio_update_gen() tried to promote this page? */
		if (lru_gen_enabled() && !ignore_references &&
		    folio_mapped(folio) && folio_test_referenced(folio))
			goto keep_locked;

		/*
		 * The number of dirty pages determines if a node is marked
		 * reclaim_congested. kswapd will stall and start writing
		 * folios if the tail of the LRU is all dirty unqueued folios.
		 */
		folio_check_dirty_writeback(folio, &dirty, &writeback);
		if (dirty || writeback)
			stat->nr_dirty += nr_pages;

		if (dirty && !writeback)
			stat->nr_unqueued_dirty += nr_pages;

		/*
		 * Treat this folio as congested if folios are cycling
		 * through the LRU so quickly that the folios marked
		 * for immediate reclaim are making it to the end of
		 * the LRU a second time.
		 */
		if (writeback && folio_test_reclaim(folio))
			stat->nr_congested += nr_pages;

		/*
		 * If a folio at the tail of the LRU is under writeback, there
		 * are three cases to consider.
		 *
		 * 1) If reclaim is encountering an excessive number
		 *    of folios under writeback and this folio has both
		 *    the writeback and reclaim flags set, then it
		 *    indicates that folios are being queued for I/O but
		 *    are being recycled through the LRU before the I/O
		 *    can complete. Waiting on the folio itself risks an
		 *    indefinite stall if it is impossible to writeback
		 *    the folio due to I/O error or disconnected storage
		 *    so instead note that the LRU is being scanned too
		 *    quickly and the caller can stall after the folio
		 *    list has been processed.
		 *
		 * 2) Global or new memcg reclaim encounters a folio that is
		 *    not marked for immediate reclaim, or the caller does not
		 *    have __GFP_FS (or __GFP_IO if it's simply going to swap,
		 *    not to fs). In this case mark the folio for immediate
		 *    reclaim and continue scanning.
		 *
		 *    Require may_enter_fs() because we would wait on fs, which
		 *    may not have submitted I/O yet. And the loop driver might
		 *    enter reclaim, and deadlock if it waits on a folio for
		 *    which it is needed to do the write (loop masks off
		 *    __GFP_IO|__GFP_FS for this reason); but more thought
		 *    would probably show more reasons.
		 *
		 * 3) Legacy memcg encounters a folio that already has the
		 *    reclaim flag set. memcg does not have any dirty folio
		 *    throttling so we could easily OOM just because too many
		 *    folios are in writeback and there is nothing else to
		 *    reclaim. Wait for the writeback to complete.
		 *
		 * In cases 1) and 2) we activate the folios to get them out of
		 * the way while we continue scanning for clean folios on the
		 * inactive list and refilling from the active list. The
		 * observation here is that waiting for disk writes is more
		 * expensive than potentially causing reloads down the line.
		 * Since they're marked for immediate reclaim, they won't put
		 * memory pressure on the cache working set any longer than it
		 * takes to write them to disk.
		 */
		if (folio_test_writeback(folio)) {
			/* Case 1 above */
			if (current_is_kswapd() &&
			    folio_test_reclaim(folio) &&
			    test_bit(PGDAT_WRITEBACK, &pgdat->flags)) {
				stat->nr_immediate += nr_pages;
				goto activate_locked;

			/* Case 2 above */
			} else if (writeback_throttling_sane(sc) ||
			    !folio_test_reclaim(folio) ||
			    !may_enter_fs(folio, sc->gfp_mask)) {
				/*
				 * This is slightly racy -
				 * folio_end_writeback() might have
				 * just cleared the reclaim flag, then
				 * setting the reclaim flag here ends up
				 * interpreted as the readahead flag - but
				 * that does not matter enough to care.
				 * What we do want is for this folio to
				 * have the reclaim flag set next time
				 * memcg reclaim reaches the tests above,
				 * so it will then wait for writeback to
				 * avoid OOM; and it's also appropriate
				 * in global reclaim.
				 */
				folio_set_reclaim(folio);
				stat->nr_writeback += nr_pages;
				goto activate_locked;

			/* Case 3 above */
			} else {
				folio_unlock(folio);
				folio_wait_writeback(folio);
				/* then go back and try same folio again */
				list_add_tail(&folio->lru, folio_list);
				continue;
			}
		}

		if (!ignore_references)
			references = folio_check_references(folio, sc);

		switch (references) {
		case FOLIOREF_ACTIVATE:
			goto activate_locked;
		case FOLIOREF_KEEP:
			stat->nr_ref_keep += nr_pages;
			goto keep_locked;
		case FOLIOREF_RECLAIM:
		case FOLIOREF_RECLAIM_CLEAN:
			; /* try to reclaim the folio below */
		}

		/*
		 * Before reclaiming the folio, try to relocate
		 * its contents to another node.
		 */
		if (do_demote_pass &&
		    (thp_migration_supported() || !folio_test_large(folio))) {
			list_add(&folio->lru, &demote_folios);
			folio_unlock(folio);
			continue;
		}

		/*
		 * Anonymous process memory has backing store?
		 * Try to allocate it some swap space here.
		 * Lazyfree folio could be freed directly
		 */
		if (folio_test_anon(folio) && folio_test_swapbacked(folio)) {
			if (!folio_test_swapcache(folio)) {
				if (!(sc->gfp_mask & __GFP_IO))
					goto keep_locked;
				if (folio_maybe_dma_pinned(folio))
					goto keep_locked;
				if (folio_test_large(folio)) {
					/* cannot split folio, skip it */
					if (!can_split_folio(folio, NULL))
						goto activate_locked;
					/*
					 * Split folios without a PMD map right
					 * away. Chances are some or all of the
					 * tail pages can be freed without IO.
					 */
					if (!folio_entire_mapcount(folio) &&
					    split_folio_to_list(folio,
								folio_list))
						goto activate_locked;
				}
				if (!add_to_swap(folio)) {
					if (!folio_test_large(folio))
						goto activate_locked_split;
					/* Fallback to swap normal pages */
					if (split_folio_to_list(folio,
								folio_list))
						goto activate_locked;
#ifdef CONFIG_TRANSPARENT_HUGEPAGE
					count_vm_event(THP_SWPOUT_FALLBACK);
#endif
					if (!add_to_swap(folio))
						goto activate_locked_split;
				}
			}
		} else if (folio_test_swapbacked(folio) &&
			   folio_test_large(folio)) {
			/* Split shmem folio */
			if (split_folio_to_list(folio, folio_list))
				goto keep_locked;
		}

		/*
		 * If the folio was split above, the tail pages will make
		 * their own pass through this function and be accounted
		 * then.
		 */
		if ((nr_pages > 1) && !folio_test_large(folio)) {
			sc->nr_scanned -= (nr_pages - 1);
			nr_pages = 1;
		}

		/*
		 * The folio is mapped into the page tables of one or more
		 * processes. Try to unmap it here.
		 */
		if (folio_mapped(folio)) {
			enum ttu_flags flags = TTU_BATCH_FLUSH;
			bool was_swapbacked = folio_test_swapbacked(folio);

			if (folio_test_pmd_mappable(folio))
				flags |= TTU_SPLIT_HUGE_PMD;

			try_to_unmap(folio, flags);
			if (folio_mapped(folio)) {
				stat->nr_unmap_fail += nr_pages;
				if (!was_swapbacked &&
				    folio_test_swapbacked(folio))
					stat->nr_lazyfree_fail += nr_pages;
				goto activate_locked;
			}
		}

		mapping = folio_mapping(folio);
		if (folio_test_dirty(folio)) {
			/*
			 * Only kswapd can writeback filesystem folios
			 * to avoid risk of stack overflow. But avoid
			 * injecting inefficient single-folio I/O into
			 * flusher writeback as much as possible: only
			 * write folios when we've encountered many
			 * dirty folios, and when we've already scanned
			 * the rest of the LRU for clean folios and see
			 * the same dirty folios again (with the reclaim
			 * flag set).
			 */
			if (folio_is_file_lru(folio) &&
			    (!current_is_kswapd() ||
			     !folio_test_reclaim(folio) ||
			     !test_bit(PGDAT_DIRTY, &pgdat->flags))) {
				/*
				 * Immediately reclaim when written back.
				 * Similar in principle to deactivate_page()
				 * except we already have the folio isolated
				 * and know it's dirty
				 */
				node_stat_mod_folio(folio, NR_VMSCAN_IMMEDIATE,
						nr_pages);
				folio_set_reclaim(folio);

				goto activate_locked;
			}

			if (references == FOLIOREF_RECLAIM_CLEAN)
				goto keep_locked;
			if (!may_enter_fs(folio, sc->gfp_mask))
				goto keep_locked;
			if (!sc->may_writepage)
				goto keep_locked;

			/*
			 * Folio is dirty. Flush the TLB if a writable entry
			 * potentially exists to avoid CPU writes after I/O
			 * starts and then write it out here.
			 */
			try_to_unmap_flush_dirty();
			switch (pageout(folio, mapping, &plug)) {
			case PAGE_KEEP:
				goto keep_locked;
			case PAGE_ACTIVATE:
				goto activate_locked;
			case PAGE_SUCCESS:
				stat->nr_pageout += nr_pages;

				if (folio_test_writeback(folio))
					goto keep;
				if (folio_test_dirty(folio))
					goto keep;

				/*
				 * A synchronous write - probably a ramdisk.  Go
				 * ahead and try to reclaim the folio.
				 */
				if (!folio_trylock(folio))
					goto keep;
				if (folio_test_dirty(folio) ||
				    folio_test_writeback(folio))
					goto keep_locked;
				mapping = folio_mapping(folio);
				fallthrough;
			case PAGE_CLEAN:
				; /* try to free the folio below */
			}
		}

		/*
		 * If the folio has buffers, try to free the buffer
		 * mappings associated with this folio. If we succeed
		 * we try to free the folio as well.
		 *
		 * We do this even if the folio is dirty.
		 * filemap_release_folio() does not perform I/O, but it
		 * is possible for a folio to have the dirty flag set,
		 * but it is actually clean (all its buffers are clean).
		 * This happens if the buffers were written out directly,
		 * with submit_bh(). ext3 will do this, as well as
		 * the blockdev mapping.  filemap_release_folio() will
		 * discover that cleanness and will drop the buffers
		 * and mark the folio clean - it can be freed.
		 *
		 * Rarely, folios can have buffers and no ->mapping.
		 * These are the folios which were not successfully
		 * invalidated in truncate_cleanup_folio().  We try to
		 * drop those buffers here and if that worked, and the
		 * folio is no longer mapped into process address space
		 * (refcount == 1) it can be freed.  Otherwise, leave
		 * the folio on the LRU so it is swappable.
		 */
		if (folio_has_private(folio)) {
			if (!filemap_release_folio(folio, sc->gfp_mask))
				goto activate_locked;
			if (!mapping && folio_ref_count(folio) == 1) {
				folio_unlock(folio);
				if (folio_put_testzero(folio))
					goto free_it;
				else {
					/*
					 * rare race with speculative reference.
					 * the speculative reference will free
					 * this folio shortly, so we may
					 * increment nr_reclaimed here (and
					 * leave it off the LRU).
					 */
					nr_reclaimed += nr_pages;
					continue;
				}
			}
		}

		if (folio_test_anon(folio) && !folio_test_swapbacked(folio)) {
			/* follow __remove_mapping for reference */
			if (!folio_ref_freeze(folio, 1))
				goto keep_locked;
			/*
			 * The folio has only one reference left, which is
			 * from the isolation. After the caller puts the
			 * folio back on the lru and drops the reference, the
			 * folio will be freed anyway. It doesn't matter
			 * which lru it goes on. So we don't bother checking
			 * the dirty flag here.
			 */
			count_vm_events(PGLAZYFREED, nr_pages);
			count_memcg_folio_events(folio, PGLAZYFREED, nr_pages);
		} else if (!mapping || !__remove_mapping(mapping, folio, true,
							 sc->target_mem_cgroup))
			goto keep_locked;

		folio_unlock(folio);
free_it:
		/*
		 * Folio may get swapped out as a whole, need to account
		 * all pages in it.
		 */
		nr_reclaimed += nr_pages;

		/*
		 * Is there need to periodically free_folio_list? It would
		 * appear not as the counts should be low
		 */
		if (unlikely(folio_test_large(folio)))
			destroy_large_folio(folio);
		else
			list_add(&folio->lru, &free_folios);
		continue;

activate_locked_split:
		/*
		 * The tail pages that are failed to add into swap cache
		 * reach here.  Fixup nr_scanned and nr_pages.
		 */
		if (nr_pages > 1) {
			sc->nr_scanned -= (nr_pages - 1);
			nr_pages = 1;
		}
activate_locked:
		/* Not a candidate for swapping, so reclaim swap space. */
		if (folio_test_swapcache(folio) &&
		    (mem_cgroup_swap_full(folio) || folio_test_mlocked(folio)))
			folio_free_swap(folio);
		VM_BUG_ON_FOLIO(folio_test_active(folio), folio);
		if (!folio_test_mlocked(folio)) {
			int type = folio_is_file_lru(folio);
			folio_set_active(folio);
			stat->nr_activate[type] += nr_pages;
			count_memcg_folio_events(folio, PGACTIVATE, nr_pages);
		}
keep_locked:
		folio_unlock(folio);
keep:
		list_add(&folio->lru, &ret_folios);
		VM_BUG_ON_FOLIO(folio_test_lru(folio) ||
				folio_test_unevictable(folio), folio);
	}
	/* 'folio_list' is always empty here */

	/* Migrate folios selected for demotion */
	nr_reclaimed += demote_folio_list(&demote_folios, pgdat);
	/* Folios that could not be demoted are still in @demote_folios */
	if (!list_empty(&demote_folios)) {
		/* Folios which weren't demoted go back on @folio_list for retry: */
		list_splice_init(&demote_folios, folio_list);
		do_demote_pass = false;
		goto retry;
	}

	pgactivate = stat->nr_activate[0] + stat->nr_activate[1];

	mem_cgroup_uncharge_list(&free_folios);
	try_to_unmap_flush();
	free_unref_page_list(&free_folios);

	list_splice(&ret_folios, folio_list);
	count_vm_events(PGACTIVATE, pgactivate);

	if (plug)
		swap_write_unplug(plug);
	return nr_reclaimed;
}

unsigned int reclaim_clean_pages_from_list(struct zone *zone,
					   struct list_head *folio_list)
{
	struct scan_control sc = {
		.gfp_mask = GFP_KERNEL,
		.may_unmap = 1,
	};
	struct reclaim_stat stat;
	unsigned int nr_reclaimed;
	struct folio *folio, *next;
	LIST_HEAD(clean_folios);
	unsigned int noreclaim_flag;

	list_for_each_entry_safe(folio, next, folio_list, lru) {
		if (!folio_test_hugetlb(folio) && folio_is_file_lru(folio) &&
		    !folio_test_dirty(folio) && !__folio_test_movable(folio) &&
		    !folio_test_unevictable(folio)) {
			folio_clear_active(folio);
			list_move(&folio->lru, &clean_folios);
		}
	}

	/*
	 * We should be safe here since we are only dealing with file pages and
	 * we are not kswapd and therefore cannot write dirty file pages. But
	 * call memalloc_noreclaim_save() anyway, just in case these conditions
	 * change in the future.
	 */
	noreclaim_flag = memalloc_noreclaim_save();
	nr_reclaimed = shrink_folio_list(&clean_folios, zone->zone_pgdat, &sc,
					&stat, true);
	memalloc_noreclaim_restore(noreclaim_flag);

	list_splice(&clean_folios, folio_list);
	mod_node_page_state(zone->zone_pgdat, NR_ISOLATED_FILE,
			    -(long)nr_reclaimed);
	/*
	 * Since lazyfree pages are isolated from file LRU from the beginning,
	 * they will rotate back to anonymous LRU in the end if it failed to
	 * discard so isolated count will be mismatched.
	 * Compensate the isolated count for both LRU lists.
	 */
	mod_node_page_state(zone->zone_pgdat, NR_ISOLATED_ANON,
			    stat.nr_lazyfree_fail);
	mod_node_page_state(zone->zone_pgdat, NR_ISOLATED_FILE,
			    -(long)stat.nr_lazyfree_fail);
	return nr_reclaimed;
}

/*
 * Update LRU sizes after isolating pages. The LRU size updates must
 * be complete before mem_cgroup_update_lru_size due to a sanity check.
 */
static __always_inline void update_lru_sizes(struct lruvec *lruvec,
			enum lru_list lru, unsigned long *nr_zone_taken)
{
	int zid;

	for (zid = 0; zid < MAX_NR_ZONES; zid++) {
		if (!nr_zone_taken[zid])
			continue;

		update_lru_size(lruvec, lru, zid, -nr_zone_taken[zid]);
	}

}

/*
 * Isolating page from the lruvec to fill in @dst list by nr_to_scan times.
 *
 * lruvec->lru_lock is heavily contended.  Some of the functions that
 * shrink the lists perform better by taking out a batch of pages
 * and working on them outside the LRU lock.
 *
 * For pagecache intensive workloads, this function is the hottest
 * spot in the kernel (apart from copy_*_user functions).
 *
 * Lru_lock must be held before calling this function.
 *
 * @nr_to_scan:	The number of eligible pages to look through on the list.
 * @lruvec:	The LRU vector to pull pages from.
 * @dst:	The temp list to put pages on to.
 * @nr_scanned:	The number of pages that were scanned.
 * @sc:		The scan_control struct for this reclaim session
 * @lru:	LRU list id for isolating
 *
 * returns how many pages were moved onto *@dst.
 */
static unsigned long isolate_lru_folios(unsigned long nr_to_scan,
		struct lruvec *lruvec, struct list_head *dst,
		unsigned long *nr_scanned, struct scan_control *sc,
		enum lru_list lru)
{
	struct list_head *src = &lruvec->lists[lru];
	unsigned long nr_taken = 0;
	unsigned long nr_zone_taken[MAX_NR_ZONES] = { 0 };
	unsigned long nr_skipped[MAX_NR_ZONES] = { 0, };
	unsigned long skipped = 0;
	unsigned long scan, total_scan, nr_pages;
	LIST_HEAD(folios_skipped);

	total_scan = 0;
	scan = 0;
	while (scan < nr_to_scan && !list_empty(src)) {
		struct list_head *move_to = src;
		struct folio *folio;

		folio = lru_to_folio(src);
		prefetchw_prev_lru_folio(folio, src, flags);

		nr_pages = folio_nr_pages(folio);
		total_scan += nr_pages;

		if (folio_zonenum(folio) > sc->reclaim_idx) {
			nr_skipped[folio_zonenum(folio)] += nr_pages;
			move_to = &folios_skipped;
			goto move;
		}

		/*
		 * Do not count skipped folios because that makes the function
		 * return with no isolated folios if the LRU mostly contains
		 * ineligible folios.  This causes the VM to not reclaim any
		 * folios, triggering a premature OOM.
		 * Account all pages in a folio.
		 */
		scan += nr_pages;

		if (!folio_test_lru(folio))
			goto move;
		if (!sc->may_unmap && folio_mapped(folio))
			goto move;

		/*
		 * Be careful not to clear the lru flag until after we're
		 * sure the folio is not being freed elsewhere -- the
		 * folio release code relies on it.
		 */
		if (unlikely(!folio_try_get(folio)))
			goto move;

		if (!folio_test_clear_lru(folio)) {
			/* Another thread is already isolating this folio */
			folio_put(folio);
			goto move;
		}

		nr_taken += nr_pages;
		nr_zone_taken[folio_zonenum(folio)] += nr_pages;
		move_to = dst;
move:
		list_move(&folio->lru, move_to);
	}

	/*
	 * Splice any skipped folios to the start of the LRU list. Note that
	 * this disrupts the LRU order when reclaiming for lower zones but
	 * we cannot splice to the tail. If we did then the SWAP_CLUSTER_MAX
	 * scanning would soon rescan the same folios to skip and waste lots
	 * of cpu cycles.
	 */
	if (!list_empty(&folios_skipped)) {
		int zid;

		list_splice(&folios_skipped, src);
		for (zid = 0; zid < MAX_NR_ZONES; zid++) {
			if (!nr_skipped[zid])
				continue;

			__count_zid_vm_events(PGSCAN_SKIP, zid, nr_skipped[zid]);
			skipped += nr_skipped[zid];
		}
	}
	*nr_scanned = total_scan;
	trace_mm_vmscan_lru_isolate(sc->reclaim_idx, sc->order, nr_to_scan,
				    total_scan, skipped, nr_taken,
				    sc->may_unmap ? 0 : ISOLATE_UNMAPPED, lru);
	update_lru_sizes(lruvec, lru, nr_zone_taken);
	return nr_taken;
}

/**
 * folio_isolate_lru() - Try to isolate a folio from its LRU list.
 * @folio: Folio to isolate from its LRU list.
 *
 * Isolate a @folio from an LRU list and adjust the vmstat statistic
 * corresponding to whatever LRU list the folio was on.
 *
 * The folio will have its LRU flag cleared.  If it was found on the
 * active list, it will have the Active flag set.  If it was found on the
 * unevictable list, it will have the Unevictable flag set.  These flags
 * may need to be cleared by the caller before letting the page go.
 *
 * Context:
 *
 * (1) Must be called with an elevated refcount on the folio. This is a
 *     fundamental difference from isolate_lru_folios() (which is called
 *     without a stable reference).
 * (2) The lru_lock must not be held.
 * (3) Interrupts must be enabled.
 *
 * Return: 0 if the folio was removed from an LRU list.
 * -EBUSY if the folio was not on an LRU list.
 */
int folio_isolate_lru(struct folio *folio)
{
	int ret = -EBUSY;

	VM_BUG_ON_FOLIO(!folio_ref_count(folio), folio);

	if (folio_test_clear_lru(folio)) {
		struct lruvec *lruvec;

		folio_get(folio);
		lruvec = folio_lruvec_lock_irq(folio);
		lruvec_del_folio(lruvec, folio);
		unlock_page_lruvec_irq(lruvec);
		ret = 0;
	}

	return ret;
}

/*
 * A direct reclaimer may isolate SWAP_CLUSTER_MAX pages from the LRU list and
 * then get rescheduled. When there are massive number of tasks doing page
 * allocation, such sleeping direct reclaimers may keep piling up on each CPU,
 * the LRU list will go small and be scanned faster than necessary, leading to
 * unnecessary swapping, thrashing and OOM.
 */
static int too_many_isolated(struct pglist_data *pgdat, int file,
		struct scan_control *sc)
{
	unsigned long inactive, isolated;
	bool too_many;

	if (current_is_kswapd())
		return 0;

	if (!writeback_throttling_sane(sc))
		return 0;

	if (file) {
		inactive = node_page_state(pgdat, NR_INACTIVE_FILE);
		isolated = node_page_state(pgdat, NR_ISOLATED_FILE);
	} else {
		inactive = node_page_state(pgdat, NR_INACTIVE_ANON);
		isolated = node_page_state(pgdat, NR_ISOLATED_ANON);
	}

	/*
	 * GFP_NOIO/GFP_NOFS callers are allowed to isolate more pages, so they
	 * won't get blocked by normal direct-reclaimers, forming a circular
	 * deadlock.
	 */
	if ((sc->gfp_mask & (__GFP_IO | __GFP_FS)) == (__GFP_IO | __GFP_FS))
		inactive >>= 3;

	too_many = isolated > inactive;

	/* Wake up tasks throttled due to too_many_isolated. */
	if (!too_many)
		wake_throttle_isolated(pgdat);

	return too_many;
}

/*
 * move_folios_to_lru() moves folios from private @list to appropriate LRU list.
 * On return, @list is reused as a list of folios to be freed by the caller.
 *
 * Returns the number of pages moved to the given lruvec.
 */
static unsigned int move_folios_to_lru(struct lruvec *lruvec,
		struct list_head *list)
{
	int nr_pages, nr_moved = 0;
	LIST_HEAD(folios_to_free);

	while (!list_empty(list)) {
		struct folio *folio = lru_to_folio(list);

		VM_BUG_ON_FOLIO(folio_test_lru(folio), folio);
		list_del(&folio->lru);
		if (unlikely(!folio_evictable(folio))) {
			spin_unlock_irq(&lruvec->lru_lock);
			folio_putback_lru(folio);
			spin_lock_irq(&lruvec->lru_lock);
			continue;
		}

		/*
		 * The folio_set_lru needs to be kept here for list integrity.
		 * Otherwise:
		 *   #0 move_folios_to_lru             #1 release_pages
		 *   if (!folio_put_testzero())
		 *				      if (folio_put_testzero())
		 *				        !lru //skip lru_lock
		 *     folio_set_lru()
		 *     list_add(&folio->lru,)
		 *                                        list_add(&folio->lru,)
		 */
		folio_set_lru(folio);

		if (unlikely(folio_put_testzero(folio))) {
			__folio_clear_lru_flags(folio);

			if (unlikely(folio_test_large(folio))) {
				spin_unlock_irq(&lruvec->lru_lock);
				destroy_large_folio(folio);
				spin_lock_irq(&lruvec->lru_lock);
			} else
				list_add(&folio->lru, &folios_to_free);

			continue;
		}

		/*
		 * All pages were isolated from the same lruvec (and isolation
		 * inhibits memcg migration).
		 */
		VM_BUG_ON_FOLIO(!folio_matches_lruvec(folio, lruvec), folio);
		lruvec_add_folio(lruvec, folio);
		nr_pages = folio_nr_pages(folio);
		nr_moved += nr_pages;
		if (folio_test_active(folio))
			workingset_age_nonresident(lruvec, nr_pages);
	}

	/*
	 * To save our caller's stack, now use input list for pages to free.
	 */
	list_splice(&folios_to_free, list);

	return nr_moved;
}

/*
 * If a kernel thread (such as nfsd for loop-back mounts) services a backing
 * device by writing to the page cache it sets PF_LOCAL_THROTTLE. In this case
 * we should not throttle.  Otherwise it is safe to do so.
 */
static int current_may_throttle(void)
{
	return !(current->flags & PF_LOCAL_THROTTLE);
}

/*
 * shrink_inactive_list() is a helper for shrink_node().  It returns the number
 * of reclaimed pages
 */
static unsigned long shrink_inactive_list(unsigned long nr_to_scan,
		struct lruvec *lruvec, struct scan_control *sc,
		enum lru_list lru)
{
	LIST_HEAD(folio_list);
	unsigned long nr_scanned;
	unsigned int nr_reclaimed = 0;
	unsigned long nr_taken;
	struct reclaim_stat stat;
	bool file = is_file_lru(lru);
	enum vm_event_item item;
	struct pglist_data *pgdat = lruvec_pgdat(lruvec);
	bool stalled = false;

	while (unlikely(too_many_isolated(pgdat, file, sc))) {
		if (stalled)
			return 0;

		/* wait a bit for the reclaimer. */
		stalled = true;
		reclaim_throttle(pgdat, VMSCAN_THROTTLE_ISOLATED);

		/* We are about to die and free our memory. Return now. */
		if (fatal_signal_pending(current))
			return SWAP_CLUSTER_MAX;
	}

	lru_add_drain();

	spin_lock_irq(&lruvec->lru_lock);

	nr_taken = isolate_lru_folios(nr_to_scan, lruvec, &folio_list,
				     &nr_scanned, sc, lru);

	__mod_node_page_state(pgdat, NR_ISOLATED_ANON + file, nr_taken);
	item = current_is_kswapd() ? PGSCAN_KSWAPD : PGSCAN_DIRECT;
	if (!cgroup_reclaim(sc))
		__count_vm_events(item, nr_scanned);
	__count_memcg_events(lruvec_memcg(lruvec), item, nr_scanned);
	__count_vm_events(PGSCAN_ANON + file, nr_scanned);

	spin_unlock_irq(&lruvec->lru_lock);

	if (nr_taken == 0)
		return 0;

	nr_reclaimed = shrink_folio_list(&folio_list, pgdat, sc, &stat, false);

	spin_lock_irq(&lruvec->lru_lock);
	move_folios_to_lru(lruvec, &folio_list);

	__mod_node_page_state(pgdat, NR_ISOLATED_ANON + file, -nr_taken);
	item = current_is_kswapd() ? PGSTEAL_KSWAPD : PGSTEAL_DIRECT;
	if (!cgroup_reclaim(sc))
		__count_vm_events(item, nr_reclaimed);
	__count_memcg_events(lruvec_memcg(lruvec), item, nr_reclaimed);
	__count_vm_events(PGSTEAL_ANON + file, nr_reclaimed);
	spin_unlock_irq(&lruvec->lru_lock);

	lru_note_cost(lruvec, file, stat.nr_pageout);
	mem_cgroup_uncharge_list(&folio_list);
	free_unref_page_list(&folio_list);

	/*
	 * If dirty folios are scanned that are not queued for IO, it
	 * implies that flushers are not doing their job. This can
	 * happen when memory pressure pushes dirty folios to the end of
	 * the LRU before the dirty limits are breached and the dirty
	 * data has expired. It can also happen when the proportion of
	 * dirty folios grows not through writes but through memory
	 * pressure reclaiming all the clean cache. And in some cases,
	 * the flushers simply cannot keep up with the allocation
	 * rate. Nudge the flusher threads in case they are asleep.
	 */
	if (stat.nr_unqueued_dirty == nr_taken)
		wakeup_flusher_threads(WB_REASON_VMSCAN);

	sc->nr.dirty += stat.nr_dirty;
	sc->nr.congested += stat.nr_congested;
	sc->nr.unqueued_dirty += stat.nr_unqueued_dirty;
	sc->nr.writeback += stat.nr_writeback;
	sc->nr.immediate += stat.nr_immediate;
	sc->nr.taken += nr_taken;
	if (file)
		sc->nr.file_taken += nr_taken;

	trace_mm_vmscan_lru_shrink_inactive(pgdat->node_id,
			nr_scanned, nr_reclaimed, &stat, sc->priority, file);
	return nr_reclaimed;
}

/*
 * shrink_active_list() moves folios from the active LRU to the inactive LRU.
 *
 * We move them the other way if the folio is referenced by one or more
 * processes.
 *
 * If the folios are mostly unmapped, the processing is fast and it is
 * appropriate to hold lru_lock across the whole operation.  But if
 * the folios are mapped, the processing is slow (folio_referenced()), so
 * we should drop lru_lock around each folio.  It's impossible to balance
 * this, so instead we remove the folios from the LRU while processing them.
 * It is safe to rely on the active flag against the non-LRU folios in here
 * because nobody will play with that bit on a non-LRU folio.
 *
 * The downside is that we have to touch folio->_refcount against each folio.
 * But we had to alter folio->flags anyway.
 */
static void shrink_active_list(unsigned long nr_to_scan,
			       struct lruvec *lruvec,
			       struct scan_control *sc,
			       enum lru_list lru)
{
	unsigned long nr_taken;
	unsigned long nr_scanned;
	unsigned long vm_flags;
	LIST_HEAD(l_hold);	/* The folios which were snipped off */
	LIST_HEAD(l_active);
	LIST_HEAD(l_inactive);
	unsigned nr_deactivate, nr_activate;
	unsigned nr_rotated = 0;
	int file = is_file_lru(lru);
	struct pglist_data *pgdat = lruvec_pgdat(lruvec);

	lru_add_drain();

	spin_lock_irq(&lruvec->lru_lock);

	nr_taken = isolate_lru_folios(nr_to_scan, lruvec, &l_hold,
				     &nr_scanned, sc, lru);

	__mod_node_page_state(pgdat, NR_ISOLATED_ANON + file, nr_taken);

	if (!cgroup_reclaim(sc))
		__count_vm_events(PGREFILL, nr_scanned);
	__count_memcg_events(lruvec_memcg(lruvec), PGREFILL, nr_scanned);

	spin_unlock_irq(&lruvec->lru_lock);

	while (!list_empty(&l_hold)) {
		struct folio *folio;

		cond_resched();
		folio = lru_to_folio(&l_hold);
		list_del(&folio->lru);

		if (unlikely(!folio_evictable(folio))) {
			folio_putback_lru(folio);
			continue;
		}

		if (unlikely(buffer_heads_over_limit)) {
			if (folio_test_private(folio) && folio_trylock(folio)) {
				if (folio_test_private(folio))
					filemap_release_folio(folio, 0);
				folio_unlock(folio);
			}
		}

		/* Referenced or rmap lock contention: rotate */
		if (folio_referenced(folio, 0, sc->target_mem_cgroup,
				     &vm_flags) != 0) {
			/*
			 * Identify referenced, file-backed active folios and
			 * give them one more trip around the active list. So
			 * that executable code get better chances to stay in
			 * memory under moderate memory pressure.  Anon folios
			 * are not likely to be evicted by use-once streaming
			 * IO, plus JVM can create lots of anon VM_EXEC folios,
			 * so we ignore them here.
			 */
			if ((vm_flags & VM_EXEC) && folio_is_file_lru(folio)) {
				nr_rotated += folio_nr_pages(folio);
				list_add(&folio->lru, &l_active);
				continue;
			}
		}

		folio_clear_active(folio);	/* we are de-activating */
		folio_set_workingset(folio);
		list_add(&folio->lru, &l_inactive);
	}

	/*
	 * Move folios back to the lru list.
	 */
	spin_lock_irq(&lruvec->lru_lock);

	nr_activate = move_folios_to_lru(lruvec, &l_active);
	nr_deactivate = move_folios_to_lru(lruvec, &l_inactive);
	/* Keep all free folios in l_active list */
	list_splice(&l_inactive, &l_active);

	__count_vm_events(PGDEACTIVATE, nr_deactivate);
	__count_memcg_events(lruvec_memcg(lruvec), PGDEACTIVATE, nr_deactivate);

	__mod_node_page_state(pgdat, NR_ISOLATED_ANON + file, -nr_taken);
	spin_unlock_irq(&lruvec->lru_lock);

	mem_cgroup_uncharge_list(&l_active);
	free_unref_page_list(&l_active);
	trace_mm_vmscan_lru_shrink_active(pgdat->node_id, nr_taken, nr_activate,
			nr_deactivate, nr_rotated, sc->priority, file);
}

static unsigned int reclaim_folio_list(struct list_head *folio_list,
				      struct pglist_data *pgdat)
{
	struct reclaim_stat dummy_stat;
	unsigned int nr_reclaimed;
	struct folio *folio;
	struct scan_control sc = {
		.gfp_mask = GFP_KERNEL,
		.may_writepage = 1,
		.may_unmap = 1,
		.may_swap = 1,
		.no_demotion = 1,
	};

	nr_reclaimed = shrink_folio_list(folio_list, pgdat, &sc, &dummy_stat, false);
	while (!list_empty(folio_list)) {
		folio = lru_to_folio(folio_list);
		list_del(&folio->lru);
		folio_putback_lru(folio);
	}

	return nr_reclaimed;
}

unsigned long reclaim_pages(struct list_head *folio_list)
{
	int nid;
	unsigned int nr_reclaimed = 0;
	LIST_HEAD(node_folio_list);
	unsigned int noreclaim_flag;

	if (list_empty(folio_list))
		return nr_reclaimed;

	noreclaim_flag = memalloc_noreclaim_save();

	nid = folio_nid(lru_to_folio(folio_list));
	do {
		struct folio *folio = lru_to_folio(folio_list);

		if (nid == folio_nid(folio)) {
			folio_clear_active(folio);
			list_move(&folio->lru, &node_folio_list);
			continue;
		}

		nr_reclaimed += reclaim_folio_list(&node_folio_list, NODE_DATA(nid));
		nid = folio_nid(lru_to_folio(folio_list));
	} while (!list_empty(folio_list));

	nr_reclaimed += reclaim_folio_list(&node_folio_list, NODE_DATA(nid));

	memalloc_noreclaim_restore(noreclaim_flag);

	return nr_reclaimed;
}

static unsigned long shrink_list(enum lru_list lru, unsigned long nr_to_scan,
				 struct lruvec *lruvec, struct scan_control *sc)
{
	if (is_active_lru(lru)) {
		if (sc->may_deactivate & (1 << is_file_lru(lru)))
			shrink_active_list(nr_to_scan, lruvec, sc, lru);
		else
			sc->skipped_deactivate = 1;
		return 0;
	}

	return shrink_inactive_list(nr_to_scan, lruvec, sc, lru);
}

/*
 * The inactive anon list should be small enough that the VM never has
 * to do too much work.
 *
 * The inactive file list should be small enough to leave most memory
 * to the established workingset on the scan-resistant active list,
 * but large enough to avoid thrashing the aggregate readahead window.
 *
 * Both inactive lists should also be large enough that each inactive
 * folio has a chance to be referenced again before it is reclaimed.
 *
 * If that fails and refaulting is observed, the inactive list grows.
 *
 * The inactive_ratio is the target ratio of ACTIVE to INACTIVE folios
 * on this LRU, maintained by the pageout code. An inactive_ratio
 * of 3 means 3:1 or 25% of the folios are kept on the inactive list.
 *
 * total     target    max
 * memory    ratio     inactive
 * -------------------------------------
 *   10MB       1         5MB
 *  100MB       1        50MB
 *    1GB       3       250MB
 *   10GB      10       0.9GB
 *  100GB      31         3GB
 *    1TB     101        10GB
 *   10TB     320        32GB
 */
static bool inactive_is_low(struct lruvec *lruvec, enum lru_list inactive_lru)
{
	enum lru_list active_lru = inactive_lru + LRU_ACTIVE;
	unsigned long inactive, active;
	unsigned long inactive_ratio;
	unsigned long gb;

	inactive = lruvec_page_state(lruvec, NR_LRU_BASE + inactive_lru);
	active = lruvec_page_state(lruvec, NR_LRU_BASE + active_lru);

	gb = (inactive + active) >> (30 - PAGE_SHIFT);
	if (gb)
		inactive_ratio = int_sqrt(10 * gb);
	else
		inactive_ratio = 1;

	return inactive * inactive_ratio < active;
}

enum scan_balance {
	SCAN_EQUAL,
	SCAN_FRACT,
	SCAN_ANON,
	SCAN_FILE,
};

static void prepare_scan_count(pg_data_t *pgdat, struct scan_control *sc)
{
	unsigned long file;
	struct lruvec *target_lruvec;

	if (lru_gen_enabled())
		return;

	target_lruvec = mem_cgroup_lruvec(sc->target_mem_cgroup, pgdat);

	/*
	 * Flush the memory cgroup stats, so that we read accurate per-memcg
	 * lruvec stats for heuristics.
	 */
	mem_cgroup_flush_stats();

	/*
	 * Determine the scan balance between anon and file LRUs.
	 */
	spin_lock_irq(&target_lruvec->lru_lock);
	sc->anon_cost = target_lruvec->anon_cost;
	sc->file_cost = target_lruvec->file_cost;
	spin_unlock_irq(&target_lruvec->lru_lock);

	/*
	 * Target desirable inactive:active list ratios for the anon
	 * and file LRU lists.
	 */
	if (!sc->force_deactivate) {
		unsigned long refaults;

		/*
		 * When refaults are being observed, it means a new
		 * workingset is being established. Deactivate to get
		 * rid of any stale active pages quickly.
		 */
		refaults = lruvec_page_state(target_lruvec,
				WORKINGSET_ACTIVATE_ANON);
		if (refaults != target_lruvec->refaults[WORKINGSET_ANON] ||
			inactive_is_low(target_lruvec, LRU_INACTIVE_ANON))
			sc->may_deactivate |= DEACTIVATE_ANON;
		else
			sc->may_deactivate &= ~DEACTIVATE_ANON;

		refaults = lruvec_page_state(target_lruvec,
				WORKINGSET_ACTIVATE_FILE);
		if (refaults != target_lruvec->refaults[WORKINGSET_FILE] ||
		    inactive_is_low(target_lruvec, LRU_INACTIVE_FILE))
			sc->may_deactivate |= DEACTIVATE_FILE;
		else
			sc->may_deactivate &= ~DEACTIVATE_FILE;
	} else
		sc->may_deactivate = DEACTIVATE_ANON | DEACTIVATE_FILE;

	/*
	 * If we have plenty of inactive file pages that aren't
	 * thrashing, try to reclaim those first before touching
	 * anonymous pages.
	 */
	file = lruvec_page_state(target_lruvec, NR_INACTIVE_FILE);
	if (file >> sc->priority && !(sc->may_deactivate & DEACTIVATE_FILE))
		sc->cache_trim_mode = 1;
	else
		sc->cache_trim_mode = 0;

	/*
	 * Prevent the reclaimer from falling into the cache trap: as
	 * cache pages start out inactive, every cache fault will tip
	 * the scan balance towards the file LRU.  And as the file LRU
	 * shrinks, so does the window for rotation from references.
	 * This means we have a runaway feedback loop where a tiny
	 * thrashing file LRU becomes infinitely more attractive than
	 * anon pages.  Try to detect this based on file LRU size.
	 */
	if (!cgroup_reclaim(sc)) {
		unsigned long total_high_wmark = 0;
		unsigned long free, anon;
		int z;

		free = sum_zone_node_page_state(pgdat->node_id, NR_FREE_PAGES);
		file = node_page_state(pgdat, NR_ACTIVE_FILE) +
			   node_page_state(pgdat, NR_INACTIVE_FILE);

		for (z = 0; z < MAX_NR_ZONES; z++) {
			struct zone *zone = &pgdat->node_zones[z];

			if (!managed_zone(zone))
				continue;

			total_high_wmark += high_wmark_pages(zone);
		}

		/*
		 * Consider anon: if that's low too, this isn't a
		 * runaway file reclaim problem, but rather just
		 * extreme pressure. Reclaim as per usual then.
		 */
		anon = node_page_state(pgdat, NR_INACTIVE_ANON);

		sc->file_is_tiny =
			file + free <= total_high_wmark &&
			!(sc->may_deactivate & DEACTIVATE_ANON) &&
			anon >> sc->priority;
	}
}

/*
 * Determine how aggressively the anon and file LRU lists should be
 * scanned.
 *
 * nr[0] = anon inactive folios to scan; nr[1] = anon active folios to scan
 * nr[2] = file inactive folios to scan; nr[3] = file active folios to scan
 */
static void get_scan_count(struct lruvec *lruvec, struct scan_control *sc,
			   unsigned long *nr)
{
	struct pglist_data *pgdat = lruvec_pgdat(lruvec);
	struct mem_cgroup *memcg = lruvec_memcg(lruvec);
	unsigned long anon_cost, file_cost, total_cost;
	int swappiness = mem_cgroup_swappiness(memcg);
	u64 fraction[ANON_AND_FILE];
	u64 denominator = 0;	/* gcc */
	enum scan_balance scan_balance;
	unsigned long ap, fp;
	enum lru_list lru;
	bool balance_anon_file_reclaim = false;

	/* If we have no swap space, do not bother scanning anon folios. */
	if (!sc->may_swap || !can_reclaim_anon_pages(memcg, pgdat->node_id, sc)) {
		scan_balance = SCAN_FILE;
		goto out;
	}

	/*
	 * Global reclaim will swap to prevent OOM even with no
	 * swappiness, but memcg users want to use this knob to
	 * disable swapping for individual groups completely when
	 * using the memory controller's swap limit feature would be
	 * too expensive.
	 */
	if (cgroup_reclaim(sc) && !swappiness) {
		scan_balance = SCAN_FILE;
		goto out;
	}

	/*
	 * Do not apply any pressure balancing cleverness when the
	 * system is close to OOM, scan both anon and file equally
	 * (unless the swappiness setting disagrees with swapping).
	 */
	if (!sc->priority && swappiness) {
		scan_balance = SCAN_EQUAL;
		goto out;
	}

	/*
	 * If the system is almost out of file pages, force-scan anon.
	 */
	if (sc->file_is_tiny) {
		scan_balance = SCAN_ANON;
		goto out;
	}

	trace_android_rvh_set_balance_anon_file_reclaim(&balance_anon_file_reclaim);

	/*
	 * If there is enough inactive page cache, we do not reclaim
	 * anything from the anonymous working right now. But when balancing
	 * anon and page cache files for reclaim, allow swapping of anon pages
	 * even if there are a number of inactive file cache pages.
	 */
	if (!balance_anon_file_reclaim && sc->cache_trim_mode) {
		scan_balance = SCAN_FILE;
		goto out;
	}

	scan_balance = SCAN_FRACT;
	/*
	 * Calculate the pressure balance between anon and file pages.
	 *
	 * The amount of pressure we put on each LRU is inversely
	 * proportional to the cost of reclaiming each list, as
	 * determined by the share of pages that are refaulting, times
	 * the relative IO cost of bringing back a swapped out
	 * anonymous page vs reloading a filesystem page (swappiness).
	 *
	 * Although we limit that influence to ensure no list gets
	 * left behind completely: at least a third of the pressure is
	 * applied, before swappiness.
	 *
	 * With swappiness at 100, anon and file have equal IO cost.
	 */
	total_cost = sc->anon_cost + sc->file_cost;
	anon_cost = total_cost + sc->anon_cost;
	file_cost = total_cost + sc->file_cost;
	total_cost = anon_cost + file_cost;

	ap = swappiness * (total_cost + 1);
	ap /= anon_cost + 1;

	fp = (200 - swappiness) * (total_cost + 1);
	fp /= file_cost + 1;

	fraction[0] = ap;
	fraction[1] = fp;
	denominator = ap + fp;
out:
	for_each_evictable_lru(lru) {
		int file = is_file_lru(lru);
		unsigned long lruvec_size;
		unsigned long low, min;
		unsigned long scan;

		lruvec_size = lruvec_lru_size(lruvec, lru, sc->reclaim_idx);
		mem_cgroup_protection(sc->target_mem_cgroup, memcg,
				      &min, &low);

		if (min || low) {
			/*
			 * Scale a cgroup's reclaim pressure by proportioning
			 * its current usage to its memory.low or memory.min
			 * setting.
			 *
			 * This is important, as otherwise scanning aggression
			 * becomes extremely binary -- from nothing as we
			 * approach the memory protection threshold, to totally
			 * nominal as we exceed it.  This results in requiring
			 * setting extremely liberal protection thresholds. It
			 * also means we simply get no protection at all if we
			 * set it too low, which is not ideal.
			 *
			 * If there is any protection in place, we reduce scan
			 * pressure by how much of the total memory used is
			 * within protection thresholds.
			 *
			 * There is one special case: in the first reclaim pass,
			 * we skip over all groups that are within their low
			 * protection. If that fails to reclaim enough pages to
			 * satisfy the reclaim goal, we come back and override
			 * the best-effort low protection. However, we still
			 * ideally want to honor how well-behaved groups are in
			 * that case instead of simply punishing them all
			 * equally. As such, we reclaim them based on how much
			 * memory they are using, reducing the scan pressure
			 * again by how much of the total memory used is under
			 * hard protection.
			 */
			unsigned long cgroup_size = mem_cgroup_size(memcg);
			unsigned long protection;

			/* memory.low scaling, make sure we retry before OOM */
			if (!sc->memcg_low_reclaim && low > min) {
				protection = low;
				sc->memcg_low_skipped = 1;
			} else {
				protection = min;
			}

			/* Avoid TOCTOU with earlier protection check */
			cgroup_size = max(cgroup_size, protection);

			scan = lruvec_size - lruvec_size * protection /
				(cgroup_size + 1);

			/*
			 * Minimally target SWAP_CLUSTER_MAX pages to keep
			 * reclaim moving forwards, avoiding decrementing
			 * sc->priority further than desirable.
			 */
			scan = max(scan, SWAP_CLUSTER_MAX);
		} else {
			scan = lruvec_size;
		}

		scan >>= sc->priority;

		/*
		 * If the cgroup's already been deleted, make sure to
		 * scrape out the remaining cache.
		 */
		if (!scan && !mem_cgroup_online(memcg))
			scan = min(lruvec_size, SWAP_CLUSTER_MAX);

		switch (scan_balance) {
		case SCAN_EQUAL:
			/* Scan lists relative to size */
			break;
		case SCAN_FRACT:
			/*
			 * Scan types proportional to swappiness and
			 * their relative recent reclaim efficiency.
			 * Make sure we don't miss the last page on
			 * the offlined memory cgroups because of a
			 * round-off error.
			 */
			scan = mem_cgroup_online(memcg) ?
			       div64_u64(scan * fraction[file], denominator) :
			       DIV64_U64_ROUND_UP(scan * fraction[file],
						  denominator);
			break;
		case SCAN_FILE:
		case SCAN_ANON:
			/* Scan one type exclusively */
			if ((scan_balance == SCAN_FILE) != file)
				scan = 0;
			break;
		default:
			/* Look ma, no brain */
			BUG();
		}

		nr[lru] = scan;
	}
}

/*
 * Anonymous LRU management is a waste if there is
 * ultimately no way to reclaim the memory.
 */
static bool can_age_anon_pages(struct pglist_data *pgdat,
			       struct scan_control *sc)
{
	/* Aging the anon LRU is valuable if swap is present: */
	if (total_swap_pages > 0)
		return true;

	/* Also valuable if anon pages can be demoted: */
	return can_demote(pgdat->node_id, sc);
}

#ifdef CONFIG_LRU_GEN

#ifdef CONFIG_LRU_GEN_ENABLED
DEFINE_STATIC_KEY_ARRAY_TRUE(lru_gen_caps, NR_LRU_GEN_CAPS);
#define get_cap(cap)	static_branch_likely(&lru_gen_caps[cap])
#else
DEFINE_STATIC_KEY_ARRAY_FALSE(lru_gen_caps, NR_LRU_GEN_CAPS);
#define get_cap(cap)	static_branch_unlikely(&lru_gen_caps[cap])
#endif

/******************************************************************************
 *                          shorthand helpers
 ******************************************************************************/

#define LRU_REFS_FLAGS	(BIT(PG_referenced) | BIT(PG_workingset))

#define DEFINE_MAX_SEQ(lruvec)						\
	unsigned long max_seq = READ_ONCE((lruvec)->lrugen.max_seq)

#define DEFINE_MIN_SEQ(lruvec)						\
	unsigned long min_seq[ANON_AND_FILE] = {			\
		READ_ONCE((lruvec)->lrugen.min_seq[LRU_GEN_ANON]),	\
		READ_ONCE((lruvec)->lrugen.min_seq[LRU_GEN_FILE]),	\
	}

#define for_each_gen_type_zone(gen, type, zone)				\
	for ((gen) = 0; (gen) < MAX_NR_GENS; (gen)++)			\
		for ((type) = 0; (type) < ANON_AND_FILE; (type)++)	\
			for ((zone) = 0; (zone) < MAX_NR_ZONES; (zone)++)

static struct lruvec *get_lruvec(struct mem_cgroup *memcg, int nid)
{
	struct pglist_data *pgdat = NODE_DATA(nid);

#ifdef CONFIG_MEMCG
	if (memcg) {
		struct lruvec *lruvec = &memcg->nodeinfo[nid]->lruvec;

		/* for hotadd_new_pgdat() */
		if (!lruvec->pgdat)
			lruvec->pgdat = pgdat;

		return lruvec;
	}
#endif
	VM_WARN_ON_ONCE(!mem_cgroup_disabled());

	return pgdat ? &pgdat->__lruvec : NULL;
}

static int get_swappiness(struct lruvec *lruvec, struct scan_control *sc)
{
	struct mem_cgroup *memcg = lruvec_memcg(lruvec);
	struct pglist_data *pgdat = lruvec_pgdat(lruvec);

	if (!can_demote(pgdat->node_id, sc) &&
	    mem_cgroup_get_nr_swap_pages(memcg) < MIN_LRU_BATCH)
		return 0;

	return mem_cgroup_swappiness(memcg);
}

static int get_nr_gens(struct lruvec *lruvec, int type)
{
	return lruvec->lrugen.max_seq - lruvec->lrugen.min_seq[type] + 1;
}

static bool __maybe_unused seq_is_valid(struct lruvec *lruvec)
{
	/* see the comment on lru_gen_struct */
	return get_nr_gens(lruvec, LRU_GEN_FILE) >= MIN_NR_GENS &&
	       get_nr_gens(lruvec, LRU_GEN_FILE) <= get_nr_gens(lruvec, LRU_GEN_ANON) &&
	       get_nr_gens(lruvec, LRU_GEN_ANON) <= MAX_NR_GENS;
}

/******************************************************************************
 *                          mm_struct list
 ******************************************************************************/

static struct lru_gen_mm_list *get_mm_list(struct mem_cgroup *memcg)
{
	static struct lru_gen_mm_list mm_list = {
		.fifo = LIST_HEAD_INIT(mm_list.fifo),
		.lock = __SPIN_LOCK_UNLOCKED(mm_list.lock),
	};

#ifdef CONFIG_MEMCG
	if (memcg)
		return &memcg->mm_list;
#endif
	VM_WARN_ON_ONCE(!mem_cgroup_disabled());

	return &mm_list;
}

void lru_gen_add_mm(struct mm_struct *mm)
{
	int nid;
	struct mem_cgroup *memcg = get_mem_cgroup_from_mm(mm);
	struct lru_gen_mm_list *mm_list = get_mm_list(memcg);

	VM_WARN_ON_ONCE(!list_empty(&mm->lru_gen.list));
#ifdef CONFIG_MEMCG
	VM_WARN_ON_ONCE(mm->lru_gen.memcg);
	mm->lru_gen.memcg = memcg;
#endif
	spin_lock(&mm_list->lock);

	for_each_node_state(nid, N_MEMORY) {
		struct lruvec *lruvec = get_lruvec(memcg, nid);

		if (!lruvec)
			continue;

		/* the first addition since the last iteration */
		if (lruvec->mm_state.tail == &mm_list->fifo)
			lruvec->mm_state.tail = &mm->lru_gen.list;
	}

	list_add_tail(&mm->lru_gen.list, &mm_list->fifo);

	spin_unlock(&mm_list->lock);
}

void lru_gen_del_mm(struct mm_struct *mm)
{
	int nid;
	struct lru_gen_mm_list *mm_list;
	struct mem_cgroup *memcg = NULL;

	if (list_empty(&mm->lru_gen.list))
		return;

#ifdef CONFIG_MEMCG
	memcg = mm->lru_gen.memcg;
#endif
	mm_list = get_mm_list(memcg);

	spin_lock(&mm_list->lock);

	for_each_node(nid) {
		struct lruvec *lruvec = get_lruvec(memcg, nid);

		if (!lruvec)
			continue;

		/* where the last iteration ended (exclusive) */
		if (lruvec->mm_state.tail == &mm->lru_gen.list)
			lruvec->mm_state.tail = lruvec->mm_state.tail->next;

		/* where the current iteration continues (inclusive) */
		if (lruvec->mm_state.head != &mm->lru_gen.list)
			continue;

		lruvec->mm_state.head = lruvec->mm_state.head->next;
		/* the deletion ends the current iteration */
		if (lruvec->mm_state.head == &mm_list->fifo)
			WRITE_ONCE(lruvec->mm_state.seq, lruvec->mm_state.seq + 1);
	}

	list_del_init(&mm->lru_gen.list);

	spin_unlock(&mm_list->lock);

#ifdef CONFIG_MEMCG
	mem_cgroup_put(mm->lru_gen.memcg);
	mm->lru_gen.memcg = NULL;
#endif
}

#ifdef CONFIG_MEMCG
void lru_gen_migrate_mm(struct mm_struct *mm)
{
	struct mem_cgroup *memcg;
	struct task_struct *task = rcu_dereference_protected(mm->owner, true);

	VM_WARN_ON_ONCE(task->mm != mm);
	lockdep_assert_held(&task->alloc_lock);

	/* for mm_update_next_owner() */
	if (mem_cgroup_disabled())
		return;

	rcu_read_lock();
	memcg = mem_cgroup_from_task(task);
	rcu_read_unlock();
	if (memcg == mm->lru_gen.memcg)
		return;

	VM_WARN_ON_ONCE(!mm->lru_gen.memcg);
	VM_WARN_ON_ONCE(list_empty(&mm->lru_gen.list));

	lru_gen_del_mm(mm);
	lru_gen_add_mm(mm);
}
#endif

/*
 * Bloom filters with m=1<<15, k=2 and the false positive rates of ~1/5 when
 * n=10,000 and ~1/2 when n=20,000, where, conventionally, m is the number of
 * bits in a bitmap, k is the number of hash functions and n is the number of
 * inserted items.
 *
 * Page table walkers use one of the two filters to reduce their search space.
 * To get rid of non-leaf entries that no longer have enough leaf entries, the
 * aging uses the double-buffering technique to flip to the other filter each
 * time it produces a new generation. For non-leaf entries that have enough
 * leaf entries, the aging carries them over to the next generation in
 * walk_pmd_range(); the eviction also report them when walking the rmap
 * in lru_gen_look_around().
 *
 * For future optimizations:
 * 1. It's not necessary to keep both filters all the time. The spare one can be
 *    freed after the RCU grace period and reallocated if needed again.
 * 2. And when reallocating, it's worth scaling its size according to the number
 *    of inserted entries in the other filter, to reduce the memory overhead on
 *    small systems and false positives on large systems.
 * 3. Jenkins' hash function is an alternative to Knuth's.
 */
#define BLOOM_FILTER_SHIFT	15

static inline int filter_gen_from_seq(unsigned long seq)
{
	return seq % NR_BLOOM_FILTERS;
}

static void get_item_key(void *item, int *key)
{
	u32 hash = hash_ptr(item, BLOOM_FILTER_SHIFT * 2);

	BUILD_BUG_ON(BLOOM_FILTER_SHIFT * 2 > BITS_PER_TYPE(u32));

	key[0] = hash & (BIT(BLOOM_FILTER_SHIFT) - 1);
	key[1] = hash >> BLOOM_FILTER_SHIFT;
}

static void reset_bloom_filter(struct lruvec *lruvec, unsigned long seq)
{
	unsigned long *filter;
	int gen = filter_gen_from_seq(seq);

	filter = lruvec->mm_state.filters[gen];
	if (filter) {
		bitmap_clear(filter, 0, BIT(BLOOM_FILTER_SHIFT));
		return;
	}

	filter = bitmap_zalloc(BIT(BLOOM_FILTER_SHIFT),
			       __GFP_HIGH | __GFP_NOMEMALLOC | __GFP_NOWARN);
	WRITE_ONCE(lruvec->mm_state.filters[gen], filter);
}

static void update_bloom_filter(struct lruvec *lruvec, unsigned long seq, void *item)
{
	int key[2];
	unsigned long *filter;
	int gen = filter_gen_from_seq(seq);

	filter = READ_ONCE(lruvec->mm_state.filters[gen]);
	if (!filter)
		return;

	get_item_key(item, key);

	if (!test_bit(key[0], filter))
		set_bit(key[0], filter);
	if (!test_bit(key[1], filter))
		set_bit(key[1], filter);
}

static bool test_bloom_filter(struct lruvec *lruvec, unsigned long seq, void *item)
{
	int key[2];
	unsigned long *filter;
	int gen = filter_gen_from_seq(seq);

	filter = READ_ONCE(lruvec->mm_state.filters[gen]);
	if (!filter)
		return true;

	get_item_key(item, key);

	return test_bit(key[0], filter) && test_bit(key[1], filter);
}

static void reset_mm_stats(struct lruvec *lruvec, struct lru_gen_mm_walk *walk, bool last)
{
	int i;
	int hist;

	lockdep_assert_held(&get_mm_list(lruvec_memcg(lruvec))->lock);

	if (walk) {
		hist = lru_hist_from_seq(walk->max_seq);

		for (i = 0; i < NR_MM_STATS; i++) {
			WRITE_ONCE(lruvec->mm_state.stats[hist][i],
				   lruvec->mm_state.stats[hist][i] + walk->mm_stats[i]);
			walk->mm_stats[i] = 0;
		}
	}

	if (NR_HIST_GENS > 1 && last) {
		hist = lru_hist_from_seq(lruvec->mm_state.seq + 1);

		for (i = 0; i < NR_MM_STATS; i++)
			WRITE_ONCE(lruvec->mm_state.stats[hist][i], 0);
	}
}

static bool should_skip_mm(struct mm_struct *mm, struct lru_gen_mm_walk *walk)
{
	int type;
	unsigned long size = 0;
	struct pglist_data *pgdat = lruvec_pgdat(walk->lruvec);
	int key = pgdat->node_id % BITS_PER_TYPE(mm->lru_gen.bitmap);

	if (!walk->force_scan && !test_bit(key, &mm->lru_gen.bitmap))
		return true;

	clear_bit(key, &mm->lru_gen.bitmap);

	for (type = !walk->can_swap; type < ANON_AND_FILE; type++) {
		size += type ? get_mm_counter(mm, MM_FILEPAGES) :
			       get_mm_counter(mm, MM_ANONPAGES) +
			       get_mm_counter(mm, MM_SHMEMPAGES);
	}

	if (size < MIN_LRU_BATCH)
		return true;

	return !mmget_not_zero(mm);
}

static bool iterate_mm_list(struct lruvec *lruvec, struct lru_gen_mm_walk *walk,
			    struct mm_struct **iter)
{
	bool first = false;
	bool last = true;
	struct mm_struct *mm = NULL;
	struct mem_cgroup *memcg = lruvec_memcg(lruvec);
	struct lru_gen_mm_list *mm_list = get_mm_list(memcg);
	struct lru_gen_mm_state *mm_state = &lruvec->mm_state;

	/*
	 * There are four interesting cases for this page table walker:
	 * 1. It tries to start a new iteration of mm_list with a stale max_seq;
	 *    there is nothing left to do.
	 * 2. It's the first of the current generation, and it needs to reset
	 *    the Bloom filter for the next generation.
	 * 3. It reaches the end of mm_list, and it needs to increment
	 *    mm_state->seq; the iteration is done.
	 * 4. It's the last of the current generation, and it needs to reset the
	 *    mm stats counters for the next generation.
	 */
	spin_lock(&mm_list->lock);

	VM_WARN_ON_ONCE(mm_state->seq + 1 < walk->max_seq);
	VM_WARN_ON_ONCE(*iter && mm_state->seq > walk->max_seq);
	VM_WARN_ON_ONCE(*iter && !mm_state->nr_walkers);

	if (walk->max_seq <= mm_state->seq) {
		if (!*iter)
			last = false;
		goto done;
	}

	if (!mm_state->nr_walkers) {
		VM_WARN_ON_ONCE(mm_state->head && mm_state->head != &mm_list->fifo);

		mm_state->head = mm_list->fifo.next;
		first = true;
	}

	while (!mm && mm_state->head != &mm_list->fifo) {
		mm = list_entry(mm_state->head, struct mm_struct, lru_gen.list);

		mm_state->head = mm_state->head->next;

		/* force scan for those added after the last iteration */
		if (!mm_state->tail || mm_state->tail == &mm->lru_gen.list) {
			mm_state->tail = mm_state->head;
			walk->force_scan = true;
		}

		if (should_skip_mm(mm, walk))
			mm = NULL;
	}

	if (mm_state->head == &mm_list->fifo)
		WRITE_ONCE(mm_state->seq, mm_state->seq + 1);
done:
	if (*iter && !mm)
		mm_state->nr_walkers--;
	if (!*iter && mm)
		mm_state->nr_walkers++;

	if (mm_state->nr_walkers)
		last = false;

	if (*iter || last)
		reset_mm_stats(lruvec, walk, last);

	spin_unlock(&mm_list->lock);

	if (mm && first)
		reset_bloom_filter(lruvec, walk->max_seq + 1);

	if (*iter)
		mmput_async(*iter);

	*iter = mm;

	return last;
}

static bool iterate_mm_list_nowalk(struct lruvec *lruvec, unsigned long max_seq)
{
	bool success = false;
	struct mem_cgroup *memcg = lruvec_memcg(lruvec);
	struct lru_gen_mm_list *mm_list = get_mm_list(memcg);
	struct lru_gen_mm_state *mm_state = &lruvec->mm_state;

	spin_lock(&mm_list->lock);

	VM_WARN_ON_ONCE(mm_state->seq + 1 < max_seq);

	if (max_seq > mm_state->seq && !mm_state->nr_walkers) {
		VM_WARN_ON_ONCE(mm_state->head && mm_state->head != &mm_list->fifo);

		WRITE_ONCE(mm_state->seq, mm_state->seq + 1);
		reset_mm_stats(lruvec, NULL, true);
		success = true;
	}

	spin_unlock(&mm_list->lock);

	return success;
}

/******************************************************************************
 *                          refault feedback loop
 ******************************************************************************/

/*
 * A feedback loop based on Proportional-Integral-Derivative (PID) controller.
 *
 * The P term is refaulted/(evicted+protected) from a tier in the generation
 * currently being evicted; the I term is the exponential moving average of the
 * P term over the generations previously evicted, using the smoothing factor
 * 1/2; the D term isn't supported.
 *
 * The setpoint (SP) is always the first tier of one type; the process variable
 * (PV) is either any tier of the other type or any other tier of the same
 * type.
 *
 * The error is the difference between the SP and the PV; the correction is to
 * turn off protection when SP>PV or turn on protection when SP<PV.
 *
 * For future optimizations:
 * 1. The D term may discount the other two terms over time so that long-lived
 *    generations can resist stale information.
 */
struct ctrl_pos {
	unsigned long refaulted;
	unsigned long total;
	int gain;
};

static void read_ctrl_pos(struct lruvec *lruvec, int type, int tier, int gain,
			  struct ctrl_pos *pos)
{
	struct lru_gen_struct *lrugen = &lruvec->lrugen;
	int hist = lru_hist_from_seq(lrugen->min_seq[type]);

	pos->refaulted = lrugen->avg_refaulted[type][tier] +
			 atomic_long_read(&lrugen->refaulted[hist][type][tier]);
	pos->total = lrugen->avg_total[type][tier] +
		     atomic_long_read(&lrugen->evicted[hist][type][tier]);
	if (tier)
		pos->total += lrugen->protected[hist][type][tier - 1];
	pos->gain = gain;
}

static void reset_ctrl_pos(struct lruvec *lruvec, int type, bool carryover)
{
	int hist, tier;
	struct lru_gen_struct *lrugen = &lruvec->lrugen;
	bool clear = carryover ? NR_HIST_GENS == 1 : NR_HIST_GENS > 1;
	unsigned long seq = carryover ? lrugen->min_seq[type] : lrugen->max_seq + 1;

	lockdep_assert_held(&lruvec->lru_lock);

	if (!carryover && !clear)
		return;

	hist = lru_hist_from_seq(seq);

	for (tier = 0; tier < MAX_NR_TIERS; tier++) {
		if (carryover) {
			unsigned long sum;

			sum = lrugen->avg_refaulted[type][tier] +
			      atomic_long_read(&lrugen->refaulted[hist][type][tier]);
			WRITE_ONCE(lrugen->avg_refaulted[type][tier], sum / 2);

			sum = lrugen->avg_total[type][tier] +
			      atomic_long_read(&lrugen->evicted[hist][type][tier]);
			if (tier)
				sum += lrugen->protected[hist][type][tier - 1];
			WRITE_ONCE(lrugen->avg_total[type][tier], sum / 2);
		}

		if (clear) {
			atomic_long_set(&lrugen->refaulted[hist][type][tier], 0);
			atomic_long_set(&lrugen->evicted[hist][type][tier], 0);
			if (tier)
				WRITE_ONCE(lrugen->protected[hist][type][tier - 1], 0);
		}
	}
}

static bool positive_ctrl_err(struct ctrl_pos *sp, struct ctrl_pos *pv)
{
	/*
	 * Return true if the PV has a limited number of refaults or a lower
	 * refaulted/total than the SP.
	 */
	return pv->refaulted < MIN_LRU_BATCH ||
	       pv->refaulted * (sp->total + MIN_LRU_BATCH) * sp->gain <=
	       (sp->refaulted + 1) * pv->total * pv->gain;
}

/******************************************************************************
 *                          the aging
 ******************************************************************************/

/* promote pages accessed through page tables */
static int folio_update_gen(struct folio *folio, int gen)
{
	unsigned long new_flags, old_flags = READ_ONCE(folio->flags);

	VM_WARN_ON_ONCE(gen >= MAX_NR_GENS);
	VM_WARN_ON_ONCE(!rcu_read_lock_held());

	do {
		/* lru_gen_del_folio() has isolated this page? */
		if (!(old_flags & LRU_GEN_MASK)) {
<<<<<<< HEAD
			/* for shrink_page_list() */
=======
			/* for shrink_folio_list() */
>>>>>>> 27bc50fc
			new_flags = old_flags | BIT(PG_referenced);
			continue;
		}

		new_flags = old_flags & ~(LRU_GEN_MASK | LRU_REFS_MASK | LRU_REFS_FLAGS);
		new_flags |= (gen + 1UL) << LRU_GEN_PGOFF;
	} while (!try_cmpxchg(&folio->flags, &old_flags, new_flags));

	return ((old_flags & LRU_GEN_MASK) >> LRU_GEN_PGOFF) - 1;
}

/* protect pages accessed multiple times through file descriptors */
static int folio_inc_gen(struct lruvec *lruvec, struct folio *folio, bool reclaiming)
{
	int type = folio_is_file_lru(folio);
	struct lru_gen_struct *lrugen = &lruvec->lrugen;
	int new_gen, old_gen = lru_gen_from_seq(lrugen->min_seq[type]);
	unsigned long new_flags, old_flags = READ_ONCE(folio->flags);

	VM_WARN_ON_ONCE_FOLIO(!(old_flags & LRU_GEN_MASK), folio);

	do {
		new_gen = ((old_flags & LRU_GEN_MASK) >> LRU_GEN_PGOFF) - 1;
		/* folio_update_gen() has promoted this page? */
		if (new_gen >= 0 && new_gen != old_gen)
			return new_gen;

		new_gen = (old_gen + 1) % MAX_NR_GENS;

		new_flags = old_flags & ~(LRU_GEN_MASK | LRU_REFS_MASK | LRU_REFS_FLAGS);
		new_flags |= (new_gen + 1UL) << LRU_GEN_PGOFF;
		/* for folio_end_writeback() */
		if (reclaiming)
			new_flags |= BIT(PG_reclaim);
	} while (!try_cmpxchg(&folio->flags, &old_flags, new_flags));

	lru_gen_update_size(lruvec, folio, old_gen, new_gen);

	return new_gen;
}

static void update_batch_size(struct lru_gen_mm_walk *walk, struct folio *folio,
			      int old_gen, int new_gen)
{
	int type = folio_is_file_lru(folio);
	int zone = folio_zonenum(folio);
	int delta = folio_nr_pages(folio);

	VM_WARN_ON_ONCE(old_gen >= MAX_NR_GENS);
	VM_WARN_ON_ONCE(new_gen >= MAX_NR_GENS);

	walk->batched++;

	walk->nr_pages[old_gen][type][zone] -= delta;
	walk->nr_pages[new_gen][type][zone] += delta;
}

static void reset_batch_size(struct lruvec *lruvec, struct lru_gen_mm_walk *walk)
{
	int gen, type, zone;
	struct lru_gen_struct *lrugen = &lruvec->lrugen;

	walk->batched = 0;

	for_each_gen_type_zone(gen, type, zone) {
		enum lru_list lru = type * LRU_INACTIVE_FILE;
		int delta = walk->nr_pages[gen][type][zone];

		if (!delta)
			continue;

		walk->nr_pages[gen][type][zone] = 0;
		WRITE_ONCE(lrugen->nr_pages[gen][type][zone],
			   lrugen->nr_pages[gen][type][zone] + delta);

		if (lru_gen_is_active(lruvec, gen))
			lru += LRU_ACTIVE;
		__update_lru_size(lruvec, lru, zone, delta);
	}
}

static int should_skip_vma(unsigned long start, unsigned long end, struct mm_walk *args)
{
	struct address_space *mapping;
	struct vm_area_struct *vma = args->vma;
	struct lru_gen_mm_walk *walk = args->private;

	if (!vma_is_accessible(vma))
		return true;

	if (is_vm_hugetlb_page(vma))
		return true;

	if (vma->vm_flags & (VM_LOCKED | VM_SPECIAL | VM_SEQ_READ | VM_RAND_READ))
		return true;

	if (vma == get_gate_vma(vma->vm_mm))
		return true;

	if (vma_is_anonymous(vma))
		return !walk->can_swap;

	if (WARN_ON_ONCE(!vma->vm_file || !vma->vm_file->f_mapping))
		return true;

	mapping = vma->vm_file->f_mapping;
	if (mapping_unevictable(mapping))
		return true;

	if (shmem_mapping(mapping))
		return !walk->can_swap;

	/* to exclude special mappings like dax, etc. */
	return !mapping->a_ops->read_folio;
}

/*
 * Some userspace memory allocators map many single-page VMAs. Instead of
 * returning back to the PGD table for each of such VMAs, finish an entire PMD
 * table to reduce zigzags and improve cache performance.
 */
static bool get_next_vma(unsigned long mask, unsigned long size, struct mm_walk *args,
			 unsigned long *vm_start, unsigned long *vm_end)
{
	unsigned long start = round_up(*vm_end, size);
	unsigned long end = (start | ~mask) + 1;
<<<<<<< HEAD
=======
	VMA_ITERATOR(vmi, args->mm, start);
>>>>>>> 27bc50fc

	VM_WARN_ON_ONCE(mask & size);
	VM_WARN_ON_ONCE((start & mask) != (*vm_start & mask));

<<<<<<< HEAD
	while (args->vma) {
		if (start >= args->vma->vm_end) {
			args->vma = args->vma->vm_next;
			continue;
		}

		if (end && end <= args->vma->vm_start)
			return false;

		if (should_skip_vma(args->vma->vm_start, args->vma->vm_end, args)) {
			args->vma = args->vma->vm_next;
			continue;
		}
=======
	for_each_vma(vmi, args->vma) {
		if (end && end <= args->vma->vm_start)
			return false;

		if (should_skip_vma(args->vma->vm_start, args->vma->vm_end, args))
			continue;
>>>>>>> 27bc50fc

		*vm_start = max(start, args->vma->vm_start);
		*vm_end = min(end - 1, args->vma->vm_end - 1) + 1;

		return true;
	}

	return false;
}

static unsigned long get_pte_pfn(pte_t pte, struct vm_area_struct *vma, unsigned long addr)
{
	unsigned long pfn = pte_pfn(pte);

	VM_WARN_ON_ONCE(addr < vma->vm_start || addr >= vma->vm_end);

	if (!pte_present(pte) || is_zero_pfn(pfn))
		return -1;

	if (WARN_ON_ONCE(pte_devmap(pte) || pte_special(pte)))
		return -1;

	if (WARN_ON_ONCE(!pfn_valid(pfn)))
		return -1;

	return pfn;
}

#if defined(CONFIG_TRANSPARENT_HUGEPAGE) || defined(CONFIG_ARCH_HAS_NONLEAF_PMD_YOUNG)
static unsigned long get_pmd_pfn(pmd_t pmd, struct vm_area_struct *vma, unsigned long addr)
{
	unsigned long pfn = pmd_pfn(pmd);

	VM_WARN_ON_ONCE(addr < vma->vm_start || addr >= vma->vm_end);

	if (!pmd_present(pmd) || is_huge_zero_pmd(pmd))
		return -1;

	if (WARN_ON_ONCE(pmd_devmap(pmd)))
		return -1;

	if (WARN_ON_ONCE(!pfn_valid(pfn)))
		return -1;

	return pfn;
}
#endif

static struct folio *get_pfn_folio(unsigned long pfn, struct mem_cgroup *memcg,
				   struct pglist_data *pgdat, bool can_swap)
{
	struct folio *folio;

	/* try to avoid unnecessary memory loads */
	if (pfn < pgdat->node_start_pfn || pfn >= pgdat_end_pfn(pgdat))
		return NULL;

	folio = pfn_folio(pfn);
	if (folio_nid(folio) != pgdat->node_id)
		return NULL;

	if (folio_memcg_rcu(folio) != memcg)
		return NULL;

	/* file VMAs can contain anon pages from COW */
	if (!folio_is_file_lru(folio) && !can_swap)
		return NULL;

	return folio;
}

static bool suitable_to_scan(int total, int young)
{
	int n = clamp_t(int, cache_line_size() / sizeof(pte_t), 2, 8);

	/* suitable if the average number of young PTEs per cacheline is >=1 */
	return young * n >= total;
}

static bool walk_pte_range(pmd_t *pmd, unsigned long start, unsigned long end,
			   struct mm_walk *args)
{
	int i;
	pte_t *pte;
	spinlock_t *ptl;
	unsigned long addr;
	int total = 0;
	int young = 0;
	struct lru_gen_mm_walk *walk = args->private;
	struct mem_cgroup *memcg = lruvec_memcg(walk->lruvec);
	struct pglist_data *pgdat = lruvec_pgdat(walk->lruvec);
	int old_gen, new_gen = lru_gen_from_seq(walk->max_seq);

	VM_WARN_ON_ONCE(pmd_leaf(*pmd));

	ptl = pte_lockptr(args->mm, pmd);
	if (!spin_trylock(ptl))
		return false;

	arch_enter_lazy_mmu_mode();

	pte = pte_offset_map(pmd, start & PMD_MASK);
restart:
	for (i = pte_index(start), addr = start; addr != end; i++, addr += PAGE_SIZE) {
		unsigned long pfn;
		struct folio *folio;

		total++;
		walk->mm_stats[MM_LEAF_TOTAL]++;

		pfn = get_pte_pfn(pte[i], args->vma, addr);
		if (pfn == -1)
			continue;

		if (!pte_young(pte[i])) {
			walk->mm_stats[MM_LEAF_OLD]++;
			continue;
		}

		folio = get_pfn_folio(pfn, memcg, pgdat, walk->can_swap);
		if (!folio)
			continue;

		if (!ptep_test_and_clear_young(args->vma, addr, pte + i))
			VM_WARN_ON_ONCE(true);

		young++;
		walk->mm_stats[MM_LEAF_YOUNG]++;

		if (pte_dirty(pte[i]) && !folio_test_dirty(folio) &&
		    !(folio_test_anon(folio) && folio_test_swapbacked(folio) &&
		      !folio_test_swapcache(folio)))
			folio_mark_dirty(folio);

		old_gen = folio_update_gen(folio, new_gen);
		if (old_gen >= 0 && old_gen != new_gen)
			update_batch_size(walk, folio, old_gen, new_gen);
	}

	if (i < PTRS_PER_PTE && get_next_vma(PMD_MASK, PAGE_SIZE, args, &start, &end))
		goto restart;

	pte_unmap(pte);

	arch_leave_lazy_mmu_mode();
	spin_unlock(ptl);

	return suitable_to_scan(total, young);
}

#if defined(CONFIG_TRANSPARENT_HUGEPAGE) || defined(CONFIG_ARCH_HAS_NONLEAF_PMD_YOUNG)
static void walk_pmd_range_locked(pud_t *pud, unsigned long next, struct vm_area_struct *vma,
				  struct mm_walk *args, unsigned long *bitmap, unsigned long *start)
{
	int i;
	pmd_t *pmd;
	spinlock_t *ptl;
	struct lru_gen_mm_walk *walk = args->private;
	struct mem_cgroup *memcg = lruvec_memcg(walk->lruvec);
	struct pglist_data *pgdat = lruvec_pgdat(walk->lruvec);
	int old_gen, new_gen = lru_gen_from_seq(walk->max_seq);

	VM_WARN_ON_ONCE(pud_leaf(*pud));

	/* try to batch at most 1+MIN_LRU_BATCH+1 entries */
	if (*start == -1) {
		*start = next;
		return;
	}

	i = next == -1 ? 0 : pmd_index(next) - pmd_index(*start);
	if (i && i <= MIN_LRU_BATCH) {
		__set_bit(i - 1, bitmap);
		return;
	}

	pmd = pmd_offset(pud, *start);

	ptl = pmd_lockptr(args->mm, pmd);
	if (!spin_trylock(ptl))
		goto done;

	arch_enter_lazy_mmu_mode();

	do {
		unsigned long pfn;
		struct folio *folio;
		unsigned long addr = i ? (*start & PMD_MASK) + i * PMD_SIZE : *start;

		pfn = get_pmd_pfn(pmd[i], vma, addr);
		if (pfn == -1)
			goto next;

		if (!pmd_trans_huge(pmd[i])) {
			if (IS_ENABLED(CONFIG_ARCH_HAS_NONLEAF_PMD_YOUNG) &&
			    get_cap(LRU_GEN_NONLEAF_YOUNG))
				pmdp_test_and_clear_young(vma, addr, pmd + i);
			goto next;
		}

		folio = get_pfn_folio(pfn, memcg, pgdat, walk->can_swap);
		if (!folio)
			goto next;

		if (!pmdp_test_and_clear_young(vma, addr, pmd + i))
			goto next;

		walk->mm_stats[MM_LEAF_YOUNG]++;

		if (pmd_dirty(pmd[i]) && !folio_test_dirty(folio) &&
		    !(folio_test_anon(folio) && folio_test_swapbacked(folio) &&
		      !folio_test_swapcache(folio)))
			folio_mark_dirty(folio);

		old_gen = folio_update_gen(folio, new_gen);
		if (old_gen >= 0 && old_gen != new_gen)
			update_batch_size(walk, folio, old_gen, new_gen);
next:
		i = i > MIN_LRU_BATCH ? 0 : find_next_bit(bitmap, MIN_LRU_BATCH, i) + 1;
	} while (i <= MIN_LRU_BATCH);

	arch_leave_lazy_mmu_mode();
	spin_unlock(ptl);
done:
	*start = -1;
	bitmap_zero(bitmap, MIN_LRU_BATCH);
}
#else
static void walk_pmd_range_locked(pud_t *pud, unsigned long next, struct vm_area_struct *vma,
				  struct mm_walk *args, unsigned long *bitmap, unsigned long *start)
{
}
#endif

static void walk_pmd_range(pud_t *pud, unsigned long start, unsigned long end,
			   struct mm_walk *args)
{
	int i;
	pmd_t *pmd;
	unsigned long next;
	unsigned long addr;
	struct vm_area_struct *vma;
	unsigned long pos = -1;
	struct lru_gen_mm_walk *walk = args->private;
	unsigned long bitmap[BITS_TO_LONGS(MIN_LRU_BATCH)] = {};

	VM_WARN_ON_ONCE(pud_leaf(*pud));

	/*
	 * Finish an entire PMD in two passes: the first only reaches to PTE
	 * tables to avoid taking the PMD lock; the second, if necessary, takes
	 * the PMD lock to clear the accessed bit in PMD entries.
	 */
	pmd = pmd_offset(pud, start & PUD_MASK);
restart:
	/* walk_pte_range() may call get_next_vma() */
	vma = args->vma;
	for (i = pmd_index(start), addr = start; addr != end; i++, addr = next) {
		pmd_t val = pmd_read_atomic(pmd + i);

		/* for pmd_read_atomic() */
		barrier();

		next = pmd_addr_end(addr, end);

		if (!pmd_present(val) || is_huge_zero_pmd(val)) {
			walk->mm_stats[MM_LEAF_TOTAL]++;
			continue;
		}

#ifdef CONFIG_TRANSPARENT_HUGEPAGE
		if (pmd_trans_huge(val)) {
			unsigned long pfn = pmd_pfn(val);
			struct pglist_data *pgdat = lruvec_pgdat(walk->lruvec);

			walk->mm_stats[MM_LEAF_TOTAL]++;

			if (!pmd_young(val)) {
				walk->mm_stats[MM_LEAF_OLD]++;
				continue;
			}

			/* try to avoid unnecessary memory loads */
			if (pfn < pgdat->node_start_pfn || pfn >= pgdat_end_pfn(pgdat))
				continue;

			walk_pmd_range_locked(pud, addr, vma, args, bitmap, &pos);
			continue;
		}
#endif
		walk->mm_stats[MM_NONLEAF_TOTAL]++;

#ifdef CONFIG_ARCH_HAS_NONLEAF_PMD_YOUNG
		if (get_cap(LRU_GEN_NONLEAF_YOUNG)) {
			if (!pmd_young(val))
				continue;

			walk_pmd_range_locked(pud, addr, vma, args, bitmap, &pos);
		}
#endif
		if (!walk->force_scan && !test_bloom_filter(walk->lruvec, walk->max_seq, pmd + i))
			continue;

		walk->mm_stats[MM_NONLEAF_FOUND]++;

		if (!walk_pte_range(&val, addr, next, args))
			continue;

		walk->mm_stats[MM_NONLEAF_ADDED]++;

		/* carry over to the next generation */
		update_bloom_filter(walk->lruvec, walk->max_seq + 1, pmd + i);
	}

	walk_pmd_range_locked(pud, -1, vma, args, bitmap, &pos);

	if (i < PTRS_PER_PMD && get_next_vma(PUD_MASK, PMD_SIZE, args, &start, &end))
		goto restart;
}

static int walk_pud_range(p4d_t *p4d, unsigned long start, unsigned long end,
			  struct mm_walk *args)
{
	int i;
	pud_t *pud;
	unsigned long addr;
	unsigned long next;
	struct lru_gen_mm_walk *walk = args->private;

	VM_WARN_ON_ONCE(p4d_leaf(*p4d));

	pud = pud_offset(p4d, start & P4D_MASK);
restart:
	for (i = pud_index(start), addr = start; addr != end; i++, addr = next) {
		pud_t val = READ_ONCE(pud[i]);

		next = pud_addr_end(addr, end);

		if (!pud_present(val) || WARN_ON_ONCE(pud_leaf(val)))
			continue;

		walk_pmd_range(&val, addr, next, args);

		/* a racy check to curtail the waiting time */
		if (wq_has_sleeper(&walk->lruvec->mm_state.wait))
			return 1;

		if (need_resched() || walk->batched >= MAX_LRU_BATCH) {
			end = (addr | ~PUD_MASK) + 1;
			goto done;
		}
	}

	if (i < PTRS_PER_PUD && get_next_vma(P4D_MASK, PUD_SIZE, args, &start, &end))
		goto restart;

	end = round_up(end, P4D_SIZE);
done:
	if (!end || !args->vma)
		return 1;

	walk->next_addr = max(end, args->vma->vm_start);

	return -EAGAIN;
}

static void walk_mm(struct lruvec *lruvec, struct mm_struct *mm, struct lru_gen_mm_walk *walk)
{
	static const struct mm_walk_ops mm_walk_ops = {
		.test_walk = should_skip_vma,
		.p4d_entry = walk_pud_range,
	};

	int err;
	struct mem_cgroup *memcg = lruvec_memcg(lruvec);

	walk->next_addr = FIRST_USER_ADDRESS;

	do {
		err = -EBUSY;

		/* folio_update_gen() requires stable folio_memcg() */
		if (!mem_cgroup_trylock_pages(memcg))
			break;

		/* the caller might be holding the lock for write */
		if (mmap_read_trylock(mm)) {
			err = walk_page_range(mm, walk->next_addr, ULONG_MAX, &mm_walk_ops, walk);

			mmap_read_unlock(mm);
		}

		mem_cgroup_unlock_pages();

		if (walk->batched) {
			spin_lock_irq(&lruvec->lru_lock);
			reset_batch_size(lruvec, walk);
			spin_unlock_irq(&lruvec->lru_lock);
		}

		cond_resched();
	} while (err == -EAGAIN);
}

static struct lru_gen_mm_walk *set_mm_walk(struct pglist_data *pgdat)
{
	struct lru_gen_mm_walk *walk = current->reclaim_state->mm_walk;

	if (pgdat && current_is_kswapd()) {
		VM_WARN_ON_ONCE(walk);

		walk = &pgdat->mm_walk;
	} else if (!pgdat && !walk) {
		VM_WARN_ON_ONCE(current_is_kswapd());

		walk = kzalloc(sizeof(*walk), __GFP_HIGH | __GFP_NOMEMALLOC | __GFP_NOWARN);
	}

	current->reclaim_state->mm_walk = walk;

	return walk;
}

static void clear_mm_walk(void)
{
	struct lru_gen_mm_walk *walk = current->reclaim_state->mm_walk;

	VM_WARN_ON_ONCE(walk && memchr_inv(walk->nr_pages, 0, sizeof(walk->nr_pages)));
	VM_WARN_ON_ONCE(walk && memchr_inv(walk->mm_stats, 0, sizeof(walk->mm_stats)));

	current->reclaim_state->mm_walk = NULL;

	if (!current_is_kswapd())
		kfree(walk);
}

static bool inc_min_seq(struct lruvec *lruvec, int type, bool can_swap)
{
	int zone;
	int remaining = MAX_LRU_BATCH;
	struct lru_gen_struct *lrugen = &lruvec->lrugen;
	int new_gen, old_gen = lru_gen_from_seq(lrugen->min_seq[type]);

	if (type == LRU_GEN_ANON && !can_swap)
		goto done;

	/* prevent cold/hot inversion if force_scan is true */
	for (zone = 0; zone < MAX_NR_ZONES; zone++) {
		struct list_head *head = &lrugen->lists[old_gen][type][zone];

		while (!list_empty(head)) {
			struct folio *folio = lru_to_folio(head);

			VM_WARN_ON_ONCE_FOLIO(folio_test_unevictable(folio), folio);
			VM_WARN_ON_ONCE_FOLIO(folio_test_active(folio), folio);
			VM_WARN_ON_ONCE_FOLIO(folio_is_file_lru(folio) != type, folio);
			VM_WARN_ON_ONCE_FOLIO(folio_zonenum(folio) != zone, folio);

			new_gen = folio_inc_gen(lruvec, folio, false);
			list_move_tail(&folio->lru, &lrugen->lists[new_gen][type][zone]);

			if (!--remaining)
				return false;
		}
	}
done:
	reset_ctrl_pos(lruvec, type, true);
	WRITE_ONCE(lrugen->min_seq[type], lrugen->min_seq[type] + 1);

	return true;
}

static bool try_to_inc_min_seq(struct lruvec *lruvec, bool can_swap)
{
	int gen, type, zone;
	bool success = false;
	struct lru_gen_struct *lrugen = &lruvec->lrugen;
	DEFINE_MIN_SEQ(lruvec);

	VM_WARN_ON_ONCE(!seq_is_valid(lruvec));

	/* find the oldest populated generation */
	for (type = !can_swap; type < ANON_AND_FILE; type++) {
		while (min_seq[type] + MIN_NR_GENS <= lrugen->max_seq) {
			gen = lru_gen_from_seq(min_seq[type]);

			for (zone = 0; zone < MAX_NR_ZONES; zone++) {
				if (!list_empty(&lrugen->lists[gen][type][zone]))
					goto next;
			}

			min_seq[type]++;
		}
next:
		;
	}

	/* see the comment on lru_gen_struct */
	if (can_swap) {
		min_seq[LRU_GEN_ANON] = min(min_seq[LRU_GEN_ANON], min_seq[LRU_GEN_FILE]);
		min_seq[LRU_GEN_FILE] = max(min_seq[LRU_GEN_ANON], lrugen->min_seq[LRU_GEN_FILE]);
	}

	for (type = !can_swap; type < ANON_AND_FILE; type++) {
		if (min_seq[type] == lrugen->min_seq[type])
			continue;

		reset_ctrl_pos(lruvec, type, true);
		WRITE_ONCE(lrugen->min_seq[type], min_seq[type]);
		success = true;
	}

	return success;
}

static void inc_max_seq(struct lruvec *lruvec, bool can_swap, bool force_scan)
{
	int prev, next;
	int type, zone;
	struct lru_gen_struct *lrugen = &lruvec->lrugen;

	spin_lock_irq(&lruvec->lru_lock);

	VM_WARN_ON_ONCE(!seq_is_valid(lruvec));

	for (type = ANON_AND_FILE - 1; type >= 0; type--) {
		if (get_nr_gens(lruvec, type) != MAX_NR_GENS)
			continue;

		VM_WARN_ON_ONCE(!force_scan && (type == LRU_GEN_FILE || can_swap));

		while (!inc_min_seq(lruvec, type, can_swap)) {
			spin_unlock_irq(&lruvec->lru_lock);
			cond_resched();
			spin_lock_irq(&lruvec->lru_lock);
		}
	}

	/*
	 * Update the active/inactive LRU sizes for compatibility. Both sides of
	 * the current max_seq need to be covered, since max_seq+1 can overlap
	 * with min_seq[LRU_GEN_ANON] if swapping is constrained. And if they do
	 * overlap, cold/hot inversion happens.
	 */
	prev = lru_gen_from_seq(lrugen->max_seq - 1);
	next = lru_gen_from_seq(lrugen->max_seq + 1);

	for (type = 0; type < ANON_AND_FILE; type++) {
		for (zone = 0; zone < MAX_NR_ZONES; zone++) {
			enum lru_list lru = type * LRU_INACTIVE_FILE;
			long delta = lrugen->nr_pages[prev][type][zone] -
				     lrugen->nr_pages[next][type][zone];

			if (!delta)
				continue;

			__update_lru_size(lruvec, lru, zone, delta);
			__update_lru_size(lruvec, lru + LRU_ACTIVE, zone, -delta);
		}
	}

	for (type = 0; type < ANON_AND_FILE; type++)
		reset_ctrl_pos(lruvec, type, false);

	WRITE_ONCE(lrugen->timestamps[next], jiffies);
	/* make sure preceding modifications appear */
	smp_store_release(&lrugen->max_seq, lrugen->max_seq + 1);

	spin_unlock_irq(&lruvec->lru_lock);
}

static bool try_to_inc_max_seq(struct lruvec *lruvec, unsigned long max_seq,
			       struct scan_control *sc, bool can_swap, bool force_scan)
{
	bool success;
	struct lru_gen_mm_walk *walk;
	struct mm_struct *mm = NULL;
	struct lru_gen_struct *lrugen = &lruvec->lrugen;

	VM_WARN_ON_ONCE(max_seq > READ_ONCE(lrugen->max_seq));

	/* see the comment in iterate_mm_list() */
	if (max_seq <= READ_ONCE(lruvec->mm_state.seq)) {
		success = false;
		goto done;
	}

	/*
	 * If the hardware doesn't automatically set the accessed bit, fallback
	 * to lru_gen_look_around(), which only clears the accessed bit in a
	 * handful of PTEs. Spreading the work out over a period of time usually
	 * is less efficient, but it avoids bursty page faults.
	 */
	if (!force_scan && !(arch_has_hw_pte_young() && get_cap(LRU_GEN_MM_WALK))) {
		success = iterate_mm_list_nowalk(lruvec, max_seq);
		goto done;
	}

	walk = set_mm_walk(NULL);
	if (!walk) {
		success = iterate_mm_list_nowalk(lruvec, max_seq);
		goto done;
	}

	walk->lruvec = lruvec;
	walk->max_seq = max_seq;
	walk->can_swap = can_swap;
	walk->force_scan = force_scan;

	do {
		success = iterate_mm_list(lruvec, walk, &mm);
		if (mm)
			walk_mm(lruvec, mm, walk);

		cond_resched();
	} while (mm);
done:
	if (!success) {
		if (sc->priority <= DEF_PRIORITY - 2)
			wait_event_killable(lruvec->mm_state.wait,
					    max_seq < READ_ONCE(lrugen->max_seq));

		return max_seq < READ_ONCE(lrugen->max_seq);
	}

	VM_WARN_ON_ONCE(max_seq != READ_ONCE(lrugen->max_seq));

	inc_max_seq(lruvec, can_swap, force_scan);
	/* either this sees any waiters or they will see updated max_seq */
	if (wq_has_sleeper(&lruvec->mm_state.wait))
		wake_up_all(&lruvec->mm_state.wait);

<<<<<<< HEAD
	wakeup_flusher_threads(WB_REASON_VMSCAN);

=======
>>>>>>> 27bc50fc
	return true;
}

static bool should_run_aging(struct lruvec *lruvec, unsigned long max_seq, unsigned long *min_seq,
			     struct scan_control *sc, bool can_swap, unsigned long *nr_to_scan)
{
	int gen, type, zone;
	unsigned long old = 0;
	unsigned long young = 0;
	unsigned long total = 0;
	struct lru_gen_struct *lrugen = &lruvec->lrugen;
	struct mem_cgroup *memcg = lruvec_memcg(lruvec);

	for (type = !can_swap; type < ANON_AND_FILE; type++) {
		unsigned long seq;

		for (seq = min_seq[type]; seq <= max_seq; seq++) {
			unsigned long size = 0;

			gen = lru_gen_from_seq(seq);

			for (zone = 0; zone < MAX_NR_ZONES; zone++)
				size += max(READ_ONCE(lrugen->nr_pages[gen][type][zone]), 0L);

			total += size;
			if (seq == max_seq)
				young += size;
			else if (seq + MIN_NR_GENS == max_seq)
				old += size;
		}
	}

	/* try to scrape all its memory if this memcg was deleted */
	*nr_to_scan = mem_cgroup_online(memcg) ? (total >> sc->priority) : total;

	/*
	 * The aging tries to be lazy to reduce the overhead, while the eviction
	 * stalls when the number of generations reaches MIN_NR_GENS. Hence, the
	 * ideal number of generations is MIN_NR_GENS+1.
	 */
	if (min_seq[!can_swap] + MIN_NR_GENS > max_seq)
		return true;
	if (min_seq[!can_swap] + MIN_NR_GENS < max_seq)
		return false;

	/*
	 * It's also ideal to spread pages out evenly, i.e., 1/(MIN_NR_GENS+1)
	 * of the total number of pages for each generation. A reasonable range
	 * for this average portion is [1/MIN_NR_GENS, 1/(MIN_NR_GENS+2)]. The
	 * aging cares about the upper bound of hot pages, while the eviction
	 * cares about the lower bound of cold pages.
	 */
	if (young * MIN_NR_GENS > total)
		return true;
	if (old * (MIN_NR_GENS + 2) < total)
		return true;

	return false;
}

static bool age_lruvec(struct lruvec *lruvec, struct scan_control *sc, unsigned long min_ttl)
{
	bool need_aging;
	unsigned long nr_to_scan;
	int swappiness = get_swappiness(lruvec, sc);
	struct mem_cgroup *memcg = lruvec_memcg(lruvec);
	DEFINE_MAX_SEQ(lruvec);
	DEFINE_MIN_SEQ(lruvec);

	VM_WARN_ON_ONCE(sc->memcg_low_reclaim);

	mem_cgroup_calculate_protection(NULL, memcg);

	if (mem_cgroup_below_min(memcg))
		return false;

	need_aging = should_run_aging(lruvec, max_seq, min_seq, sc, swappiness, &nr_to_scan);

	if (min_ttl) {
		int gen = lru_gen_from_seq(min_seq[LRU_GEN_FILE]);
		unsigned long birth = READ_ONCE(lruvec->lrugen.timestamps[gen]);

		if (time_is_after_jiffies(birth + min_ttl))
			return false;

		/* the size is likely too small to be helpful */
		if (!nr_to_scan && sc->priority != DEF_PRIORITY)
			return false;
	}

	if (need_aging)
		try_to_inc_max_seq(lruvec, max_seq, sc, swappiness, false);

	return true;
}

/* to protect the working set of the last N jiffies */
static unsigned long lru_gen_min_ttl __read_mostly;

static void lru_gen_age_node(struct pglist_data *pgdat, struct scan_control *sc)
{
	struct mem_cgroup *memcg;
	bool success = false;
	unsigned long min_ttl = READ_ONCE(lru_gen_min_ttl);

	VM_WARN_ON_ONCE(!current_is_kswapd());

	sc->last_reclaimed = sc->nr_reclaimed;

	/*
	 * To reduce the chance of going into the aging path, which can be
	 * costly, optimistically skip it if the flag below was cleared in the
	 * eviction path. This improves the overall performance when multiple
	 * memcgs are available.
	 */
	if (!sc->memcgs_need_aging) {
		sc->memcgs_need_aging = true;
		return;
	}

	set_mm_walk(pgdat);

	memcg = mem_cgroup_iter(NULL, NULL, NULL);
	do {
		struct lruvec *lruvec = mem_cgroup_lruvec(memcg, pgdat);

		if (age_lruvec(lruvec, sc, min_ttl))
			success = true;

		cond_resched();
	} while ((memcg = mem_cgroup_iter(NULL, memcg, NULL)));

	clear_mm_walk();

	/* check the order to exclude compaction-induced reclaim */
	if (success || !min_ttl || sc->order)
		return;

	/*
	 * The main goal is to OOM kill if every generation from all memcgs is
	 * younger than min_ttl. However, another possibility is all memcgs are
	 * either below min or empty.
	 */
	if (mutex_trylock(&oom_lock)) {
		struct oom_control oc = {
			.gfp_mask = sc->gfp_mask,
		};

		out_of_memory(&oc);

		mutex_unlock(&oom_lock);
	}
}

/*
<<<<<<< HEAD
 * This function exploits spatial locality when shrink_page_list() walks the
=======
 * This function exploits spatial locality when shrink_folio_list() walks the
>>>>>>> 27bc50fc
 * rmap. It scans the adjacent PTEs of a young PTE and promotes hot pages. If
 * the scan was done cacheline efficiently, it adds the PMD entry pointing to
 * the PTE table to the Bloom filter. This forms a feedback loop between the
 * eviction and the aging.
 */
void lru_gen_look_around(struct page_vma_mapped_walk *pvmw)
{
	int i;
	pte_t *pte;
	unsigned long start;
	unsigned long end;
	unsigned long addr;
	struct lru_gen_mm_walk *walk;
	int young = 0;
	unsigned long bitmap[BITS_TO_LONGS(MIN_LRU_BATCH)] = {};
	struct folio *folio = pfn_folio(pvmw->pfn);
	struct mem_cgroup *memcg = folio_memcg(folio);
	struct pglist_data *pgdat = folio_pgdat(folio);
	struct lruvec *lruvec = mem_cgroup_lruvec(memcg, pgdat);
	DEFINE_MAX_SEQ(lruvec);
	int old_gen, new_gen = lru_gen_from_seq(max_seq);

	lockdep_assert_held(pvmw->ptl);
	VM_WARN_ON_ONCE_FOLIO(folio_test_lru(folio), folio);

	if (spin_is_contended(pvmw->ptl))
		return;

	/* avoid taking the LRU lock under the PTL when possible */
	walk = current->reclaim_state ? current->reclaim_state->mm_walk : NULL;

	start = max(pvmw->address & PMD_MASK, pvmw->vma->vm_start);
	end = min(pvmw->address | ~PMD_MASK, pvmw->vma->vm_end - 1) + 1;

	if (end - start > MIN_LRU_BATCH * PAGE_SIZE) {
		if (pvmw->address - start < MIN_LRU_BATCH * PAGE_SIZE / 2)
			end = start + MIN_LRU_BATCH * PAGE_SIZE;
		else if (end - pvmw->address < MIN_LRU_BATCH * PAGE_SIZE / 2)
			start = end - MIN_LRU_BATCH * PAGE_SIZE;
		else {
			start = pvmw->address - MIN_LRU_BATCH * PAGE_SIZE / 2;
			end = pvmw->address + MIN_LRU_BATCH * PAGE_SIZE / 2;
		}
	}

	pte = pvmw->pte - (pvmw->address - start) / PAGE_SIZE;

	rcu_read_lock();
	arch_enter_lazy_mmu_mode();

	for (i = 0, addr = start; addr != end; i++, addr += PAGE_SIZE) {
		unsigned long pfn;

		pfn = get_pte_pfn(pte[i], pvmw->vma, addr);
		if (pfn == -1)
			continue;

		if (!pte_young(pte[i]))
			continue;

		folio = get_pfn_folio(pfn, memcg, pgdat, !walk || walk->can_swap);
		if (!folio)
			continue;

		if (!ptep_test_and_clear_young(pvmw->vma, addr, pte + i))
			VM_WARN_ON_ONCE(true);

		young++;

		if (pte_dirty(pte[i]) && !folio_test_dirty(folio) &&
		    !(folio_test_anon(folio) && folio_test_swapbacked(folio) &&
		      !folio_test_swapcache(folio)))
			folio_mark_dirty(folio);

		old_gen = folio_lru_gen(folio);
		if (old_gen < 0)
			folio_set_referenced(folio);
		else if (old_gen != new_gen)
			__set_bit(i, bitmap);
	}

	arch_leave_lazy_mmu_mode();
	rcu_read_unlock();

	/* feedback from rmap walkers to page table walkers */
	if (suitable_to_scan(i, young))
		update_bloom_filter(lruvec, max_seq, pvmw->pmd);

	if (!walk && bitmap_weight(bitmap, MIN_LRU_BATCH) < PAGEVEC_SIZE) {
		for_each_set_bit(i, bitmap, MIN_LRU_BATCH) {
			folio = pfn_folio(pte_pfn(pte[i]));
			folio_activate(folio);
		}
		return;
	}

	/* folio_update_gen() requires stable folio_memcg() */
	if (!mem_cgroup_trylock_pages(memcg))
		return;

	if (!walk) {
		spin_lock_irq(&lruvec->lru_lock);
		new_gen = lru_gen_from_seq(lruvec->lrugen.max_seq);
	}

	for_each_set_bit(i, bitmap, MIN_LRU_BATCH) {
		folio = pfn_folio(pte_pfn(pte[i]));
		if (folio_memcg_rcu(folio) != memcg)
			continue;

		old_gen = folio_update_gen(folio, new_gen);
		if (old_gen < 0 || old_gen == new_gen)
			continue;

		if (walk)
			update_batch_size(walk, folio, old_gen, new_gen);
		else
			lru_gen_update_size(lruvec, folio, old_gen, new_gen);
	}

	if (!walk)
		spin_unlock_irq(&lruvec->lru_lock);

	mem_cgroup_unlock_pages();
}

/******************************************************************************
 *                          the eviction
 ******************************************************************************/

static bool sort_folio(struct lruvec *lruvec, struct folio *folio, int tier_idx)
{
	bool success;
	int gen = folio_lru_gen(folio);
	int type = folio_is_file_lru(folio);
	int zone = folio_zonenum(folio);
	int delta = folio_nr_pages(folio);
	int refs = folio_lru_refs(folio);
	int tier = lru_tier_from_refs(refs);
	struct lru_gen_struct *lrugen = &lruvec->lrugen;

	VM_WARN_ON_ONCE_FOLIO(gen >= MAX_NR_GENS, folio);

	/* unevictable */
	if (!folio_evictable(folio)) {
		success = lru_gen_del_folio(lruvec, folio, true);
		VM_WARN_ON_ONCE_FOLIO(!success, folio);
		folio_set_unevictable(folio);
		lruvec_add_folio(lruvec, folio);
		__count_vm_events(UNEVICTABLE_PGCULLED, delta);
		return true;
	}

	/* dirty lazyfree */
	if (type == LRU_GEN_FILE && folio_test_anon(folio) && folio_test_dirty(folio)) {
		success = lru_gen_del_folio(lruvec, folio, true);
		VM_WARN_ON_ONCE_FOLIO(!success, folio);
		folio_set_swapbacked(folio);
		lruvec_add_folio_tail(lruvec, folio);
		return true;
	}

	/* promoted */
	if (gen != lru_gen_from_seq(lrugen->min_seq[type])) {
		list_move(&folio->lru, &lrugen->lists[gen][type][zone]);
		return true;
	}

	/* protected */
	if (tier > tier_idx) {
		int hist = lru_hist_from_seq(lrugen->min_seq[type]);

		gen = folio_inc_gen(lruvec, folio, false);
		list_move_tail(&folio->lru, &lrugen->lists[gen][type][zone]);

		WRITE_ONCE(lrugen->protected[hist][type][tier - 1],
			   lrugen->protected[hist][type][tier - 1] + delta);
		__mod_lruvec_state(lruvec, WORKINGSET_ACTIVATE_BASE + type, delta);
		return true;
	}

	/* waiting for writeback */
	if (folio_test_locked(folio) || folio_test_writeback(folio) ||
	    (type == LRU_GEN_FILE && folio_test_dirty(folio))) {
		gen = folio_inc_gen(lruvec, folio, true);
		list_move(&folio->lru, &lrugen->lists[gen][type][zone]);
		return true;
	}

	return false;
}

static bool isolate_folio(struct lruvec *lruvec, struct folio *folio, struct scan_control *sc)
{
	bool success;

	/* unmapping inhibited */
	if (!sc->may_unmap && folio_mapped(folio))
		return false;

	/* swapping inhibited */
	if (!(sc->may_writepage && (sc->gfp_mask & __GFP_IO)) &&
	    (folio_test_dirty(folio) ||
	     (folio_test_anon(folio) && !folio_test_swapcache(folio))))
		return false;

	/* raced with release_pages() */
	if (!folio_try_get(folio))
		return false;

	/* raced with another isolation */
	if (!folio_test_clear_lru(folio)) {
		folio_put(folio);
		return false;
	}

	/* see the comment on MAX_NR_TIERS */
	if (!folio_test_referenced(folio))
		set_mask_bits(&folio->flags, LRU_REFS_MASK | LRU_REFS_FLAGS, 0);

<<<<<<< HEAD
	/* for shrink_page_list() */
=======
	/* for shrink_folio_list() */
>>>>>>> 27bc50fc
	folio_clear_reclaim(folio);
	folio_clear_referenced(folio);

	success = lru_gen_del_folio(lruvec, folio, true);
	VM_WARN_ON_ONCE_FOLIO(!success, folio);

	return true;
}

static int scan_folios(struct lruvec *lruvec, struct scan_control *sc,
		       int type, int tier, struct list_head *list)
{
	int gen, zone;
	enum vm_event_item item;
	int sorted = 0;
	int scanned = 0;
	int isolated = 0;
	int remaining = MAX_LRU_BATCH;
	struct lru_gen_struct *lrugen = &lruvec->lrugen;
	struct mem_cgroup *memcg = lruvec_memcg(lruvec);

	VM_WARN_ON_ONCE(!list_empty(list));

	if (get_nr_gens(lruvec, type) == MIN_NR_GENS)
		return 0;

	gen = lru_gen_from_seq(lrugen->min_seq[type]);

	for (zone = sc->reclaim_idx; zone >= 0; zone--) {
		LIST_HEAD(moved);
		int skipped = 0;
		struct list_head *head = &lrugen->lists[gen][type][zone];

		while (!list_empty(head)) {
			struct folio *folio = lru_to_folio(head);
			int delta = folio_nr_pages(folio);

			VM_WARN_ON_ONCE_FOLIO(folio_test_unevictable(folio), folio);
			VM_WARN_ON_ONCE_FOLIO(folio_test_active(folio), folio);
			VM_WARN_ON_ONCE_FOLIO(folio_is_file_lru(folio) != type, folio);
			VM_WARN_ON_ONCE_FOLIO(folio_zonenum(folio) != zone, folio);

			scanned += delta;

			if (sort_folio(lruvec, folio, tier))
				sorted += delta;
			else if (isolate_folio(lruvec, folio, sc)) {
				list_add(&folio->lru, list);
				isolated += delta;
			} else {
				list_move(&folio->lru, &moved);
				skipped += delta;
			}

			if (!--remaining || max(isolated, skipped) >= MIN_LRU_BATCH)
				break;
		}

		if (skipped) {
			list_splice(&moved, head);
			__count_zid_vm_events(PGSCAN_SKIP, zone, skipped);
		}

		if (!remaining || isolated >= MIN_LRU_BATCH)
			break;
	}

	item = current_is_kswapd() ? PGSCAN_KSWAPD : PGSCAN_DIRECT;
	if (!cgroup_reclaim(sc)) {
		__count_vm_events(item, isolated);
		__count_vm_events(PGREFILL, sorted);
	}
	__count_memcg_events(memcg, item, isolated);
	__count_memcg_events(memcg, PGREFILL, sorted);
	__count_vm_events(PGSCAN_ANON + type, isolated);

	/*
	 * There might not be eligible pages due to reclaim_idx, may_unmap and
	 * may_writepage. Check the remaining to prevent livelock if it's not
	 * making progress.
	 */
	return isolated || !remaining ? scanned : 0;
}

static int get_tier_idx(struct lruvec *lruvec, int type)
{
	int tier;
	struct ctrl_pos sp, pv;

	/*
	 * To leave a margin for fluctuations, use a larger gain factor (1:2).
	 * This value is chosen because any other tier would have at least twice
	 * as many refaults as the first tier.
	 */
	read_ctrl_pos(lruvec, type, 0, 1, &sp);
	for (tier = 1; tier < MAX_NR_TIERS; tier++) {
		read_ctrl_pos(lruvec, type, tier, 2, &pv);
		if (!positive_ctrl_err(&sp, &pv))
			break;
	}

	return tier - 1;
}

static int get_type_to_scan(struct lruvec *lruvec, int swappiness, int *tier_idx)
{
	int type, tier;
	struct ctrl_pos sp, pv;
	int gain[ANON_AND_FILE] = { swappiness, 200 - swappiness };

	/*
	 * Compare the first tier of anon with that of file to determine which
	 * type to scan. Also need to compare other tiers of the selected type
	 * with the first tier of the other type to determine the last tier (of
	 * the selected type) to evict.
	 */
	read_ctrl_pos(lruvec, LRU_GEN_ANON, 0, gain[LRU_GEN_ANON], &sp);
	read_ctrl_pos(lruvec, LRU_GEN_FILE, 0, gain[LRU_GEN_FILE], &pv);
	type = positive_ctrl_err(&sp, &pv);

	read_ctrl_pos(lruvec, !type, 0, gain[!type], &sp);
	for (tier = 1; tier < MAX_NR_TIERS; tier++) {
		read_ctrl_pos(lruvec, type, tier, gain[type], &pv);
		if (!positive_ctrl_err(&sp, &pv))
			break;
	}

	*tier_idx = tier - 1;

	return type;
}

static int isolate_folios(struct lruvec *lruvec, struct scan_control *sc, int swappiness,
			  int *type_scanned, struct list_head *list)
{
	int i;
	int type;
	int scanned;
	int tier = -1;
	DEFINE_MIN_SEQ(lruvec);

	/*
	 * Try to make the obvious choice first. When anon and file are both
	 * available from the same generation, interpret swappiness 1 as file
	 * first and 200 as anon first.
	 */
	if (!swappiness)
		type = LRU_GEN_FILE;
	else if (min_seq[LRU_GEN_ANON] < min_seq[LRU_GEN_FILE])
		type = LRU_GEN_ANON;
	else if (swappiness == 1)
		type = LRU_GEN_FILE;
	else if (swappiness == 200)
		type = LRU_GEN_ANON;
	else
		type = get_type_to_scan(lruvec, swappiness, &tier);

	for (i = !swappiness; i < ANON_AND_FILE; i++) {
		if (tier < 0)
			tier = get_tier_idx(lruvec, type);

		scanned = scan_folios(lruvec, sc, type, tier, list);
		if (scanned)
			break;

		type = !type;
		tier = -1;
	}

	*type_scanned = type;

	return scanned;
}

static int evict_folios(struct lruvec *lruvec, struct scan_control *sc, int swappiness,
			bool *need_swapping)
{
	int type;
	int scanned;
	int reclaimed;
	LIST_HEAD(list);
	struct folio *folio;
	enum vm_event_item item;
	struct reclaim_stat stat;
	struct lru_gen_mm_walk *walk;
	struct mem_cgroup *memcg = lruvec_memcg(lruvec);
	struct pglist_data *pgdat = lruvec_pgdat(lruvec);

	spin_lock_irq(&lruvec->lru_lock);

	scanned = isolate_folios(lruvec, sc, swappiness, &type, &list);

	scanned += try_to_inc_min_seq(lruvec, swappiness);

	if (get_nr_gens(lruvec, !swappiness) == MIN_NR_GENS)
		scanned = 0;

	spin_unlock_irq(&lruvec->lru_lock);

	if (list_empty(&list))
		return scanned;

<<<<<<< HEAD
	reclaimed = shrink_page_list(&list, pgdat, sc, &stat, false);
=======
	reclaimed = shrink_folio_list(&list, pgdat, sc, &stat, false);
>>>>>>> 27bc50fc

	list_for_each_entry(folio, &list, lru) {
		/* restore LRU_REFS_FLAGS cleared by isolate_folio() */
		if (folio_test_workingset(folio))
			folio_set_referenced(folio);

		/* don't add rejected pages to the oldest generation */
		if (folio_test_reclaim(folio) &&
		    (folio_test_dirty(folio) || folio_test_writeback(folio)))
			folio_clear_active(folio);
		else
			folio_set_active(folio);
	}

	spin_lock_irq(&lruvec->lru_lock);

<<<<<<< HEAD
	move_pages_to_lru(lruvec, &list);
=======
	move_folios_to_lru(lruvec, &list);
>>>>>>> 27bc50fc

	walk = current->reclaim_state->mm_walk;
	if (walk && walk->batched)
		reset_batch_size(lruvec, walk);

	item = current_is_kswapd() ? PGSTEAL_KSWAPD : PGSTEAL_DIRECT;
	if (!cgroup_reclaim(sc))
		__count_vm_events(item, reclaimed);
	__count_memcg_events(memcg, item, reclaimed);
	__count_vm_events(PGSTEAL_ANON + type, reclaimed);

	spin_unlock_irq(&lruvec->lru_lock);

	mem_cgroup_uncharge_list(&list);
	free_unref_page_list(&list);

	sc->nr_reclaimed += reclaimed;

	if (need_swapping && type == LRU_GEN_ANON)
		*need_swapping = true;

	return scanned;
}

/*
 * For future optimizations:
 * 1. Defer try_to_inc_max_seq() to workqueues to reduce latency for memcg
 *    reclaim.
 */
static unsigned long get_nr_to_scan(struct lruvec *lruvec, struct scan_control *sc,
				    bool can_swap, bool *need_aging)
{
	unsigned long nr_to_scan;
	struct mem_cgroup *memcg = lruvec_memcg(lruvec);
	DEFINE_MAX_SEQ(lruvec);
	DEFINE_MIN_SEQ(lruvec);

	if (mem_cgroup_below_min(memcg) ||
	    (mem_cgroup_below_low(memcg) && !sc->memcg_low_reclaim))
		return 0;

	*need_aging = should_run_aging(lruvec, max_seq, min_seq, sc, can_swap, &nr_to_scan);
	if (!*need_aging)
		return nr_to_scan;

	/* skip the aging path at the default priority */
	if (sc->priority == DEF_PRIORITY)
		goto done;

	/* leave the work to lru_gen_age_node() */
	if (current_is_kswapd())
		return 0;

	if (try_to_inc_max_seq(lruvec, max_seq, sc, can_swap, false))
		return nr_to_scan;
done:
	return min_seq[!can_swap] + MIN_NR_GENS <= max_seq ? nr_to_scan : 0;
}

static bool should_abort_scan(struct lruvec *lruvec, unsigned long seq,
			      struct scan_control *sc, bool need_swapping)
{
	int i;
	DEFINE_MAX_SEQ(lruvec);

	if (!current_is_kswapd()) {
<<<<<<< HEAD
		/* age each memcg once to ensure fairness */
=======
		/* age each memcg at most once to ensure fairness */
>>>>>>> 27bc50fc
		if (max_seq - seq > 1)
			return true;

		/* over-swapping can increase allocation latency */
		if (sc->nr_reclaimed >= sc->nr_to_reclaim && need_swapping)
			return true;

		/* give this thread a chance to exit and free its memory */
		if (fatal_signal_pending(current)) {
			sc->nr_reclaimed += MIN_LRU_BATCH;
			return true;
		}

		if (cgroup_reclaim(sc))
			return false;
	} else if (sc->nr_reclaimed - sc->last_reclaimed < sc->nr_to_reclaim)
		return false;

	/* keep scanning at low priorities to ensure fairness */
	if (sc->priority > DEF_PRIORITY - 2)
		return false;

	/*
	 * A minimum amount of work was done under global memory pressure. For
<<<<<<< HEAD
	 * kswapd, it may be overshooting. For direct reclaim, the target isn't
	 * met, and yet the allocation may still succeed, since kswapd may have
	 * caught up. In either case, it's better to stop now, and restart if
	 * necessary.
=======
	 * kswapd, it may be overshooting. For direct reclaim, the allocation
	 * may succeed if all suitable zones are somewhat safe. In either case,
	 * it's better to stop now, and restart later if necessary.
>>>>>>> 27bc50fc
	 */
	for (i = 0; i <= sc->reclaim_idx; i++) {
		unsigned long wmark;
		struct zone *zone = lruvec_pgdat(lruvec)->node_zones + i;

		if (!managed_zone(zone))
			continue;

		wmark = current_is_kswapd() ? high_wmark_pages(zone) : low_wmark_pages(zone);
		if (wmark > zone_page_state(zone, NR_FREE_PAGES))
			return false;
	}

	sc->nr_reclaimed += MIN_LRU_BATCH;

	return true;
}

static void lru_gen_shrink_lruvec(struct lruvec *lruvec, struct scan_control *sc)
{
	struct blk_plug plug;
	bool need_aging = false;
	bool need_swapping = false;
	unsigned long scanned = 0;
	unsigned long reclaimed = sc->nr_reclaimed;
	DEFINE_MAX_SEQ(lruvec);

	lru_add_drain();

	blk_start_plug(&plug);

	set_mm_walk(lruvec_pgdat(lruvec));

	while (true) {
		int delta;
		int swappiness;
		unsigned long nr_to_scan;

		if (sc->may_swap)
			swappiness = get_swappiness(lruvec, sc);
		else if (!cgroup_reclaim(sc) && get_swappiness(lruvec, sc))
			swappiness = 1;
		else
			swappiness = 0;

		nr_to_scan = get_nr_to_scan(lruvec, sc, swappiness, &need_aging);
		if (!nr_to_scan)
			goto done;

		delta = evict_folios(lruvec, sc, swappiness, &need_swapping);
		if (!delta)
			goto done;

		scanned += delta;
		if (scanned >= nr_to_scan)
			break;

		if (should_abort_scan(lruvec, max_seq, sc, need_swapping))
			break;

		cond_resched();
	}

	/* see the comment in lru_gen_age_node() */
	if (sc->nr_reclaimed - reclaimed >= MIN_LRU_BATCH && !need_aging)
		sc->memcgs_need_aging = false;
done:
	clear_mm_walk();

	blk_finish_plug(&plug);
}

/******************************************************************************
 *                          state change
 ******************************************************************************/

static bool __maybe_unused state_is_valid(struct lruvec *lruvec)
{
	struct lru_gen_struct *lrugen = &lruvec->lrugen;

	if (lrugen->enabled) {
		enum lru_list lru;

		for_each_evictable_lru(lru) {
			if (!list_empty(&lruvec->lists[lru]))
				return false;
		}
	} else {
		int gen, type, zone;

		for_each_gen_type_zone(gen, type, zone) {
			if (!list_empty(&lrugen->lists[gen][type][zone]))
				return false;
		}
	}

	return true;
}

static bool fill_evictable(struct lruvec *lruvec)
{
	enum lru_list lru;
	int remaining = MAX_LRU_BATCH;

	for_each_evictable_lru(lru) {
		int type = is_file_lru(lru);
		bool active = is_active_lru(lru);
		struct list_head *head = &lruvec->lists[lru];

		while (!list_empty(head)) {
			bool success;
			struct folio *folio = lru_to_folio(head);

			VM_WARN_ON_ONCE_FOLIO(folio_test_unevictable(folio), folio);
			VM_WARN_ON_ONCE_FOLIO(folio_test_active(folio) != active, folio);
			VM_WARN_ON_ONCE_FOLIO(folio_is_file_lru(folio) != type, folio);
			VM_WARN_ON_ONCE_FOLIO(folio_lru_gen(folio) != -1, folio);

			lruvec_del_folio(lruvec, folio);
			success = lru_gen_add_folio(lruvec, folio, false);
			VM_WARN_ON_ONCE(!success);

			if (!--remaining)
				return false;
		}
	}

	return true;
}

static bool drain_evictable(struct lruvec *lruvec)
{
	int gen, type, zone;
	int remaining = MAX_LRU_BATCH;

	for_each_gen_type_zone(gen, type, zone) {
		struct list_head *head = &lruvec->lrugen.lists[gen][type][zone];

		while (!list_empty(head)) {
			bool success;
			struct folio *folio = lru_to_folio(head);

			VM_WARN_ON_ONCE_FOLIO(folio_test_unevictable(folio), folio);
			VM_WARN_ON_ONCE_FOLIO(folio_test_active(folio), folio);
			VM_WARN_ON_ONCE_FOLIO(folio_is_file_lru(folio) != type, folio);
			VM_WARN_ON_ONCE_FOLIO(folio_zonenum(folio) != zone, folio);

			success = lru_gen_del_folio(lruvec, folio, false);
			VM_WARN_ON_ONCE(!success);
			lruvec_add_folio(lruvec, folio);

			if (!--remaining)
				return false;
		}
	}

	return true;
}

static void lru_gen_change_state(bool enabled)
{
	static DEFINE_MUTEX(state_mutex);

	struct mem_cgroup *memcg;

	cgroup_lock();
	cpus_read_lock();
	get_online_mems();
	mutex_lock(&state_mutex);

	if (enabled == lru_gen_enabled())
		goto unlock;

	if (enabled)
		static_branch_enable_cpuslocked(&lru_gen_caps[LRU_GEN_CORE]);
	else
		static_branch_disable_cpuslocked(&lru_gen_caps[LRU_GEN_CORE]);

	memcg = mem_cgroup_iter(NULL, NULL, NULL);
	do {
		int nid;

		for_each_node(nid) {
			struct lruvec *lruvec = get_lruvec(memcg, nid);

			if (!lruvec)
				continue;

			spin_lock_irq(&lruvec->lru_lock);

			VM_WARN_ON_ONCE(!seq_is_valid(lruvec));
			VM_WARN_ON_ONCE(!state_is_valid(lruvec));

			lruvec->lrugen.enabled = enabled;

			while (!(enabled ? fill_evictable(lruvec) : drain_evictable(lruvec))) {
				spin_unlock_irq(&lruvec->lru_lock);
				cond_resched();
				spin_lock_irq(&lruvec->lru_lock);
			}

			spin_unlock_irq(&lruvec->lru_lock);
		}

		cond_resched();
	} while ((memcg = mem_cgroup_iter(NULL, memcg, NULL)));
unlock:
	mutex_unlock(&state_mutex);
	put_online_mems();
	cpus_read_unlock();
	cgroup_unlock();
}

/******************************************************************************
 *                          sysfs interface
 ******************************************************************************/

static ssize_t show_min_ttl(struct kobject *kobj, struct kobj_attribute *attr, char *buf)
{
	return sprintf(buf, "%u\n", jiffies_to_msecs(READ_ONCE(lru_gen_min_ttl)));
}

/* see Documentation/admin-guide/mm/multigen_lru.rst for details */
static ssize_t store_min_ttl(struct kobject *kobj, struct kobj_attribute *attr,
			     const char *buf, size_t len)
{
	unsigned int msecs;

	if (kstrtouint(buf, 0, &msecs))
		return -EINVAL;

	WRITE_ONCE(lru_gen_min_ttl, msecs_to_jiffies(msecs));

	return len;
}

static struct kobj_attribute lru_gen_min_ttl_attr = __ATTR(
	min_ttl_ms, 0644, show_min_ttl, store_min_ttl
);

static ssize_t show_enabled(struct kobject *kobj, struct kobj_attribute *attr, char *buf)
{
	unsigned int caps = 0;

	if (get_cap(LRU_GEN_CORE))
		caps |= BIT(LRU_GEN_CORE);

	if (arch_has_hw_pte_young() && get_cap(LRU_GEN_MM_WALK))
		caps |= BIT(LRU_GEN_MM_WALK);

	if (IS_ENABLED(CONFIG_ARCH_HAS_NONLEAF_PMD_YOUNG) && get_cap(LRU_GEN_NONLEAF_YOUNG))
		caps |= BIT(LRU_GEN_NONLEAF_YOUNG);

	return snprintf(buf, PAGE_SIZE, "0x%04x\n", caps);
}

/* see Documentation/admin-guide/mm/multigen_lru.rst for details */
static ssize_t store_enabled(struct kobject *kobj, struct kobj_attribute *attr,
			     const char *buf, size_t len)
{
	int i;
	unsigned int caps;

	if (tolower(*buf) == 'n')
		caps = 0;
	else if (tolower(*buf) == 'y')
		caps = -1;
	else if (kstrtouint(buf, 0, &caps))
		return -EINVAL;

	for (i = 0; i < NR_LRU_GEN_CAPS; i++) {
		bool enabled = caps & BIT(i);

		if (i == LRU_GEN_CORE)
			lru_gen_change_state(enabled);
		else if (enabled)
			static_branch_enable(&lru_gen_caps[i]);
		else
			static_branch_disable(&lru_gen_caps[i]);
	}

	return len;
}

static struct kobj_attribute lru_gen_enabled_attr = __ATTR(
	enabled, 0644, show_enabled, store_enabled
);

static struct attribute *lru_gen_attrs[] = {
	&lru_gen_min_ttl_attr.attr,
	&lru_gen_enabled_attr.attr,
	NULL
};

static struct attribute_group lru_gen_attr_group = {
	.name = "lru_gen",
	.attrs = lru_gen_attrs,
};

/******************************************************************************
 *                          debugfs interface
 ******************************************************************************/

static void *lru_gen_seq_start(struct seq_file *m, loff_t *pos)
{
	struct mem_cgroup *memcg;
	loff_t nr_to_skip = *pos;

	m->private = kvmalloc(PATH_MAX, GFP_KERNEL);
	if (!m->private)
		return ERR_PTR(-ENOMEM);

	memcg = mem_cgroup_iter(NULL, NULL, NULL);
	do {
		int nid;

		for_each_node_state(nid, N_MEMORY) {
			if (!nr_to_skip--)
				return get_lruvec(memcg, nid);
		}
	} while ((memcg = mem_cgroup_iter(NULL, memcg, NULL)));

	return NULL;
}

static void lru_gen_seq_stop(struct seq_file *m, void *v)
{
	if (!IS_ERR_OR_NULL(v))
		mem_cgroup_iter_break(NULL, lruvec_memcg(v));

	kvfree(m->private);
	m->private = NULL;
}

static void *lru_gen_seq_next(struct seq_file *m, void *v, loff_t *pos)
{
	int nid = lruvec_pgdat(v)->node_id;
	struct mem_cgroup *memcg = lruvec_memcg(v);

	++*pos;

	nid = next_memory_node(nid);
	if (nid == MAX_NUMNODES) {
		memcg = mem_cgroup_iter(NULL, memcg, NULL);
		if (!memcg)
			return NULL;

		nid = first_memory_node;
	}

	return get_lruvec(memcg, nid);
}

static void lru_gen_seq_show_full(struct seq_file *m, struct lruvec *lruvec,
				  unsigned long max_seq, unsigned long *min_seq,
				  unsigned long seq)
{
	int i;
	int type, tier;
	int hist = lru_hist_from_seq(seq);
	struct lru_gen_struct *lrugen = &lruvec->lrugen;

	for (tier = 0; tier < MAX_NR_TIERS; tier++) {
		seq_printf(m, "            %10d", tier);
		for (type = 0; type < ANON_AND_FILE; type++) {
			const char *s = "   ";
			unsigned long n[3] = {};

			if (seq == max_seq) {
				s = "RT ";
				n[0] = READ_ONCE(lrugen->avg_refaulted[type][tier]);
				n[1] = READ_ONCE(lrugen->avg_total[type][tier]);
			} else if (seq == min_seq[type] || NR_HIST_GENS > 1) {
				s = "rep";
				n[0] = atomic_long_read(&lrugen->refaulted[hist][type][tier]);
				n[1] = atomic_long_read(&lrugen->evicted[hist][type][tier]);
				if (tier)
					n[2] = READ_ONCE(lrugen->protected[hist][type][tier - 1]);
			}

			for (i = 0; i < 3; i++)
				seq_printf(m, " %10lu%c", n[i], s[i]);
		}
		seq_putc(m, '\n');
	}

	seq_puts(m, "                      ");
	for (i = 0; i < NR_MM_STATS; i++) {
		const char *s = "      ";
		unsigned long n = 0;

		if (seq == max_seq && NR_HIST_GENS == 1) {
			s = "LOYNFA";
			n = READ_ONCE(lruvec->mm_state.stats[hist][i]);
		} else if (seq != max_seq && NR_HIST_GENS > 1) {
			s = "loynfa";
			n = READ_ONCE(lruvec->mm_state.stats[hist][i]);
		}

		seq_printf(m, " %10lu%c", n, s[i]);
	}
	seq_putc(m, '\n');
}

/* see Documentation/admin-guide/mm/multigen_lru.rst for details */
static int lru_gen_seq_show(struct seq_file *m, void *v)
{
	unsigned long seq;
	bool full = !debugfs_real_fops(m->file)->write;
	struct lruvec *lruvec = v;
	struct lru_gen_struct *lrugen = &lruvec->lrugen;
	int nid = lruvec_pgdat(lruvec)->node_id;
	struct mem_cgroup *memcg = lruvec_memcg(lruvec);
	DEFINE_MAX_SEQ(lruvec);
	DEFINE_MIN_SEQ(lruvec);

	if (nid == first_memory_node) {
		const char *path = memcg ? m->private : "";

#ifdef CONFIG_MEMCG
		if (memcg)
			cgroup_path(memcg->css.cgroup, m->private, PATH_MAX);
#endif
		seq_printf(m, "memcg %5hu %s\n", mem_cgroup_id(memcg), path);
	}

	seq_printf(m, " node %5d\n", nid);

	if (!full)
		seq = min_seq[LRU_GEN_ANON];
	else if (max_seq >= MAX_NR_GENS)
		seq = max_seq - MAX_NR_GENS + 1;
	else
		seq = 0;

	for (; seq <= max_seq; seq++) {
		int type, zone;
		int gen = lru_gen_from_seq(seq);
		unsigned long birth = READ_ONCE(lruvec->lrugen.timestamps[gen]);

		seq_printf(m, " %10lu %10u", seq, jiffies_to_msecs(jiffies - birth));

		for (type = 0; type < ANON_AND_FILE; type++) {
			unsigned long size = 0;
			char mark = full && seq < min_seq[type] ? 'x' : ' ';

			for (zone = 0; zone < MAX_NR_ZONES; zone++)
				size += max(READ_ONCE(lrugen->nr_pages[gen][type][zone]), 0L);

			seq_printf(m, " %10lu%c", size, mark);
		}

		seq_putc(m, '\n');

		if (full)
			lru_gen_seq_show_full(m, lruvec, max_seq, min_seq, seq);
	}

	return 0;
}

static const struct seq_operations lru_gen_seq_ops = {
	.start = lru_gen_seq_start,
	.stop = lru_gen_seq_stop,
	.next = lru_gen_seq_next,
	.show = lru_gen_seq_show,
};

static int run_aging(struct lruvec *lruvec, unsigned long seq, struct scan_control *sc,
		     bool can_swap, bool force_scan)
{
	DEFINE_MAX_SEQ(lruvec);
	DEFINE_MIN_SEQ(lruvec);

	if (seq < max_seq)
		return 0;

	if (seq > max_seq)
		return -EINVAL;

	if (!force_scan && min_seq[!can_swap] + MAX_NR_GENS - 1 <= max_seq)
		return -ERANGE;

	try_to_inc_max_seq(lruvec, max_seq, sc, can_swap, force_scan);

	return 0;
}

static int run_eviction(struct lruvec *lruvec, unsigned long seq, struct scan_control *sc,
			int swappiness, unsigned long nr_to_reclaim)
{
	DEFINE_MAX_SEQ(lruvec);

	if (seq + MIN_NR_GENS > max_seq)
		return -EINVAL;

	sc->nr_reclaimed = 0;

	while (!signal_pending(current)) {
		DEFINE_MIN_SEQ(lruvec);

		if (seq < min_seq[!swappiness])
			return 0;

		if (sc->nr_reclaimed >= nr_to_reclaim)
			return 0;

		if (!evict_folios(lruvec, sc, swappiness, NULL))
			return 0;

		cond_resched();
	}

	return -EINTR;
}

static int run_cmd(char cmd, int memcg_id, int nid, unsigned long seq,
		   struct scan_control *sc, int swappiness, unsigned long opt)
{
	struct lruvec *lruvec;
	int err = -EINVAL;
	struct mem_cgroup *memcg = NULL;

	if (nid < 0 || nid >= MAX_NUMNODES || !node_state(nid, N_MEMORY))
		return -EINVAL;

	if (!mem_cgroup_disabled()) {
		rcu_read_lock();
		memcg = mem_cgroup_from_id(memcg_id);
#ifdef CONFIG_MEMCG
		if (memcg && !css_tryget(&memcg->css))
			memcg = NULL;
#endif
		rcu_read_unlock();

		if (!memcg)
			return -EINVAL;
	}

	if (memcg_id != mem_cgroup_id(memcg))
		goto done;

	lruvec = get_lruvec(memcg, nid);

	if (swappiness < 0)
		swappiness = get_swappiness(lruvec, sc);
	else if (swappiness > 200)
		goto done;

	switch (cmd) {
	case '+':
		err = run_aging(lruvec, seq, sc, swappiness, opt);
		break;
	case '-':
		err = run_eviction(lruvec, seq, sc, swappiness, opt);
		break;
	}
done:
	mem_cgroup_put(memcg);

	return err;
}

/* see Documentation/admin-guide/mm/multigen_lru.rst for details */
static ssize_t lru_gen_seq_write(struct file *file, const char __user *src,
				 size_t len, loff_t *pos)
{
	void *buf;
	char *cur, *next;
	unsigned int flags;
	struct blk_plug plug;
	int err = -EINVAL;
	struct scan_control sc = {
		.may_writepage = true,
		.may_unmap = true,
		.may_swap = true,
		.reclaim_idx = MAX_NR_ZONES - 1,
		.gfp_mask = GFP_KERNEL,
	};

	buf = kvmalloc(len + 1, GFP_KERNEL);
	if (!buf)
		return -ENOMEM;

	if (copy_from_user(buf, src, len)) {
		kvfree(buf);
		return -EFAULT;
	}

	set_task_reclaim_state(current, &sc.reclaim_state);
	flags = memalloc_noreclaim_save();
	blk_start_plug(&plug);
	if (!set_mm_walk(NULL)) {
		err = -ENOMEM;
		goto done;
	}

	next = buf;
	next[len] = '\0';

	while ((cur = strsep(&next, ",;\n"))) {
		int n;
		int end;
		char cmd;
		unsigned int memcg_id;
		unsigned int nid;
		unsigned long seq;
		unsigned int swappiness = -1;
		unsigned long opt = -1;

		cur = skip_spaces(cur);
		if (!*cur)
			continue;

		n = sscanf(cur, "%c %u %u %lu %n %u %n %lu %n", &cmd, &memcg_id, &nid,
			   &seq, &end, &swappiness, &end, &opt, &end);
		if (n < 4 || cur[end]) {
			err = -EINVAL;
			break;
		}

		err = run_cmd(cmd, memcg_id, nid, seq, &sc, swappiness, opt);
		if (err)
			break;
	}
done:
	clear_mm_walk();
	blk_finish_plug(&plug);
	memalloc_noreclaim_restore(flags);
	set_task_reclaim_state(current, NULL);

	kvfree(buf);

	return err ? : len;
}

static int lru_gen_seq_open(struct inode *inode, struct file *file)
{
	return seq_open(file, &lru_gen_seq_ops);
}

static const struct file_operations lru_gen_rw_fops = {
	.open = lru_gen_seq_open,
	.read = seq_read,
	.write = lru_gen_seq_write,
	.llseek = seq_lseek,
	.release = seq_release,
};

static const struct file_operations lru_gen_ro_fops = {
	.open = lru_gen_seq_open,
	.read = seq_read,
	.llseek = seq_lseek,
	.release = seq_release,
};

/******************************************************************************
 *                          initialization
 ******************************************************************************/

void lru_gen_init_lruvec(struct lruvec *lruvec)
{
	int i;
	int gen, type, zone;
	struct lru_gen_struct *lrugen = &lruvec->lrugen;

	lrugen->max_seq = MIN_NR_GENS + 1;
	lrugen->enabled = lru_gen_enabled();

	for (i = 0; i <= MIN_NR_GENS + 1; i++)
		lrugen->timestamps[i] = jiffies;

	for_each_gen_type_zone(gen, type, zone)
		INIT_LIST_HEAD(&lrugen->lists[gen][type][zone]);

	lruvec->mm_state.seq = MIN_NR_GENS;
	init_waitqueue_head(&lruvec->mm_state.wait);
}

#ifdef CONFIG_MEMCG
void lru_gen_init_memcg(struct mem_cgroup *memcg)
{
	INIT_LIST_HEAD(&memcg->mm_list.fifo);
	spin_lock_init(&memcg->mm_list.lock);
}

void lru_gen_exit_memcg(struct mem_cgroup *memcg)
{
	int i;
	int nid;

	for_each_node(nid) {
		struct lruvec *lruvec = get_lruvec(memcg, nid);

		VM_WARN_ON_ONCE(memchr_inv(lruvec->lrugen.nr_pages, 0,
					   sizeof(lruvec->lrugen.nr_pages)));

		for (i = 0; i < NR_BLOOM_FILTERS; i++) {
			bitmap_free(lruvec->mm_state.filters[i]);
			lruvec->mm_state.filters[i] = NULL;
		}
	}
}
#endif

static int __init init_lru_gen(void)
{
	BUILD_BUG_ON(MIN_NR_GENS + 1 >= MAX_NR_GENS);
	BUILD_BUG_ON(BIT(LRU_GEN_WIDTH) <= MAX_NR_GENS);

	if (sysfs_create_group(mm_kobj, &lru_gen_attr_group))
		pr_err("lru_gen: failed to create sysfs group\n");

	debugfs_create_file("lru_gen", 0644, NULL, NULL, &lru_gen_rw_fops);
	debugfs_create_file("lru_gen_full", 0444, NULL, NULL, &lru_gen_ro_fops);

	return 0;
};
late_initcall(init_lru_gen);

#else /* !CONFIG_LRU_GEN */

static void lru_gen_age_node(struct pglist_data *pgdat, struct scan_control *sc)
{
}

static void lru_gen_shrink_lruvec(struct lruvec *lruvec, struct scan_control *sc)
{
}

#endif /* CONFIG_LRU_GEN */

static void shrink_lruvec(struct lruvec *lruvec, struct scan_control *sc)
{
	unsigned long nr[NR_LRU_LISTS];
	unsigned long targets[NR_LRU_LISTS];
	unsigned long nr_to_scan;
	enum lru_list lru;
	unsigned long nr_reclaimed = 0;
	unsigned long nr_to_reclaim = sc->nr_to_reclaim;
	struct blk_plug plug;
	bool scan_adjusted;

	if (lru_gen_enabled()) {
		lru_gen_shrink_lruvec(lruvec, sc);
		return;
	}

	get_scan_count(lruvec, sc, nr);

	/* Record the original scan target for proportional adjustments later */
	memcpy(targets, nr, sizeof(nr));

	/*
	 * Global reclaiming within direct reclaim at DEF_PRIORITY is a normal
	 * event that can occur when there is little memory pressure e.g.
	 * multiple streaming readers/writers. Hence, we do not abort scanning
	 * when the requested number of pages are reclaimed when scanning at
	 * DEF_PRIORITY on the assumption that the fact we are direct
	 * reclaiming implies that kswapd is not keeping up and it is best to
	 * do a batch of work at once. For memcg reclaim one check is made to
	 * abort proportional reclaim if either the file or anon lru has already
	 * dropped to zero at the first pass.
	 */
	scan_adjusted = (!cgroup_reclaim(sc) && !current_is_kswapd() &&
			 sc->priority == DEF_PRIORITY);

	blk_start_plug(&plug);
	while (nr[LRU_INACTIVE_ANON] || nr[LRU_ACTIVE_FILE] ||
					nr[LRU_INACTIVE_FILE]) {
		unsigned long nr_anon, nr_file, percentage;
		unsigned long nr_scanned;

		for_each_evictable_lru(lru) {
			if (nr[lru]) {
				nr_to_scan = min(nr[lru], SWAP_CLUSTER_MAX);
				nr[lru] -= nr_to_scan;

				nr_reclaimed += shrink_list(lru, nr_to_scan,
							    lruvec, sc);
			}
		}

		cond_resched();

		if (nr_reclaimed < nr_to_reclaim || scan_adjusted)
			continue;

		/*
		 * For kswapd and memcg, reclaim at least the number of pages
		 * requested. Ensure that the anon and file LRUs are scanned
		 * proportionally what was requested by get_scan_count(). We
		 * stop reclaiming one LRU and reduce the amount scanning
		 * proportional to the original scan target.
		 */
		nr_file = nr[LRU_INACTIVE_FILE] + nr[LRU_ACTIVE_FILE];
		nr_anon = nr[LRU_INACTIVE_ANON] + nr[LRU_ACTIVE_ANON];

		/*
		 * It's just vindictive to attack the larger once the smaller
		 * has gone to zero.  And given the way we stop scanning the
		 * smaller below, this makes sure that we only make one nudge
		 * towards proportionality once we've got nr_to_reclaim.
		 */
		if (!nr_file || !nr_anon)
			break;

		if (nr_file > nr_anon) {
			unsigned long scan_target = targets[LRU_INACTIVE_ANON] +
						targets[LRU_ACTIVE_ANON] + 1;
			lru = LRU_BASE;
			percentage = nr_anon * 100 / scan_target;
		} else {
			unsigned long scan_target = targets[LRU_INACTIVE_FILE] +
						targets[LRU_ACTIVE_FILE] + 1;
			lru = LRU_FILE;
			percentage = nr_file * 100 / scan_target;
		}

		/* Stop scanning the smaller of the LRU */
		nr[lru] = 0;
		nr[lru + LRU_ACTIVE] = 0;

		/*
		 * Recalculate the other LRU scan count based on its original
		 * scan target and the percentage scanning already complete
		 */
		lru = (lru == LRU_FILE) ? LRU_BASE : LRU_FILE;
		nr_scanned = targets[lru] - nr[lru];
		nr[lru] = targets[lru] * (100 - percentage) / 100;
		nr[lru] -= min(nr[lru], nr_scanned);

		lru += LRU_ACTIVE;
		nr_scanned = targets[lru] - nr[lru];
		nr[lru] = targets[lru] * (100 - percentage) / 100;
		nr[lru] -= min(nr[lru], nr_scanned);

		scan_adjusted = true;
	}
	blk_finish_plug(&plug);
	sc->nr_reclaimed += nr_reclaimed;

	/*
	 * Even if we did not try to evict anon pages at all, we want to
	 * rebalance the anon lru active/inactive ratio.
	 */
	if (can_age_anon_pages(lruvec_pgdat(lruvec), sc) &&
	    inactive_is_low(lruvec, LRU_INACTIVE_ANON))
		shrink_active_list(SWAP_CLUSTER_MAX, lruvec,
				   sc, LRU_ACTIVE_ANON);
}

/* Use reclaim/compaction for costly allocs or under memory pressure */
static bool in_reclaim_compaction(struct scan_control *sc)
{
	if (IS_ENABLED(CONFIG_COMPACTION) && sc->order &&
			(sc->order > PAGE_ALLOC_COSTLY_ORDER ||
			 sc->priority < DEF_PRIORITY - 2))
		return true;

	return false;
}

/*
 * Reclaim/compaction is used for high-order allocation requests. It reclaims
 * order-0 pages before compacting the zone. should_continue_reclaim() returns
 * true if more pages should be reclaimed such that when the page allocator
 * calls try_to_compact_pages() that it will have enough free pages to succeed.
 * It will give up earlier than that if there is difficulty reclaiming pages.
 */
static inline bool should_continue_reclaim(struct pglist_data *pgdat,
					unsigned long nr_reclaimed,
					struct scan_control *sc)
{
	unsigned long pages_for_compaction;
	unsigned long inactive_lru_pages;
	int z;

	/* If not in reclaim/compaction mode, stop */
	if (!in_reclaim_compaction(sc))
		return false;

	/*
	 * Stop if we failed to reclaim any pages from the last SWAP_CLUSTER_MAX
	 * number of pages that were scanned. This will return to the caller
	 * with the risk reclaim/compaction and the resulting allocation attempt
	 * fails. In the past we have tried harder for __GFP_RETRY_MAYFAIL
	 * allocations through requiring that the full LRU list has been scanned
	 * first, by assuming that zero delta of sc->nr_scanned means full LRU
	 * scan, but that approximation was wrong, and there were corner cases
	 * where always a non-zero amount of pages were scanned.
	 */
	if (!nr_reclaimed)
		return false;

	/* If compaction would go ahead or the allocation would succeed, stop */
	for (z = 0; z <= sc->reclaim_idx; z++) {
		struct zone *zone = &pgdat->node_zones[z];
		if (!managed_zone(zone))
			continue;

		switch (compaction_suitable(zone, sc->order, 0, sc->reclaim_idx)) {
		case COMPACT_SUCCESS:
		case COMPACT_CONTINUE:
			return false;
		default:
			/* check next zone */
			;
		}
	}

	/*
	 * If we have not reclaimed enough pages for compaction and the
	 * inactive lists are large enough, continue reclaiming
	 */
	pages_for_compaction = compact_gap(sc->order);
	inactive_lru_pages = node_page_state(pgdat, NR_INACTIVE_FILE);
	if (can_reclaim_anon_pages(NULL, pgdat->node_id, sc))
		inactive_lru_pages += node_page_state(pgdat, NR_INACTIVE_ANON);

	return inactive_lru_pages > pages_for_compaction;
}

static void shrink_node_memcgs(pg_data_t *pgdat, struct scan_control *sc)
{
	struct mem_cgroup *target_memcg = sc->target_mem_cgroup;
	struct mem_cgroup *memcg;

	memcg = mem_cgroup_iter(target_memcg, NULL, NULL);
	do {
		struct lruvec *lruvec = mem_cgroup_lruvec(memcg, pgdat);
		unsigned long reclaimed;
		unsigned long scanned;

		/*
		 * This loop can become CPU-bound when target memcgs
		 * aren't eligible for reclaim - either because they
		 * don't have any reclaimable pages, or because their
		 * memory is explicitly protected. Avoid soft lockups.
		 */
		cond_resched();

		mem_cgroup_calculate_protection(target_memcg, memcg);

		if (mem_cgroup_below_min(memcg)) {
			/*
			 * Hard protection.
			 * If there is no reclaimable memory, OOM.
			 */
			continue;
		} else if (mem_cgroup_below_low(memcg)) {
			/*
			 * Soft protection.
			 * Respect the protection only as long as
			 * there is an unprotected supply
			 * of reclaimable memory from other cgroups.
			 */
			if (!sc->memcg_low_reclaim) {
				sc->memcg_low_skipped = 1;
				continue;
			}
			memcg_memory_event(memcg, MEMCG_LOW);
		}

		reclaimed = sc->nr_reclaimed;
		scanned = sc->nr_scanned;

		shrink_lruvec(lruvec, sc);

		shrink_slab(sc->gfp_mask, pgdat->node_id, memcg,
			    sc->priority);

		/* Record the group's reclaim efficiency */
		if (!sc->proactive)
			vmpressure(sc->gfp_mask, memcg, false,
				   sc->nr_scanned - scanned,
				   sc->nr_reclaimed - reclaimed);

	} while ((memcg = mem_cgroup_iter(target_memcg, memcg, NULL)));
}

static void shrink_node(pg_data_t *pgdat, struct scan_control *sc)
{
	struct reclaim_state *reclaim_state = current->reclaim_state;
	unsigned long nr_reclaimed, nr_scanned;
	struct lruvec *target_lruvec;
	bool reclaimable = false;

	target_lruvec = mem_cgroup_lruvec(sc->target_mem_cgroup, pgdat);

again:
	memset(&sc->nr, 0, sizeof(sc->nr));

	nr_reclaimed = sc->nr_reclaimed;
	nr_scanned = sc->nr_scanned;

	prepare_scan_count(pgdat, sc);

	shrink_node_memcgs(pgdat, sc);

	if (reclaim_state) {
		sc->nr_reclaimed += reclaim_state->reclaimed_slab;
		reclaim_state->reclaimed_slab = 0;
	}

	/* Record the subtree's reclaim efficiency */
	if (!sc->proactive)
		vmpressure(sc->gfp_mask, sc->target_mem_cgroup, true,
			   sc->nr_scanned - nr_scanned,
			   sc->nr_reclaimed - nr_reclaimed);

	if (sc->nr_reclaimed - nr_reclaimed)
		reclaimable = true;

	if (current_is_kswapd()) {
		/*
		 * If reclaim is isolating dirty pages under writeback,
		 * it implies that the long-lived page allocation rate
		 * is exceeding the page laundering rate. Either the
		 * global limits are not being effective at throttling
		 * processes due to the page distribution throughout
		 * zones or there is heavy usage of a slow backing
		 * device. The only option is to throttle from reclaim
		 * context which is not ideal as there is no guarantee
		 * the dirtying process is throttled in the same way
		 * balance_dirty_pages() manages.
		 *
		 * Once a node is flagged PGDAT_WRITEBACK, kswapd will
		 * count the number of pages under pages flagged for
		 * immediate reclaim and stall if any are encountered
		 * in the nr_immediate check below.
		 */
		if (sc->nr.writeback && sc->nr.writeback == sc->nr.taken)
			set_bit(PGDAT_WRITEBACK, &pgdat->flags);

		/* Allow kswapd to start writing pages during reclaim.*/
		if (sc->nr.unqueued_dirty == sc->nr.file_taken)
			set_bit(PGDAT_DIRTY, &pgdat->flags);

		/*
		 * If kswapd scans pages marked for immediate
		 * reclaim and under writeback (nr_immediate), it
		 * implies that pages are cycling through the LRU
		 * faster than they are written so forcibly stall
		 * until some pages complete writeback.
		 */
		if (sc->nr.immediate)
			reclaim_throttle(pgdat, VMSCAN_THROTTLE_WRITEBACK);
	}

	/*
	 * Tag a node/memcg as congested if all the dirty pages were marked
	 * for writeback and immediate reclaim (counted in nr.congested).
	 *
	 * Legacy memcg will stall in page writeback so avoid forcibly
	 * stalling in reclaim_throttle().
	 */
	if ((current_is_kswapd() ||
	     (cgroup_reclaim(sc) && writeback_throttling_sane(sc))) &&
	    sc->nr.dirty && sc->nr.dirty == sc->nr.congested)
		set_bit(LRUVEC_CONGESTED, &target_lruvec->flags);

	/*
	 * Stall direct reclaim for IO completions if the lruvec is
	 * node is congested. Allow kswapd to continue until it
	 * starts encountering unqueued dirty pages or cycling through
	 * the LRU too quickly.
	 */
	if (!current_is_kswapd() && current_may_throttle() &&
	    !sc->hibernation_mode &&
	    test_bit(LRUVEC_CONGESTED, &target_lruvec->flags))
		reclaim_throttle(pgdat, VMSCAN_THROTTLE_CONGESTED);

	if (should_continue_reclaim(pgdat, sc->nr_reclaimed - nr_reclaimed,
				    sc))
		goto again;

	/*
	 * Kswapd gives up on balancing particular nodes after too
	 * many failures to reclaim anything from them and goes to
	 * sleep. On reclaim progress, reset the failure counter. A
	 * successful direct reclaim run will revive a dormant kswapd.
	 */
	if (reclaimable)
		pgdat->kswapd_failures = 0;
}

/*
 * Returns true if compaction should go ahead for a costly-order request, or
 * the allocation would already succeed without compaction. Return false if we
 * should reclaim first.
 */
static inline bool compaction_ready(struct zone *zone, struct scan_control *sc)
{
	unsigned long watermark;
	enum compact_result suitable;

	suitable = compaction_suitable(zone, sc->order, 0, sc->reclaim_idx);
	if (suitable == COMPACT_SUCCESS)
		/* Allocation should succeed already. Don't reclaim. */
		return true;
	if (suitable == COMPACT_SKIPPED)
		/* Compaction cannot yet proceed. Do reclaim. */
		return false;

	/*
	 * Compaction is already possible, but it takes time to run and there
	 * are potentially other callers using the pages just freed. So proceed
	 * with reclaim to make a buffer of free pages available to give
	 * compaction a reasonable chance of completing and allocating the page.
	 * Note that we won't actually reclaim the whole buffer in one attempt
	 * as the target watermark in should_continue_reclaim() is lower. But if
	 * we are already above the high+gap watermark, don't reclaim at all.
	 */
	watermark = high_wmark_pages(zone) + compact_gap(sc->order);

	return zone_watermark_ok_safe(zone, 0, watermark, sc->reclaim_idx);
}

static void consider_reclaim_throttle(pg_data_t *pgdat, struct scan_control *sc)
{
	/*
	 * If reclaim is making progress greater than 12% efficiency then
	 * wake all the NOPROGRESS throttled tasks.
	 */
	if (sc->nr_reclaimed > (sc->nr_scanned >> 3)) {
		wait_queue_head_t *wqh;

		wqh = &pgdat->reclaim_wait[VMSCAN_THROTTLE_NOPROGRESS];
		if (waitqueue_active(wqh))
			wake_up(wqh);

		return;
	}

	/*
	 * Do not throttle kswapd or cgroup reclaim on NOPROGRESS as it will
	 * throttle on VMSCAN_THROTTLE_WRITEBACK if there are too many pages
	 * under writeback and marked for immediate reclaim at the tail of the
	 * LRU.
	 */
	if (current_is_kswapd() || cgroup_reclaim(sc))
		return;

	/* Throttle if making no progress at high prioities. */
	if (sc->priority == 1 && !sc->nr_reclaimed)
		reclaim_throttle(pgdat, VMSCAN_THROTTLE_NOPROGRESS);
}

/*
 * This is the direct reclaim path, for page-allocating processes.  We only
 * try to reclaim pages from zones which will satisfy the caller's allocation
 * request.
 *
 * If a zone is deemed to be full of pinned pages then just give it a light
 * scan then give up on it.
 */
static void shrink_zones(struct zonelist *zonelist, struct scan_control *sc)
{
	struct zoneref *z;
	struct zone *zone;
	unsigned long nr_soft_reclaimed;
	unsigned long nr_soft_scanned;
	gfp_t orig_mask;
	pg_data_t *last_pgdat = NULL;
	pg_data_t *first_pgdat = NULL;

	/*
	 * If the number of buffer_heads in the machine exceeds the maximum
	 * allowed level, force direct reclaim to scan the highmem zone as
	 * highmem pages could be pinning lowmem pages storing buffer_heads
	 */
	orig_mask = sc->gfp_mask;
	if (buffer_heads_over_limit) {
		sc->gfp_mask |= __GFP_HIGHMEM;
		sc->reclaim_idx = gfp_zone(sc->gfp_mask);
	}

	for_each_zone_zonelist_nodemask(zone, z, zonelist,
					sc->reclaim_idx, sc->nodemask) {
		/*
		 * Take care memory controller reclaiming has small influence
		 * to global LRU.
		 */
		if (!cgroup_reclaim(sc)) {
			if (!cpuset_zone_allowed(zone,
						 GFP_KERNEL | __GFP_HARDWALL))
				continue;

			/*
			 * If we already have plenty of memory free for
			 * compaction in this zone, don't free any more.
			 * Even though compaction is invoked for any
			 * non-zero order, only frequent costly order
			 * reclamation is disruptive enough to become a
			 * noticeable problem, like transparent huge
			 * page allocations.
			 */
			if (IS_ENABLED(CONFIG_COMPACTION) &&
			    sc->order > PAGE_ALLOC_COSTLY_ORDER &&
			    compaction_ready(zone, sc)) {
				sc->compaction_ready = true;
				continue;
			}

			/*
			 * Shrink each node in the zonelist once. If the
			 * zonelist is ordered by zone (not the default) then a
			 * node may be shrunk multiple times but in that case
			 * the user prefers lower zones being preserved.
			 */
			if (zone->zone_pgdat == last_pgdat)
				continue;

			/*
			 * This steals pages from memory cgroups over softlimit
			 * and returns the number of reclaimed pages and
			 * scanned pages. This works for global memory pressure
			 * and balancing, not for a memcg's limit.
			 */
			nr_soft_scanned = 0;
			nr_soft_reclaimed = mem_cgroup_soft_limit_reclaim(zone->zone_pgdat,
						sc->order, sc->gfp_mask,
						&nr_soft_scanned);
			sc->nr_reclaimed += nr_soft_reclaimed;
			sc->nr_scanned += nr_soft_scanned;
			/* need some check for avoid more shrink_zone() */
		}

		if (!first_pgdat)
			first_pgdat = zone->zone_pgdat;

		/* See comment about same check for global reclaim above */
		if (zone->zone_pgdat == last_pgdat)
			continue;
		last_pgdat = zone->zone_pgdat;
		shrink_node(zone->zone_pgdat, sc);
	}

	if (first_pgdat)
		consider_reclaim_throttle(first_pgdat, sc);

	/*
	 * Restore to original mask to avoid the impact on the caller if we
	 * promoted it to __GFP_HIGHMEM.
	 */
	sc->gfp_mask = orig_mask;
}

static void snapshot_refaults(struct mem_cgroup *target_memcg, pg_data_t *pgdat)
{
	struct lruvec *target_lruvec;
	unsigned long refaults;

	if (lru_gen_enabled())
		return;

	target_lruvec = mem_cgroup_lruvec(target_memcg, pgdat);
	refaults = lruvec_page_state(target_lruvec, WORKINGSET_ACTIVATE_ANON);
	target_lruvec->refaults[WORKINGSET_ANON] = refaults;
	refaults = lruvec_page_state(target_lruvec, WORKINGSET_ACTIVATE_FILE);
	target_lruvec->refaults[WORKINGSET_FILE] = refaults;
}

/*
 * This is the main entry point to direct page reclaim.
 *
 * If a full scan of the inactive list fails to free enough memory then we
 * are "out of memory" and something needs to be killed.
 *
 * If the caller is !__GFP_FS then the probability of a failure is reasonably
 * high - the zone may be full of dirty or under-writeback pages, which this
 * caller can't do much about.  We kick the writeback threads and take explicit
 * naps in the hope that some of these pages can be written.  But if the
 * allocating task holds filesystem locks which prevent writeout this might not
 * work, and the allocation attempt will fail.
 *
 * returns:	0, if no pages reclaimed
 * 		else, the number of pages reclaimed
 */
static unsigned long do_try_to_free_pages(struct zonelist *zonelist,
					  struct scan_control *sc)
{
	int initial_priority = sc->priority;
	pg_data_t *last_pgdat;
	struct zoneref *z;
	struct zone *zone;
retry:
	delayacct_freepages_start();

	if (!cgroup_reclaim(sc))
		__count_zid_vm_events(ALLOCSTALL, sc->reclaim_idx, 1);

	do {
		if (!sc->proactive)
			vmpressure_prio(sc->gfp_mask, sc->target_mem_cgroup,
					sc->priority);
		sc->nr_scanned = 0;
		shrink_zones(zonelist, sc);

		if (sc->nr_reclaimed >= sc->nr_to_reclaim)
			break;

		if (sc->compaction_ready)
			break;

		/*
		 * If we're getting trouble reclaiming, start doing
		 * writepage even in laptop mode.
		 */
		if (sc->priority < DEF_PRIORITY - 2)
			sc->may_writepage = 1;
	} while (--sc->priority >= 0);

	last_pgdat = NULL;
	for_each_zone_zonelist_nodemask(zone, z, zonelist, sc->reclaim_idx,
					sc->nodemask) {
		if (zone->zone_pgdat == last_pgdat)
			continue;
		last_pgdat = zone->zone_pgdat;

		snapshot_refaults(sc->target_mem_cgroup, zone->zone_pgdat);

		if (cgroup_reclaim(sc)) {
			struct lruvec *lruvec;

			lruvec = mem_cgroup_lruvec(sc->target_mem_cgroup,
						   zone->zone_pgdat);
			clear_bit(LRUVEC_CONGESTED, &lruvec->flags);
		}
	}

	delayacct_freepages_end();

	if (sc->nr_reclaimed)
		return sc->nr_reclaimed;

	/* Aborted reclaim to try compaction? don't OOM, then */
	if (sc->compaction_ready)
		return 1;

	/*
	 * We make inactive:active ratio decisions based on the node's
	 * composition of memory, but a restrictive reclaim_idx or a
	 * memory.low cgroup setting can exempt large amounts of
	 * memory from reclaim. Neither of which are very common, so
	 * instead of doing costly eligibility calculations of the
	 * entire cgroup subtree up front, we assume the estimates are
	 * good, and retry with forcible deactivation if that fails.
	 */
	if (sc->skipped_deactivate) {
		sc->priority = initial_priority;
		sc->force_deactivate = 1;
		sc->skipped_deactivate = 0;
		goto retry;
	}

	/* Untapped cgroup reserves?  Don't OOM, retry. */
	if (sc->memcg_low_skipped) {
		sc->priority = initial_priority;
		sc->force_deactivate = 0;
		sc->memcg_low_reclaim = 1;
		sc->memcg_low_skipped = 0;
		goto retry;
	}

	return 0;
}

static bool allow_direct_reclaim(pg_data_t *pgdat)
{
	struct zone *zone;
	unsigned long pfmemalloc_reserve = 0;
	unsigned long free_pages = 0;
	int i;
	bool wmark_ok;

	if (pgdat->kswapd_failures >= MAX_RECLAIM_RETRIES)
		return true;

	for (i = 0; i <= ZONE_NORMAL; i++) {
		zone = &pgdat->node_zones[i];
		if (!managed_zone(zone))
			continue;

		if (!zone_reclaimable_pages(zone))
			continue;

		pfmemalloc_reserve += min_wmark_pages(zone);
		free_pages += zone_page_state(zone, NR_FREE_PAGES);
	}

	/* If there are no reserves (unexpected config) then do not throttle */
	if (!pfmemalloc_reserve)
		return true;

	wmark_ok = free_pages > pfmemalloc_reserve / 2;

	/* kswapd must be awake if processes are being throttled */
	if (!wmark_ok && waitqueue_active(&pgdat->kswapd_wait)) {
		if (READ_ONCE(pgdat->kswapd_highest_zoneidx) > ZONE_NORMAL)
			WRITE_ONCE(pgdat->kswapd_highest_zoneidx, ZONE_NORMAL);

		wake_up_interruptible(&pgdat->kswapd_wait);
	}

	return wmark_ok;
}

/*
 * Throttle direct reclaimers if backing storage is backed by the network
 * and the PFMEMALLOC reserve for the preferred node is getting dangerously
 * depleted. kswapd will continue to make progress and wake the processes
 * when the low watermark is reached.
 *
 * Returns true if a fatal signal was delivered during throttling. If this
 * happens, the page allocator should not consider triggering the OOM killer.
 */
static bool throttle_direct_reclaim(gfp_t gfp_mask, struct zonelist *zonelist,
					nodemask_t *nodemask)
{
	struct zoneref *z;
	struct zone *zone;
	pg_data_t *pgdat = NULL;

	/*
	 * Kernel threads should not be throttled as they may be indirectly
	 * responsible for cleaning pages necessary for reclaim to make forward
	 * progress. kjournald for example may enter direct reclaim while
	 * committing a transaction where throttling it could forcing other
	 * processes to block on log_wait_commit().
	 */
	if (current->flags & PF_KTHREAD)
		goto out;

	/*
	 * If a fatal signal is pending, this process should not throttle.
	 * It should return quickly so it can exit and free its memory
	 */
	if (fatal_signal_pending(current))
		goto out;

	/*
	 * Check if the pfmemalloc reserves are ok by finding the first node
	 * with a usable ZONE_NORMAL or lower zone. The expectation is that
	 * GFP_KERNEL will be required for allocating network buffers when
	 * swapping over the network so ZONE_HIGHMEM is unusable.
	 *
	 * Throttling is based on the first usable node and throttled processes
	 * wait on a queue until kswapd makes progress and wakes them. There
	 * is an affinity then between processes waking up and where reclaim
	 * progress has been made assuming the process wakes on the same node.
	 * More importantly, processes running on remote nodes will not compete
	 * for remote pfmemalloc reserves and processes on different nodes
	 * should make reasonable progress.
	 */
	for_each_zone_zonelist_nodemask(zone, z, zonelist,
					gfp_zone(gfp_mask), nodemask) {
		if (zone_idx(zone) > ZONE_NORMAL)
			continue;

		/* Throttle based on the first usable node */
		pgdat = zone->zone_pgdat;
		if (allow_direct_reclaim(pgdat))
			goto out;
		break;
	}

	/* If no zone was usable by the allocation flags then do not throttle */
	if (!pgdat)
		goto out;

	/* Account for the throttling */
	count_vm_event(PGSCAN_DIRECT_THROTTLE);

	/*
	 * If the caller cannot enter the filesystem, it's possible that it
	 * is due to the caller holding an FS lock or performing a journal
	 * transaction in the case of a filesystem like ext[3|4]. In this case,
	 * it is not safe to block on pfmemalloc_wait as kswapd could be
	 * blocked waiting on the same lock. Instead, throttle for up to a
	 * second before continuing.
	 */
	if (!(gfp_mask & __GFP_FS))
		wait_event_interruptible_timeout(pgdat->pfmemalloc_wait,
			allow_direct_reclaim(pgdat), HZ);
	else
		/* Throttle until kswapd wakes the process */
		wait_event_killable(zone->zone_pgdat->pfmemalloc_wait,
			allow_direct_reclaim(pgdat));

	if (fatal_signal_pending(current))
		return true;

out:
	return false;
}

unsigned long try_to_free_pages(struct zonelist *zonelist, int order,
				gfp_t gfp_mask, nodemask_t *nodemask)
{
	unsigned long nr_reclaimed;
	struct scan_control sc = {
		.nr_to_reclaim = SWAP_CLUSTER_MAX,
		.gfp_mask = current_gfp_context(gfp_mask),
		.reclaim_idx = gfp_zone(gfp_mask),
		.order = order,
		.nodemask = nodemask,
		.priority = DEF_PRIORITY,
		.may_writepage = !laptop_mode,
		.may_unmap = 1,
		.may_swap = 1,
	};

	/*
	 * scan_control uses s8 fields for order, priority, and reclaim_idx.
	 * Confirm they are large enough for max values.
	 */
	BUILD_BUG_ON(MAX_ORDER > S8_MAX);
	BUILD_BUG_ON(DEF_PRIORITY > S8_MAX);
	BUILD_BUG_ON(MAX_NR_ZONES > S8_MAX);

	/*
	 * Do not enter reclaim if fatal signal was delivered while throttled.
	 * 1 is returned so that the page allocator does not OOM kill at this
	 * point.
	 */
	if (throttle_direct_reclaim(sc.gfp_mask, zonelist, nodemask))
		return 1;

	set_task_reclaim_state(current, &sc.reclaim_state);
	trace_mm_vmscan_direct_reclaim_begin(order, sc.gfp_mask);

	nr_reclaimed = do_try_to_free_pages(zonelist, &sc);

	trace_mm_vmscan_direct_reclaim_end(nr_reclaimed);
	set_task_reclaim_state(current, NULL);

	return nr_reclaimed;
}

#ifdef CONFIG_MEMCG

/* Only used by soft limit reclaim. Do not reuse for anything else. */
unsigned long mem_cgroup_shrink_node(struct mem_cgroup *memcg,
						gfp_t gfp_mask, bool noswap,
						pg_data_t *pgdat,
						unsigned long *nr_scanned)
{
	struct lruvec *lruvec = mem_cgroup_lruvec(memcg, pgdat);
	struct scan_control sc = {
		.nr_to_reclaim = SWAP_CLUSTER_MAX,
		.target_mem_cgroup = memcg,
		.may_writepage = !laptop_mode,
		.may_unmap = 1,
		.reclaim_idx = MAX_NR_ZONES - 1,
		.may_swap = !noswap,
	};

	WARN_ON_ONCE(!current->reclaim_state);

	sc.gfp_mask = (gfp_mask & GFP_RECLAIM_MASK) |
			(GFP_HIGHUSER_MOVABLE & ~GFP_RECLAIM_MASK);

	trace_mm_vmscan_memcg_softlimit_reclaim_begin(sc.order,
						      sc.gfp_mask);

	/*
	 * NOTE: Although we can get the priority field, using it
	 * here is not a good idea, since it limits the pages we can scan.
	 * if we don't reclaim here, the shrink_node from balance_pgdat
	 * will pick up pages from other mem cgroup's as well. We hack
	 * the priority and make it zero.
	 */
	shrink_lruvec(lruvec, &sc);

	trace_mm_vmscan_memcg_softlimit_reclaim_end(sc.nr_reclaimed);

	*nr_scanned = sc.nr_scanned;

	return sc.nr_reclaimed;
}

unsigned long try_to_free_mem_cgroup_pages(struct mem_cgroup *memcg,
					   unsigned long nr_pages,
					   gfp_t gfp_mask,
					   unsigned int reclaim_options)
{
	unsigned long nr_reclaimed;
	unsigned int noreclaim_flag;
	struct scan_control sc = {
		.nr_to_reclaim = max(nr_pages, SWAP_CLUSTER_MAX),
		.gfp_mask = (current_gfp_context(gfp_mask) & GFP_RECLAIM_MASK) |
				(GFP_HIGHUSER_MOVABLE & ~GFP_RECLAIM_MASK),
		.reclaim_idx = MAX_NR_ZONES - 1,
		.target_mem_cgroup = memcg,
		.priority = DEF_PRIORITY,
		.may_writepage = !laptop_mode,
		.may_unmap = 1,
		.may_swap = !!(reclaim_options & MEMCG_RECLAIM_MAY_SWAP),
		.proactive = !!(reclaim_options & MEMCG_RECLAIM_PROACTIVE),
	};
	/*
	 * Traverse the ZONELIST_FALLBACK zonelist of the current node to put
	 * equal pressure on all the nodes. This is based on the assumption that
	 * the reclaim does not bail out early.
	 */
	struct zonelist *zonelist = node_zonelist(numa_node_id(), sc.gfp_mask);

	set_task_reclaim_state(current, &sc.reclaim_state);
	trace_mm_vmscan_memcg_reclaim_begin(0, sc.gfp_mask);
	noreclaim_flag = memalloc_noreclaim_save();

	nr_reclaimed = do_try_to_free_pages(zonelist, &sc);

	memalloc_noreclaim_restore(noreclaim_flag);
	trace_mm_vmscan_memcg_reclaim_end(nr_reclaimed);
	set_task_reclaim_state(current, NULL);

	return nr_reclaimed;
}
#endif

static void kswapd_age_node(struct pglist_data *pgdat, struct scan_control *sc)
{
	struct mem_cgroup *memcg;
	struct lruvec *lruvec;

	if (lru_gen_enabled()) {
		lru_gen_age_node(pgdat, sc);
		return;
	}

	if (!can_age_anon_pages(pgdat, sc))
		return;

	lruvec = mem_cgroup_lruvec(NULL, pgdat);
	if (!inactive_is_low(lruvec, LRU_INACTIVE_ANON))
		return;

	memcg = mem_cgroup_iter(NULL, NULL, NULL);
	do {
		lruvec = mem_cgroup_lruvec(memcg, pgdat);
		shrink_active_list(SWAP_CLUSTER_MAX, lruvec,
				   sc, LRU_ACTIVE_ANON);
		memcg = mem_cgroup_iter(NULL, memcg, NULL);
	} while (memcg);
}

static bool pgdat_watermark_boosted(pg_data_t *pgdat, int highest_zoneidx)
{
	int i;
	struct zone *zone;

	/*
	 * Check for watermark boosts top-down as the higher zones
	 * are more likely to be boosted. Both watermarks and boosts
	 * should not be checked at the same time as reclaim would
	 * start prematurely when there is no boosting and a lower
	 * zone is balanced.
	 */
	for (i = highest_zoneidx; i >= 0; i--) {
		zone = pgdat->node_zones + i;
		if (!managed_zone(zone))
			continue;

		if (zone->watermark_boost)
			return true;
	}

	return false;
}

/*
 * Returns true if there is an eligible zone balanced for the request order
 * and highest_zoneidx
 */
static bool pgdat_balanced(pg_data_t *pgdat, int order, int highest_zoneidx)
{
	int i;
	unsigned long mark = -1;
	struct zone *zone;

	/*
	 * Check watermarks bottom-up as lower zones are more likely to
	 * meet watermarks.
	 */
	for (i = 0; i <= highest_zoneidx; i++) {
		zone = pgdat->node_zones + i;

		if (!managed_zone(zone))
			continue;

		if (sysctl_numa_balancing_mode & NUMA_BALANCING_MEMORY_TIERING)
			mark = wmark_pages(zone, WMARK_PROMO);
		else
			mark = high_wmark_pages(zone);
		if (zone_watermark_ok_safe(zone, order, mark, highest_zoneidx))
			return true;
	}

	/*
	 * If a node has no managed zone within highest_zoneidx, it does not
	 * need balancing by definition. This can happen if a zone-restricted
	 * allocation tries to wake a remote kswapd.
	 */
	if (mark == -1)
		return true;

	return false;
}

/* Clear pgdat state for congested, dirty or under writeback. */
static void clear_pgdat_congested(pg_data_t *pgdat)
{
	struct lruvec *lruvec = mem_cgroup_lruvec(NULL, pgdat);

	clear_bit(LRUVEC_CONGESTED, &lruvec->flags);
	clear_bit(PGDAT_DIRTY, &pgdat->flags);
	clear_bit(PGDAT_WRITEBACK, &pgdat->flags);
}

/*
 * Prepare kswapd for sleeping. This verifies that there are no processes
 * waiting in throttle_direct_reclaim() and that watermarks have been met.
 *
 * Returns true if kswapd is ready to sleep
 */
static bool prepare_kswapd_sleep(pg_data_t *pgdat, int order,
				int highest_zoneidx)
{
	/*
	 * The throttled processes are normally woken up in balance_pgdat() as
	 * soon as allow_direct_reclaim() is true. But there is a potential
	 * race between when kswapd checks the watermarks and a process gets
	 * throttled. There is also a potential race if processes get
	 * throttled, kswapd wakes, a large process exits thereby balancing the
	 * zones, which causes kswapd to exit balance_pgdat() before reaching
	 * the wake up checks. If kswapd is going to sleep, no process should
	 * be sleeping on pfmemalloc_wait, so wake them now if necessary. If
	 * the wake up is premature, processes will wake kswapd and get
	 * throttled again. The difference from wake ups in balance_pgdat() is
	 * that here we are under prepare_to_wait().
	 */
	if (waitqueue_active(&pgdat->pfmemalloc_wait))
		wake_up_all(&pgdat->pfmemalloc_wait);

	/* Hopeless node, leave it to direct reclaim */
	if (pgdat->kswapd_failures >= MAX_RECLAIM_RETRIES)
		return true;

	if (pgdat_balanced(pgdat, order, highest_zoneidx)) {
		clear_pgdat_congested(pgdat);
		return true;
	}

	return false;
}

/*
 * kswapd shrinks a node of pages that are at or below the highest usable
 * zone that is currently unbalanced.
 *
 * Returns true if kswapd scanned at least the requested number of pages to
 * reclaim or if the lack of progress was due to pages under writeback.
 * This is used to determine if the scanning priority needs to be raised.
 */
static bool kswapd_shrink_node(pg_data_t *pgdat,
			       struct scan_control *sc)
{
	struct zone *zone;
	int z;

	/* Reclaim a number of pages proportional to the number of zones */
	sc->nr_to_reclaim = 0;
	for (z = 0; z <= sc->reclaim_idx; z++) {
		zone = pgdat->node_zones + z;
		if (!managed_zone(zone))
			continue;

		sc->nr_to_reclaim += max(high_wmark_pages(zone), SWAP_CLUSTER_MAX);
	}

	/*
	 * Historically care was taken to put equal pressure on all zones but
	 * now pressure is applied based on node LRU order.
	 */
	shrink_node(pgdat, sc);

	/*
	 * Fragmentation may mean that the system cannot be rebalanced for
	 * high-order allocations. If twice the allocation size has been
	 * reclaimed then recheck watermarks only at order-0 to prevent
	 * excessive reclaim. Assume that a process requested a high-order
	 * can direct reclaim/compact.
	 */
	if (sc->order && sc->nr_reclaimed >= compact_gap(sc->order))
		sc->order = 0;

	return sc->nr_scanned >= sc->nr_to_reclaim;
}

/* Page allocator PCP high watermark is lowered if reclaim is active. */
static inline void
update_reclaim_active(pg_data_t *pgdat, int highest_zoneidx, bool active)
{
	int i;
	struct zone *zone;

	for (i = 0; i <= highest_zoneidx; i++) {
		zone = pgdat->node_zones + i;

		if (!managed_zone(zone))
			continue;

		if (active)
			set_bit(ZONE_RECLAIM_ACTIVE, &zone->flags);
		else
			clear_bit(ZONE_RECLAIM_ACTIVE, &zone->flags);
	}
}

static inline void
set_reclaim_active(pg_data_t *pgdat, int highest_zoneidx)
{
	update_reclaim_active(pgdat, highest_zoneidx, true);
}

static inline void
clear_reclaim_active(pg_data_t *pgdat, int highest_zoneidx)
{
	update_reclaim_active(pgdat, highest_zoneidx, false);
}

/*
 * For kswapd, balance_pgdat() will reclaim pages across a node from zones
 * that are eligible for use by the caller until at least one zone is
 * balanced.
 *
 * Returns the order kswapd finished reclaiming at.
 *
 * kswapd scans the zones in the highmem->normal->dma direction.  It skips
 * zones which have free_pages > high_wmark_pages(zone), but once a zone is
 * found to have free_pages <= high_wmark_pages(zone), any page in that zone
 * or lower is eligible for reclaim until at least one usable zone is
 * balanced.
 */
static int balance_pgdat(pg_data_t *pgdat, int order, int highest_zoneidx)
{
	int i;
	unsigned long nr_soft_reclaimed;
	unsigned long nr_soft_scanned;
	unsigned long pflags;
	unsigned long nr_boost_reclaim;
	unsigned long zone_boosts[MAX_NR_ZONES] = { 0, };
	bool boosted;
	struct zone *zone;
	struct scan_control sc = {
		.gfp_mask = GFP_KERNEL,
		.order = order,
		.may_unmap = 1,
	};

	set_task_reclaim_state(current, &sc.reclaim_state);
	psi_memstall_enter(&pflags);
	__fs_reclaim_acquire(_THIS_IP_);

	count_vm_event(PAGEOUTRUN);

	/*
	 * Account for the reclaim boost. Note that the zone boost is left in
	 * place so that parallel allocations that are near the watermark will
	 * stall or direct reclaim until kswapd is finished.
	 */
	nr_boost_reclaim = 0;
	for (i = 0; i <= highest_zoneidx; i++) {
		zone = pgdat->node_zones + i;
		if (!managed_zone(zone))
			continue;

		nr_boost_reclaim += zone->watermark_boost;
		zone_boosts[i] = zone->watermark_boost;
	}
	boosted = nr_boost_reclaim;

restart:
	set_reclaim_active(pgdat, highest_zoneidx);
	sc.priority = DEF_PRIORITY;
	do {
		unsigned long nr_reclaimed = sc.nr_reclaimed;
		bool raise_priority = true;
		bool balanced;
		bool ret;

		sc.reclaim_idx = highest_zoneidx;

		/*
		 * If the number of buffer_heads exceeds the maximum allowed
		 * then consider reclaiming from all zones. This has a dual
		 * purpose -- on 64-bit systems it is expected that
		 * buffer_heads are stripped during active rotation. On 32-bit
		 * systems, highmem pages can pin lowmem memory and shrinking
		 * buffers can relieve lowmem pressure. Reclaim may still not
		 * go ahead if all eligible zones for the original allocation
		 * request are balanced to avoid excessive reclaim from kswapd.
		 */
		if (buffer_heads_over_limit) {
			for (i = MAX_NR_ZONES - 1; i >= 0; i--) {
				zone = pgdat->node_zones + i;
				if (!managed_zone(zone))
					continue;

				sc.reclaim_idx = i;
				break;
			}
		}

		/*
		 * If the pgdat is imbalanced then ignore boosting and preserve
		 * the watermarks for a later time and restart. Note that the
		 * zone watermarks will be still reset at the end of balancing
		 * on the grounds that the normal reclaim should be enough to
		 * re-evaluate if boosting is required when kswapd next wakes.
		 */
		balanced = pgdat_balanced(pgdat, sc.order, highest_zoneidx);
		if (!balanced && nr_boost_reclaim) {
			nr_boost_reclaim = 0;
			goto restart;
		}

		/*
		 * If boosting is not active then only reclaim if there are no
		 * eligible zones. Note that sc.reclaim_idx is not used as
		 * buffer_heads_over_limit may have adjusted it.
		 */
		if (!nr_boost_reclaim && balanced)
			goto out;

		/* Limit the priority of boosting to avoid reclaim writeback */
		if (nr_boost_reclaim && sc.priority == DEF_PRIORITY - 2)
			raise_priority = false;

		/*
		 * Do not writeback or swap pages for boosted reclaim. The
		 * intent is to relieve pressure not issue sub-optimal IO
		 * from reclaim context. If no pages are reclaimed, the
		 * reclaim will be aborted.
		 */
		sc.may_writepage = !laptop_mode && !nr_boost_reclaim;
		sc.may_swap = !nr_boost_reclaim;

		/*
		 * Do some background aging, to give pages a chance to be
		 * referenced before reclaiming. All pages are rotated
		 * regardless of classzone as this is about consistent aging.
		 */
		kswapd_age_node(pgdat, &sc);

		/*
		 * If we're getting trouble reclaiming, start doing writepage
		 * even in laptop mode.
		 */
		if (sc.priority < DEF_PRIORITY - 2)
			sc.may_writepage = 1;

		/* Call soft limit reclaim before calling shrink_node. */
		sc.nr_scanned = 0;
		nr_soft_scanned = 0;
		nr_soft_reclaimed = mem_cgroup_soft_limit_reclaim(pgdat, sc.order,
						sc.gfp_mask, &nr_soft_scanned);
		sc.nr_reclaimed += nr_soft_reclaimed;

		/*
		 * There should be no need to raise the scanning priority if
		 * enough pages are already being scanned that that high
		 * watermark would be met at 100% efficiency.
		 */
		if (kswapd_shrink_node(pgdat, &sc))
			raise_priority = false;

		/*
		 * If the low watermark is met there is no need for processes
		 * to be throttled on pfmemalloc_wait as they should not be
		 * able to safely make forward progress. Wake them
		 */
		if (waitqueue_active(&pgdat->pfmemalloc_wait) &&
				allow_direct_reclaim(pgdat))
			wake_up_all(&pgdat->pfmemalloc_wait);

		/* Check if kswapd should be suspending */
		__fs_reclaim_release(_THIS_IP_);
		ret = try_to_freeze();
		__fs_reclaim_acquire(_THIS_IP_);
		if (ret || kthread_should_stop())
			break;

		/*
		 * Raise priority if scanning rate is too low or there was no
		 * progress in reclaiming pages
		 */
		nr_reclaimed = sc.nr_reclaimed - nr_reclaimed;
		nr_boost_reclaim -= min(nr_boost_reclaim, nr_reclaimed);

		/*
		 * If reclaim made no progress for a boost, stop reclaim as
		 * IO cannot be queued and it could be an infinite loop in
		 * extreme circumstances.
		 */
		if (nr_boost_reclaim && !nr_reclaimed)
			break;

		if (raise_priority || !nr_reclaimed)
			sc.priority--;
	} while (sc.priority >= 1);

	if (!sc.nr_reclaimed)
		pgdat->kswapd_failures++;

out:
	clear_reclaim_active(pgdat, highest_zoneidx);

	/* If reclaim was boosted, account for the reclaim done in this pass */
	if (boosted) {
		unsigned long flags;

		for (i = 0; i <= highest_zoneidx; i++) {
			if (!zone_boosts[i])
				continue;

			/* Increments are under the zone lock */
			zone = pgdat->node_zones + i;
			spin_lock_irqsave(&zone->lock, flags);
			zone->watermark_boost -= min(zone->watermark_boost, zone_boosts[i]);
			spin_unlock_irqrestore(&zone->lock, flags);
		}

		/*
		 * As there is now likely space, wakeup kcompact to defragment
		 * pageblocks.
		 */
		wakeup_kcompactd(pgdat, pageblock_order, highest_zoneidx);
	}

	snapshot_refaults(NULL, pgdat);
	__fs_reclaim_release(_THIS_IP_);
	psi_memstall_leave(&pflags);
	set_task_reclaim_state(current, NULL);

	/*
	 * Return the order kswapd stopped reclaiming at as
	 * prepare_kswapd_sleep() takes it into account. If another caller
	 * entered the allocator slow path while kswapd was awake, order will
	 * remain at the higher level.
	 */
	return sc.order;
}

/*
 * The pgdat->kswapd_highest_zoneidx is used to pass the highest zone index to
 * be reclaimed by kswapd from the waker. If the value is MAX_NR_ZONES which is
 * not a valid index then either kswapd runs for first time or kswapd couldn't
 * sleep after previous reclaim attempt (node is still unbalanced). In that
 * case return the zone index of the previous kswapd reclaim cycle.
 */
static enum zone_type kswapd_highest_zoneidx(pg_data_t *pgdat,
					   enum zone_type prev_highest_zoneidx)
{
	enum zone_type curr_idx = READ_ONCE(pgdat->kswapd_highest_zoneidx);

	return curr_idx == MAX_NR_ZONES ? prev_highest_zoneidx : curr_idx;
}

static void kswapd_try_to_sleep(pg_data_t *pgdat, int alloc_order, int reclaim_order,
				unsigned int highest_zoneidx)
{
	long remaining = 0;
	DEFINE_WAIT(wait);

	if (freezing(current) || kthread_should_stop())
		return;

	prepare_to_wait(&pgdat->kswapd_wait, &wait, TASK_INTERRUPTIBLE);

	/*
	 * Try to sleep for a short interval. Note that kcompactd will only be
	 * woken if it is possible to sleep for a short interval. This is
	 * deliberate on the assumption that if reclaim cannot keep an
	 * eligible zone balanced that it's also unlikely that compaction will
	 * succeed.
	 */
	if (prepare_kswapd_sleep(pgdat, reclaim_order, highest_zoneidx)) {
		/*
		 * Compaction records what page blocks it recently failed to
		 * isolate pages from and skips them in the future scanning.
		 * When kswapd is going to sleep, it is reasonable to assume
		 * that pages and compaction may succeed so reset the cache.
		 */
		reset_isolation_suitable(pgdat);

		/*
		 * We have freed the memory, now we should compact it to make
		 * allocation of the requested order possible.
		 */
		wakeup_kcompactd(pgdat, alloc_order, highest_zoneidx);

		remaining = schedule_timeout(HZ/10);

		/*
		 * If woken prematurely then reset kswapd_highest_zoneidx and
		 * order. The values will either be from a wakeup request or
		 * the previous request that slept prematurely.
		 */
		if (remaining) {
			WRITE_ONCE(pgdat->kswapd_highest_zoneidx,
					kswapd_highest_zoneidx(pgdat,
							highest_zoneidx));

			if (READ_ONCE(pgdat->kswapd_order) < reclaim_order)
				WRITE_ONCE(pgdat->kswapd_order, reclaim_order);
		}

		finish_wait(&pgdat->kswapd_wait, &wait);
		prepare_to_wait(&pgdat->kswapd_wait, &wait, TASK_INTERRUPTIBLE);
	}

	/*
	 * After a short sleep, check if it was a premature sleep. If not, then
	 * go fully to sleep until explicitly woken up.
	 */
	if (!remaining &&
	    prepare_kswapd_sleep(pgdat, reclaim_order, highest_zoneidx)) {
		trace_mm_vmscan_kswapd_sleep(pgdat->node_id);

		/*
		 * vmstat counters are not perfectly accurate and the estimated
		 * value for counters such as NR_FREE_PAGES can deviate from the
		 * true value by nr_online_cpus * threshold. To avoid the zone
		 * watermarks being breached while under pressure, we reduce the
		 * per-cpu vmstat threshold while kswapd is awake and restore
		 * them before going back to sleep.
		 */
		set_pgdat_percpu_threshold(pgdat, calculate_normal_threshold);

		if (!kthread_should_stop())
			schedule();

		set_pgdat_percpu_threshold(pgdat, calculate_pressure_threshold);
	} else {
		if (remaining)
			count_vm_event(KSWAPD_LOW_WMARK_HIT_QUICKLY);
		else
			count_vm_event(KSWAPD_HIGH_WMARK_HIT_QUICKLY);
	}
	finish_wait(&pgdat->kswapd_wait, &wait);
}

/*
 * The background pageout daemon, started as a kernel thread
 * from the init process.
 *
 * This basically trickles out pages so that we have _some_
 * free memory available even if there is no other activity
 * that frees anything up. This is needed for things like routing
 * etc, where we otherwise might have all activity going on in
 * asynchronous contexts that cannot page things out.
 *
 * If there are applications that are active memory-allocators
 * (most normal use), this basically shouldn't matter.
 */
static int kswapd(void *p)
{
	unsigned int alloc_order, reclaim_order;
	unsigned int highest_zoneidx = MAX_NR_ZONES - 1;
	pg_data_t *pgdat = (pg_data_t *)p;
	struct task_struct *tsk = current;
	const struct cpumask *cpumask = cpumask_of_node(pgdat->node_id);

	if (!cpumask_empty(cpumask))
		set_cpus_allowed_ptr(tsk, cpumask);

	/*
	 * Tell the memory management that we're a "memory allocator",
	 * and that if we need more memory we should get access to it
	 * regardless (see "__alloc_pages()"). "kswapd" should
	 * never get caught in the normal page freeing logic.
	 *
	 * (Kswapd normally doesn't need memory anyway, but sometimes
	 * you need a small amount of memory in order to be able to
	 * page out something else, and this flag essentially protects
	 * us from recursively trying to free more memory as we're
	 * trying to free the first piece of memory in the first place).
	 */
	tsk->flags |= PF_MEMALLOC | PF_KSWAPD;
	set_freezable();

	WRITE_ONCE(pgdat->kswapd_order, 0);
	WRITE_ONCE(pgdat->kswapd_highest_zoneidx, MAX_NR_ZONES);
	atomic_set(&pgdat->nr_writeback_throttled, 0);
	for ( ; ; ) {
		bool ret;

		alloc_order = reclaim_order = READ_ONCE(pgdat->kswapd_order);
		highest_zoneidx = kswapd_highest_zoneidx(pgdat,
							highest_zoneidx);

kswapd_try_sleep:
		kswapd_try_to_sleep(pgdat, alloc_order, reclaim_order,
					highest_zoneidx);

		/* Read the new order and highest_zoneidx */
		alloc_order = READ_ONCE(pgdat->kswapd_order);
		highest_zoneidx = kswapd_highest_zoneidx(pgdat,
							highest_zoneidx);
		WRITE_ONCE(pgdat->kswapd_order, 0);
		WRITE_ONCE(pgdat->kswapd_highest_zoneidx, MAX_NR_ZONES);

		ret = try_to_freeze();
		if (kthread_should_stop())
			break;

		/*
		 * We can speed up thawing tasks if we don't call balance_pgdat
		 * after returning from the refrigerator
		 */
		if (ret)
			continue;

		/*
		 * Reclaim begins at the requested order but if a high-order
		 * reclaim fails then kswapd falls back to reclaiming for
		 * order-0. If that happens, kswapd will consider sleeping
		 * for the order it finished reclaiming at (reclaim_order)
		 * but kcompactd is woken to compact for the original
		 * request (alloc_order).
		 */
		trace_mm_vmscan_kswapd_wake(pgdat->node_id, highest_zoneidx,
						alloc_order);
		reclaim_order = balance_pgdat(pgdat, alloc_order,
						highest_zoneidx);
		if (reclaim_order < alloc_order)
			goto kswapd_try_sleep;
	}

	tsk->flags &= ~(PF_MEMALLOC | PF_KSWAPD);

	return 0;
}

/*
 * A zone is low on free memory or too fragmented for high-order memory.  If
 * kswapd should reclaim (direct reclaim is deferred), wake it up for the zone's
 * pgdat.  It will wake up kcompactd after reclaiming memory.  If kswapd reclaim
 * has failed or is not needed, still wake up kcompactd if only compaction is
 * needed.
 */
void wakeup_kswapd(struct zone *zone, gfp_t gfp_flags, int order,
		   enum zone_type highest_zoneidx)
{
	pg_data_t *pgdat;
	enum zone_type curr_idx;

	if (!managed_zone(zone))
		return;

	if (!cpuset_zone_allowed(zone, gfp_flags))
		return;

	pgdat = zone->zone_pgdat;
	curr_idx = READ_ONCE(pgdat->kswapd_highest_zoneidx);

	if (curr_idx == MAX_NR_ZONES || curr_idx < highest_zoneidx)
		WRITE_ONCE(pgdat->kswapd_highest_zoneidx, highest_zoneidx);

	if (READ_ONCE(pgdat->kswapd_order) < order)
		WRITE_ONCE(pgdat->kswapd_order, order);

	if (!waitqueue_active(&pgdat->kswapd_wait))
		return;

	/* Hopeless node, leave it to direct reclaim if possible */
	if (pgdat->kswapd_failures >= MAX_RECLAIM_RETRIES ||
	    (pgdat_balanced(pgdat, order, highest_zoneidx) &&
	     !pgdat_watermark_boosted(pgdat, highest_zoneidx))) {
		/*
		 * There may be plenty of free memory available, but it's too
		 * fragmented for high-order allocations.  Wake up kcompactd
		 * and rely on compaction_suitable() to determine if it's
		 * needed.  If it fails, it will defer subsequent attempts to
		 * ratelimit its work.
		 */
		if (!(gfp_flags & __GFP_DIRECT_RECLAIM))
			wakeup_kcompactd(pgdat, order, highest_zoneidx);
		return;
	}

	trace_mm_vmscan_wakeup_kswapd(pgdat->node_id, highest_zoneidx, order,
				      gfp_flags);
	wake_up_interruptible(&pgdat->kswapd_wait);
}

#ifdef CONFIG_HIBERNATION
/*
 * Try to free `nr_to_reclaim' of memory, system-wide, and return the number of
 * freed pages.
 *
 * Rather than trying to age LRUs the aim is to preserve the overall
 * LRU order by reclaiming preferentially
 * inactive > active > active referenced > active mapped
 */
unsigned long shrink_all_memory(unsigned long nr_to_reclaim)
{
	struct scan_control sc = {
		.nr_to_reclaim = nr_to_reclaim,
		.gfp_mask = GFP_HIGHUSER_MOVABLE,
		.reclaim_idx = MAX_NR_ZONES - 1,
		.priority = DEF_PRIORITY,
		.may_writepage = 1,
		.may_unmap = 1,
		.may_swap = 1,
		.hibernation_mode = 1,
	};
	struct zonelist *zonelist = node_zonelist(numa_node_id(), sc.gfp_mask);
	unsigned long nr_reclaimed;
	unsigned int noreclaim_flag;

	fs_reclaim_acquire(sc.gfp_mask);
	noreclaim_flag = memalloc_noreclaim_save();
	set_task_reclaim_state(current, &sc.reclaim_state);

	nr_reclaimed = do_try_to_free_pages(zonelist, &sc);

	set_task_reclaim_state(current, NULL);
	memalloc_noreclaim_restore(noreclaim_flag);
	fs_reclaim_release(sc.gfp_mask);

	return nr_reclaimed;
}
#endif /* CONFIG_HIBERNATION */

/*
 * This kswapd start function will be called by init and node-hot-add.
 */
void kswapd_run(int nid)
{
	pg_data_t *pgdat = NODE_DATA(nid);

	pgdat_kswapd_lock(pgdat);
	if (!pgdat->kswapd) {
		pgdat->kswapd = kthread_run(kswapd, pgdat, "kswapd%d", nid);
		if (IS_ERR(pgdat->kswapd)) {
			/* failure at boot is fatal */
			BUG_ON(system_state < SYSTEM_RUNNING);
			pr_err("Failed to start kswapd on node %d\n", nid);
			pgdat->kswapd = NULL;
		}
	}
	pgdat_kswapd_unlock(pgdat);
}

/*
 * Called by memory hotplug when all memory in a node is offlined.  Caller must
 * be holding mem_hotplug_begin/done().
 */
void kswapd_stop(int nid)
{
	pg_data_t *pgdat = NODE_DATA(nid);
	struct task_struct *kswapd;

	pgdat_kswapd_lock(pgdat);
	kswapd = pgdat->kswapd;
	if (kswapd) {
		kthread_stop(kswapd);
		pgdat->kswapd = NULL;
	}
	pgdat_kswapd_unlock(pgdat);
}

static int __init kswapd_init(void)
{
	int nid;

	swap_setup();
	for_each_node_state(nid, N_MEMORY)
 		kswapd_run(nid);
	return 0;
}

module_init(kswapd_init)

#ifdef CONFIG_NUMA
/*
 * Node reclaim mode
 *
 * If non-zero call node_reclaim when the number of free pages falls below
 * the watermarks.
 */
int node_reclaim_mode __read_mostly;

/*
 * Priority for NODE_RECLAIM. This determines the fraction of pages
 * of a node considered for each zone_reclaim. 4 scans 1/16th of
 * a zone.
 */
#define NODE_RECLAIM_PRIORITY 4

/*
 * Percentage of pages in a zone that must be unmapped for node_reclaim to
 * occur.
 */
int sysctl_min_unmapped_ratio = 1;

/*
 * If the number of slab pages in a zone grows beyond this percentage then
 * slab reclaim needs to occur.
 */
int sysctl_min_slab_ratio = 5;

static inline unsigned long node_unmapped_file_pages(struct pglist_data *pgdat)
{
	unsigned long file_mapped = node_page_state(pgdat, NR_FILE_MAPPED);
	unsigned long file_lru = node_page_state(pgdat, NR_INACTIVE_FILE) +
		node_page_state(pgdat, NR_ACTIVE_FILE);

	/*
	 * It's possible for there to be more file mapped pages than
	 * accounted for by the pages on the file LRU lists because
	 * tmpfs pages accounted for as ANON can also be FILE_MAPPED
	 */
	return (file_lru > file_mapped) ? (file_lru - file_mapped) : 0;
}

/* Work out how many page cache pages we can reclaim in this reclaim_mode */
static unsigned long node_pagecache_reclaimable(struct pglist_data *pgdat)
{
	unsigned long nr_pagecache_reclaimable;
	unsigned long delta = 0;

	/*
	 * If RECLAIM_UNMAP is set, then all file pages are considered
	 * potentially reclaimable. Otherwise, we have to worry about
	 * pages like swapcache and node_unmapped_file_pages() provides
	 * a better estimate
	 */
	if (node_reclaim_mode & RECLAIM_UNMAP)
		nr_pagecache_reclaimable = node_page_state(pgdat, NR_FILE_PAGES);
	else
		nr_pagecache_reclaimable = node_unmapped_file_pages(pgdat);

	/* If we can't clean pages, remove dirty pages from consideration */
	if (!(node_reclaim_mode & RECLAIM_WRITE))
		delta += node_page_state(pgdat, NR_FILE_DIRTY);

	/* Watch for any possible underflows due to delta */
	if (unlikely(delta > nr_pagecache_reclaimable))
		delta = nr_pagecache_reclaimable;

	return nr_pagecache_reclaimable - delta;
}

/*
 * Try to free up some pages from this node through reclaim.
 */
static int __node_reclaim(struct pglist_data *pgdat, gfp_t gfp_mask, unsigned int order)
{
	/* Minimum pages needed in order to stay on node */
	const unsigned long nr_pages = 1 << order;
	struct task_struct *p = current;
	unsigned int noreclaim_flag;
	struct scan_control sc = {
		.nr_to_reclaim = max(nr_pages, SWAP_CLUSTER_MAX),
		.gfp_mask = current_gfp_context(gfp_mask),
		.order = order,
		.priority = NODE_RECLAIM_PRIORITY,
		.may_writepage = !!(node_reclaim_mode & RECLAIM_WRITE),
		.may_unmap = !!(node_reclaim_mode & RECLAIM_UNMAP),
		.may_swap = 1,
		.reclaim_idx = gfp_zone(gfp_mask),
	};
	unsigned long pflags;

	trace_mm_vmscan_node_reclaim_begin(pgdat->node_id, order,
					   sc.gfp_mask);

	cond_resched();
	psi_memstall_enter(&pflags);
	fs_reclaim_acquire(sc.gfp_mask);
	/*
	 * We need to be able to allocate from the reserves for RECLAIM_UNMAP
	 */
	noreclaim_flag = memalloc_noreclaim_save();
	set_task_reclaim_state(p, &sc.reclaim_state);

	if (node_pagecache_reclaimable(pgdat) > pgdat->min_unmapped_pages ||
	    node_page_state_pages(pgdat, NR_SLAB_RECLAIMABLE_B) > pgdat->min_slab_pages) {
		/*
		 * Free memory by calling shrink node with increasing
		 * priorities until we have enough memory freed.
		 */
		do {
			shrink_node(pgdat, &sc);
		} while (sc.nr_reclaimed < nr_pages && --sc.priority >= 0);
	}

	set_task_reclaim_state(p, NULL);
	memalloc_noreclaim_restore(noreclaim_flag);
	fs_reclaim_release(sc.gfp_mask);
	psi_memstall_leave(&pflags);

	trace_mm_vmscan_node_reclaim_end(sc.nr_reclaimed);

	return sc.nr_reclaimed >= nr_pages;
}

int node_reclaim(struct pglist_data *pgdat, gfp_t gfp_mask, unsigned int order)
{
	int ret;

	/*
	 * Node reclaim reclaims unmapped file backed pages and
	 * slab pages if we are over the defined limits.
	 *
	 * A small portion of unmapped file backed pages is needed for
	 * file I/O otherwise pages read by file I/O will be immediately
	 * thrown out if the node is overallocated. So we do not reclaim
	 * if less than a specified percentage of the node is used by
	 * unmapped file backed pages.
	 */
	if (node_pagecache_reclaimable(pgdat) <= pgdat->min_unmapped_pages &&
	    node_page_state_pages(pgdat, NR_SLAB_RECLAIMABLE_B) <=
	    pgdat->min_slab_pages)
		return NODE_RECLAIM_FULL;

	/*
	 * Do not scan if the allocation should not be delayed.
	 */
	if (!gfpflags_allow_blocking(gfp_mask) || (current->flags & PF_MEMALLOC))
		return NODE_RECLAIM_NOSCAN;

	/*
	 * Only run node reclaim on the local node or on nodes that do not
	 * have associated processors. This will favor the local processor
	 * over remote processors and spread off node memory allocations
	 * as wide as possible.
	 */
	if (node_state(pgdat->node_id, N_CPU) && pgdat->node_id != numa_node_id())
		return NODE_RECLAIM_NOSCAN;

	if (test_and_set_bit(PGDAT_RECLAIM_LOCKED, &pgdat->flags))
		return NODE_RECLAIM_NOSCAN;

	ret = __node_reclaim(pgdat, gfp_mask, order);
	clear_bit(PGDAT_RECLAIM_LOCKED, &pgdat->flags);

	if (!ret)
		count_vm_event(PGSCAN_ZONE_RECLAIM_FAILED);

	return ret;
}
#endif

void check_move_unevictable_pages(struct pagevec *pvec)
{
	struct folio_batch fbatch;
	unsigned i;

	folio_batch_init(&fbatch);
	for (i = 0; i < pvec->nr; i++) {
		struct page *page = pvec->pages[i];

		if (PageTransTail(page))
			continue;
		folio_batch_add(&fbatch, page_folio(page));
	}
	check_move_unevictable_folios(&fbatch);
}
EXPORT_SYMBOL_GPL(check_move_unevictable_pages);

/**
 * check_move_unevictable_folios - Move evictable folios to appropriate zone
 * lru list
 * @fbatch: Batch of lru folios to check.
 *
 * Checks folios for evictability, if an evictable folio is in the unevictable
 * lru list, moves it to the appropriate evictable lru list. This function
 * should be only used for lru folios.
 */
void check_move_unevictable_folios(struct folio_batch *fbatch)
{
	struct lruvec *lruvec = NULL;
	int pgscanned = 0;
	int pgrescued = 0;
	int i;

	for (i = 0; i < fbatch->nr; i++) {
		struct folio *folio = fbatch->folios[i];
		int nr_pages = folio_nr_pages(folio);

		pgscanned += nr_pages;

		/* block memcg migration while the folio moves between lrus */
		if (!folio_test_clear_lru(folio))
			continue;

		lruvec = folio_lruvec_relock_irq(folio, lruvec);
		if (folio_evictable(folio) && folio_test_unevictable(folio)) {
			lruvec_del_folio(lruvec, folio);
			folio_clear_unevictable(folio);
			lruvec_add_folio(lruvec, folio);
			pgrescued += nr_pages;
		}
		folio_set_lru(folio);
	}

	if (lruvec) {
		__count_vm_events(UNEVICTABLE_PGRESCUED, pgrescued);
		__count_vm_events(UNEVICTABLE_PGSCANNED, pgscanned);
		unlock_page_lruvec_irq(lruvec);
	} else if (pgscanned) {
		count_vm_events(UNEVICTABLE_PGSCANNED, pgscanned);
	}
}
EXPORT_SYMBOL_GPL(check_move_unevictable_folios);<|MERGE_RESOLUTION|>--- conflicted
+++ resolved
@@ -1559,17 +1559,10 @@
 	target_page = alloc_migration_target(page, (unsigned long)mtc);
 	if (target_page)
 		return target_page;
-<<<<<<< HEAD
 
 	mtc->gfp_mask &= ~__GFP_THISNODE;
 	mtc->nmask = allowed_mask;
 
-=======
-
-	mtc->gfp_mask &= ~__GFP_THISNODE;
-	mtc->nmask = allowed_mask;
-
->>>>>>> 27bc50fc
 	return alloc_migration_target(page, (unsigned long)mtc);
 }
 
@@ -1605,11 +1598,7 @@
 	node_get_allowed_targets(pgdat, &allowed_mask);
 
 	/* Demotion ignores all cpuset and mempolicy settings */
-<<<<<<< HEAD
-	migrate_pages(demote_pages, alloc_demote_page, NULL,
-=======
 	migrate_pages(demote_folios, alloc_demote_page, NULL,
->>>>>>> 27bc50fc
 		      (unsigned long)&mtc, MIGRATE_ASYNC, MR_DEMOTION,
 		      &nr_succeeded);
 
@@ -3662,11 +3651,7 @@
 	do {
 		/* lru_gen_del_folio() has isolated this page? */
 		if (!(old_flags & LRU_GEN_MASK)) {
-<<<<<<< HEAD
-			/* for shrink_page_list() */
-=======
 			/* for shrink_folio_list() */
->>>>>>> 27bc50fc
 			new_flags = old_flags | BIT(PG_referenced);
 			continue;
 		}
@@ -3793,36 +3778,17 @@
 {
 	unsigned long start = round_up(*vm_end, size);
 	unsigned long end = (start | ~mask) + 1;
-<<<<<<< HEAD
-=======
 	VMA_ITERATOR(vmi, args->mm, start);
->>>>>>> 27bc50fc
 
 	VM_WARN_ON_ONCE(mask & size);
 	VM_WARN_ON_ONCE((start & mask) != (*vm_start & mask));
 
-<<<<<<< HEAD
-	while (args->vma) {
-		if (start >= args->vma->vm_end) {
-			args->vma = args->vma->vm_next;
-			continue;
-		}
-
-		if (end && end <= args->vma->vm_start)
-			return false;
-
-		if (should_skip_vma(args->vma->vm_start, args->vma->vm_end, args)) {
-			args->vma = args->vma->vm_next;
-			continue;
-		}
-=======
 	for_each_vma(vmi, args->vma) {
 		if (end && end <= args->vma->vm_start)
 			return false;
 
 		if (should_skip_vma(args->vma->vm_start, args->vma->vm_end, args))
 			continue;
->>>>>>> 27bc50fc
 
 		*vm_start = max(start, args->vma->vm_start);
 		*vm_end = min(end - 1, args->vma->vm_end - 1) + 1;
@@ -4455,11 +4421,6 @@
 	if (wq_has_sleeper(&lruvec->mm_state.wait))
 		wake_up_all(&lruvec->mm_state.wait);
 
-<<<<<<< HEAD
-	wakeup_flusher_threads(WB_REASON_VMSCAN);
-
-=======
->>>>>>> 27bc50fc
 	return true;
 }
 
@@ -4615,11 +4576,7 @@
 }
 
 /*
-<<<<<<< HEAD
- * This function exploits spatial locality when shrink_page_list() walks the
-=======
  * This function exploits spatial locality when shrink_folio_list() walks the
->>>>>>> 27bc50fc
  * rmap. It scans the adjacent PTEs of a young PTE and promotes hot pages. If
  * the scan was done cacheline efficiently, it adds the PMD entry pointing to
  * the PTE table to the Bloom filter. This forms a feedback loop between the
@@ -4840,11 +4797,7 @@
 	if (!folio_test_referenced(folio))
 		set_mask_bits(&folio->flags, LRU_REFS_MASK | LRU_REFS_FLAGS, 0);
 
-<<<<<<< HEAD
-	/* for shrink_page_list() */
-=======
 	/* for shrink_folio_list() */
->>>>>>> 27bc50fc
 	folio_clear_reclaim(folio);
 	folio_clear_referenced(folio);
 
@@ -5047,11 +5000,7 @@
 	if (list_empty(&list))
 		return scanned;
 
-<<<<<<< HEAD
-	reclaimed = shrink_page_list(&list, pgdat, sc, &stat, false);
-=======
 	reclaimed = shrink_folio_list(&list, pgdat, sc, &stat, false);
->>>>>>> 27bc50fc
 
 	list_for_each_entry(folio, &list, lru) {
 		/* restore LRU_REFS_FLAGS cleared by isolate_folio() */
@@ -5068,11 +5017,7 @@
 
 	spin_lock_irq(&lruvec->lru_lock);
 
-<<<<<<< HEAD
-	move_pages_to_lru(lruvec, &list);
-=======
 	move_folios_to_lru(lruvec, &list);
->>>>>>> 27bc50fc
 
 	walk = current->reclaim_state->mm_walk;
 	if (walk && walk->batched)
@@ -5139,11 +5084,7 @@
 	DEFINE_MAX_SEQ(lruvec);
 
 	if (!current_is_kswapd()) {
-<<<<<<< HEAD
-		/* age each memcg once to ensure fairness */
-=======
 		/* age each memcg at most once to ensure fairness */
->>>>>>> 27bc50fc
 		if (max_seq - seq > 1)
 			return true;
 
@@ -5168,16 +5109,9 @@
 
 	/*
 	 * A minimum amount of work was done under global memory pressure. For
-<<<<<<< HEAD
-	 * kswapd, it may be overshooting. For direct reclaim, the target isn't
-	 * met, and yet the allocation may still succeed, since kswapd may have
-	 * caught up. In either case, it's better to stop now, and restart if
-	 * necessary.
-=======
 	 * kswapd, it may be overshooting. For direct reclaim, the allocation
 	 * may succeed if all suitable zones are somewhat safe. In either case,
 	 * it's better to stop now, and restart later if necessary.
->>>>>>> 27bc50fc
 	 */
 	for (i = 0; i <= sc->reclaim_idx; i++) {
 		unsigned long wmark;
