--- conflicted
+++ resolved
@@ -3244,7 +3244,6 @@
 		if (test_bit(HCI_ENCRYPT, &hdev->flags))
 			set_bit(HCI_CONN_ENCRYPT, &conn->flags);
 
-<<<<<<< HEAD
 		/* Attempt to remain in the central role if preferred */
 		if ((conn->mode == HCI_ROLE_MASTER && (mask & HCI_LM_MASTER)) &&
 		    (conn->link_policy & HCI_LP_RSWITCH)) {
@@ -3256,7 +3255,8 @@
 			cp.policy = conn->link_policy;
 			hci_send_cmd(hdev, HCI_OP_WRITE_LINK_POLICY,
 				     sizeof(cp), &cp);
-=======
+		}
+
 		/* "Link key request" completed ahead of "connect request" completes */
 		if (ev->encr_mode == 1 && !test_bit(HCI_CONN_ENCRYPT, &conn->flags) &&
 		    ev->link_type == ACL_LINK) {
@@ -3280,7 +3280,6 @@
 
 				hci_encrypt_cfm(conn, ev->status);
 			}
->>>>>>> bf1e3b1c
 		}
 
 		/* Get remote features */
