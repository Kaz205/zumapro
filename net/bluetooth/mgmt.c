--- conflicted
+++ resolved
@@ -4629,21 +4629,12 @@
 				       MGMT_OP_SET_EXP_FEATURE,
 				       MGMT_STATUS_INVALID_INDEX);
 
-<<<<<<< HEAD
 	/* Controller does not support LL privacy */
 	if (!ll_privacy_capable(hdev))
 		return mgmt_cmd_status(sk, hdev->id,
 				       MGMT_OP_SET_EXP_FEATURE,
 				       MGMT_STATUS_NOT_SUPPORTED);
 
-	/* Changes can only be made when controller is powered down */
-	if (hdev_is_powered(hdev))
-		return mgmt_cmd_status(sk, hdev->id,
-				       MGMT_OP_SET_EXP_FEATURE,
-				       MGMT_STATUS_REJECTED);
-
-=======
->>>>>>> 3b29299e
 	/* Parameters are limited to a single octet */
 	if (data_len != MGMT_SET_EXP_FEATURE_SIZE + 1)
 		return mgmt_cmd_status(sk, hdev->id,
