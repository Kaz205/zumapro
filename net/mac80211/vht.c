// SPDX-License-Identifier: GPL-2.0-only
/*
 * VHT handling
 *
 * Portions of this file
 * Copyright(c) 2015 - 2016 Intel Deutschland GmbH
 * Copyright (C) 2018 - 2024 Intel Corporation
 */

#include <linux/ieee80211.h>
#include <linux/export.h>
#include <net/mac80211.h>
#include "ieee80211_i.h"
#include "rate.h"


static void __check_vhtcap_disable(struct ieee80211_sub_if_data *sdata,
				   struct ieee80211_sta_vht_cap *vht_cap,
				   u32 flag)
{
	__le32 le_flag = cpu_to_le32(flag);

	if (sdata->u.mgd.vht_capa_mask.vht_cap_info & le_flag &&
	    !(sdata->u.mgd.vht_capa.vht_cap_info & le_flag))
		vht_cap->cap &= ~flag;
}

void ieee80211_apply_vhtcap_overrides(struct ieee80211_sub_if_data *sdata,
				      struct ieee80211_sta_vht_cap *vht_cap)
{
	int i;
	u16 rxmcs_mask, rxmcs_cap, rxmcs_n, txmcs_mask, txmcs_cap, txmcs_n;

	if (!vht_cap->vht_supported)
		return;

	if (sdata->vif.type != NL80211_IFTYPE_STATION)
		return;

	__check_vhtcap_disable(sdata, vht_cap,
			       IEEE80211_VHT_CAP_RXLDPC);
	__check_vhtcap_disable(sdata, vht_cap,
			       IEEE80211_VHT_CAP_SHORT_GI_80);
	__check_vhtcap_disable(sdata, vht_cap,
			       IEEE80211_VHT_CAP_SHORT_GI_160);
	__check_vhtcap_disable(sdata, vht_cap,
			       IEEE80211_VHT_CAP_TXSTBC);
	__check_vhtcap_disable(sdata, vht_cap,
			       IEEE80211_VHT_CAP_SU_BEAMFORMER_CAPABLE);
	__check_vhtcap_disable(sdata, vht_cap,
			       IEEE80211_VHT_CAP_SU_BEAMFORMEE_CAPABLE);
	__check_vhtcap_disable(sdata, vht_cap,
			       IEEE80211_VHT_CAP_RX_ANTENNA_PATTERN);
	__check_vhtcap_disable(sdata, vht_cap,
			       IEEE80211_VHT_CAP_TX_ANTENNA_PATTERN);

	/* Allow user to decrease AMPDU length exponent */
	if (sdata->u.mgd.vht_capa_mask.vht_cap_info &
	    cpu_to_le32(IEEE80211_VHT_CAP_MAX_A_MPDU_LENGTH_EXPONENT_MASK)) {
		u32 cap, n;

		n = le32_to_cpu(sdata->u.mgd.vht_capa.vht_cap_info) &
			IEEE80211_VHT_CAP_MAX_A_MPDU_LENGTH_EXPONENT_MASK;
		n >>= IEEE80211_VHT_CAP_MAX_A_MPDU_LENGTH_EXPONENT_SHIFT;
		cap = vht_cap->cap & IEEE80211_VHT_CAP_MAX_A_MPDU_LENGTH_EXPONENT_MASK;
		cap >>= IEEE80211_VHT_CAP_MAX_A_MPDU_LENGTH_EXPONENT_SHIFT;

		if (n < cap) {
			vht_cap->cap &=
				~IEEE80211_VHT_CAP_MAX_A_MPDU_LENGTH_EXPONENT_MASK;
			vht_cap->cap |=
				n << IEEE80211_VHT_CAP_MAX_A_MPDU_LENGTH_EXPONENT_SHIFT;
		}
	}

	/* Allow the user to decrease MCSes */
	rxmcs_mask =
		le16_to_cpu(sdata->u.mgd.vht_capa_mask.supp_mcs.rx_mcs_map);
	rxmcs_n = le16_to_cpu(sdata->u.mgd.vht_capa.supp_mcs.rx_mcs_map);
	rxmcs_n &= rxmcs_mask;
	rxmcs_cap = le16_to_cpu(vht_cap->vht_mcs.rx_mcs_map);

	txmcs_mask =
		le16_to_cpu(sdata->u.mgd.vht_capa_mask.supp_mcs.tx_mcs_map);
	txmcs_n = le16_to_cpu(sdata->u.mgd.vht_capa.supp_mcs.tx_mcs_map);
	txmcs_n &= txmcs_mask;
	txmcs_cap = le16_to_cpu(vht_cap->vht_mcs.tx_mcs_map);
	for (i = 0; i < 8; i++) {
		u8 m, n, c;

		m = (rxmcs_mask >> 2*i) & IEEE80211_VHT_MCS_NOT_SUPPORTED;
		n = (rxmcs_n >> 2*i) & IEEE80211_VHT_MCS_NOT_SUPPORTED;
		c = (rxmcs_cap >> 2*i) & IEEE80211_VHT_MCS_NOT_SUPPORTED;

		if (m && ((c != IEEE80211_VHT_MCS_NOT_SUPPORTED && n < c) ||
			  n == IEEE80211_VHT_MCS_NOT_SUPPORTED)) {
			rxmcs_cap &= ~(3 << 2*i);
			rxmcs_cap |= (rxmcs_n & (3 << 2*i));
		}

		m = (txmcs_mask >> 2*i) & IEEE80211_VHT_MCS_NOT_SUPPORTED;
		n = (txmcs_n >> 2*i) & IEEE80211_VHT_MCS_NOT_SUPPORTED;
		c = (txmcs_cap >> 2*i) & IEEE80211_VHT_MCS_NOT_SUPPORTED;

		if (m && ((c != IEEE80211_VHT_MCS_NOT_SUPPORTED && n < c) ||
			  n == IEEE80211_VHT_MCS_NOT_SUPPORTED)) {
			txmcs_cap &= ~(3 << 2*i);
			txmcs_cap |= (txmcs_n & (3 << 2*i));
		}
	}
	vht_cap->vht_mcs.rx_mcs_map = cpu_to_le16(rxmcs_cap);
	vht_cap->vht_mcs.tx_mcs_map = cpu_to_le16(txmcs_cap);
}

void
ieee80211_vht_cap_ie_to_sta_vht_cap(struct ieee80211_sub_if_data *sdata,
				    struct ieee80211_supported_band *sband,
				    const struct ieee80211_vht_cap *vht_cap_ie,
				    const struct ieee80211_vht_cap *vht_cap_ie2,
				    struct link_sta_info *link_sta)
{
	struct ieee80211_sta_vht_cap *vht_cap = &link_sta->pub->vht_cap;
	struct ieee80211_sta_vht_cap own_cap;
	u32 cap_info, i;
	bool have_80mhz;
	u32 mpdu_len;

	memset(vht_cap, 0, sizeof(*vht_cap));

	if (!link_sta->pub->ht_cap.ht_supported)
		return;

	if (!vht_cap_ie || !sband->vht_cap.vht_supported)
		return;

	/* Allow VHT if at least one channel on the sband supports 80 MHz */
	have_80mhz = false;
	for (i = 0; i < sband->n_channels; i++) {
		if (sband->channels[i].flags & (IEEE80211_CHAN_DISABLED |
						IEEE80211_CHAN_NO_80MHZ))
			continue;

		have_80mhz = true;
		break;
	}

	if (!have_80mhz)
		return;

	/*
	 * A VHT STA must support 40 MHz, but if we verify that here
	 * then we break a few things - some APs (e.g. Netgear R6300v2
	 * and others based on the BCM4360 chipset) will unset this
	 * capability bit when operating in 20 MHz.
	 */

	vht_cap->vht_supported = true;

	own_cap = sband->vht_cap;
	/*
	 * If user has specified capability overrides, take care
	 * of that if the station we're setting up is the AP that
	 * we advertised a restricted capability set to. Override
	 * our own capabilities and then use those below.
	 */
	if (sdata->vif.type == NL80211_IFTYPE_STATION &&
	    !test_sta_flag(link_sta->sta, WLAN_STA_TDLS_PEER))
		ieee80211_apply_vhtcap_overrides(sdata, &own_cap);

	/* take some capabilities as-is */
	cap_info = le32_to_cpu(vht_cap_ie->vht_cap_info);
	vht_cap->cap = cap_info;
	vht_cap->cap &= IEEE80211_VHT_CAP_RXLDPC |
			IEEE80211_VHT_CAP_VHT_TXOP_PS |
			IEEE80211_VHT_CAP_HTC_VHT |
			IEEE80211_VHT_CAP_MAX_A_MPDU_LENGTH_EXPONENT_MASK |
			IEEE80211_VHT_CAP_VHT_LINK_ADAPTATION_VHT_UNSOL_MFB |
			IEEE80211_VHT_CAP_VHT_LINK_ADAPTATION_VHT_MRQ_MFB |
			IEEE80211_VHT_CAP_RX_ANTENNA_PATTERN |
			IEEE80211_VHT_CAP_TX_ANTENNA_PATTERN;

	vht_cap->cap |= min_t(u32, cap_info & IEEE80211_VHT_CAP_MAX_MPDU_MASK,
			      own_cap.cap & IEEE80211_VHT_CAP_MAX_MPDU_MASK);

	/* and some based on our own capabilities */
	switch (own_cap.cap & IEEE80211_VHT_CAP_SUPP_CHAN_WIDTH_MASK) {
	case IEEE80211_VHT_CAP_SUPP_CHAN_WIDTH_160MHZ:
		vht_cap->cap |= cap_info &
				IEEE80211_VHT_CAP_SUPP_CHAN_WIDTH_160MHZ;
		break;
	case IEEE80211_VHT_CAP_SUPP_CHAN_WIDTH_160_80PLUS80MHZ:
		vht_cap->cap |= cap_info &
				IEEE80211_VHT_CAP_SUPP_CHAN_WIDTH_MASK;
		break;
	default:
		/* nothing */
		break;
	}

	/* symmetric capabilities */
	vht_cap->cap |= cap_info & own_cap.cap &
			(IEEE80211_VHT_CAP_SHORT_GI_80 |
			 IEEE80211_VHT_CAP_SHORT_GI_160);

	/* remaining ones */
	if (own_cap.cap & IEEE80211_VHT_CAP_SU_BEAMFORMEE_CAPABLE)
		vht_cap->cap |= cap_info &
				(IEEE80211_VHT_CAP_SU_BEAMFORMER_CAPABLE |
				 IEEE80211_VHT_CAP_SOUNDING_DIMENSIONS_MASK);

	if (own_cap.cap & IEEE80211_VHT_CAP_SU_BEAMFORMER_CAPABLE)
		vht_cap->cap |= cap_info &
				(IEEE80211_VHT_CAP_SU_BEAMFORMEE_CAPABLE |
				 IEEE80211_VHT_CAP_BEAMFORMEE_STS_MASK);

	if (own_cap.cap & IEEE80211_VHT_CAP_MU_BEAMFORMER_CAPABLE)
		vht_cap->cap |= cap_info &
				IEEE80211_VHT_CAP_MU_BEAMFORMEE_CAPABLE;

	if (own_cap.cap & IEEE80211_VHT_CAP_MU_BEAMFORMEE_CAPABLE)
		vht_cap->cap |= cap_info &
				IEEE80211_VHT_CAP_MU_BEAMFORMER_CAPABLE;

	if (own_cap.cap & IEEE80211_VHT_CAP_TXSTBC)
		vht_cap->cap |= cap_info & IEEE80211_VHT_CAP_RXSTBC_MASK;

	if (own_cap.cap & IEEE80211_VHT_CAP_RXSTBC_MASK)
		vht_cap->cap |= cap_info & IEEE80211_VHT_CAP_TXSTBC;

	/* Copy peer MCS info, the driver might need them. */
	memcpy(&vht_cap->vht_mcs, &vht_cap_ie->supp_mcs,
	       sizeof(struct ieee80211_vht_mcs_info));

	/* copy EXT_NSS_BW Support value or remove the capability */
	if (ieee80211_hw_check(&sdata->local->hw, SUPPORTS_VHT_EXT_NSS_BW))
		vht_cap->cap |= (cap_info & IEEE80211_VHT_CAP_EXT_NSS_BW_MASK);
	else
		vht_cap->vht_mcs.tx_highest &=
			~cpu_to_le16(IEEE80211_VHT_EXT_NSS_BW_CAPABLE);

	/* but also restrict MCSes */
	for (i = 0; i < 8; i++) {
		u16 own_rx, own_tx, peer_rx, peer_tx;

		own_rx = le16_to_cpu(own_cap.vht_mcs.rx_mcs_map);
		own_rx = (own_rx >> i * 2) & IEEE80211_VHT_MCS_NOT_SUPPORTED;

		own_tx = le16_to_cpu(own_cap.vht_mcs.tx_mcs_map);
		own_tx = (own_tx >> i * 2) & IEEE80211_VHT_MCS_NOT_SUPPORTED;

		peer_rx = le16_to_cpu(vht_cap->vht_mcs.rx_mcs_map);
		peer_rx = (peer_rx >> i * 2) & IEEE80211_VHT_MCS_NOT_SUPPORTED;

		peer_tx = le16_to_cpu(vht_cap->vht_mcs.tx_mcs_map);
		peer_tx = (peer_tx >> i * 2) & IEEE80211_VHT_MCS_NOT_SUPPORTED;

		if (peer_tx != IEEE80211_VHT_MCS_NOT_SUPPORTED) {
			if (own_rx == IEEE80211_VHT_MCS_NOT_SUPPORTED)
				peer_tx = IEEE80211_VHT_MCS_NOT_SUPPORTED;
			else if (own_rx < peer_tx)
				peer_tx = own_rx;
		}

		if (peer_rx != IEEE80211_VHT_MCS_NOT_SUPPORTED) {
			if (own_tx == IEEE80211_VHT_MCS_NOT_SUPPORTED)
				peer_rx = IEEE80211_VHT_MCS_NOT_SUPPORTED;
			else if (own_tx < peer_rx)
				peer_rx = own_tx;
		}

		vht_cap->vht_mcs.rx_mcs_map &=
			~cpu_to_le16(IEEE80211_VHT_MCS_NOT_SUPPORTED << i * 2);
		vht_cap->vht_mcs.rx_mcs_map |= cpu_to_le16(peer_rx << i * 2);

		vht_cap->vht_mcs.tx_mcs_map &=
			~cpu_to_le16(IEEE80211_VHT_MCS_NOT_SUPPORTED << i * 2);
		vht_cap->vht_mcs.tx_mcs_map |= cpu_to_le16(peer_tx << i * 2);
	}

	/*
	 * This is a workaround for VHT-enabled STAs which break the spec
	 * and have the VHT-MCS Rx map filled in with value 3 for all eight
	 * spacial streams, an example is AR9462.
	 *
	 * As per spec, in section 22.1.1 Introduction to the VHT PHY
	 * A VHT STA shall support at least single spactial stream VHT-MCSs
	 * 0 to 7 (transmit and receive) in all supported channel widths.
	 */
	if (vht_cap->vht_mcs.rx_mcs_map == cpu_to_le16(0xFFFF)) {
		vht_cap->vht_supported = false;
		sdata_info(sdata,
			   "Ignoring VHT IE from %pM (link:%pM) due to invalid rx_mcs_map\n",
			   link_sta->sta->addr, link_sta->addr);
		return;
	}

	/* finally set up the bandwidth */
	switch (vht_cap->cap & IEEE80211_VHT_CAP_SUPP_CHAN_WIDTH_MASK) {
	case IEEE80211_VHT_CAP_SUPP_CHAN_WIDTH_160MHZ:
	case IEEE80211_VHT_CAP_SUPP_CHAN_WIDTH_160_80PLUS80MHZ:
		link_sta->cur_max_bandwidth = IEEE80211_STA_RX_BW_160;
		break;
	default:
		link_sta->cur_max_bandwidth = IEEE80211_STA_RX_BW_80;

		if (!(vht_cap->vht_mcs.tx_highest &
				cpu_to_le16(IEEE80211_VHT_EXT_NSS_BW_CAPABLE)))
			break;

		/*
		 * If this is non-zero, then it does support 160 MHz after all,
		 * in one form or the other. We don't distinguish here (or even
		 * above) between 160 and 80+80 yet.
		 */
		if (cap_info & IEEE80211_VHT_CAP_EXT_NSS_BW_MASK)
			link_sta->cur_max_bandwidth =
				IEEE80211_STA_RX_BW_160;
	}

	link_sta->pub->bandwidth = ieee80211_sta_cur_vht_bw(link_sta);

	/*
	 * Work around the Cisco 9115 FW 17.3 bug by taking the min of
	 * both reported MPDU lengths.
	 */
	mpdu_len = vht_cap->cap & IEEE80211_VHT_CAP_MAX_MPDU_MASK;
	if (vht_cap_ie2)
		mpdu_len = min_t(u32, mpdu_len,
				 le32_get_bits(vht_cap_ie2->vht_cap_info,
					       IEEE80211_VHT_CAP_MAX_MPDU_MASK));

	/*
	 * FIXME - should the amsdu len be per link? store per link
	 * and maintain a minimum?
	 */
	switch (mpdu_len) {
	case IEEE80211_VHT_CAP_MAX_MPDU_LENGTH_11454:
		link_sta->pub->agg.max_amsdu_len = IEEE80211_MAX_MPDU_LEN_VHT_11454;
		break;
	case IEEE80211_VHT_CAP_MAX_MPDU_LENGTH_7991:
		link_sta->pub->agg.max_amsdu_len = IEEE80211_MAX_MPDU_LEN_VHT_7991;
		break;
	case IEEE80211_VHT_CAP_MAX_MPDU_LENGTH_3895:
	default:
		link_sta->pub->agg.max_amsdu_len = IEEE80211_MAX_MPDU_LEN_VHT_3895;
		break;
	}

	ieee80211_sta_recalc_aggregates(&link_sta->sta->sta);
}

/* FIXME: move this to some better location - parses HE/EHT now */
enum ieee80211_sta_rx_bandwidth
ieee80211_sta_cap_rx_bw(struct link_sta_info *link_sta)
{
	unsigned int link_id = link_sta->link_id;
	struct ieee80211_sub_if_data *sdata = link_sta->sta->sdata;
	struct ieee80211_sta_vht_cap *vht_cap = &link_sta->pub->vht_cap;
	struct ieee80211_sta_he_cap *he_cap = &link_sta->pub->he_cap;
	struct ieee80211_sta_eht_cap *eht_cap = &link_sta->pub->eht_cap;
	u32 cap_width;

	if (he_cap->has_he) {
		struct ieee80211_bss_conf *link_conf;
		enum ieee80211_sta_rx_bandwidth ret;
		u8 info;

		rcu_read_lock();
		link_conf = rcu_dereference(sdata->vif.link_conf[link_id]);

		if (eht_cap->has_eht &&
		    link_conf->chandef.chan->band == NL80211_BAND_6GHZ) {
			info = eht_cap->eht_cap_elem.phy_cap_info[0];

			if (info & IEEE80211_EHT_PHY_CAP0_320MHZ_IN_6GHZ) {
				ret = IEEE80211_STA_RX_BW_320;
				goto out;
			}
		}

		info = he_cap->he_cap_elem.phy_cap_info[0];

		if (link_conf->chandef.chan->band == NL80211_BAND_2GHZ) {
			if (info & IEEE80211_HE_PHY_CAP0_CHANNEL_WIDTH_SET_40MHZ_IN_2G)
				ret = IEEE80211_STA_RX_BW_40;
			else
				ret = IEEE80211_STA_RX_BW_20;
			goto out;
		}

		if (info & IEEE80211_HE_PHY_CAP0_CHANNEL_WIDTH_SET_160MHZ_IN_5G ||
		    info & IEEE80211_HE_PHY_CAP0_CHANNEL_WIDTH_SET_80PLUS80_MHZ_IN_5G)
			ret = IEEE80211_STA_RX_BW_160;
		else if (info & IEEE80211_HE_PHY_CAP0_CHANNEL_WIDTH_SET_40MHZ_80MHZ_IN_5G)
			ret = IEEE80211_STA_RX_BW_80;
		else
			ret = IEEE80211_STA_RX_BW_20;
out:
		rcu_read_unlock();

		return ret;
	}

	if (!vht_cap->vht_supported)
		return link_sta->pub->ht_cap.cap & IEEE80211_HT_CAP_SUP_WIDTH_20_40 ?
				IEEE80211_STA_RX_BW_40 :
				IEEE80211_STA_RX_BW_20;

	cap_width = vht_cap->cap & IEEE80211_VHT_CAP_SUPP_CHAN_WIDTH_MASK;

	if (cap_width == IEEE80211_VHT_CAP_SUPP_CHAN_WIDTH_160MHZ ||
	    cap_width == IEEE80211_VHT_CAP_SUPP_CHAN_WIDTH_160_80PLUS80MHZ)
		return IEEE80211_STA_RX_BW_160;

	/*
	 * If this is non-zero, then it does support 160 MHz after all,
	 * in one form or the other. We don't distinguish here (or even
	 * above) between 160 and 80+80 yet.
	 */
	if (vht_cap->cap & IEEE80211_VHT_CAP_EXT_NSS_BW_MASK)
		return IEEE80211_STA_RX_BW_160;

	return IEEE80211_STA_RX_BW_80;
}

enum nl80211_chan_width
ieee80211_sta_cap_chan_bw(struct link_sta_info *link_sta)
{
	struct ieee80211_sta_vht_cap *vht_cap = &link_sta->pub->vht_cap;
	u32 cap_width;

	if (!vht_cap->vht_supported) {
		if (!link_sta->pub->ht_cap.ht_supported)
			return NL80211_CHAN_WIDTH_20_NOHT;

		return link_sta->pub->ht_cap.cap & IEEE80211_HT_CAP_SUP_WIDTH_20_40 ?
				NL80211_CHAN_WIDTH_40 : NL80211_CHAN_WIDTH_20;
	}

	cap_width = vht_cap->cap & IEEE80211_VHT_CAP_SUPP_CHAN_WIDTH_MASK;

	if (cap_width == IEEE80211_VHT_CAP_SUPP_CHAN_WIDTH_160MHZ)
		return NL80211_CHAN_WIDTH_160;
	else if (cap_width == IEEE80211_VHT_CAP_SUPP_CHAN_WIDTH_160_80PLUS80MHZ)
		return NL80211_CHAN_WIDTH_80P80;

	return NL80211_CHAN_WIDTH_80;
}

enum nl80211_chan_width
ieee80211_sta_rx_bw_to_chan_width(struct link_sta_info *link_sta)
{
	enum ieee80211_sta_rx_bandwidth cur_bw =
		link_sta->pub->bandwidth;
	struct ieee80211_sta_vht_cap *vht_cap =
		&link_sta->pub->vht_cap;
	u32 cap_width;

	switch (cur_bw) {
	case IEEE80211_STA_RX_BW_20:
		if (!link_sta->pub->ht_cap.ht_supported)
			return NL80211_CHAN_WIDTH_20_NOHT;
		else
			return NL80211_CHAN_WIDTH_20;
	case IEEE80211_STA_RX_BW_40:
		return NL80211_CHAN_WIDTH_40;
	case IEEE80211_STA_RX_BW_80:
		return NL80211_CHAN_WIDTH_80;
	case IEEE80211_STA_RX_BW_160:
		cap_width =
			vht_cap->cap & IEEE80211_VHT_CAP_SUPP_CHAN_WIDTH_MASK;

		if (cap_width == IEEE80211_VHT_CAP_SUPP_CHAN_WIDTH_160MHZ)
			return NL80211_CHAN_WIDTH_160;

		return NL80211_CHAN_WIDTH_80P80;
	default:
		return NL80211_CHAN_WIDTH_20;
	}
}

enum ieee80211_sta_rx_bandwidth
ieee80211_chan_width_to_rx_bw(enum nl80211_chan_width width)
{
	switch (width) {
	case NL80211_CHAN_WIDTH_20_NOHT:
	case NL80211_CHAN_WIDTH_20:
		return IEEE80211_STA_RX_BW_20;
	case NL80211_CHAN_WIDTH_40:
		return IEEE80211_STA_RX_BW_40;
	case NL80211_CHAN_WIDTH_80:
		return IEEE80211_STA_RX_BW_80;
	case NL80211_CHAN_WIDTH_160:
	case NL80211_CHAN_WIDTH_80P80:
		return IEEE80211_STA_RX_BW_160;
	case NL80211_CHAN_WIDTH_320:
		return IEEE80211_STA_RX_BW_320;
	default:
		WARN_ON_ONCE(1);
		return IEEE80211_STA_RX_BW_20;
	}
}

/* FIXME: rename/move - this deals with everything not just VHT */
enum ieee80211_sta_rx_bandwidth
ieee80211_sta_cur_vht_bw(struct link_sta_info *link_sta)
{
	struct sta_info *sta = link_sta->sta;
	struct ieee80211_bss_conf *link_conf;
	enum nl80211_chan_width bss_width;
	enum ieee80211_sta_rx_bandwidth bw;

	rcu_read_lock();
	link_conf = rcu_dereference(sta->sdata->vif.link_conf[link_sta->link_id]);
	if (WARN_ON(!link_conf))
		bss_width = NL80211_CHAN_WIDTH_20_NOHT;
	else
		bss_width = link_conf->chandef.width;
	rcu_read_unlock();

	bw = ieee80211_sta_cap_rx_bw(link_sta);
	bw = min(bw, link_sta->cur_max_bandwidth);

	/* Don't consider AP's bandwidth for TDLS peers, section 11.23.1 of
	 * IEEE80211-2016 specification makes higher bandwidth operation
	 * possible on the TDLS link if the peers have wider bandwidth
	 * capability.
	 *
	 * However, in this case, and only if the TDLS peer is authorized,
	 * limit to the tdls_chandef so that the configuration here isn't
	 * wider than what's actually requested on the channel context.
	 */
	if (test_sta_flag(sta, WLAN_STA_TDLS_PEER) &&
	    test_sta_flag(sta, WLAN_STA_TDLS_WIDER_BW) &&
	    test_sta_flag(sta, WLAN_STA_AUTHORIZED) &&
	    sta->tdls_chandef.chan)
		bw = min(bw, ieee80211_chan_width_to_rx_bw(sta->tdls_chandef.width));
	else
		bw = min(bw, ieee80211_chan_width_to_rx_bw(bss_width));

	return bw;
}

void ieee80211_sta_init_nss(struct link_sta_info *link_sta)
{
	u8 ht_rx_nss = 0, vht_rx_nss = 0, he_rx_nss = 0, eht_rx_nss = 0, rx_nss;
	bool support_160;

	if (link_sta->pub->eht_cap.has_eht) {
		int i;
		const u8 *rx_nss_mcs = (void *)&link_sta->pub->eht_cap.eht_mcs_nss_supp;

		/* get the max nss for EHT over all possible bandwidths and mcs */
		for (i = 0; i < sizeof(struct ieee80211_eht_mcs_nss_supp); i++)
			eht_rx_nss = max_t(u8, eht_rx_nss,
					   u8_get_bits(rx_nss_mcs[i],
						       IEEE80211_EHT_MCS_NSS_RX));
	}

	if (link_sta->pub->he_cap.has_he) {
		int i;
		u8 rx_mcs_80 = 0, rx_mcs_160 = 0;
		const struct ieee80211_sta_he_cap *he_cap = &link_sta->pub->he_cap;
		u16 mcs_160_map =
			le16_to_cpu(he_cap->he_mcs_nss_supp.rx_mcs_160);
		u16 mcs_80_map = le16_to_cpu(he_cap->he_mcs_nss_supp.rx_mcs_80);

		for (i = 7; i >= 0; i--) {
			u8 mcs_160 = (mcs_160_map >> (2 * i)) & 3;

			if (mcs_160 != IEEE80211_HE_MCS_NOT_SUPPORTED) {
				rx_mcs_160 = i + 1;
				break;
			}
		}
		for (i = 7; i >= 0; i--) {
			u8 mcs_80 = (mcs_80_map >> (2 * i)) & 3;

			if (mcs_80 != IEEE80211_HE_MCS_NOT_SUPPORTED) {
				rx_mcs_80 = i + 1;
				break;
			}
		}

		support_160 = he_cap->he_cap_elem.phy_cap_info[0] &
			      IEEE80211_HE_PHY_CAP0_CHANNEL_WIDTH_SET_160MHZ_IN_5G;

		if (support_160)
			he_rx_nss = min(rx_mcs_80, rx_mcs_160);
		else
			he_rx_nss = rx_mcs_80;
	}

	if (link_sta->pub->ht_cap.ht_supported) {
		if (link_sta->pub->ht_cap.mcs.rx_mask[0])
			ht_rx_nss++;
		if (link_sta->pub->ht_cap.mcs.rx_mask[1])
			ht_rx_nss++;
		if (link_sta->pub->ht_cap.mcs.rx_mask[2])
			ht_rx_nss++;
		if (link_sta->pub->ht_cap.mcs.rx_mask[3])
			ht_rx_nss++;
		/* FIXME: consider rx_highest? */
	}

	if (link_sta->pub->vht_cap.vht_supported) {
		int i;
		u16 rx_mcs_map;

		rx_mcs_map = le16_to_cpu(link_sta->pub->vht_cap.vht_mcs.rx_mcs_map);

		for (i = 7; i >= 0; i--) {
			u8 mcs = (rx_mcs_map >> (2 * i)) & 3;

			if (mcs != IEEE80211_VHT_MCS_NOT_SUPPORTED) {
				vht_rx_nss = i + 1;
				break;
			}
		}
		/* FIXME: consider rx_highest? */
	}

	rx_nss = max(vht_rx_nss, ht_rx_nss);
	rx_nss = max(he_rx_nss, rx_nss);
	rx_nss = max(eht_rx_nss, rx_nss);
	rx_nss = max_t(u8, 1, rx_nss);
	link_sta->capa_nss = rx_nss;

	/* that shouldn't be set yet, but we can handle it anyway */
	if (link_sta->op_mode_nss)
		link_sta->pub->rx_nss =
			min_t(u8, rx_nss, link_sta->op_mode_nss);
	else
		link_sta->pub->rx_nss = rx_nss;
}

u32 __ieee80211_vht_handle_opmode(struct ieee80211_sub_if_data *sdata,
				  struct link_sta_info *link_sta,
				  u8 opmode, enum nl80211_band band)
{
	enum ieee80211_sta_rx_bandwidth new_bw;
	struct sta_opmode_info sta_opmode = {};
	u32 changed = 0;
	u8 nss, cur_nss;

	/* ignore - no support for BF yet */
	if (opmode & IEEE80211_OPMODE_NOTIF_RX_NSS_TYPE_BF)
		return 0;

	nss = opmode & IEEE80211_OPMODE_NOTIF_RX_NSS_MASK;
	nss >>= IEEE80211_OPMODE_NOTIF_RX_NSS_SHIFT;
	nss += 1;

<<<<<<< HEAD
	if (link_sta->pub->rx_nss != nss) {
		cur_nss = link_sta->pub->rx_nss;
		/* Reset rx_nss and call ieee80211_sta_set_rx_nss() which
		 * will set the same to max nss value calculated based on capability.
		 */
		link_sta->pub->rx_nss = 0;
		ieee80211_sta_set_rx_nss(link_sta);
		/* Do not allow an nss change to rx_nss greater than max_nss
		 * negotiated and capped to APs capability during association.
		 */
		if (nss <= link_sta->pub->rx_nss) {
			link_sta->pub->rx_nss = nss;
			sta_opmode.rx_nss = nss;
			changed |= IEEE80211_RC_NSS_CHANGED;
			sta_opmode.changed |= STA_OPMODE_N_SS_CHANGED;
		} else {
			link_sta->pub->rx_nss = cur_nss;
=======
	if (link_sta->op_mode_nss != nss) {
		if (nss <= link_sta->capa_nss) {
			link_sta->op_mode_nss = nss;

			if (nss != link_sta->pub->rx_nss) {
				link_sta->pub->rx_nss = nss;
				changed |= IEEE80211_RC_NSS_CHANGED;
				sta_opmode.rx_nss = link_sta->pub->rx_nss;
				sta_opmode.changed |= STA_OPMODE_N_SS_CHANGED;
			}
		} else {
>>>>>>> 48d525b0
			pr_warn_ratelimited("Ignoring NSS change in VHT Operating Mode Notification from %pM with invalid nss %d",
					    link_sta->pub->addr, nss);
		}
	}

	switch (opmode & IEEE80211_OPMODE_NOTIF_CHANWIDTH_MASK) {
	case IEEE80211_OPMODE_NOTIF_CHANWIDTH_20MHZ:
		/* ignore IEEE80211_OPMODE_NOTIF_BW_160_80P80 must not be set */
		link_sta->cur_max_bandwidth = IEEE80211_STA_RX_BW_20;
		break;
	case IEEE80211_OPMODE_NOTIF_CHANWIDTH_40MHZ:
		/* ignore IEEE80211_OPMODE_NOTIF_BW_160_80P80 must not be set */
		link_sta->cur_max_bandwidth = IEEE80211_STA_RX_BW_40;
		break;
	case IEEE80211_OPMODE_NOTIF_CHANWIDTH_80MHZ:
		if (opmode & IEEE80211_OPMODE_NOTIF_BW_160_80P80)
			link_sta->cur_max_bandwidth = IEEE80211_STA_RX_BW_160;
		else
			link_sta->cur_max_bandwidth = IEEE80211_STA_RX_BW_80;
		break;
	case IEEE80211_OPMODE_NOTIF_CHANWIDTH_160MHZ:
		/* legacy only, no longer used by newer spec */
		link_sta->cur_max_bandwidth = IEEE80211_STA_RX_BW_160;
		break;
	}

	new_bw = ieee80211_sta_cur_vht_bw(link_sta);
	if (new_bw != link_sta->pub->bandwidth) {
		link_sta->pub->bandwidth = new_bw;
		sta_opmode.bw = ieee80211_sta_rx_bw_to_chan_width(link_sta);
		changed |= IEEE80211_RC_BW_CHANGED;
		sta_opmode.changed |= STA_OPMODE_MAX_BW_CHANGED;
	}

	if (sta_opmode.changed)
		cfg80211_sta_opmode_change_notify(sdata->dev, link_sta->addr,
						  &sta_opmode, GFP_KERNEL);

	return changed;
}

void ieee80211_process_mu_groups(struct ieee80211_sub_if_data *sdata,
				 struct ieee80211_link_data *link,
				 struct ieee80211_mgmt *mgmt)
{
	struct ieee80211_bss_conf *link_conf = link->conf;

	if (!link_conf->mu_mimo_owner)
		return;

	if (!memcmp(mgmt->u.action.u.vht_group_notif.position,
		    link_conf->mu_group.position, WLAN_USER_POSITION_LEN) &&
	    !memcmp(mgmt->u.action.u.vht_group_notif.membership,
		    link_conf->mu_group.membership, WLAN_MEMBERSHIP_LEN))
		return;

	memcpy(link_conf->mu_group.membership,
	       mgmt->u.action.u.vht_group_notif.membership,
	       WLAN_MEMBERSHIP_LEN);
	memcpy(link_conf->mu_group.position,
	       mgmt->u.action.u.vht_group_notif.position,
	       WLAN_USER_POSITION_LEN);

	ieee80211_link_info_change_notify(sdata, link,
					  BSS_CHANGED_MU_GROUPS);
}

void ieee80211_update_mu_groups(struct ieee80211_vif *vif, unsigned int link_id,
				const u8 *membership, const u8 *position)
{
	struct ieee80211_bss_conf *link_conf;

	rcu_read_lock();
	link_conf = rcu_dereference(vif->link_conf[link_id]);

	if (!WARN_ON_ONCE(!link_conf || !link_conf->mu_mimo_owner)) {
		memcpy(link_conf->mu_group.membership, membership,
		       WLAN_MEMBERSHIP_LEN);
		memcpy(link_conf->mu_group.position, position,
		       WLAN_USER_POSITION_LEN);
	}
	rcu_read_unlock();
}
EXPORT_SYMBOL_GPL(ieee80211_update_mu_groups);

void ieee80211_vht_handle_opmode(struct ieee80211_sub_if_data *sdata,
				 struct link_sta_info *link_sta,
				 u8 opmode, enum nl80211_band band)
{
	struct ieee80211_local *local = sdata->local;
	struct ieee80211_supported_band *sband = local->hw.wiphy->bands[band];

	u32 changed = __ieee80211_vht_handle_opmode(sdata, link_sta,
						    opmode, band);

	if (changed > 0) {
		ieee80211_recalc_min_chandef(sdata, link_sta->link_id);
		rate_control_rate_update(local, sband, link_sta->sta,
					 link_sta->link_id, changed);
	}
}

void ieee80211_get_vht_mask_from_cap(__le16 vht_cap,
				     u16 vht_mask[NL80211_VHT_NSS_MAX])
{
	int i;
	u16 mask, cap = le16_to_cpu(vht_cap);

	for (i = 0; i < NL80211_VHT_NSS_MAX; i++) {
		mask = (cap >> i * 2) & IEEE80211_VHT_MCS_NOT_SUPPORTED;
		switch (mask) {
		case IEEE80211_VHT_MCS_SUPPORT_0_7:
			vht_mask[i] = 0x00FF;
			break;
		case IEEE80211_VHT_MCS_SUPPORT_0_8:
			vht_mask[i] = 0x01FF;
			break;
		case IEEE80211_VHT_MCS_SUPPORT_0_9:
			vht_mask[i] = 0x03FF;
			break;
		case IEEE80211_VHT_MCS_NOT_SUPPORTED:
		default:
			vht_mask[i] = 0;
			break;
		}
	}
}<|MERGE_RESOLUTION|>--- conflicted
+++ resolved
@@ -641,7 +641,7 @@
 	enum ieee80211_sta_rx_bandwidth new_bw;
 	struct sta_opmode_info sta_opmode = {};
 	u32 changed = 0;
-	u8 nss, cur_nss;
+	u8 nss;
 
 	/* ignore - no support for BF yet */
 	if (opmode & IEEE80211_OPMODE_NOTIF_RX_NSS_TYPE_BF)
@@ -651,25 +651,6 @@
 	nss >>= IEEE80211_OPMODE_NOTIF_RX_NSS_SHIFT;
 	nss += 1;
 
-<<<<<<< HEAD
-	if (link_sta->pub->rx_nss != nss) {
-		cur_nss = link_sta->pub->rx_nss;
-		/* Reset rx_nss and call ieee80211_sta_set_rx_nss() which
-		 * will set the same to max nss value calculated based on capability.
-		 */
-		link_sta->pub->rx_nss = 0;
-		ieee80211_sta_set_rx_nss(link_sta);
-		/* Do not allow an nss change to rx_nss greater than max_nss
-		 * negotiated and capped to APs capability during association.
-		 */
-		if (nss <= link_sta->pub->rx_nss) {
-			link_sta->pub->rx_nss = nss;
-			sta_opmode.rx_nss = nss;
-			changed |= IEEE80211_RC_NSS_CHANGED;
-			sta_opmode.changed |= STA_OPMODE_N_SS_CHANGED;
-		} else {
-			link_sta->pub->rx_nss = cur_nss;
-=======
 	if (link_sta->op_mode_nss != nss) {
 		if (nss <= link_sta->capa_nss) {
 			link_sta->op_mode_nss = nss;
@@ -681,7 +662,6 @@
 				sta_opmode.changed |= STA_OPMODE_N_SS_CHANGED;
 			}
 		} else {
->>>>>>> 48d525b0
 			pr_warn_ratelimited("Ignoring NSS change in VHT Operating Mode Notification from %pM with invalid nss %d",
 					    link_sta->pub->addr, nss);
 		}
