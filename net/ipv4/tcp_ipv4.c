--- conflicted
+++ resolved
@@ -2547,11 +2547,7 @@
 	long delta = req->expires - jiffies;
 
 	seq_printf(f, "%4d: %08X:%04X %08X:%04X"
-<<<<<<< HEAD
-		" %02X %08X:%08X %02X:%08lX %08X %5u %8d %u %d %pK%n",
-=======
 		" %02X %08X:%08X %02X:%08lX %08X %5u %8d %u %d %pK",
->>>>>>> d8ec26d7
 		i,
 		ireq->ir_loc_addr,
 		ntohs(inet_sk(sk)->inet_sport),
@@ -2608,11 +2604,7 @@
 		rx_queue = max_t(int, tp->rcv_nxt - tp->copied_seq, 0);
 
 	seq_printf(f, "%4d: %08X:%04X %08X:%04X %02X %08X:%08X %02X:%08lX "
-<<<<<<< HEAD
-			"%08X %5u %8d %lu %d %pK %lu %lu %u %u %d%n",
-=======
 			"%08X %5u %8d %lu %d %pK %lu %lu %u %u %d",
->>>>>>> d8ec26d7
 		i, src, srcp, dest, destp, sk->sk_state,
 		tp->write_seq - tp->snd_una,
 		rx_queue,
