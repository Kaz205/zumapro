// SPDX-License-Identifier: GPL-2.0-or-later
/*
 * net/core/devlink.c - Network physical/parent device Netlink interface
 *
 * Heavily inspired by net/wireless/
 * Copyright (c) 2016 Mellanox Technologies. All rights reserved.
 * Copyright (c) 2016 Jiri Pirko <jiri@mellanox.com>
 */

#include <linux/kernel.h>
#include <linux/module.h>
#include <linux/types.h>
#include <linux/slab.h>
#include <linux/gfp.h>
#include <linux/device.h>
#include <linux/list.h>
#include <linux/netdevice.h>
#include <linux/spinlock.h>
#include <linux/refcount.h>
#include <linux/workqueue.h>
#include <linux/u64_stats_sync.h>
#include <linux/timekeeping.h>
#include <rdma/ib_verbs.h>
#include <net/netlink.h>
#include <net/genetlink.h>
#include <net/rtnetlink.h>
#include <net/net_namespace.h>
#include <net/sock.h>
#include <net/devlink.h>
#define CREATE_TRACE_POINTS
#include <trace/events/devlink.h>

#define DEVLINK_RELOAD_STATS_ARRAY_SIZE \
	(__DEVLINK_RELOAD_LIMIT_MAX * __DEVLINK_RELOAD_ACTION_MAX)

struct devlink_dev_stats {
	u32 reload_stats[DEVLINK_RELOAD_STATS_ARRAY_SIZE];
	u32 remote_reload_stats[DEVLINK_RELOAD_STATS_ARRAY_SIZE];
};

struct devlink {
	u32 index;
	struct list_head port_list;
	struct list_head rate_list;
	struct list_head sb_list;
	struct list_head dpipe_table_list;
	struct list_head resource_list;
	struct list_head param_list;
	struct list_head region_list;
	struct list_head reporter_list;
	struct mutex reporters_lock; /* protects reporter_list */
	struct devlink_dpipe_headers *dpipe_headers;
	struct list_head trap_list;
	struct list_head trap_group_list;
	struct list_head trap_policer_list;
	const struct devlink_ops *ops;
	u64 features;
	struct xarray snapshot_ids;
	struct devlink_dev_stats stats;
	struct device *dev;
	possible_net_t _net;
	/* Serializes access to devlink instance specific objects such as
	 * port, sb, dpipe, resource, params, region, traps and more.
	 */
	struct mutex lock;
	u8 reload_failed:1;
	refcount_t refcount;
	struct completion comp;
	char priv[0] __aligned(NETDEV_ALIGN);
};

void *devlink_priv(struct devlink *devlink)
{
	return &devlink->priv;
}
EXPORT_SYMBOL_GPL(devlink_priv);

struct devlink *priv_to_devlink(void *priv)
{
	return container_of(priv, struct devlink, priv);
}
EXPORT_SYMBOL_GPL(priv_to_devlink);

struct device *devlink_to_dev(const struct devlink *devlink)
{
	return devlink->dev;
}
EXPORT_SYMBOL_GPL(devlink_to_dev);

static struct devlink_dpipe_field devlink_dpipe_fields_ethernet[] = {
	{
		.name = "destination mac",
		.id = DEVLINK_DPIPE_FIELD_ETHERNET_DST_MAC,
		.bitwidth = 48,
	},
};

struct devlink_dpipe_header devlink_dpipe_header_ethernet = {
	.name = "ethernet",
	.id = DEVLINK_DPIPE_HEADER_ETHERNET,
	.fields = devlink_dpipe_fields_ethernet,
	.fields_count = ARRAY_SIZE(devlink_dpipe_fields_ethernet),
	.global = true,
};
EXPORT_SYMBOL(devlink_dpipe_header_ethernet);

static struct devlink_dpipe_field devlink_dpipe_fields_ipv4[] = {
	{
		.name = "destination ip",
		.id = DEVLINK_DPIPE_FIELD_IPV4_DST_IP,
		.bitwidth = 32,
	},
};

struct devlink_dpipe_header devlink_dpipe_header_ipv4 = {
	.name = "ipv4",
	.id = DEVLINK_DPIPE_HEADER_IPV4,
	.fields = devlink_dpipe_fields_ipv4,
	.fields_count = ARRAY_SIZE(devlink_dpipe_fields_ipv4),
	.global = true,
};
EXPORT_SYMBOL(devlink_dpipe_header_ipv4);

static struct devlink_dpipe_field devlink_dpipe_fields_ipv6[] = {
	{
		.name = "destination ip",
		.id = DEVLINK_DPIPE_FIELD_IPV6_DST_IP,
		.bitwidth = 128,
	},
};

struct devlink_dpipe_header devlink_dpipe_header_ipv6 = {
	.name = "ipv6",
	.id = DEVLINK_DPIPE_HEADER_IPV6,
	.fields = devlink_dpipe_fields_ipv6,
	.fields_count = ARRAY_SIZE(devlink_dpipe_fields_ipv6),
	.global = true,
};
EXPORT_SYMBOL(devlink_dpipe_header_ipv6);

EXPORT_TRACEPOINT_SYMBOL_GPL(devlink_hwmsg);
EXPORT_TRACEPOINT_SYMBOL_GPL(devlink_hwerr);
EXPORT_TRACEPOINT_SYMBOL_GPL(devlink_trap_report);

static const struct nla_policy devlink_function_nl_policy[DEVLINK_PORT_FUNCTION_ATTR_MAX + 1] = {
	[DEVLINK_PORT_FUNCTION_ATTR_HW_ADDR] = { .type = NLA_BINARY },
	[DEVLINK_PORT_FN_ATTR_STATE] =
		NLA_POLICY_RANGE(NLA_U8, DEVLINK_PORT_FN_STATE_INACTIVE,
				 DEVLINK_PORT_FN_STATE_ACTIVE),
};

static DEFINE_XARRAY_FLAGS(devlinks, XA_FLAGS_ALLOC);
#define DEVLINK_REGISTERED XA_MARK_1

/* devlink instances are open to the access from the user space after
 * devlink_register() call. Such logical barrier allows us to have certain
 * expectations related to locking.
 *
 * Before *_register() - we are in initialization stage and no parallel
 * access possible to the devlink instance. All drivers perform that phase
 * by implicitly holding device_lock.
 *
 * After *_register() - users and driver can access devlink instance at
 * the same time.
 */
#define ASSERT_DEVLINK_REGISTERED(d)                                           \
	WARN_ON_ONCE(!xa_get_mark(&devlinks, (d)->index, DEVLINK_REGISTERED))
#define ASSERT_DEVLINK_NOT_REGISTERED(d)                                       \
	WARN_ON_ONCE(xa_get_mark(&devlinks, (d)->index, DEVLINK_REGISTERED))

/* devlink_mutex
 *
 * An overall lock guarding every operation coming from userspace.
 * It also guards devlink devices list and it is taken when
 * driver registers/unregisters it.
 */
static DEFINE_MUTEX(devlink_mutex);

struct net *devlink_net(const struct devlink *devlink)
{
	return read_pnet(&devlink->_net);
}
EXPORT_SYMBOL_GPL(devlink_net);

static void devlink_put(struct devlink *devlink)
{
	if (refcount_dec_and_test(&devlink->refcount))
		complete(&devlink->comp);
}

static bool __must_check devlink_try_get(struct devlink *devlink)
{
	return refcount_inc_not_zero(&devlink->refcount);
}

static struct devlink *devlink_get_from_attrs(struct net *net,
					      struct nlattr **attrs)
{
	struct devlink *devlink;
	unsigned long index;
	bool found = false;
	char *busname;
	char *devname;

	if (!attrs[DEVLINK_ATTR_BUS_NAME] || !attrs[DEVLINK_ATTR_DEV_NAME])
		return ERR_PTR(-EINVAL);

	busname = nla_data(attrs[DEVLINK_ATTR_BUS_NAME]);
	devname = nla_data(attrs[DEVLINK_ATTR_DEV_NAME]);

	lockdep_assert_held(&devlink_mutex);

	xa_for_each_marked(&devlinks, index, devlink, DEVLINK_REGISTERED) {
		if (strcmp(devlink->dev->bus->name, busname) == 0 &&
		    strcmp(dev_name(devlink->dev), devname) == 0 &&
		    net_eq(devlink_net(devlink), net)) {
			found = true;
			break;
		}
	}

	if (!found || !devlink_try_get(devlink))
		devlink = ERR_PTR(-ENODEV);

	return devlink;
}

static struct devlink_port *devlink_port_get_by_index(struct devlink *devlink,
						      unsigned int port_index)
{
	struct devlink_port *devlink_port;

	list_for_each_entry(devlink_port, &devlink->port_list, list) {
		if (devlink_port->index == port_index)
			return devlink_port;
	}
	return NULL;
}

static bool devlink_port_index_exists(struct devlink *devlink,
				      unsigned int port_index)
{
	return devlink_port_get_by_index(devlink, port_index);
}

static struct devlink_port *devlink_port_get_from_attrs(struct devlink *devlink,
							struct nlattr **attrs)
{
	if (attrs[DEVLINK_ATTR_PORT_INDEX]) {
		u32 port_index = nla_get_u32(attrs[DEVLINK_ATTR_PORT_INDEX]);
		struct devlink_port *devlink_port;

		devlink_port = devlink_port_get_by_index(devlink, port_index);
		if (!devlink_port)
			return ERR_PTR(-ENODEV);
		return devlink_port;
	}
	return ERR_PTR(-EINVAL);
}

static struct devlink_port *devlink_port_get_from_info(struct devlink *devlink,
						       struct genl_info *info)
{
	return devlink_port_get_from_attrs(devlink, info->attrs);
}

static inline bool
devlink_rate_is_leaf(struct devlink_rate *devlink_rate)
{
	return devlink_rate->type == DEVLINK_RATE_TYPE_LEAF;
}

static inline bool
devlink_rate_is_node(struct devlink_rate *devlink_rate)
{
	return devlink_rate->type == DEVLINK_RATE_TYPE_NODE;
}

static struct devlink_rate *
devlink_rate_leaf_get_from_info(struct devlink *devlink, struct genl_info *info)
{
	struct devlink_rate *devlink_rate;
	struct devlink_port *devlink_port;

	devlink_port = devlink_port_get_from_attrs(devlink, info->attrs);
	if (IS_ERR(devlink_port))
		return ERR_CAST(devlink_port);
	devlink_rate = devlink_port->devlink_rate;
	return devlink_rate ?: ERR_PTR(-ENODEV);
}

static struct devlink_rate *
devlink_rate_node_get_by_name(struct devlink *devlink, const char *node_name)
{
	static struct devlink_rate *devlink_rate;

	list_for_each_entry(devlink_rate, &devlink->rate_list, list) {
		if (devlink_rate_is_node(devlink_rate) &&
		    !strcmp(node_name, devlink_rate->name))
			return devlink_rate;
	}
	return ERR_PTR(-ENODEV);
}

static struct devlink_rate *
devlink_rate_node_get_from_attrs(struct devlink *devlink, struct nlattr **attrs)
{
	const char *rate_node_name;
	size_t len;

	if (!attrs[DEVLINK_ATTR_RATE_NODE_NAME])
		return ERR_PTR(-EINVAL);
	rate_node_name = nla_data(attrs[DEVLINK_ATTR_RATE_NODE_NAME]);
	len = strlen(rate_node_name);
	/* Name cannot be empty or decimal number */
	if (!len || strspn(rate_node_name, "0123456789") == len)
		return ERR_PTR(-EINVAL);

	return devlink_rate_node_get_by_name(devlink, rate_node_name);
}

static struct devlink_rate *
devlink_rate_node_get_from_info(struct devlink *devlink, struct genl_info *info)
{
	return devlink_rate_node_get_from_attrs(devlink, info->attrs);
}

static struct devlink_rate *
devlink_rate_get_from_info(struct devlink *devlink, struct genl_info *info)
{
	struct nlattr **attrs = info->attrs;

	if (attrs[DEVLINK_ATTR_PORT_INDEX])
		return devlink_rate_leaf_get_from_info(devlink, info);
	else if (attrs[DEVLINK_ATTR_RATE_NODE_NAME])
		return devlink_rate_node_get_from_info(devlink, info);
	else
		return ERR_PTR(-EINVAL);
}

struct devlink_sb {
	struct list_head list;
	unsigned int index;
	u32 size;
	u16 ingress_pools_count;
	u16 egress_pools_count;
	u16 ingress_tc_count;
	u16 egress_tc_count;
};

static u16 devlink_sb_pool_count(struct devlink_sb *devlink_sb)
{
	return devlink_sb->ingress_pools_count + devlink_sb->egress_pools_count;
}

static struct devlink_sb *devlink_sb_get_by_index(struct devlink *devlink,
						  unsigned int sb_index)
{
	struct devlink_sb *devlink_sb;

	list_for_each_entry(devlink_sb, &devlink->sb_list, list) {
		if (devlink_sb->index == sb_index)
			return devlink_sb;
	}
	return NULL;
}

static bool devlink_sb_index_exists(struct devlink *devlink,
				    unsigned int sb_index)
{
	return devlink_sb_get_by_index(devlink, sb_index);
}

static struct devlink_sb *devlink_sb_get_from_attrs(struct devlink *devlink,
						    struct nlattr **attrs)
{
	if (attrs[DEVLINK_ATTR_SB_INDEX]) {
		u32 sb_index = nla_get_u32(attrs[DEVLINK_ATTR_SB_INDEX]);
		struct devlink_sb *devlink_sb;

		devlink_sb = devlink_sb_get_by_index(devlink, sb_index);
		if (!devlink_sb)
			return ERR_PTR(-ENODEV);
		return devlink_sb;
	}
	return ERR_PTR(-EINVAL);
}

static struct devlink_sb *devlink_sb_get_from_info(struct devlink *devlink,
						   struct genl_info *info)
{
	return devlink_sb_get_from_attrs(devlink, info->attrs);
}

static int devlink_sb_pool_index_get_from_attrs(struct devlink_sb *devlink_sb,
						struct nlattr **attrs,
						u16 *p_pool_index)
{
	u16 val;

	if (!attrs[DEVLINK_ATTR_SB_POOL_INDEX])
		return -EINVAL;

	val = nla_get_u16(attrs[DEVLINK_ATTR_SB_POOL_INDEX]);
	if (val >= devlink_sb_pool_count(devlink_sb))
		return -EINVAL;
	*p_pool_index = val;
	return 0;
}

static int devlink_sb_pool_index_get_from_info(struct devlink_sb *devlink_sb,
					       struct genl_info *info,
					       u16 *p_pool_index)
{
	return devlink_sb_pool_index_get_from_attrs(devlink_sb, info->attrs,
						    p_pool_index);
}

static int
devlink_sb_pool_type_get_from_attrs(struct nlattr **attrs,
				    enum devlink_sb_pool_type *p_pool_type)
{
	u8 val;

	if (!attrs[DEVLINK_ATTR_SB_POOL_TYPE])
		return -EINVAL;

	val = nla_get_u8(attrs[DEVLINK_ATTR_SB_POOL_TYPE]);
	if (val != DEVLINK_SB_POOL_TYPE_INGRESS &&
	    val != DEVLINK_SB_POOL_TYPE_EGRESS)
		return -EINVAL;
	*p_pool_type = val;
	return 0;
}

static int
devlink_sb_pool_type_get_from_info(struct genl_info *info,
				   enum devlink_sb_pool_type *p_pool_type)
{
	return devlink_sb_pool_type_get_from_attrs(info->attrs, p_pool_type);
}

static int
devlink_sb_th_type_get_from_attrs(struct nlattr **attrs,
				  enum devlink_sb_threshold_type *p_th_type)
{
	u8 val;

	if (!attrs[DEVLINK_ATTR_SB_POOL_THRESHOLD_TYPE])
		return -EINVAL;

	val = nla_get_u8(attrs[DEVLINK_ATTR_SB_POOL_THRESHOLD_TYPE]);
	if (val != DEVLINK_SB_THRESHOLD_TYPE_STATIC &&
	    val != DEVLINK_SB_THRESHOLD_TYPE_DYNAMIC)
		return -EINVAL;
	*p_th_type = val;
	return 0;
}

static int
devlink_sb_th_type_get_from_info(struct genl_info *info,
				 enum devlink_sb_threshold_type *p_th_type)
{
	return devlink_sb_th_type_get_from_attrs(info->attrs, p_th_type);
}

static int
devlink_sb_tc_index_get_from_attrs(struct devlink_sb *devlink_sb,
				   struct nlattr **attrs,
				   enum devlink_sb_pool_type pool_type,
				   u16 *p_tc_index)
{
	u16 val;

	if (!attrs[DEVLINK_ATTR_SB_TC_INDEX])
		return -EINVAL;

	val = nla_get_u16(attrs[DEVLINK_ATTR_SB_TC_INDEX]);
	if (pool_type == DEVLINK_SB_POOL_TYPE_INGRESS &&
	    val >= devlink_sb->ingress_tc_count)
		return -EINVAL;
	if (pool_type == DEVLINK_SB_POOL_TYPE_EGRESS &&
	    val >= devlink_sb->egress_tc_count)
		return -EINVAL;
	*p_tc_index = val;
	return 0;
}

static int
devlink_sb_tc_index_get_from_info(struct devlink_sb *devlink_sb,
				  struct genl_info *info,
				  enum devlink_sb_pool_type pool_type,
				  u16 *p_tc_index)
{
	return devlink_sb_tc_index_get_from_attrs(devlink_sb, info->attrs,
						  pool_type, p_tc_index);
}

struct devlink_region {
	struct devlink *devlink;
	struct devlink_port *port;
	struct list_head list;
	union {
		const struct devlink_region_ops *ops;
		const struct devlink_port_region_ops *port_ops;
	};
	struct list_head snapshot_list;
	u32 max_snapshots;
	u32 cur_snapshots;
	u64 size;
};

struct devlink_snapshot {
	struct list_head list;
	struct devlink_region *region;
	u8 *data;
	u32 id;
};

static struct devlink_region *
devlink_region_get_by_name(struct devlink *devlink, const char *region_name)
{
	struct devlink_region *region;

	list_for_each_entry(region, &devlink->region_list, list)
		if (!strcmp(region->ops->name, region_name))
			return region;

	return NULL;
}

static struct devlink_region *
devlink_port_region_get_by_name(struct devlink_port *port,
				const char *region_name)
{
	struct devlink_region *region;

	list_for_each_entry(region, &port->region_list, list)
		if (!strcmp(region->ops->name, region_name))
			return region;

	return NULL;
}

static struct devlink_snapshot *
devlink_region_snapshot_get_by_id(struct devlink_region *region, u32 id)
{
	struct devlink_snapshot *snapshot;

	list_for_each_entry(snapshot, &region->snapshot_list, list)
		if (snapshot->id == id)
			return snapshot;

	return NULL;
}

#define DEVLINK_NL_FLAG_NEED_PORT		BIT(0)
#define DEVLINK_NL_FLAG_NEED_DEVLINK_OR_PORT	BIT(1)
#define DEVLINK_NL_FLAG_NEED_RATE		BIT(2)
#define DEVLINK_NL_FLAG_NEED_RATE_NODE		BIT(3)

/* The per devlink instance lock is taken by default in the pre-doit
 * operation, yet several commands do not require this. The global
 * devlink lock is taken and protects from disruption by user-calls.
 */
#define DEVLINK_NL_FLAG_NO_LOCK			BIT(4)

static int devlink_nl_pre_doit(const struct genl_ops *ops,
			       struct sk_buff *skb, struct genl_info *info)
{
	struct devlink_port *devlink_port;
	struct devlink *devlink;
	int err;

	mutex_lock(&devlink_mutex);
	devlink = devlink_get_from_attrs(genl_info_net(info), info->attrs);
	if (IS_ERR(devlink)) {
		mutex_unlock(&devlink_mutex);
		return PTR_ERR(devlink);
	}
	if (~ops->internal_flags & DEVLINK_NL_FLAG_NO_LOCK)
		mutex_lock(&devlink->lock);
	info->user_ptr[0] = devlink;
	if (ops->internal_flags & DEVLINK_NL_FLAG_NEED_PORT) {
		devlink_port = devlink_port_get_from_info(devlink, info);
		if (IS_ERR(devlink_port)) {
			err = PTR_ERR(devlink_port);
			goto unlock;
		}
		info->user_ptr[1] = devlink_port;
	} else if (ops->internal_flags & DEVLINK_NL_FLAG_NEED_DEVLINK_OR_PORT) {
		devlink_port = devlink_port_get_from_info(devlink, info);
		if (!IS_ERR(devlink_port))
			info->user_ptr[1] = devlink_port;
	} else if (ops->internal_flags & DEVLINK_NL_FLAG_NEED_RATE) {
		struct devlink_rate *devlink_rate;

		devlink_rate = devlink_rate_get_from_info(devlink, info);
		if (IS_ERR(devlink_rate)) {
			err = PTR_ERR(devlink_rate);
			goto unlock;
		}
		info->user_ptr[1] = devlink_rate;
	} else if (ops->internal_flags & DEVLINK_NL_FLAG_NEED_RATE_NODE) {
		struct devlink_rate *rate_node;

		rate_node = devlink_rate_node_get_from_info(devlink, info);
		if (IS_ERR(rate_node)) {
			err = PTR_ERR(rate_node);
			goto unlock;
		}
		info->user_ptr[1] = rate_node;
	}
	return 0;

unlock:
	if (~ops->internal_flags & DEVLINK_NL_FLAG_NO_LOCK)
		mutex_unlock(&devlink->lock);
	devlink_put(devlink);
	mutex_unlock(&devlink_mutex);
	return err;
}

static void devlink_nl_post_doit(const struct genl_ops *ops,
				 struct sk_buff *skb, struct genl_info *info)
{
	struct devlink *devlink;

	devlink = info->user_ptr[0];
	if (~ops->internal_flags & DEVLINK_NL_FLAG_NO_LOCK)
		mutex_unlock(&devlink->lock);
	devlink_put(devlink);
	mutex_unlock(&devlink_mutex);
}

static struct genl_family devlink_nl_family;

enum devlink_multicast_groups {
	DEVLINK_MCGRP_CONFIG,
};

static const struct genl_multicast_group devlink_nl_mcgrps[] = {
	[DEVLINK_MCGRP_CONFIG] = { .name = DEVLINK_GENL_MCGRP_CONFIG_NAME },
};

static int devlink_nl_put_handle(struct sk_buff *msg, struct devlink *devlink)
{
	if (nla_put_string(msg, DEVLINK_ATTR_BUS_NAME, devlink->dev->bus->name))
		return -EMSGSIZE;
	if (nla_put_string(msg, DEVLINK_ATTR_DEV_NAME, dev_name(devlink->dev)))
		return -EMSGSIZE;
	return 0;
}

struct devlink_reload_combination {
	enum devlink_reload_action action;
	enum devlink_reload_limit limit;
};

static const struct devlink_reload_combination devlink_reload_invalid_combinations[] = {
	{
		/* can't reinitialize driver with no down time */
		.action = DEVLINK_RELOAD_ACTION_DRIVER_REINIT,
		.limit = DEVLINK_RELOAD_LIMIT_NO_RESET,
	},
};

static bool
devlink_reload_combination_is_invalid(enum devlink_reload_action action,
				      enum devlink_reload_limit limit)
{
	int i;

	for (i = 0; i < ARRAY_SIZE(devlink_reload_invalid_combinations); i++)
		if (devlink_reload_invalid_combinations[i].action == action &&
		    devlink_reload_invalid_combinations[i].limit == limit)
			return true;
	return false;
}

static bool
devlink_reload_action_is_supported(struct devlink *devlink, enum devlink_reload_action action)
{
	return test_bit(action, &devlink->ops->reload_actions);
}

static bool
devlink_reload_limit_is_supported(struct devlink *devlink, enum devlink_reload_limit limit)
{
	return test_bit(limit, &devlink->ops->reload_limits);
}

static int devlink_reload_stat_put(struct sk_buff *msg,
				   enum devlink_reload_limit limit, u32 value)
{
	struct nlattr *reload_stats_entry;

	reload_stats_entry = nla_nest_start(msg, DEVLINK_ATTR_RELOAD_STATS_ENTRY);
	if (!reload_stats_entry)
		return -EMSGSIZE;

	if (nla_put_u8(msg, DEVLINK_ATTR_RELOAD_STATS_LIMIT, limit) ||
	    nla_put_u32(msg, DEVLINK_ATTR_RELOAD_STATS_VALUE, value))
		goto nla_put_failure;
	nla_nest_end(msg, reload_stats_entry);
	return 0;

nla_put_failure:
	nla_nest_cancel(msg, reload_stats_entry);
	return -EMSGSIZE;
}

static int devlink_reload_stats_put(struct sk_buff *msg, struct devlink *devlink, bool is_remote)
{
	struct nlattr *reload_stats_attr, *act_info, *act_stats;
	int i, j, stat_idx;
	u32 value;

	if (!is_remote)
		reload_stats_attr = nla_nest_start(msg, DEVLINK_ATTR_RELOAD_STATS);
	else
		reload_stats_attr = nla_nest_start(msg, DEVLINK_ATTR_REMOTE_RELOAD_STATS);

	if (!reload_stats_attr)
		return -EMSGSIZE;

	for (i = 0; i <= DEVLINK_RELOAD_ACTION_MAX; i++) {
		if ((!is_remote &&
		     !devlink_reload_action_is_supported(devlink, i)) ||
		    i == DEVLINK_RELOAD_ACTION_UNSPEC)
			continue;
		act_info = nla_nest_start(msg, DEVLINK_ATTR_RELOAD_ACTION_INFO);
		if (!act_info)
			goto nla_put_failure;

		if (nla_put_u8(msg, DEVLINK_ATTR_RELOAD_ACTION, i))
			goto action_info_nest_cancel;
		act_stats = nla_nest_start(msg, DEVLINK_ATTR_RELOAD_ACTION_STATS);
		if (!act_stats)
			goto action_info_nest_cancel;

		for (j = 0; j <= DEVLINK_RELOAD_LIMIT_MAX; j++) {
			/* Remote stats are shown even if not locally supported.
			 * Stats of actions with unspecified limit are shown
			 * though drivers don't need to register unspecified
			 * limit.
			 */
			if ((!is_remote && j != DEVLINK_RELOAD_LIMIT_UNSPEC &&
			     !devlink_reload_limit_is_supported(devlink, j)) ||
			    devlink_reload_combination_is_invalid(i, j))
				continue;

			stat_idx = j * __DEVLINK_RELOAD_ACTION_MAX + i;
			if (!is_remote)
				value = devlink->stats.reload_stats[stat_idx];
			else
				value = devlink->stats.remote_reload_stats[stat_idx];
			if (devlink_reload_stat_put(msg, j, value))
				goto action_stats_nest_cancel;
		}
		nla_nest_end(msg, act_stats);
		nla_nest_end(msg, act_info);
	}
	nla_nest_end(msg, reload_stats_attr);
	return 0;

action_stats_nest_cancel:
	nla_nest_cancel(msg, act_stats);
action_info_nest_cancel:
	nla_nest_cancel(msg, act_info);
nla_put_failure:
	nla_nest_cancel(msg, reload_stats_attr);
	return -EMSGSIZE;
}

static int devlink_nl_fill(struct sk_buff *msg, struct devlink *devlink,
			   enum devlink_command cmd, u32 portid,
			   u32 seq, int flags)
{
	struct nlattr *dev_stats;
	void *hdr;

	hdr = genlmsg_put(msg, portid, seq, &devlink_nl_family, flags, cmd);
	if (!hdr)
		return -EMSGSIZE;

	if (devlink_nl_put_handle(msg, devlink))
		goto nla_put_failure;
	if (nla_put_u8(msg, DEVLINK_ATTR_RELOAD_FAILED, devlink->reload_failed))
		goto nla_put_failure;

	dev_stats = nla_nest_start(msg, DEVLINK_ATTR_DEV_STATS);
	if (!dev_stats)
		goto nla_put_failure;

	if (devlink_reload_stats_put(msg, devlink, false))
		goto dev_stats_nest_cancel;
	if (devlink_reload_stats_put(msg, devlink, true))
		goto dev_stats_nest_cancel;

	nla_nest_end(msg, dev_stats);
	genlmsg_end(msg, hdr);
	return 0;

dev_stats_nest_cancel:
	nla_nest_cancel(msg, dev_stats);
nla_put_failure:
	genlmsg_cancel(msg, hdr);
	return -EMSGSIZE;
}

static void devlink_notify(struct devlink *devlink, enum devlink_command cmd)
{
	struct sk_buff *msg;
	int err;

	WARN_ON(cmd != DEVLINK_CMD_NEW && cmd != DEVLINK_CMD_DEL);
	WARN_ON(!xa_get_mark(&devlinks, devlink->index, DEVLINK_REGISTERED));

	msg = nlmsg_new(NLMSG_DEFAULT_SIZE, GFP_KERNEL);
	if (!msg)
		return;

	err = devlink_nl_fill(msg, devlink, cmd, 0, 0, 0);
	if (err) {
		nlmsg_free(msg);
		return;
	}

	genlmsg_multicast_netns(&devlink_nl_family, devlink_net(devlink),
				msg, 0, DEVLINK_MCGRP_CONFIG, GFP_KERNEL);
}

static int devlink_nl_port_attrs_put(struct sk_buff *msg,
				     struct devlink_port *devlink_port)
{
	struct devlink_port_attrs *attrs = &devlink_port->attrs;

	if (!devlink_port->attrs_set)
		return 0;
	if (attrs->lanes) {
		if (nla_put_u32(msg, DEVLINK_ATTR_PORT_LANES, attrs->lanes))
			return -EMSGSIZE;
	}
	if (nla_put_u8(msg, DEVLINK_ATTR_PORT_SPLITTABLE, attrs->splittable))
		return -EMSGSIZE;
	if (nla_put_u16(msg, DEVLINK_ATTR_PORT_FLAVOUR, attrs->flavour))
		return -EMSGSIZE;
	switch (devlink_port->attrs.flavour) {
	case DEVLINK_PORT_FLAVOUR_PCI_PF:
		if (nla_put_u32(msg, DEVLINK_ATTR_PORT_CONTROLLER_NUMBER,
				attrs->pci_pf.controller) ||
		    nla_put_u16(msg, DEVLINK_ATTR_PORT_PCI_PF_NUMBER, attrs->pci_pf.pf))
			return -EMSGSIZE;
		if (nla_put_u8(msg, DEVLINK_ATTR_PORT_EXTERNAL, attrs->pci_pf.external))
			return -EMSGSIZE;
		break;
	case DEVLINK_PORT_FLAVOUR_PCI_VF:
		if (nla_put_u32(msg, DEVLINK_ATTR_PORT_CONTROLLER_NUMBER,
				attrs->pci_vf.controller) ||
		    nla_put_u16(msg, DEVLINK_ATTR_PORT_PCI_PF_NUMBER, attrs->pci_vf.pf) ||
		    nla_put_u16(msg, DEVLINK_ATTR_PORT_PCI_VF_NUMBER, attrs->pci_vf.vf))
			return -EMSGSIZE;
		if (nla_put_u8(msg, DEVLINK_ATTR_PORT_EXTERNAL, attrs->pci_vf.external))
			return -EMSGSIZE;
		break;
	case DEVLINK_PORT_FLAVOUR_PCI_SF:
		if (nla_put_u32(msg, DEVLINK_ATTR_PORT_CONTROLLER_NUMBER,
				attrs->pci_sf.controller) ||
		    nla_put_u16(msg, DEVLINK_ATTR_PORT_PCI_PF_NUMBER,
				attrs->pci_sf.pf) ||
		    nla_put_u32(msg, DEVLINK_ATTR_PORT_PCI_SF_NUMBER,
				attrs->pci_sf.sf))
			return -EMSGSIZE;
		break;
	case DEVLINK_PORT_FLAVOUR_PHYSICAL:
	case DEVLINK_PORT_FLAVOUR_CPU:
	case DEVLINK_PORT_FLAVOUR_DSA:
		if (nla_put_u32(msg, DEVLINK_ATTR_PORT_NUMBER,
				attrs->phys.port_number))
			return -EMSGSIZE;
		if (!attrs->split)
			return 0;
		if (nla_put_u32(msg, DEVLINK_ATTR_PORT_SPLIT_GROUP,
				attrs->phys.port_number))
			return -EMSGSIZE;
		if (nla_put_u32(msg, DEVLINK_ATTR_PORT_SPLIT_SUBPORT_NUMBER,
				attrs->phys.split_subport_number))
			return -EMSGSIZE;
		break;
	default:
		break;
	}
	return 0;
}

static int devlink_port_fn_hw_addr_fill(const struct devlink_ops *ops,
					struct devlink_port *port,
					struct sk_buff *msg,
					struct netlink_ext_ack *extack,
					bool *msg_updated)
{
	u8 hw_addr[MAX_ADDR_LEN];
	int hw_addr_len;
	int err;

	if (!ops->port_function_hw_addr_get)
		return 0;

	err = ops->port_function_hw_addr_get(port, hw_addr, &hw_addr_len,
					     extack);
	if (err) {
		if (err == -EOPNOTSUPP)
			return 0;
		return err;
	}
	err = nla_put(msg, DEVLINK_PORT_FUNCTION_ATTR_HW_ADDR, hw_addr_len, hw_addr);
	if (err)
		return err;
	*msg_updated = true;
	return 0;
}

static int devlink_nl_rate_fill(struct sk_buff *msg,
				struct devlink_rate *devlink_rate,
				enum devlink_command cmd, u32 portid, u32 seq,
				int flags, struct netlink_ext_ack *extack)
{
	struct devlink *devlink = devlink_rate->devlink;
	void *hdr;

	hdr = genlmsg_put(msg, portid, seq, &devlink_nl_family, flags, cmd);
	if (!hdr)
		return -EMSGSIZE;

	if (devlink_nl_put_handle(msg, devlink))
		goto nla_put_failure;

	if (nla_put_u16(msg, DEVLINK_ATTR_RATE_TYPE, devlink_rate->type))
		goto nla_put_failure;

	if (devlink_rate_is_leaf(devlink_rate)) {
		if (nla_put_u32(msg, DEVLINK_ATTR_PORT_INDEX,
				devlink_rate->devlink_port->index))
			goto nla_put_failure;
	} else if (devlink_rate_is_node(devlink_rate)) {
		if (nla_put_string(msg, DEVLINK_ATTR_RATE_NODE_NAME,
				   devlink_rate->name))
			goto nla_put_failure;
	}

	if (nla_put_u64_64bit(msg, DEVLINK_ATTR_RATE_TX_SHARE,
			      devlink_rate->tx_share, DEVLINK_ATTR_PAD))
		goto nla_put_failure;

	if (nla_put_u64_64bit(msg, DEVLINK_ATTR_RATE_TX_MAX,
			      devlink_rate->tx_max, DEVLINK_ATTR_PAD))
		goto nla_put_failure;

	if (devlink_rate->parent)
		if (nla_put_string(msg, DEVLINK_ATTR_RATE_PARENT_NODE_NAME,
				   devlink_rate->parent->name))
			goto nla_put_failure;

	genlmsg_end(msg, hdr);
	return 0;

nla_put_failure:
	genlmsg_cancel(msg, hdr);
	return -EMSGSIZE;
}

static bool
devlink_port_fn_state_valid(enum devlink_port_fn_state state)
{
	return state == DEVLINK_PORT_FN_STATE_INACTIVE ||
	       state == DEVLINK_PORT_FN_STATE_ACTIVE;
}

static bool
devlink_port_fn_opstate_valid(enum devlink_port_fn_opstate opstate)
{
	return opstate == DEVLINK_PORT_FN_OPSTATE_DETACHED ||
	       opstate == DEVLINK_PORT_FN_OPSTATE_ATTACHED;
}

static int devlink_port_fn_state_fill(const struct devlink_ops *ops,
				      struct devlink_port *port,
				      struct sk_buff *msg,
				      struct netlink_ext_ack *extack,
				      bool *msg_updated)
{
	enum devlink_port_fn_opstate opstate;
	enum devlink_port_fn_state state;
	int err;

	if (!ops->port_fn_state_get)
		return 0;

	err = ops->port_fn_state_get(port, &state, &opstate, extack);
	if (err) {
		if (err == -EOPNOTSUPP)
			return 0;
		return err;
	}
	if (!devlink_port_fn_state_valid(state)) {
		WARN_ON_ONCE(1);
		NL_SET_ERR_MSG_MOD(extack, "Invalid state read from driver");
		return -EINVAL;
	}
	if (!devlink_port_fn_opstate_valid(opstate)) {
		WARN_ON_ONCE(1);
		NL_SET_ERR_MSG_MOD(extack,
				   "Invalid operational state read from driver");
		return -EINVAL;
	}
	if (nla_put_u8(msg, DEVLINK_PORT_FN_ATTR_STATE, state) ||
	    nla_put_u8(msg, DEVLINK_PORT_FN_ATTR_OPSTATE, opstate))
		return -EMSGSIZE;
	*msg_updated = true;
	return 0;
}

static int
devlink_nl_port_function_attrs_put(struct sk_buff *msg, struct devlink_port *port,
				   struct netlink_ext_ack *extack)
{
	const struct devlink_ops *ops;
	struct nlattr *function_attr;
	bool msg_updated = false;
	int err;

	function_attr = nla_nest_start_noflag(msg, DEVLINK_ATTR_PORT_FUNCTION);
	if (!function_attr)
		return -EMSGSIZE;

	ops = port->devlink->ops;
	err = devlink_port_fn_hw_addr_fill(ops, port, msg, extack,
					   &msg_updated);
	if (err)
		goto out;
	err = devlink_port_fn_state_fill(ops, port, msg, extack, &msg_updated);
out:
	if (err || !msg_updated)
		nla_nest_cancel(msg, function_attr);
	else
		nla_nest_end(msg, function_attr);
	return err;
}

static int devlink_nl_port_fill(struct sk_buff *msg,
				struct devlink_port *devlink_port,
				enum devlink_command cmd, u32 portid, u32 seq,
				int flags, struct netlink_ext_ack *extack)
{
	struct devlink *devlink = devlink_port->devlink;
	void *hdr;

	hdr = genlmsg_put(msg, portid, seq, &devlink_nl_family, flags, cmd);
	if (!hdr)
		return -EMSGSIZE;

	if (devlink_nl_put_handle(msg, devlink))
		goto nla_put_failure;
	if (nla_put_u32(msg, DEVLINK_ATTR_PORT_INDEX, devlink_port->index))
		goto nla_put_failure;

	/* Hold rtnl lock while accessing port's netdev attributes. */
	rtnl_lock();
	spin_lock_bh(&devlink_port->type_lock);
	if (nla_put_u16(msg, DEVLINK_ATTR_PORT_TYPE, devlink_port->type))
		goto nla_put_failure_type_locked;
	if (devlink_port->desired_type != DEVLINK_PORT_TYPE_NOTSET &&
	    nla_put_u16(msg, DEVLINK_ATTR_PORT_DESIRED_TYPE,
			devlink_port->desired_type))
		goto nla_put_failure_type_locked;
	if (devlink_port->type == DEVLINK_PORT_TYPE_ETH) {
		struct net *net = devlink_net(devlink_port->devlink);
		struct net_device *netdev = devlink_port->type_dev;

		if (netdev && net_eq(net, dev_net(netdev)) &&
		    (nla_put_u32(msg, DEVLINK_ATTR_PORT_NETDEV_IFINDEX,
				 netdev->ifindex) ||
		     nla_put_string(msg, DEVLINK_ATTR_PORT_NETDEV_NAME,
				    netdev->name)))
			goto nla_put_failure_type_locked;
	}
	if (devlink_port->type == DEVLINK_PORT_TYPE_IB) {
		struct ib_device *ibdev = devlink_port->type_dev;

		if (ibdev &&
		    nla_put_string(msg, DEVLINK_ATTR_PORT_IBDEV_NAME,
				   ibdev->name))
			goto nla_put_failure_type_locked;
	}
	spin_unlock_bh(&devlink_port->type_lock);
	rtnl_unlock();
	if (devlink_nl_port_attrs_put(msg, devlink_port))
		goto nla_put_failure;
	if (devlink_nl_port_function_attrs_put(msg, devlink_port, extack))
		goto nla_put_failure;

	genlmsg_end(msg, hdr);
	return 0;

nla_put_failure_type_locked:
	spin_unlock_bh(&devlink_port->type_lock);
	rtnl_unlock();
nla_put_failure:
	genlmsg_cancel(msg, hdr);
	return -EMSGSIZE;
}

static void devlink_port_notify(struct devlink_port *devlink_port,
				enum devlink_command cmd)
{
	struct devlink *devlink = devlink_port->devlink;
	struct sk_buff *msg;
	int err;

	WARN_ON(cmd != DEVLINK_CMD_PORT_NEW && cmd != DEVLINK_CMD_PORT_DEL);

	if (!xa_get_mark(&devlinks, devlink->index, DEVLINK_REGISTERED))
		return;

	msg = nlmsg_new(NLMSG_DEFAULT_SIZE, GFP_KERNEL);
	if (!msg)
		return;

	err = devlink_nl_port_fill(msg, devlink_port, cmd, 0, 0, 0, NULL);
	if (err) {
		nlmsg_free(msg);
		return;
	}

	genlmsg_multicast_netns(&devlink_nl_family, devlink_net(devlink), msg,
				0, DEVLINK_MCGRP_CONFIG, GFP_KERNEL);
}

static void devlink_rate_notify(struct devlink_rate *devlink_rate,
				enum devlink_command cmd)
{
	struct devlink *devlink = devlink_rate->devlink;
	struct sk_buff *msg;
	int err;

	WARN_ON(cmd != DEVLINK_CMD_RATE_NEW && cmd != DEVLINK_CMD_RATE_DEL);

	if (!xa_get_mark(&devlinks, devlink->index, DEVLINK_REGISTERED))
		return;

	msg = nlmsg_new(NLMSG_DEFAULT_SIZE, GFP_KERNEL);
	if (!msg)
		return;

	err = devlink_nl_rate_fill(msg, devlink_rate, cmd, 0, 0, 0, NULL);
	if (err) {
		nlmsg_free(msg);
		return;
	}

	genlmsg_multicast_netns(&devlink_nl_family, devlink_net(devlink), msg,
				0, DEVLINK_MCGRP_CONFIG, GFP_KERNEL);
}

static int devlink_nl_cmd_rate_get_dumpit(struct sk_buff *msg,
					  struct netlink_callback *cb)
{
	struct devlink_rate *devlink_rate;
	struct devlink *devlink;
	int start = cb->args[0];
	unsigned long index;
	int idx = 0;
	int err = 0;

	mutex_lock(&devlink_mutex);
	xa_for_each_marked(&devlinks, index, devlink, DEVLINK_REGISTERED) {
		if (!devlink_try_get(devlink))
			continue;

		if (!net_eq(devlink_net(devlink), sock_net(msg->sk)))
			goto retry;

		mutex_lock(&devlink->lock);
		list_for_each_entry(devlink_rate, &devlink->rate_list, list) {
			enum devlink_command cmd = DEVLINK_CMD_RATE_NEW;
			u32 id = NETLINK_CB(cb->skb).portid;

			if (idx < start) {
				idx++;
				continue;
			}
			err = devlink_nl_rate_fill(msg, devlink_rate, cmd, id,
						   cb->nlh->nlmsg_seq,
						   NLM_F_MULTI, NULL);
			if (err) {
				mutex_unlock(&devlink->lock);
				devlink_put(devlink);
				goto out;
			}
			idx++;
		}
		mutex_unlock(&devlink->lock);
retry:
		devlink_put(devlink);
	}
out:
	mutex_unlock(&devlink_mutex);
	if (err != -EMSGSIZE)
		return err;

	cb->args[0] = idx;
	return msg->len;
}

static int devlink_nl_cmd_rate_get_doit(struct sk_buff *skb,
					struct genl_info *info)
{
	struct devlink_rate *devlink_rate = info->user_ptr[1];
	struct sk_buff *msg;
	int err;

	msg = nlmsg_new(NLMSG_DEFAULT_SIZE, GFP_KERNEL);
	if (!msg)
		return -ENOMEM;

	err = devlink_nl_rate_fill(msg, devlink_rate, DEVLINK_CMD_RATE_NEW,
				   info->snd_portid, info->snd_seq, 0,
				   info->extack);
	if (err) {
		nlmsg_free(msg);
		return err;
	}

	return genlmsg_reply(msg, info);
}

static bool
devlink_rate_is_parent_node(struct devlink_rate *devlink_rate,
			    struct devlink_rate *parent)
{
	while (parent) {
		if (parent == devlink_rate)
			return true;
		parent = parent->parent;
	}
	return false;
}

static int devlink_nl_cmd_get_doit(struct sk_buff *skb, struct genl_info *info)
{
	struct devlink *devlink = info->user_ptr[0];
	struct sk_buff *msg;
	int err;

	msg = nlmsg_new(NLMSG_DEFAULT_SIZE, GFP_KERNEL);
	if (!msg)
		return -ENOMEM;

	err = devlink_nl_fill(msg, devlink, DEVLINK_CMD_NEW,
			      info->snd_portid, info->snd_seq, 0);
	if (err) {
		nlmsg_free(msg);
		return err;
	}

	return genlmsg_reply(msg, info);
}

static int devlink_nl_cmd_get_dumpit(struct sk_buff *msg,
				     struct netlink_callback *cb)
{
	struct devlink *devlink;
	int start = cb->args[0];
	unsigned long index;
	int idx = 0;
	int err;

	mutex_lock(&devlink_mutex);
	xa_for_each_marked(&devlinks, index, devlink, DEVLINK_REGISTERED) {
		if (!devlink_try_get(devlink))
			continue;

		if (!net_eq(devlink_net(devlink), sock_net(msg->sk))) {
			devlink_put(devlink);
			continue;
		}

		if (idx < start) {
			idx++;
			devlink_put(devlink);
			continue;
		}

		err = devlink_nl_fill(msg, devlink, DEVLINK_CMD_NEW,
				      NETLINK_CB(cb->skb).portid,
				      cb->nlh->nlmsg_seq, NLM_F_MULTI);
		devlink_put(devlink);
		if (err)
			goto out;
		idx++;
	}
out:
	mutex_unlock(&devlink_mutex);

	cb->args[0] = idx;
	return msg->len;
}

static int devlink_nl_cmd_port_get_doit(struct sk_buff *skb,
					struct genl_info *info)
{
	struct devlink_port *devlink_port = info->user_ptr[1];
	struct sk_buff *msg;
	int err;

	msg = nlmsg_new(NLMSG_DEFAULT_SIZE, GFP_KERNEL);
	if (!msg)
		return -ENOMEM;

	err = devlink_nl_port_fill(msg, devlink_port, DEVLINK_CMD_PORT_NEW,
				   info->snd_portid, info->snd_seq, 0,
				   info->extack);
	if (err) {
		nlmsg_free(msg);
		return err;
	}

	return genlmsg_reply(msg, info);
}

static int devlink_nl_cmd_port_get_dumpit(struct sk_buff *msg,
					  struct netlink_callback *cb)
{
	struct devlink *devlink;
	struct devlink_port *devlink_port;
	int start = cb->args[0];
	unsigned long index;
	int idx = 0;
	int err;

	mutex_lock(&devlink_mutex);
	xa_for_each_marked(&devlinks, index, devlink, DEVLINK_REGISTERED) {
		if (!devlink_try_get(devlink))
			continue;

		if (!net_eq(devlink_net(devlink), sock_net(msg->sk)))
			goto retry;

		mutex_lock(&devlink->lock);
		list_for_each_entry(devlink_port, &devlink->port_list, list) {
			if (idx < start) {
				idx++;
				continue;
			}
			err = devlink_nl_port_fill(msg, devlink_port,
						   DEVLINK_CMD_NEW,
						   NETLINK_CB(cb->skb).portid,
						   cb->nlh->nlmsg_seq,
						   NLM_F_MULTI, cb->extack);
			if (err) {
				mutex_unlock(&devlink->lock);
				devlink_put(devlink);
				goto out;
			}
			idx++;
		}
		mutex_unlock(&devlink->lock);
retry:
		devlink_put(devlink);
	}
out:
	mutex_unlock(&devlink_mutex);

	cb->args[0] = idx;
	return msg->len;
}

static int devlink_port_type_set(struct devlink_port *devlink_port,
				 enum devlink_port_type port_type)

{
	int err;

	if (!devlink_port->devlink->ops->port_type_set)
		return -EOPNOTSUPP;

	if (port_type == devlink_port->type)
		return 0;

	err = devlink_port->devlink->ops->port_type_set(devlink_port,
							port_type);
	if (err)
		return err;

	devlink_port->desired_type = port_type;
	devlink_port_notify(devlink_port, DEVLINK_CMD_PORT_NEW);
	return 0;
}

static int devlink_port_function_hw_addr_set(struct devlink_port *port,
					     const struct nlattr *attr,
					     struct netlink_ext_ack *extack)
{
	const struct devlink_ops *ops = port->devlink->ops;
	const u8 *hw_addr;
	int hw_addr_len;

	hw_addr = nla_data(attr);
	hw_addr_len = nla_len(attr);
	if (hw_addr_len > MAX_ADDR_LEN) {
		NL_SET_ERR_MSG_MOD(extack, "Port function hardware address too long");
		return -EINVAL;
	}
	if (port->type == DEVLINK_PORT_TYPE_ETH) {
		if (hw_addr_len != ETH_ALEN) {
			NL_SET_ERR_MSG_MOD(extack, "Address must be 6 bytes for Ethernet device");
			return -EINVAL;
		}
		if (!is_unicast_ether_addr(hw_addr)) {
			NL_SET_ERR_MSG_MOD(extack, "Non-unicast hardware address unsupported");
			return -EINVAL;
		}
	}

	if (!ops->port_function_hw_addr_set) {
		NL_SET_ERR_MSG_MOD(extack, "Port doesn't support function attributes");
		return -EOPNOTSUPP;
	}

	return ops->port_function_hw_addr_set(port, hw_addr, hw_addr_len,
					      extack);
}

static int devlink_port_fn_state_set(struct devlink_port *port,
				     const struct nlattr *attr,
				     struct netlink_ext_ack *extack)
{
	enum devlink_port_fn_state state;
	const struct devlink_ops *ops;

	state = nla_get_u8(attr);
	ops = port->devlink->ops;
	if (!ops->port_fn_state_set) {
		NL_SET_ERR_MSG_MOD(extack,
				   "Function does not support state setting");
		return -EOPNOTSUPP;
	}
	return ops->port_fn_state_set(port, state, extack);
}

static int devlink_port_function_set(struct devlink_port *port,
				     const struct nlattr *attr,
				     struct netlink_ext_ack *extack)
{
	struct nlattr *tb[DEVLINK_PORT_FUNCTION_ATTR_MAX + 1];
	int err;

	err = nla_parse_nested(tb, DEVLINK_PORT_FUNCTION_ATTR_MAX, attr,
			       devlink_function_nl_policy, extack);
	if (err < 0) {
		NL_SET_ERR_MSG_MOD(extack, "Fail to parse port function attributes");
		return err;
	}

	attr = tb[DEVLINK_PORT_FUNCTION_ATTR_HW_ADDR];
	if (attr) {
		err = devlink_port_function_hw_addr_set(port, attr, extack);
		if (err)
			return err;
	}
	/* Keep this as the last function attribute set, so that when
	 * multiple port function attributes are set along with state,
	 * Those can be applied first before activating the state.
	 */
	attr = tb[DEVLINK_PORT_FN_ATTR_STATE];
	if (attr)
		err = devlink_port_fn_state_set(port, attr, extack);

	if (!err)
		devlink_port_notify(port, DEVLINK_CMD_PORT_NEW);
	return err;
}

static int devlink_nl_cmd_port_set_doit(struct sk_buff *skb,
					struct genl_info *info)
{
	struct devlink_port *devlink_port = info->user_ptr[1];
	int err;

	if (info->attrs[DEVLINK_ATTR_PORT_TYPE]) {
		enum devlink_port_type port_type;

		port_type = nla_get_u16(info->attrs[DEVLINK_ATTR_PORT_TYPE]);
		err = devlink_port_type_set(devlink_port, port_type);
		if (err)
			return err;
	}

	if (info->attrs[DEVLINK_ATTR_PORT_FUNCTION]) {
		struct nlattr *attr = info->attrs[DEVLINK_ATTR_PORT_FUNCTION];
		struct netlink_ext_ack *extack = info->extack;

		err = devlink_port_function_set(devlink_port, attr, extack);
		if (err)
			return err;
	}

	return 0;
}

static int devlink_port_split(struct devlink *devlink, u32 port_index,
			      u32 count, struct netlink_ext_ack *extack)

{
	if (devlink->ops->port_split)
		return devlink->ops->port_split(devlink, port_index, count,
						extack);
	return -EOPNOTSUPP;
}

static int devlink_nl_cmd_port_split_doit(struct sk_buff *skb,
					  struct genl_info *info)
{
	struct devlink *devlink = info->user_ptr[0];
	struct devlink_port *devlink_port;
	u32 port_index;
	u32 count;

	if (!info->attrs[DEVLINK_ATTR_PORT_INDEX] ||
	    !info->attrs[DEVLINK_ATTR_PORT_SPLIT_COUNT])
		return -EINVAL;

	devlink_port = devlink_port_get_from_info(devlink, info);
	port_index = nla_get_u32(info->attrs[DEVLINK_ATTR_PORT_INDEX]);
	count = nla_get_u32(info->attrs[DEVLINK_ATTR_PORT_SPLIT_COUNT]);

	if (IS_ERR(devlink_port))
		return -EINVAL;

	if (!devlink_port->attrs.splittable) {
		/* Split ports cannot be split. */
		if (devlink_port->attrs.split)
			NL_SET_ERR_MSG_MOD(info->extack, "Port cannot be split further");
		else
			NL_SET_ERR_MSG_MOD(info->extack, "Port cannot be split");
		return -EINVAL;
	}

	if (count < 2 || !is_power_of_2(count) || count > devlink_port->attrs.lanes) {
		NL_SET_ERR_MSG_MOD(info->extack, "Invalid split count");
		return -EINVAL;
	}

	return devlink_port_split(devlink, port_index, count, info->extack);
}

static int devlink_port_unsplit(struct devlink *devlink, u32 port_index,
				struct netlink_ext_ack *extack)

{
	if (devlink->ops->port_unsplit)
		return devlink->ops->port_unsplit(devlink, port_index, extack);
	return -EOPNOTSUPP;
}

static int devlink_nl_cmd_port_unsplit_doit(struct sk_buff *skb,
					    struct genl_info *info)
{
	struct devlink *devlink = info->user_ptr[0];
	u32 port_index;

	if (!info->attrs[DEVLINK_ATTR_PORT_INDEX])
		return -EINVAL;

	port_index = nla_get_u32(info->attrs[DEVLINK_ATTR_PORT_INDEX]);
	return devlink_port_unsplit(devlink, port_index, info->extack);
}

static int devlink_port_new_notifiy(struct devlink *devlink,
				    unsigned int port_index,
				    struct genl_info *info)
{
	struct devlink_port *devlink_port;
	struct sk_buff *msg;
	int err;

	msg = nlmsg_new(NLMSG_DEFAULT_SIZE, GFP_KERNEL);
	if (!msg)
		return -ENOMEM;

	mutex_lock(&devlink->lock);
	devlink_port = devlink_port_get_by_index(devlink, port_index);
	if (!devlink_port) {
		err = -ENODEV;
		goto out;
	}

	err = devlink_nl_port_fill(msg, devlink_port, DEVLINK_CMD_NEW,
				   info->snd_portid, info->snd_seq, 0, NULL);
	if (err)
		goto out;

	err = genlmsg_reply(msg, info);
	mutex_unlock(&devlink->lock);
	return err;

out:
	mutex_unlock(&devlink->lock);
	nlmsg_free(msg);
	return err;
}

static int devlink_nl_cmd_port_new_doit(struct sk_buff *skb,
					struct genl_info *info)
{
	struct netlink_ext_ack *extack = info->extack;
	struct devlink_port_new_attrs new_attrs = {};
	struct devlink *devlink = info->user_ptr[0];
	unsigned int new_port_index;
	int err;

	if (!devlink->ops->port_new || !devlink->ops->port_del)
		return -EOPNOTSUPP;

	if (!info->attrs[DEVLINK_ATTR_PORT_FLAVOUR] ||
	    !info->attrs[DEVLINK_ATTR_PORT_PCI_PF_NUMBER]) {
		NL_SET_ERR_MSG_MOD(extack, "Port flavour or PCI PF are not specified");
		return -EINVAL;
	}
	new_attrs.flavour = nla_get_u16(info->attrs[DEVLINK_ATTR_PORT_FLAVOUR]);
	new_attrs.pfnum =
		nla_get_u16(info->attrs[DEVLINK_ATTR_PORT_PCI_PF_NUMBER]);

	if (info->attrs[DEVLINK_ATTR_PORT_INDEX]) {
		/* Port index of the new port being created by driver. */
		new_attrs.port_index =
			nla_get_u32(info->attrs[DEVLINK_ATTR_PORT_INDEX]);
		new_attrs.port_index_valid = true;
	}
	if (info->attrs[DEVLINK_ATTR_PORT_CONTROLLER_NUMBER]) {
		new_attrs.controller =
			nla_get_u16(info->attrs[DEVLINK_ATTR_PORT_CONTROLLER_NUMBER]);
		new_attrs.controller_valid = true;
	}
	if (new_attrs.flavour == DEVLINK_PORT_FLAVOUR_PCI_SF &&
	    info->attrs[DEVLINK_ATTR_PORT_PCI_SF_NUMBER]) {
		new_attrs.sfnum = nla_get_u32(info->attrs[DEVLINK_ATTR_PORT_PCI_SF_NUMBER]);
		new_attrs.sfnum_valid = true;
	}

	err = devlink->ops->port_new(devlink, &new_attrs, extack,
				     &new_port_index);
	if (err)
		return err;

	err = devlink_port_new_notifiy(devlink, new_port_index, info);
	if (err && err != -ENODEV) {
		/* Fail to send the response; destroy newly created port. */
		devlink->ops->port_del(devlink, new_port_index, extack);
	}
	return err;
}

static int devlink_nl_cmd_port_del_doit(struct sk_buff *skb,
					struct genl_info *info)
{
	struct netlink_ext_ack *extack = info->extack;
	struct devlink *devlink = info->user_ptr[0];
	unsigned int port_index;

	if (!devlink->ops->port_del)
		return -EOPNOTSUPP;

	if (!info->attrs[DEVLINK_ATTR_PORT_INDEX]) {
		NL_SET_ERR_MSG_MOD(extack, "Port index is not specified");
		return -EINVAL;
	}
	port_index = nla_get_u32(info->attrs[DEVLINK_ATTR_PORT_INDEX]);

	return devlink->ops->port_del(devlink, port_index, extack);
}

static int
devlink_nl_rate_parent_node_set(struct devlink_rate *devlink_rate,
				struct genl_info *info,
				struct nlattr *nla_parent)
{
	struct devlink *devlink = devlink_rate->devlink;
	const char *parent_name = nla_data(nla_parent);
	const struct devlink_ops *ops = devlink->ops;
	size_t len = strlen(parent_name);
	struct devlink_rate *parent;
	int err = -EOPNOTSUPP;

	parent = devlink_rate->parent;
	if (parent && len) {
		NL_SET_ERR_MSG_MOD(info->extack, "Rate object already has parent.");
		return -EBUSY;
	} else if (parent && !len) {
		if (devlink_rate_is_leaf(devlink_rate))
			err = ops->rate_leaf_parent_set(devlink_rate, NULL,
							devlink_rate->priv, NULL,
							info->extack);
		else if (devlink_rate_is_node(devlink_rate))
			err = ops->rate_node_parent_set(devlink_rate, NULL,
							devlink_rate->priv, NULL,
							info->extack);
		if (err)
			return err;

		refcount_dec(&parent->refcnt);
		devlink_rate->parent = NULL;
	} else if (!parent && len) {
		parent = devlink_rate_node_get_by_name(devlink, parent_name);
		if (IS_ERR(parent))
			return -ENODEV;

		if (parent == devlink_rate) {
			NL_SET_ERR_MSG_MOD(info->extack, "Parent to self is not allowed");
			return -EINVAL;
		}

		if (devlink_rate_is_node(devlink_rate) &&
		    devlink_rate_is_parent_node(devlink_rate, parent->parent)) {
			NL_SET_ERR_MSG_MOD(info->extack, "Node is already a parent of parent node.");
			return -EEXIST;
		}

		if (devlink_rate_is_leaf(devlink_rate))
			err = ops->rate_leaf_parent_set(devlink_rate, parent,
							devlink_rate->priv, parent->priv,
							info->extack);
		else if (devlink_rate_is_node(devlink_rate))
			err = ops->rate_node_parent_set(devlink_rate, parent,
							devlink_rate->priv, parent->priv,
							info->extack);
		if (err)
			return err;

		refcount_inc(&parent->refcnt);
		devlink_rate->parent = parent;
	}

	return 0;
}

static int devlink_nl_rate_set(struct devlink_rate *devlink_rate,
			       const struct devlink_ops *ops,
			       struct genl_info *info)
{
	struct nlattr *nla_parent, **attrs = info->attrs;
	int err = -EOPNOTSUPP;
	u64 rate;

	if (attrs[DEVLINK_ATTR_RATE_TX_SHARE]) {
		rate = nla_get_u64(attrs[DEVLINK_ATTR_RATE_TX_SHARE]);
		if (devlink_rate_is_leaf(devlink_rate))
			err = ops->rate_leaf_tx_share_set(devlink_rate, devlink_rate->priv,
							  rate, info->extack);
		else if (devlink_rate_is_node(devlink_rate))
			err = ops->rate_node_tx_share_set(devlink_rate, devlink_rate->priv,
							  rate, info->extack);
		if (err)
			return err;
		devlink_rate->tx_share = rate;
	}

	if (attrs[DEVLINK_ATTR_RATE_TX_MAX]) {
		rate = nla_get_u64(attrs[DEVLINK_ATTR_RATE_TX_MAX]);
		if (devlink_rate_is_leaf(devlink_rate))
			err = ops->rate_leaf_tx_max_set(devlink_rate, devlink_rate->priv,
							rate, info->extack);
		else if (devlink_rate_is_node(devlink_rate))
			err = ops->rate_node_tx_max_set(devlink_rate, devlink_rate->priv,
							rate, info->extack);
		if (err)
			return err;
		devlink_rate->tx_max = rate;
	}

	nla_parent = attrs[DEVLINK_ATTR_RATE_PARENT_NODE_NAME];
	if (nla_parent) {
		err = devlink_nl_rate_parent_node_set(devlink_rate, info,
						      nla_parent);
		if (err)
			return err;
	}

	return 0;
}

static bool devlink_rate_set_ops_supported(const struct devlink_ops *ops,
					   struct genl_info *info,
					   enum devlink_rate_type type)
{
	struct nlattr **attrs = info->attrs;

	if (type == DEVLINK_RATE_TYPE_LEAF) {
		if (attrs[DEVLINK_ATTR_RATE_TX_SHARE] && !ops->rate_leaf_tx_share_set) {
			NL_SET_ERR_MSG_MOD(info->extack, "TX share set isn't supported for the leafs");
			return false;
		}
		if (attrs[DEVLINK_ATTR_RATE_TX_MAX] && !ops->rate_leaf_tx_max_set) {
			NL_SET_ERR_MSG_MOD(info->extack, "TX max set isn't supported for the leafs");
			return false;
		}
		if (attrs[DEVLINK_ATTR_RATE_PARENT_NODE_NAME] &&
		    !ops->rate_leaf_parent_set) {
			NL_SET_ERR_MSG_MOD(info->extack, "Parent set isn't supported for the leafs");
			return false;
		}
	} else if (type == DEVLINK_RATE_TYPE_NODE) {
		if (attrs[DEVLINK_ATTR_RATE_TX_SHARE] && !ops->rate_node_tx_share_set) {
			NL_SET_ERR_MSG_MOD(info->extack, "TX share set isn't supported for the nodes");
			return false;
		}
		if (attrs[DEVLINK_ATTR_RATE_TX_MAX] && !ops->rate_node_tx_max_set) {
			NL_SET_ERR_MSG_MOD(info->extack, "TX max set isn't supported for the nodes");
			return false;
		}
		if (attrs[DEVLINK_ATTR_RATE_PARENT_NODE_NAME] &&
		    !ops->rate_node_parent_set) {
			NL_SET_ERR_MSG_MOD(info->extack, "Parent set isn't supported for the nodes");
			return false;
		}
	} else {
		WARN(1, "Unknown type of rate object");
		return false;
	}

	return true;
}

static int devlink_nl_cmd_rate_set_doit(struct sk_buff *skb,
					struct genl_info *info)
{
	struct devlink_rate *devlink_rate = info->user_ptr[1];
	struct devlink *devlink = devlink_rate->devlink;
	const struct devlink_ops *ops = devlink->ops;
	int err;

	if (!ops || !devlink_rate_set_ops_supported(ops, info, devlink_rate->type))
		return -EOPNOTSUPP;

	err = devlink_nl_rate_set(devlink_rate, ops, info);

	if (!err)
		devlink_rate_notify(devlink_rate, DEVLINK_CMD_RATE_NEW);
	return err;
}

static int devlink_nl_cmd_rate_new_doit(struct sk_buff *skb,
					struct genl_info *info)
{
	struct devlink *devlink = info->user_ptr[0];
	struct devlink_rate *rate_node;
	const struct devlink_ops *ops;
	int err;

	ops = devlink->ops;
	if (!ops || !ops->rate_node_new || !ops->rate_node_del) {
		NL_SET_ERR_MSG_MOD(info->extack, "Rate nodes aren't supported");
		return -EOPNOTSUPP;
	}

	if (!devlink_rate_set_ops_supported(ops, info, DEVLINK_RATE_TYPE_NODE))
		return -EOPNOTSUPP;

	rate_node = devlink_rate_node_get_from_attrs(devlink, info->attrs);
	if (!IS_ERR(rate_node))
		return -EEXIST;
	else if (rate_node == ERR_PTR(-EINVAL))
		return -EINVAL;

	rate_node = kzalloc(sizeof(*rate_node), GFP_KERNEL);
	if (!rate_node)
		return -ENOMEM;

	rate_node->devlink = devlink;
	rate_node->type = DEVLINK_RATE_TYPE_NODE;
	rate_node->name = nla_strdup(info->attrs[DEVLINK_ATTR_RATE_NODE_NAME], GFP_KERNEL);
	if (!rate_node->name) {
		err = -ENOMEM;
		goto err_strdup;
	}

	err = ops->rate_node_new(rate_node, &rate_node->priv, info->extack);
	if (err)
		goto err_node_new;

	err = devlink_nl_rate_set(rate_node, ops, info);
	if (err)
		goto err_rate_set;

	refcount_set(&rate_node->refcnt, 1);
	list_add(&rate_node->list, &devlink->rate_list);
	devlink_rate_notify(rate_node, DEVLINK_CMD_RATE_NEW);
	return 0;

err_rate_set:
	ops->rate_node_del(rate_node, rate_node->priv, info->extack);
err_node_new:
	kfree(rate_node->name);
err_strdup:
	kfree(rate_node);
	return err;
}

static int devlink_nl_cmd_rate_del_doit(struct sk_buff *skb,
					struct genl_info *info)
{
	struct devlink_rate *rate_node = info->user_ptr[1];
	struct devlink *devlink = rate_node->devlink;
	const struct devlink_ops *ops = devlink->ops;
	int err;

	if (refcount_read(&rate_node->refcnt) > 1) {
		NL_SET_ERR_MSG_MOD(info->extack, "Node has children. Cannot delete node.");
		return -EBUSY;
	}

	devlink_rate_notify(rate_node, DEVLINK_CMD_RATE_DEL);
	err = ops->rate_node_del(rate_node, rate_node->priv, info->extack);
	if (rate_node->parent)
		refcount_dec(&rate_node->parent->refcnt);
	list_del(&rate_node->list);
	kfree(rate_node->name);
	kfree(rate_node);
	return err;
}

static int devlink_nl_sb_fill(struct sk_buff *msg, struct devlink *devlink,
			      struct devlink_sb *devlink_sb,
			      enum devlink_command cmd, u32 portid,
			      u32 seq, int flags)
{
	void *hdr;

	hdr = genlmsg_put(msg, portid, seq, &devlink_nl_family, flags, cmd);
	if (!hdr)
		return -EMSGSIZE;

	if (devlink_nl_put_handle(msg, devlink))
		goto nla_put_failure;
	if (nla_put_u32(msg, DEVLINK_ATTR_SB_INDEX, devlink_sb->index))
		goto nla_put_failure;
	if (nla_put_u32(msg, DEVLINK_ATTR_SB_SIZE, devlink_sb->size))
		goto nla_put_failure;
	if (nla_put_u16(msg, DEVLINK_ATTR_SB_INGRESS_POOL_COUNT,
			devlink_sb->ingress_pools_count))
		goto nla_put_failure;
	if (nla_put_u16(msg, DEVLINK_ATTR_SB_EGRESS_POOL_COUNT,
			devlink_sb->egress_pools_count))
		goto nla_put_failure;
	if (nla_put_u16(msg, DEVLINK_ATTR_SB_INGRESS_TC_COUNT,
			devlink_sb->ingress_tc_count))
		goto nla_put_failure;
	if (nla_put_u16(msg, DEVLINK_ATTR_SB_EGRESS_TC_COUNT,
			devlink_sb->egress_tc_count))
		goto nla_put_failure;

	genlmsg_end(msg, hdr);
	return 0;

nla_put_failure:
	genlmsg_cancel(msg, hdr);
	return -EMSGSIZE;
}

static int devlink_nl_cmd_sb_get_doit(struct sk_buff *skb,
				      struct genl_info *info)
{
	struct devlink *devlink = info->user_ptr[0];
	struct devlink_sb *devlink_sb;
	struct sk_buff *msg;
	int err;

	devlink_sb = devlink_sb_get_from_info(devlink, info);
	if (IS_ERR(devlink_sb))
		return PTR_ERR(devlink_sb);

	msg = nlmsg_new(NLMSG_DEFAULT_SIZE, GFP_KERNEL);
	if (!msg)
		return -ENOMEM;

	err = devlink_nl_sb_fill(msg, devlink, devlink_sb,
				 DEVLINK_CMD_SB_NEW,
				 info->snd_portid, info->snd_seq, 0);
	if (err) {
		nlmsg_free(msg);
		return err;
	}

	return genlmsg_reply(msg, info);
}

static int devlink_nl_cmd_sb_get_dumpit(struct sk_buff *msg,
					struct netlink_callback *cb)
{
	struct devlink *devlink;
	struct devlink_sb *devlink_sb;
	int start = cb->args[0];
	unsigned long index;
	int idx = 0;
	int err;

	mutex_lock(&devlink_mutex);
	xa_for_each_marked(&devlinks, index, devlink, DEVLINK_REGISTERED) {
		if (!devlink_try_get(devlink))
			continue;

		if (!net_eq(devlink_net(devlink), sock_net(msg->sk)))
			goto retry;

		mutex_lock(&devlink->lock);
		list_for_each_entry(devlink_sb, &devlink->sb_list, list) {
			if (idx < start) {
				idx++;
				continue;
			}
			err = devlink_nl_sb_fill(msg, devlink, devlink_sb,
						 DEVLINK_CMD_SB_NEW,
						 NETLINK_CB(cb->skb).portid,
						 cb->nlh->nlmsg_seq,
						 NLM_F_MULTI);
			if (err) {
				mutex_unlock(&devlink->lock);
				devlink_put(devlink);
				goto out;
			}
			idx++;
		}
		mutex_unlock(&devlink->lock);
retry:
		devlink_put(devlink);
	}
out:
	mutex_unlock(&devlink_mutex);

	cb->args[0] = idx;
	return msg->len;
}

static int devlink_nl_sb_pool_fill(struct sk_buff *msg, struct devlink *devlink,
				   struct devlink_sb *devlink_sb,
				   u16 pool_index, enum devlink_command cmd,
				   u32 portid, u32 seq, int flags)
{
	struct devlink_sb_pool_info pool_info;
	void *hdr;
	int err;

	err = devlink->ops->sb_pool_get(devlink, devlink_sb->index,
					pool_index, &pool_info);
	if (err)
		return err;

	hdr = genlmsg_put(msg, portid, seq, &devlink_nl_family, flags, cmd);
	if (!hdr)
		return -EMSGSIZE;

	if (devlink_nl_put_handle(msg, devlink))
		goto nla_put_failure;
	if (nla_put_u32(msg, DEVLINK_ATTR_SB_INDEX, devlink_sb->index))
		goto nla_put_failure;
	if (nla_put_u16(msg, DEVLINK_ATTR_SB_POOL_INDEX, pool_index))
		goto nla_put_failure;
	if (nla_put_u8(msg, DEVLINK_ATTR_SB_POOL_TYPE, pool_info.pool_type))
		goto nla_put_failure;
	if (nla_put_u32(msg, DEVLINK_ATTR_SB_POOL_SIZE, pool_info.size))
		goto nla_put_failure;
	if (nla_put_u8(msg, DEVLINK_ATTR_SB_POOL_THRESHOLD_TYPE,
		       pool_info.threshold_type))
		goto nla_put_failure;
	if (nla_put_u32(msg, DEVLINK_ATTR_SB_POOL_CELL_SIZE,
			pool_info.cell_size))
		goto nla_put_failure;

	genlmsg_end(msg, hdr);
	return 0;

nla_put_failure:
	genlmsg_cancel(msg, hdr);
	return -EMSGSIZE;
}

static int devlink_nl_cmd_sb_pool_get_doit(struct sk_buff *skb,
					   struct genl_info *info)
{
	struct devlink *devlink = info->user_ptr[0];
	struct devlink_sb *devlink_sb;
	struct sk_buff *msg;
	u16 pool_index;
	int err;

	devlink_sb = devlink_sb_get_from_info(devlink, info);
	if (IS_ERR(devlink_sb))
		return PTR_ERR(devlink_sb);

	err = devlink_sb_pool_index_get_from_info(devlink_sb, info,
						  &pool_index);
	if (err)
		return err;

	if (!devlink->ops->sb_pool_get)
		return -EOPNOTSUPP;

	msg = nlmsg_new(NLMSG_DEFAULT_SIZE, GFP_KERNEL);
	if (!msg)
		return -ENOMEM;

	err = devlink_nl_sb_pool_fill(msg, devlink, devlink_sb, pool_index,
				      DEVLINK_CMD_SB_POOL_NEW,
				      info->snd_portid, info->snd_seq, 0);
	if (err) {
		nlmsg_free(msg);
		return err;
	}

	return genlmsg_reply(msg, info);
}

static int __sb_pool_get_dumpit(struct sk_buff *msg, int start, int *p_idx,
				struct devlink *devlink,
				struct devlink_sb *devlink_sb,
				u32 portid, u32 seq)
{
	u16 pool_count = devlink_sb_pool_count(devlink_sb);
	u16 pool_index;
	int err;

	for (pool_index = 0; pool_index < pool_count; pool_index++) {
		if (*p_idx < start) {
			(*p_idx)++;
			continue;
		}
		err = devlink_nl_sb_pool_fill(msg, devlink,
					      devlink_sb,
					      pool_index,
					      DEVLINK_CMD_SB_POOL_NEW,
					      portid, seq, NLM_F_MULTI);
		if (err)
			return err;
		(*p_idx)++;
	}
	return 0;
}

static int devlink_nl_cmd_sb_pool_get_dumpit(struct sk_buff *msg,
					     struct netlink_callback *cb)
{
	struct devlink *devlink;
	struct devlink_sb *devlink_sb;
	int start = cb->args[0];
	unsigned long index;
	int idx = 0;
	int err = 0;

	mutex_lock(&devlink_mutex);
	xa_for_each_marked(&devlinks, index, devlink, DEVLINK_REGISTERED) {
		if (!devlink_try_get(devlink))
			continue;

		if (!net_eq(devlink_net(devlink), sock_net(msg->sk)) ||
		    !devlink->ops->sb_pool_get)
			goto retry;

		mutex_lock(&devlink->lock);
		list_for_each_entry(devlink_sb, &devlink->sb_list, list) {
			err = __sb_pool_get_dumpit(msg, start, &idx, devlink,
						   devlink_sb,
						   NETLINK_CB(cb->skb).portid,
						   cb->nlh->nlmsg_seq);
			if (err == -EOPNOTSUPP) {
				err = 0;
			} else if (err) {
				mutex_unlock(&devlink->lock);
				devlink_put(devlink);
				goto out;
			}
		}
		mutex_unlock(&devlink->lock);
retry:
		devlink_put(devlink);
	}
out:
	mutex_unlock(&devlink_mutex);

	if (err != -EMSGSIZE)
		return err;

	cb->args[0] = idx;
	return msg->len;
}

static int devlink_sb_pool_set(struct devlink *devlink, unsigned int sb_index,
			       u16 pool_index, u32 size,
			       enum devlink_sb_threshold_type threshold_type,
			       struct netlink_ext_ack *extack)

{
	const struct devlink_ops *ops = devlink->ops;

	if (ops->sb_pool_set)
		return ops->sb_pool_set(devlink, sb_index, pool_index,
					size, threshold_type, extack);
	return -EOPNOTSUPP;
}

static int devlink_nl_cmd_sb_pool_set_doit(struct sk_buff *skb,
					   struct genl_info *info)
{
	struct devlink *devlink = info->user_ptr[0];
	enum devlink_sb_threshold_type threshold_type;
	struct devlink_sb *devlink_sb;
	u16 pool_index;
	u32 size;
	int err;

	devlink_sb = devlink_sb_get_from_info(devlink, info);
	if (IS_ERR(devlink_sb))
		return PTR_ERR(devlink_sb);

	err = devlink_sb_pool_index_get_from_info(devlink_sb, info,
						  &pool_index);
	if (err)
		return err;

	err = devlink_sb_th_type_get_from_info(info, &threshold_type);
	if (err)
		return err;

	if (!info->attrs[DEVLINK_ATTR_SB_POOL_SIZE])
		return -EINVAL;

	size = nla_get_u32(info->attrs[DEVLINK_ATTR_SB_POOL_SIZE]);
	return devlink_sb_pool_set(devlink, devlink_sb->index,
				   pool_index, size, threshold_type,
				   info->extack);
}

static int devlink_nl_sb_port_pool_fill(struct sk_buff *msg,
					struct devlink *devlink,
					struct devlink_port *devlink_port,
					struct devlink_sb *devlink_sb,
					u16 pool_index,
					enum devlink_command cmd,
					u32 portid, u32 seq, int flags)
{
	const struct devlink_ops *ops = devlink->ops;
	u32 threshold;
	void *hdr;
	int err;

	err = ops->sb_port_pool_get(devlink_port, devlink_sb->index,
				    pool_index, &threshold);
	if (err)
		return err;

	hdr = genlmsg_put(msg, portid, seq, &devlink_nl_family, flags, cmd);
	if (!hdr)
		return -EMSGSIZE;

	if (devlink_nl_put_handle(msg, devlink))
		goto nla_put_failure;
	if (nla_put_u32(msg, DEVLINK_ATTR_PORT_INDEX, devlink_port->index))
		goto nla_put_failure;
	if (nla_put_u32(msg, DEVLINK_ATTR_SB_INDEX, devlink_sb->index))
		goto nla_put_failure;
	if (nla_put_u16(msg, DEVLINK_ATTR_SB_POOL_INDEX, pool_index))
		goto nla_put_failure;
	if (nla_put_u32(msg, DEVLINK_ATTR_SB_THRESHOLD, threshold))
		goto nla_put_failure;

	if (ops->sb_occ_port_pool_get) {
		u32 cur;
		u32 max;

		err = ops->sb_occ_port_pool_get(devlink_port, devlink_sb->index,
						pool_index, &cur, &max);
		if (err && err != -EOPNOTSUPP)
			goto sb_occ_get_failure;
		if (!err) {
			if (nla_put_u32(msg, DEVLINK_ATTR_SB_OCC_CUR, cur))
				goto nla_put_failure;
			if (nla_put_u32(msg, DEVLINK_ATTR_SB_OCC_MAX, max))
				goto nla_put_failure;
		}
	}

	genlmsg_end(msg, hdr);
	return 0;

nla_put_failure:
	err = -EMSGSIZE;
sb_occ_get_failure:
	genlmsg_cancel(msg, hdr);
	return err;
}

static int devlink_nl_cmd_sb_port_pool_get_doit(struct sk_buff *skb,
						struct genl_info *info)
{
	struct devlink_port *devlink_port = info->user_ptr[1];
	struct devlink *devlink = devlink_port->devlink;
	struct devlink_sb *devlink_sb;
	struct sk_buff *msg;
	u16 pool_index;
	int err;

	devlink_sb = devlink_sb_get_from_info(devlink, info);
	if (IS_ERR(devlink_sb))
		return PTR_ERR(devlink_sb);

	err = devlink_sb_pool_index_get_from_info(devlink_sb, info,
						  &pool_index);
	if (err)
		return err;

	if (!devlink->ops->sb_port_pool_get)
		return -EOPNOTSUPP;

	msg = nlmsg_new(NLMSG_DEFAULT_SIZE, GFP_KERNEL);
	if (!msg)
		return -ENOMEM;

	err = devlink_nl_sb_port_pool_fill(msg, devlink, devlink_port,
					   devlink_sb, pool_index,
					   DEVLINK_CMD_SB_PORT_POOL_NEW,
					   info->snd_portid, info->snd_seq, 0);
	if (err) {
		nlmsg_free(msg);
		return err;
	}

	return genlmsg_reply(msg, info);
}

static int __sb_port_pool_get_dumpit(struct sk_buff *msg, int start, int *p_idx,
				     struct devlink *devlink,
				     struct devlink_sb *devlink_sb,
				     u32 portid, u32 seq)
{
	struct devlink_port *devlink_port;
	u16 pool_count = devlink_sb_pool_count(devlink_sb);
	u16 pool_index;
	int err;

	list_for_each_entry(devlink_port, &devlink->port_list, list) {
		for (pool_index = 0; pool_index < pool_count; pool_index++) {
			if (*p_idx < start) {
				(*p_idx)++;
				continue;
			}
			err = devlink_nl_sb_port_pool_fill(msg, devlink,
							   devlink_port,
							   devlink_sb,
							   pool_index,
							   DEVLINK_CMD_SB_PORT_POOL_NEW,
							   portid, seq,
							   NLM_F_MULTI);
			if (err)
				return err;
			(*p_idx)++;
		}
	}
	return 0;
}

static int devlink_nl_cmd_sb_port_pool_get_dumpit(struct sk_buff *msg,
						  struct netlink_callback *cb)
{
	struct devlink *devlink;
	struct devlink_sb *devlink_sb;
	int start = cb->args[0];
	unsigned long index;
	int idx = 0;
	int err = 0;

	mutex_lock(&devlink_mutex);
	xa_for_each_marked(&devlinks, index, devlink, DEVLINK_REGISTERED) {
		if (!devlink_try_get(devlink))
			continue;

		if (!net_eq(devlink_net(devlink), sock_net(msg->sk)) ||
		    !devlink->ops->sb_port_pool_get)
			goto retry;

		mutex_lock(&devlink->lock);
		list_for_each_entry(devlink_sb, &devlink->sb_list, list) {
			err = __sb_port_pool_get_dumpit(msg, start, &idx,
							devlink, devlink_sb,
							NETLINK_CB(cb->skb).portid,
							cb->nlh->nlmsg_seq);
			if (err == -EOPNOTSUPP) {
				err = 0;
			} else if (err) {
				mutex_unlock(&devlink->lock);
				devlink_put(devlink);
				goto out;
			}
		}
		mutex_unlock(&devlink->lock);
retry:
		devlink_put(devlink);
	}
out:
	mutex_unlock(&devlink_mutex);

	if (err != -EMSGSIZE)
		return err;

	cb->args[0] = idx;
	return msg->len;
}

static int devlink_sb_port_pool_set(struct devlink_port *devlink_port,
				    unsigned int sb_index, u16 pool_index,
				    u32 threshold,
				    struct netlink_ext_ack *extack)

{
	const struct devlink_ops *ops = devlink_port->devlink->ops;

	if (ops->sb_port_pool_set)
		return ops->sb_port_pool_set(devlink_port, sb_index,
					     pool_index, threshold, extack);
	return -EOPNOTSUPP;
}

static int devlink_nl_cmd_sb_port_pool_set_doit(struct sk_buff *skb,
						struct genl_info *info)
{
	struct devlink_port *devlink_port = info->user_ptr[1];
	struct devlink *devlink = info->user_ptr[0];
	struct devlink_sb *devlink_sb;
	u16 pool_index;
	u32 threshold;
	int err;

	devlink_sb = devlink_sb_get_from_info(devlink, info);
	if (IS_ERR(devlink_sb))
		return PTR_ERR(devlink_sb);

	err = devlink_sb_pool_index_get_from_info(devlink_sb, info,
						  &pool_index);
	if (err)
		return err;

	if (!info->attrs[DEVLINK_ATTR_SB_THRESHOLD])
		return -EINVAL;

	threshold = nla_get_u32(info->attrs[DEVLINK_ATTR_SB_THRESHOLD]);
	return devlink_sb_port_pool_set(devlink_port, devlink_sb->index,
					pool_index, threshold, info->extack);
}

static int
devlink_nl_sb_tc_pool_bind_fill(struct sk_buff *msg, struct devlink *devlink,
				struct devlink_port *devlink_port,
				struct devlink_sb *devlink_sb, u16 tc_index,
				enum devlink_sb_pool_type pool_type,
				enum devlink_command cmd,
				u32 portid, u32 seq, int flags)
{
	const struct devlink_ops *ops = devlink->ops;
	u16 pool_index;
	u32 threshold;
	void *hdr;
	int err;

	err = ops->sb_tc_pool_bind_get(devlink_port, devlink_sb->index,
				       tc_index, pool_type,
				       &pool_index, &threshold);
	if (err)
		return err;

	hdr = genlmsg_put(msg, portid, seq, &devlink_nl_family, flags, cmd);
	if (!hdr)
		return -EMSGSIZE;

	if (devlink_nl_put_handle(msg, devlink))
		goto nla_put_failure;
	if (nla_put_u32(msg, DEVLINK_ATTR_PORT_INDEX, devlink_port->index))
		goto nla_put_failure;
	if (nla_put_u32(msg, DEVLINK_ATTR_SB_INDEX, devlink_sb->index))
		goto nla_put_failure;
	if (nla_put_u16(msg, DEVLINK_ATTR_SB_TC_INDEX, tc_index))
		goto nla_put_failure;
	if (nla_put_u8(msg, DEVLINK_ATTR_SB_POOL_TYPE, pool_type))
		goto nla_put_failure;
	if (nla_put_u16(msg, DEVLINK_ATTR_SB_POOL_INDEX, pool_index))
		goto nla_put_failure;
	if (nla_put_u32(msg, DEVLINK_ATTR_SB_THRESHOLD, threshold))
		goto nla_put_failure;

	if (ops->sb_occ_tc_port_bind_get) {
		u32 cur;
		u32 max;

		err = ops->sb_occ_tc_port_bind_get(devlink_port,
						   devlink_sb->index,
						   tc_index, pool_type,
						   &cur, &max);
		if (err && err != -EOPNOTSUPP)
			return err;
		if (!err) {
			if (nla_put_u32(msg, DEVLINK_ATTR_SB_OCC_CUR, cur))
				goto nla_put_failure;
			if (nla_put_u32(msg, DEVLINK_ATTR_SB_OCC_MAX, max))
				goto nla_put_failure;
		}
	}

	genlmsg_end(msg, hdr);
	return 0;

nla_put_failure:
	genlmsg_cancel(msg, hdr);
	return -EMSGSIZE;
}

static int devlink_nl_cmd_sb_tc_pool_bind_get_doit(struct sk_buff *skb,
						   struct genl_info *info)
{
	struct devlink_port *devlink_port = info->user_ptr[1];
	struct devlink *devlink = devlink_port->devlink;
	struct devlink_sb *devlink_sb;
	struct sk_buff *msg;
	enum devlink_sb_pool_type pool_type;
	u16 tc_index;
	int err;

	devlink_sb = devlink_sb_get_from_info(devlink, info);
	if (IS_ERR(devlink_sb))
		return PTR_ERR(devlink_sb);

	err = devlink_sb_pool_type_get_from_info(info, &pool_type);
	if (err)
		return err;

	err = devlink_sb_tc_index_get_from_info(devlink_sb, info,
						pool_type, &tc_index);
	if (err)
		return err;

	if (!devlink->ops->sb_tc_pool_bind_get)
		return -EOPNOTSUPP;

	msg = nlmsg_new(NLMSG_DEFAULT_SIZE, GFP_KERNEL);
	if (!msg)
		return -ENOMEM;

	err = devlink_nl_sb_tc_pool_bind_fill(msg, devlink, devlink_port,
					      devlink_sb, tc_index, pool_type,
					      DEVLINK_CMD_SB_TC_POOL_BIND_NEW,
					      info->snd_portid,
					      info->snd_seq, 0);
	if (err) {
		nlmsg_free(msg);
		return err;
	}

	return genlmsg_reply(msg, info);
}

static int __sb_tc_pool_bind_get_dumpit(struct sk_buff *msg,
					int start, int *p_idx,
					struct devlink *devlink,
					struct devlink_sb *devlink_sb,
					u32 portid, u32 seq)
{
	struct devlink_port *devlink_port;
	u16 tc_index;
	int err;

	list_for_each_entry(devlink_port, &devlink->port_list, list) {
		for (tc_index = 0;
		     tc_index < devlink_sb->ingress_tc_count; tc_index++) {
			if (*p_idx < start) {
				(*p_idx)++;
				continue;
			}
			err = devlink_nl_sb_tc_pool_bind_fill(msg, devlink,
							      devlink_port,
							      devlink_sb,
							      tc_index,
							      DEVLINK_SB_POOL_TYPE_INGRESS,
							      DEVLINK_CMD_SB_TC_POOL_BIND_NEW,
							      portid, seq,
							      NLM_F_MULTI);
			if (err)
				return err;
			(*p_idx)++;
		}
		for (tc_index = 0;
		     tc_index < devlink_sb->egress_tc_count; tc_index++) {
			if (*p_idx < start) {
				(*p_idx)++;
				continue;
			}
			err = devlink_nl_sb_tc_pool_bind_fill(msg, devlink,
							      devlink_port,
							      devlink_sb,
							      tc_index,
							      DEVLINK_SB_POOL_TYPE_EGRESS,
							      DEVLINK_CMD_SB_TC_POOL_BIND_NEW,
							      portid, seq,
							      NLM_F_MULTI);
			if (err)
				return err;
			(*p_idx)++;
		}
	}
	return 0;
}

static int
devlink_nl_cmd_sb_tc_pool_bind_get_dumpit(struct sk_buff *msg,
					  struct netlink_callback *cb)
{
	struct devlink *devlink;
	struct devlink_sb *devlink_sb;
	int start = cb->args[0];
	unsigned long index;
	int idx = 0;
	int err = 0;

	mutex_lock(&devlink_mutex);
	xa_for_each_marked(&devlinks, index, devlink, DEVLINK_REGISTERED) {
		if (!devlink_try_get(devlink))
			continue;

		if (!net_eq(devlink_net(devlink), sock_net(msg->sk)) ||
		    !devlink->ops->sb_tc_pool_bind_get)
			goto retry;

		mutex_lock(&devlink->lock);
		list_for_each_entry(devlink_sb, &devlink->sb_list, list) {
			err = __sb_tc_pool_bind_get_dumpit(msg, start, &idx,
							   devlink,
							   devlink_sb,
							   NETLINK_CB(cb->skb).portid,
							   cb->nlh->nlmsg_seq);
			if (err == -EOPNOTSUPP) {
				err = 0;
			} else if (err) {
				mutex_unlock(&devlink->lock);
				devlink_put(devlink);
				goto out;
			}
		}
		mutex_unlock(&devlink->lock);
retry:
		devlink_put(devlink);
	}
out:
	mutex_unlock(&devlink_mutex);

	if (err != -EMSGSIZE)
		return err;

	cb->args[0] = idx;
	return msg->len;
}

static int devlink_sb_tc_pool_bind_set(struct devlink_port *devlink_port,
				       unsigned int sb_index, u16 tc_index,
				       enum devlink_sb_pool_type pool_type,
				       u16 pool_index, u32 threshold,
				       struct netlink_ext_ack *extack)

{
	const struct devlink_ops *ops = devlink_port->devlink->ops;

	if (ops->sb_tc_pool_bind_set)
		return ops->sb_tc_pool_bind_set(devlink_port, sb_index,
						tc_index, pool_type,
						pool_index, threshold, extack);
	return -EOPNOTSUPP;
}

static int devlink_nl_cmd_sb_tc_pool_bind_set_doit(struct sk_buff *skb,
						   struct genl_info *info)
{
	struct devlink_port *devlink_port = info->user_ptr[1];
	struct devlink *devlink = info->user_ptr[0];
	enum devlink_sb_pool_type pool_type;
	struct devlink_sb *devlink_sb;
	u16 tc_index;
	u16 pool_index;
	u32 threshold;
	int err;

	devlink_sb = devlink_sb_get_from_info(devlink, info);
	if (IS_ERR(devlink_sb))
		return PTR_ERR(devlink_sb);

	err = devlink_sb_pool_type_get_from_info(info, &pool_type);
	if (err)
		return err;

	err = devlink_sb_tc_index_get_from_info(devlink_sb, info,
						pool_type, &tc_index);
	if (err)
		return err;

	err = devlink_sb_pool_index_get_from_info(devlink_sb, info,
						  &pool_index);
	if (err)
		return err;

	if (!info->attrs[DEVLINK_ATTR_SB_THRESHOLD])
		return -EINVAL;

	threshold = nla_get_u32(info->attrs[DEVLINK_ATTR_SB_THRESHOLD]);
	return devlink_sb_tc_pool_bind_set(devlink_port, devlink_sb->index,
					   tc_index, pool_type,
					   pool_index, threshold, info->extack);
}

static int devlink_nl_cmd_sb_occ_snapshot_doit(struct sk_buff *skb,
					       struct genl_info *info)
{
	struct devlink *devlink = info->user_ptr[0];
	const struct devlink_ops *ops = devlink->ops;
	struct devlink_sb *devlink_sb;

	devlink_sb = devlink_sb_get_from_info(devlink, info);
	if (IS_ERR(devlink_sb))
		return PTR_ERR(devlink_sb);

	if (ops->sb_occ_snapshot)
		return ops->sb_occ_snapshot(devlink, devlink_sb->index);
	return -EOPNOTSUPP;
}

static int devlink_nl_cmd_sb_occ_max_clear_doit(struct sk_buff *skb,
						struct genl_info *info)
{
	struct devlink *devlink = info->user_ptr[0];
	const struct devlink_ops *ops = devlink->ops;
	struct devlink_sb *devlink_sb;

	devlink_sb = devlink_sb_get_from_info(devlink, info);
	if (IS_ERR(devlink_sb))
		return PTR_ERR(devlink_sb);

	if (ops->sb_occ_max_clear)
		return ops->sb_occ_max_clear(devlink, devlink_sb->index);
	return -EOPNOTSUPP;
}

static int devlink_nl_eswitch_fill(struct sk_buff *msg, struct devlink *devlink,
				   enum devlink_command cmd, u32 portid,
				   u32 seq, int flags)
{
	const struct devlink_ops *ops = devlink->ops;
	enum devlink_eswitch_encap_mode encap_mode;
	u8 inline_mode;
	void *hdr;
	int err = 0;
	u16 mode;

	hdr = genlmsg_put(msg, portid, seq, &devlink_nl_family, flags, cmd);
	if (!hdr)
		return -EMSGSIZE;

	err = devlink_nl_put_handle(msg, devlink);
	if (err)
		goto nla_put_failure;

	if (ops->eswitch_mode_get) {
		err = ops->eswitch_mode_get(devlink, &mode);
		if (err)
			goto nla_put_failure;
		err = nla_put_u16(msg, DEVLINK_ATTR_ESWITCH_MODE, mode);
		if (err)
			goto nla_put_failure;
	}

	if (ops->eswitch_inline_mode_get) {
		err = ops->eswitch_inline_mode_get(devlink, &inline_mode);
		if (err)
			goto nla_put_failure;
		err = nla_put_u8(msg, DEVLINK_ATTR_ESWITCH_INLINE_MODE,
				 inline_mode);
		if (err)
			goto nla_put_failure;
	}

	if (ops->eswitch_encap_mode_get) {
		err = ops->eswitch_encap_mode_get(devlink, &encap_mode);
		if (err)
			goto nla_put_failure;
		err = nla_put_u8(msg, DEVLINK_ATTR_ESWITCH_ENCAP_MODE, encap_mode);
		if (err)
			goto nla_put_failure;
	}

	genlmsg_end(msg, hdr);
	return 0;

nla_put_failure:
	genlmsg_cancel(msg, hdr);
	return err;
}

static int devlink_nl_cmd_eswitch_get_doit(struct sk_buff *skb,
					   struct genl_info *info)
{
	struct devlink *devlink = info->user_ptr[0];
	struct sk_buff *msg;
	int err;

	msg = nlmsg_new(NLMSG_DEFAULT_SIZE, GFP_KERNEL);
	if (!msg)
		return -ENOMEM;

	err = devlink_nl_eswitch_fill(msg, devlink, DEVLINK_CMD_ESWITCH_GET,
				      info->snd_portid, info->snd_seq, 0);

	if (err) {
		nlmsg_free(msg);
		return err;
	}

	return genlmsg_reply(msg, info);
}

static int devlink_rate_nodes_check(struct devlink *devlink, u16 mode,
				    struct netlink_ext_ack *extack)
{
	struct devlink_rate *devlink_rate;

	/* Take the lock to sync with devlink_rate_nodes_destroy() */
	mutex_lock(&devlink->lock);
	list_for_each_entry(devlink_rate, &devlink->rate_list, list)
		if (devlink_rate_is_node(devlink_rate)) {
			mutex_unlock(&devlink->lock);
			NL_SET_ERR_MSG_MOD(extack, "Rate node(s) exists.");
			return -EBUSY;
		}
	mutex_unlock(&devlink->lock);
	return 0;
}

static int devlink_nl_cmd_eswitch_set_doit(struct sk_buff *skb,
					   struct genl_info *info)
{
	struct devlink *devlink = info->user_ptr[0];
	const struct devlink_ops *ops = devlink->ops;
	enum devlink_eswitch_encap_mode encap_mode;
	u8 inline_mode;
	int err = 0;
	u16 mode;

	if (info->attrs[DEVLINK_ATTR_ESWITCH_MODE]) {
		if (!ops->eswitch_mode_set)
			return -EOPNOTSUPP;
		mode = nla_get_u16(info->attrs[DEVLINK_ATTR_ESWITCH_MODE]);
		err = devlink_rate_nodes_check(devlink, mode, info->extack);
		if (err)
			return err;
		err = ops->eswitch_mode_set(devlink, mode, info->extack);
		if (err)
			return err;
	}

	if (info->attrs[DEVLINK_ATTR_ESWITCH_INLINE_MODE]) {
		if (!ops->eswitch_inline_mode_set)
			return -EOPNOTSUPP;
		inline_mode = nla_get_u8(
				info->attrs[DEVLINK_ATTR_ESWITCH_INLINE_MODE]);
		err = ops->eswitch_inline_mode_set(devlink, inline_mode,
						   info->extack);
		if (err)
			return err;
	}

	if (info->attrs[DEVLINK_ATTR_ESWITCH_ENCAP_MODE]) {
		if (!ops->eswitch_encap_mode_set)
			return -EOPNOTSUPP;
		encap_mode = nla_get_u8(info->attrs[DEVLINK_ATTR_ESWITCH_ENCAP_MODE]);
		err = ops->eswitch_encap_mode_set(devlink, encap_mode,
						  info->extack);
		if (err)
			return err;
	}

	return 0;
}

int devlink_dpipe_match_put(struct sk_buff *skb,
			    struct devlink_dpipe_match *match)
{
	struct devlink_dpipe_header *header = match->header;
	struct devlink_dpipe_field *field = &header->fields[match->field_id];
	struct nlattr *match_attr;

	match_attr = nla_nest_start_noflag(skb, DEVLINK_ATTR_DPIPE_MATCH);
	if (!match_attr)
		return -EMSGSIZE;

	if (nla_put_u32(skb, DEVLINK_ATTR_DPIPE_MATCH_TYPE, match->type) ||
	    nla_put_u32(skb, DEVLINK_ATTR_DPIPE_HEADER_INDEX, match->header_index) ||
	    nla_put_u32(skb, DEVLINK_ATTR_DPIPE_HEADER_ID, header->id) ||
	    nla_put_u32(skb, DEVLINK_ATTR_DPIPE_FIELD_ID, field->id) ||
	    nla_put_u8(skb, DEVLINK_ATTR_DPIPE_HEADER_GLOBAL, header->global))
		goto nla_put_failure;

	nla_nest_end(skb, match_attr);
	return 0;

nla_put_failure:
	nla_nest_cancel(skb, match_attr);
	return -EMSGSIZE;
}
EXPORT_SYMBOL_GPL(devlink_dpipe_match_put);

static int devlink_dpipe_matches_put(struct devlink_dpipe_table *table,
				     struct sk_buff *skb)
{
	struct nlattr *matches_attr;

	matches_attr = nla_nest_start_noflag(skb,
					     DEVLINK_ATTR_DPIPE_TABLE_MATCHES);
	if (!matches_attr)
		return -EMSGSIZE;

	if (table->table_ops->matches_dump(table->priv, skb))
		goto nla_put_failure;

	nla_nest_end(skb, matches_attr);
	return 0;

nla_put_failure:
	nla_nest_cancel(skb, matches_attr);
	return -EMSGSIZE;
}

int devlink_dpipe_action_put(struct sk_buff *skb,
			     struct devlink_dpipe_action *action)
{
	struct devlink_dpipe_header *header = action->header;
	struct devlink_dpipe_field *field = &header->fields[action->field_id];
	struct nlattr *action_attr;

	action_attr = nla_nest_start_noflag(skb, DEVLINK_ATTR_DPIPE_ACTION);
	if (!action_attr)
		return -EMSGSIZE;

	if (nla_put_u32(skb, DEVLINK_ATTR_DPIPE_ACTION_TYPE, action->type) ||
	    nla_put_u32(skb, DEVLINK_ATTR_DPIPE_HEADER_INDEX, action->header_index) ||
	    nla_put_u32(skb, DEVLINK_ATTR_DPIPE_HEADER_ID, header->id) ||
	    nla_put_u32(skb, DEVLINK_ATTR_DPIPE_FIELD_ID, field->id) ||
	    nla_put_u8(skb, DEVLINK_ATTR_DPIPE_HEADER_GLOBAL, header->global))
		goto nla_put_failure;

	nla_nest_end(skb, action_attr);
	return 0;

nla_put_failure:
	nla_nest_cancel(skb, action_attr);
	return -EMSGSIZE;
}
EXPORT_SYMBOL_GPL(devlink_dpipe_action_put);

static int devlink_dpipe_actions_put(struct devlink_dpipe_table *table,
				     struct sk_buff *skb)
{
	struct nlattr *actions_attr;

	actions_attr = nla_nest_start_noflag(skb,
					     DEVLINK_ATTR_DPIPE_TABLE_ACTIONS);
	if (!actions_attr)
		return -EMSGSIZE;

	if (table->table_ops->actions_dump(table->priv, skb))
		goto nla_put_failure;

	nla_nest_end(skb, actions_attr);
	return 0;

nla_put_failure:
	nla_nest_cancel(skb, actions_attr);
	return -EMSGSIZE;
}

static int devlink_dpipe_table_put(struct sk_buff *skb,
				   struct devlink_dpipe_table *table)
{
	struct nlattr *table_attr;
	u64 table_size;

	table_size = table->table_ops->size_get(table->priv);
	table_attr = nla_nest_start_noflag(skb, DEVLINK_ATTR_DPIPE_TABLE);
	if (!table_attr)
		return -EMSGSIZE;

	if (nla_put_string(skb, DEVLINK_ATTR_DPIPE_TABLE_NAME, table->name) ||
	    nla_put_u64_64bit(skb, DEVLINK_ATTR_DPIPE_TABLE_SIZE, table_size,
			      DEVLINK_ATTR_PAD))
		goto nla_put_failure;
	if (nla_put_u8(skb, DEVLINK_ATTR_DPIPE_TABLE_COUNTERS_ENABLED,
		       table->counters_enabled))
		goto nla_put_failure;

	if (table->resource_valid) {
		if (nla_put_u64_64bit(skb, DEVLINK_ATTR_DPIPE_TABLE_RESOURCE_ID,
				      table->resource_id, DEVLINK_ATTR_PAD) ||
		    nla_put_u64_64bit(skb, DEVLINK_ATTR_DPIPE_TABLE_RESOURCE_UNITS,
				      table->resource_units, DEVLINK_ATTR_PAD))
			goto nla_put_failure;
	}
	if (devlink_dpipe_matches_put(table, skb))
		goto nla_put_failure;

	if (devlink_dpipe_actions_put(table, skb))
		goto nla_put_failure;

	nla_nest_end(skb, table_attr);
	return 0;

nla_put_failure:
	nla_nest_cancel(skb, table_attr);
	return -EMSGSIZE;
}

static int devlink_dpipe_send_and_alloc_skb(struct sk_buff **pskb,
					    struct genl_info *info)
{
	int err;

	if (*pskb) {
		err = genlmsg_reply(*pskb, info);
		if (err)
			return err;
	}
	*pskb = genlmsg_new(GENLMSG_DEFAULT_SIZE, GFP_KERNEL);
	if (!*pskb)
		return -ENOMEM;
	return 0;
}

static int devlink_dpipe_tables_fill(struct genl_info *info,
				     enum devlink_command cmd, int flags,
				     struct list_head *dpipe_tables,
				     const char *table_name)
{
	struct devlink *devlink = info->user_ptr[0];
	struct devlink_dpipe_table *table;
	struct nlattr *tables_attr;
	struct sk_buff *skb = NULL;
	struct nlmsghdr *nlh;
	bool incomplete;
	void *hdr;
	int i;
	int err;

	table = list_first_entry(dpipe_tables,
				 struct devlink_dpipe_table, list);
start_again:
	err = devlink_dpipe_send_and_alloc_skb(&skb, info);
	if (err)
		return err;

	hdr = genlmsg_put(skb, info->snd_portid, info->snd_seq,
			  &devlink_nl_family, NLM_F_MULTI, cmd);
	if (!hdr) {
		nlmsg_free(skb);
		return -EMSGSIZE;
	}

	if (devlink_nl_put_handle(skb, devlink))
		goto nla_put_failure;
	tables_attr = nla_nest_start_noflag(skb, DEVLINK_ATTR_DPIPE_TABLES);
	if (!tables_attr)
		goto nla_put_failure;

	i = 0;
	incomplete = false;
	list_for_each_entry_from(table, dpipe_tables, list) {
		if (!table_name) {
			err = devlink_dpipe_table_put(skb, table);
			if (err) {
				if (!i)
					goto err_table_put;
				incomplete = true;
				break;
			}
		} else {
			if (!strcmp(table->name, table_name)) {
				err = devlink_dpipe_table_put(skb, table);
				if (err)
					break;
			}
		}
		i++;
	}

	nla_nest_end(skb, tables_attr);
	genlmsg_end(skb, hdr);
	if (incomplete)
		goto start_again;

send_done:
	nlh = nlmsg_put(skb, info->snd_portid, info->snd_seq,
			NLMSG_DONE, 0, flags | NLM_F_MULTI);
	if (!nlh) {
		err = devlink_dpipe_send_and_alloc_skb(&skb, info);
		if (err)
			return err;
		goto send_done;
	}

	return genlmsg_reply(skb, info);

nla_put_failure:
	err = -EMSGSIZE;
err_table_put:
	nlmsg_free(skb);
	return err;
}

static int devlink_nl_cmd_dpipe_table_get(struct sk_buff *skb,
					  struct genl_info *info)
{
	struct devlink *devlink = info->user_ptr[0];
	const char *table_name =  NULL;

	if (info->attrs[DEVLINK_ATTR_DPIPE_TABLE_NAME])
		table_name = nla_data(info->attrs[DEVLINK_ATTR_DPIPE_TABLE_NAME]);

	return devlink_dpipe_tables_fill(info, DEVLINK_CMD_DPIPE_TABLE_GET, 0,
					 &devlink->dpipe_table_list,
					 table_name);
}

static int devlink_dpipe_value_put(struct sk_buff *skb,
				   struct devlink_dpipe_value *value)
{
	if (nla_put(skb, DEVLINK_ATTR_DPIPE_VALUE,
		    value->value_size, value->value))
		return -EMSGSIZE;
	if (value->mask)
		if (nla_put(skb, DEVLINK_ATTR_DPIPE_VALUE_MASK,
			    value->value_size, value->mask))
			return -EMSGSIZE;
	if (value->mapping_valid)
		if (nla_put_u32(skb, DEVLINK_ATTR_DPIPE_VALUE_MAPPING,
				value->mapping_value))
			return -EMSGSIZE;
	return 0;
}

static int devlink_dpipe_action_value_put(struct sk_buff *skb,
					  struct devlink_dpipe_value *value)
{
	if (!value->action)
		return -EINVAL;
	if (devlink_dpipe_action_put(skb, value->action))
		return -EMSGSIZE;
	if (devlink_dpipe_value_put(skb, value))
		return -EMSGSIZE;
	return 0;
}

static int devlink_dpipe_action_values_put(struct sk_buff *skb,
					   struct devlink_dpipe_value *values,
					   unsigned int values_count)
{
	struct nlattr *action_attr;
	int i;
	int err;

	for (i = 0; i < values_count; i++) {
		action_attr = nla_nest_start_noflag(skb,
						    DEVLINK_ATTR_DPIPE_ACTION_VALUE);
		if (!action_attr)
			return -EMSGSIZE;
		err = devlink_dpipe_action_value_put(skb, &values[i]);
		if (err)
			goto err_action_value_put;
		nla_nest_end(skb, action_attr);
	}
	return 0;

err_action_value_put:
	nla_nest_cancel(skb, action_attr);
	return err;
}

static int devlink_dpipe_match_value_put(struct sk_buff *skb,
					 struct devlink_dpipe_value *value)
{
	if (!value->match)
		return -EINVAL;
	if (devlink_dpipe_match_put(skb, value->match))
		return -EMSGSIZE;
	if (devlink_dpipe_value_put(skb, value))
		return -EMSGSIZE;
	return 0;
}

static int devlink_dpipe_match_values_put(struct sk_buff *skb,
					  struct devlink_dpipe_value *values,
					  unsigned int values_count)
{
	struct nlattr *match_attr;
	int i;
	int err;

	for (i = 0; i < values_count; i++) {
		match_attr = nla_nest_start_noflag(skb,
						   DEVLINK_ATTR_DPIPE_MATCH_VALUE);
		if (!match_attr)
			return -EMSGSIZE;
		err = devlink_dpipe_match_value_put(skb, &values[i]);
		if (err)
			goto err_match_value_put;
		nla_nest_end(skb, match_attr);
	}
	return 0;

err_match_value_put:
	nla_nest_cancel(skb, match_attr);
	return err;
}

static int devlink_dpipe_entry_put(struct sk_buff *skb,
				   struct devlink_dpipe_entry *entry)
{
	struct nlattr *entry_attr, *matches_attr, *actions_attr;
	int err;

	entry_attr = nla_nest_start_noflag(skb, DEVLINK_ATTR_DPIPE_ENTRY);
	if (!entry_attr)
		return  -EMSGSIZE;

	if (nla_put_u64_64bit(skb, DEVLINK_ATTR_DPIPE_ENTRY_INDEX, entry->index,
			      DEVLINK_ATTR_PAD))
		goto nla_put_failure;
	if (entry->counter_valid)
		if (nla_put_u64_64bit(skb, DEVLINK_ATTR_DPIPE_ENTRY_COUNTER,
				      entry->counter, DEVLINK_ATTR_PAD))
			goto nla_put_failure;

	matches_attr = nla_nest_start_noflag(skb,
					     DEVLINK_ATTR_DPIPE_ENTRY_MATCH_VALUES);
	if (!matches_attr)
		goto nla_put_failure;

	err = devlink_dpipe_match_values_put(skb, entry->match_values,
					     entry->match_values_count);
	if (err) {
		nla_nest_cancel(skb, matches_attr);
		goto err_match_values_put;
	}
	nla_nest_end(skb, matches_attr);

	actions_attr = nla_nest_start_noflag(skb,
					     DEVLINK_ATTR_DPIPE_ENTRY_ACTION_VALUES);
	if (!actions_attr)
		goto nla_put_failure;

	err = devlink_dpipe_action_values_put(skb, entry->action_values,
					      entry->action_values_count);
	if (err) {
		nla_nest_cancel(skb, actions_attr);
		goto err_action_values_put;
	}
	nla_nest_end(skb, actions_attr);

	nla_nest_end(skb, entry_attr);
	return 0;

nla_put_failure:
	err = -EMSGSIZE;
err_match_values_put:
err_action_values_put:
	nla_nest_cancel(skb, entry_attr);
	return err;
}

static struct devlink_dpipe_table *
devlink_dpipe_table_find(struct list_head *dpipe_tables,
			 const char *table_name, struct devlink *devlink)
{
	struct devlink_dpipe_table *table;
	list_for_each_entry_rcu(table, dpipe_tables, list,
				lockdep_is_held(&devlink->lock)) {
		if (!strcmp(table->name, table_name))
			return table;
	}
	return NULL;
}

int devlink_dpipe_entry_ctx_prepare(struct devlink_dpipe_dump_ctx *dump_ctx)
{
	struct devlink *devlink;
	int err;

	err = devlink_dpipe_send_and_alloc_skb(&dump_ctx->skb,
					       dump_ctx->info);
	if (err)
		return err;

	dump_ctx->hdr = genlmsg_put(dump_ctx->skb,
				    dump_ctx->info->snd_portid,
				    dump_ctx->info->snd_seq,
				    &devlink_nl_family, NLM_F_MULTI,
				    dump_ctx->cmd);
	if (!dump_ctx->hdr)
		goto nla_put_failure;

	devlink = dump_ctx->info->user_ptr[0];
	if (devlink_nl_put_handle(dump_ctx->skb, devlink))
		goto nla_put_failure;
	dump_ctx->nest = nla_nest_start_noflag(dump_ctx->skb,
					       DEVLINK_ATTR_DPIPE_ENTRIES);
	if (!dump_ctx->nest)
		goto nla_put_failure;
	return 0;

nla_put_failure:
	nlmsg_free(dump_ctx->skb);
	return -EMSGSIZE;
}
EXPORT_SYMBOL_GPL(devlink_dpipe_entry_ctx_prepare);

int devlink_dpipe_entry_ctx_append(struct devlink_dpipe_dump_ctx *dump_ctx,
				   struct devlink_dpipe_entry *entry)
{
	return devlink_dpipe_entry_put(dump_ctx->skb, entry);
}
EXPORT_SYMBOL_GPL(devlink_dpipe_entry_ctx_append);

int devlink_dpipe_entry_ctx_close(struct devlink_dpipe_dump_ctx *dump_ctx)
{
	nla_nest_end(dump_ctx->skb, dump_ctx->nest);
	genlmsg_end(dump_ctx->skb, dump_ctx->hdr);
	return 0;
}
EXPORT_SYMBOL_GPL(devlink_dpipe_entry_ctx_close);

void devlink_dpipe_entry_clear(struct devlink_dpipe_entry *entry)

{
	unsigned int value_count, value_index;
	struct devlink_dpipe_value *value;

	value = entry->action_values;
	value_count = entry->action_values_count;
	for (value_index = 0; value_index < value_count; value_index++) {
		kfree(value[value_index].value);
		kfree(value[value_index].mask);
	}

	value = entry->match_values;
	value_count = entry->match_values_count;
	for (value_index = 0; value_index < value_count; value_index++) {
		kfree(value[value_index].value);
		kfree(value[value_index].mask);
	}
}
EXPORT_SYMBOL(devlink_dpipe_entry_clear);

static int devlink_dpipe_entries_fill(struct genl_info *info,
				      enum devlink_command cmd, int flags,
				      struct devlink_dpipe_table *table)
{
	struct devlink_dpipe_dump_ctx dump_ctx;
	struct nlmsghdr *nlh;
	int err;

	dump_ctx.skb = NULL;
	dump_ctx.cmd = cmd;
	dump_ctx.info = info;

	err = table->table_ops->entries_dump(table->priv,
					     table->counters_enabled,
					     &dump_ctx);
	if (err)
		return err;

send_done:
	nlh = nlmsg_put(dump_ctx.skb, info->snd_portid, info->snd_seq,
			NLMSG_DONE, 0, flags | NLM_F_MULTI);
	if (!nlh) {
		err = devlink_dpipe_send_and_alloc_skb(&dump_ctx.skb, info);
		if (err)
			return err;
		goto send_done;
	}
	return genlmsg_reply(dump_ctx.skb, info);
}

static int devlink_nl_cmd_dpipe_entries_get(struct sk_buff *skb,
					    struct genl_info *info)
{
	struct devlink *devlink = info->user_ptr[0];
	struct devlink_dpipe_table *table;
	const char *table_name;

	if (!info->attrs[DEVLINK_ATTR_DPIPE_TABLE_NAME])
		return -EINVAL;

	table_name = nla_data(info->attrs[DEVLINK_ATTR_DPIPE_TABLE_NAME]);
	table = devlink_dpipe_table_find(&devlink->dpipe_table_list,
					 table_name, devlink);
	if (!table)
		return -EINVAL;

	if (!table->table_ops->entries_dump)
		return -EINVAL;

	return devlink_dpipe_entries_fill(info, DEVLINK_CMD_DPIPE_ENTRIES_GET,
					  0, table);
}

static int devlink_dpipe_fields_put(struct sk_buff *skb,
				    const struct devlink_dpipe_header *header)
{
	struct devlink_dpipe_field *field;
	struct nlattr *field_attr;
	int i;

	for (i = 0; i < header->fields_count; i++) {
		field = &header->fields[i];
		field_attr = nla_nest_start_noflag(skb,
						   DEVLINK_ATTR_DPIPE_FIELD);
		if (!field_attr)
			return -EMSGSIZE;
		if (nla_put_string(skb, DEVLINK_ATTR_DPIPE_FIELD_NAME, field->name) ||
		    nla_put_u32(skb, DEVLINK_ATTR_DPIPE_FIELD_ID, field->id) ||
		    nla_put_u32(skb, DEVLINK_ATTR_DPIPE_FIELD_BITWIDTH, field->bitwidth) ||
		    nla_put_u32(skb, DEVLINK_ATTR_DPIPE_FIELD_MAPPING_TYPE, field->mapping_type))
			goto nla_put_failure;
		nla_nest_end(skb, field_attr);
	}
	return 0;

nla_put_failure:
	nla_nest_cancel(skb, field_attr);
	return -EMSGSIZE;
}

static int devlink_dpipe_header_put(struct sk_buff *skb,
				    struct devlink_dpipe_header *header)
{
	struct nlattr *fields_attr, *header_attr;
	int err;

	header_attr = nla_nest_start_noflag(skb, DEVLINK_ATTR_DPIPE_HEADER);
	if (!header_attr)
		return -EMSGSIZE;

	if (nla_put_string(skb, DEVLINK_ATTR_DPIPE_HEADER_NAME, header->name) ||
	    nla_put_u32(skb, DEVLINK_ATTR_DPIPE_HEADER_ID, header->id) ||
	    nla_put_u8(skb, DEVLINK_ATTR_DPIPE_HEADER_GLOBAL, header->global))
		goto nla_put_failure;

	fields_attr = nla_nest_start_noflag(skb,
					    DEVLINK_ATTR_DPIPE_HEADER_FIELDS);
	if (!fields_attr)
		goto nla_put_failure;

	err = devlink_dpipe_fields_put(skb, header);
	if (err) {
		nla_nest_cancel(skb, fields_attr);
		goto nla_put_failure;
	}
	nla_nest_end(skb, fields_attr);
	nla_nest_end(skb, header_attr);
	return 0;

nla_put_failure:
	err = -EMSGSIZE;
	nla_nest_cancel(skb, header_attr);
	return err;
}

static int devlink_dpipe_headers_fill(struct genl_info *info,
				      enum devlink_command cmd, int flags,
				      struct devlink_dpipe_headers *
				      dpipe_headers)
{
	struct devlink *devlink = info->user_ptr[0];
	struct nlattr *headers_attr;
	struct sk_buff *skb = NULL;
	struct nlmsghdr *nlh;
	void *hdr;
	int i, j;
	int err;

	i = 0;
start_again:
	err = devlink_dpipe_send_and_alloc_skb(&skb, info);
	if (err)
		return err;

	hdr = genlmsg_put(skb, info->snd_portid, info->snd_seq,
			  &devlink_nl_family, NLM_F_MULTI, cmd);
	if (!hdr) {
		nlmsg_free(skb);
		return -EMSGSIZE;
	}

	if (devlink_nl_put_handle(skb, devlink))
		goto nla_put_failure;
	headers_attr = nla_nest_start_noflag(skb, DEVLINK_ATTR_DPIPE_HEADERS);
	if (!headers_attr)
		goto nla_put_failure;

	j = 0;
	for (; i < dpipe_headers->headers_count; i++) {
		err = devlink_dpipe_header_put(skb, dpipe_headers->headers[i]);
		if (err) {
			if (!j)
				goto err_table_put;
			break;
		}
		j++;
	}
	nla_nest_end(skb, headers_attr);
	genlmsg_end(skb, hdr);
	if (i != dpipe_headers->headers_count)
		goto start_again;

send_done:
	nlh = nlmsg_put(skb, info->snd_portid, info->snd_seq,
			NLMSG_DONE, 0, flags | NLM_F_MULTI);
	if (!nlh) {
		err = devlink_dpipe_send_and_alloc_skb(&skb, info);
		if (err)
			return err;
		goto send_done;
	}
	return genlmsg_reply(skb, info);

nla_put_failure:
	err = -EMSGSIZE;
err_table_put:
	nlmsg_free(skb);
	return err;
}

static int devlink_nl_cmd_dpipe_headers_get(struct sk_buff *skb,
					    struct genl_info *info)
{
	struct devlink *devlink = info->user_ptr[0];

	if (!devlink->dpipe_headers)
		return -EOPNOTSUPP;
	return devlink_dpipe_headers_fill(info, DEVLINK_CMD_DPIPE_HEADERS_GET,
					  0, devlink->dpipe_headers);
}

static int devlink_dpipe_table_counters_set(struct devlink *devlink,
					    const char *table_name,
					    bool enable)
{
	struct devlink_dpipe_table *table;

	table = devlink_dpipe_table_find(&devlink->dpipe_table_list,
					 table_name, devlink);
	if (!table)
		return -EINVAL;

	if (table->counter_control_extern)
		return -EOPNOTSUPP;

	if (!(table->counters_enabled ^ enable))
		return 0;

	table->counters_enabled = enable;
	if (table->table_ops->counters_set_update)
		table->table_ops->counters_set_update(table->priv, enable);
	return 0;
}

static int devlink_nl_cmd_dpipe_table_counters_set(struct sk_buff *skb,
						   struct genl_info *info)
{
	struct devlink *devlink = info->user_ptr[0];
	const char *table_name;
	bool counters_enable;

	if (!info->attrs[DEVLINK_ATTR_DPIPE_TABLE_NAME] ||
	    !info->attrs[DEVLINK_ATTR_DPIPE_TABLE_COUNTERS_ENABLED])
		return -EINVAL;

	table_name = nla_data(info->attrs[DEVLINK_ATTR_DPIPE_TABLE_NAME]);
	counters_enable = !!nla_get_u8(info->attrs[DEVLINK_ATTR_DPIPE_TABLE_COUNTERS_ENABLED]);

	return devlink_dpipe_table_counters_set(devlink, table_name,
						counters_enable);
}

static struct devlink_resource *
devlink_resource_find(struct devlink *devlink,
		      struct devlink_resource *resource, u64 resource_id)
{
	struct list_head *resource_list;

	if (resource)
		resource_list = &resource->resource_list;
	else
		resource_list = &devlink->resource_list;

	list_for_each_entry(resource, resource_list, list) {
		struct devlink_resource *child_resource;

		if (resource->id == resource_id)
			return resource;

		child_resource = devlink_resource_find(devlink, resource,
						       resource_id);
		if (child_resource)
			return child_resource;
	}
	return NULL;
}

static void
devlink_resource_validate_children(struct devlink_resource *resource)
{
	struct devlink_resource *child_resource;
	bool size_valid = true;
	u64 parts_size = 0;

	if (list_empty(&resource->resource_list))
		goto out;

	list_for_each_entry(child_resource, &resource->resource_list, list)
		parts_size += child_resource->size_new;

	if (parts_size > resource->size_new)
		size_valid = false;
out:
	resource->size_valid = size_valid;
}

static int
devlink_resource_validate_size(struct devlink_resource *resource, u64 size,
			       struct netlink_ext_ack *extack)
{
	u64 reminder;
	int err = 0;

	if (size > resource->size_params.size_max) {
		NL_SET_ERR_MSG_MOD(extack, "Size larger than maximum");
		err = -EINVAL;
	}

	if (size < resource->size_params.size_min) {
		NL_SET_ERR_MSG_MOD(extack, "Size smaller than minimum");
		err = -EINVAL;
	}

	div64_u64_rem(size, resource->size_params.size_granularity, &reminder);
	if (reminder) {
		NL_SET_ERR_MSG_MOD(extack, "Wrong granularity");
		err = -EINVAL;
	}

	return err;
}

static int devlink_nl_cmd_resource_set(struct sk_buff *skb,
				       struct genl_info *info)
{
	struct devlink *devlink = info->user_ptr[0];
	struct devlink_resource *resource;
	u64 resource_id;
	u64 size;
	int err;

	if (!info->attrs[DEVLINK_ATTR_RESOURCE_ID] ||
	    !info->attrs[DEVLINK_ATTR_RESOURCE_SIZE])
		return -EINVAL;
	resource_id = nla_get_u64(info->attrs[DEVLINK_ATTR_RESOURCE_ID]);

	resource = devlink_resource_find(devlink, NULL, resource_id);
	if (!resource)
		return -EINVAL;

	size = nla_get_u64(info->attrs[DEVLINK_ATTR_RESOURCE_SIZE]);
	err = devlink_resource_validate_size(resource, size, info->extack);
	if (err)
		return err;

	resource->size_new = size;
	devlink_resource_validate_children(resource);
	if (resource->parent)
		devlink_resource_validate_children(resource->parent);
	return 0;
}

static int
devlink_resource_size_params_put(struct devlink_resource *resource,
				 struct sk_buff *skb)
{
	struct devlink_resource_size_params *size_params;

	size_params = &resource->size_params;
	if (nla_put_u64_64bit(skb, DEVLINK_ATTR_RESOURCE_SIZE_GRAN,
			      size_params->size_granularity, DEVLINK_ATTR_PAD) ||
	    nla_put_u64_64bit(skb, DEVLINK_ATTR_RESOURCE_SIZE_MAX,
			      size_params->size_max, DEVLINK_ATTR_PAD) ||
	    nla_put_u64_64bit(skb, DEVLINK_ATTR_RESOURCE_SIZE_MIN,
			      size_params->size_min, DEVLINK_ATTR_PAD) ||
	    nla_put_u8(skb, DEVLINK_ATTR_RESOURCE_UNIT, size_params->unit))
		return -EMSGSIZE;
	return 0;
}

static int devlink_resource_occ_put(struct devlink_resource *resource,
				    struct sk_buff *skb)
{
	if (!resource->occ_get)
		return 0;
	return nla_put_u64_64bit(skb, DEVLINK_ATTR_RESOURCE_OCC,
				 resource->occ_get(resource->occ_get_priv),
				 DEVLINK_ATTR_PAD);
}

static int devlink_resource_put(struct devlink *devlink, struct sk_buff *skb,
				struct devlink_resource *resource)
{
	struct devlink_resource *child_resource;
	struct nlattr *child_resource_attr;
	struct nlattr *resource_attr;

	resource_attr = nla_nest_start_noflag(skb, DEVLINK_ATTR_RESOURCE);
	if (!resource_attr)
		return -EMSGSIZE;

	if (nla_put_string(skb, DEVLINK_ATTR_RESOURCE_NAME, resource->name) ||
	    nla_put_u64_64bit(skb, DEVLINK_ATTR_RESOURCE_SIZE, resource->size,
			      DEVLINK_ATTR_PAD) ||
	    nla_put_u64_64bit(skb, DEVLINK_ATTR_RESOURCE_ID, resource->id,
			      DEVLINK_ATTR_PAD))
		goto nla_put_failure;
	if (resource->size != resource->size_new)
		nla_put_u64_64bit(skb, DEVLINK_ATTR_RESOURCE_SIZE_NEW,
				  resource->size_new, DEVLINK_ATTR_PAD);
	if (devlink_resource_occ_put(resource, skb))
		goto nla_put_failure;
	if (devlink_resource_size_params_put(resource, skb))
		goto nla_put_failure;
	if (list_empty(&resource->resource_list))
		goto out;

	if (nla_put_u8(skb, DEVLINK_ATTR_RESOURCE_SIZE_VALID,
		       resource->size_valid))
		goto nla_put_failure;

	child_resource_attr = nla_nest_start_noflag(skb,
						    DEVLINK_ATTR_RESOURCE_LIST);
	if (!child_resource_attr)
		goto nla_put_failure;

	list_for_each_entry(child_resource, &resource->resource_list, list) {
		if (devlink_resource_put(devlink, skb, child_resource))
			goto resource_put_failure;
	}

	nla_nest_end(skb, child_resource_attr);
out:
	nla_nest_end(skb, resource_attr);
	return 0;

resource_put_failure:
	nla_nest_cancel(skb, child_resource_attr);
nla_put_failure:
	nla_nest_cancel(skb, resource_attr);
	return -EMSGSIZE;
}

static int devlink_resource_fill(struct genl_info *info,
				 enum devlink_command cmd, int flags)
{
	struct devlink *devlink = info->user_ptr[0];
	struct devlink_resource *resource;
	struct nlattr *resources_attr;
	struct sk_buff *skb = NULL;
	struct nlmsghdr *nlh;
	bool incomplete;
	void *hdr;
	int i;
	int err;

	resource = list_first_entry(&devlink->resource_list,
				    struct devlink_resource, list);
start_again:
	err = devlink_dpipe_send_and_alloc_skb(&skb, info);
	if (err)
		return err;

	hdr = genlmsg_put(skb, info->snd_portid, info->snd_seq,
			  &devlink_nl_family, NLM_F_MULTI, cmd);
	if (!hdr) {
		nlmsg_free(skb);
		return -EMSGSIZE;
	}

	if (devlink_nl_put_handle(skb, devlink))
		goto nla_put_failure;

	resources_attr = nla_nest_start_noflag(skb,
					       DEVLINK_ATTR_RESOURCE_LIST);
	if (!resources_attr)
		goto nla_put_failure;

	incomplete = false;
	i = 0;
	list_for_each_entry_from(resource, &devlink->resource_list, list) {
		err = devlink_resource_put(devlink, skb, resource);
		if (err) {
			if (!i)
				goto err_resource_put;
			incomplete = true;
			break;
		}
		i++;
	}
	nla_nest_end(skb, resources_attr);
	genlmsg_end(skb, hdr);
	if (incomplete)
		goto start_again;
send_done:
	nlh = nlmsg_put(skb, info->snd_portid, info->snd_seq,
			NLMSG_DONE, 0, flags | NLM_F_MULTI);
	if (!nlh) {
		err = devlink_dpipe_send_and_alloc_skb(&skb, info);
		if (err)
			return err;
		goto send_done;
	}
	return genlmsg_reply(skb, info);

nla_put_failure:
	err = -EMSGSIZE;
err_resource_put:
	nlmsg_free(skb);
	return err;
}

static int devlink_nl_cmd_resource_dump(struct sk_buff *skb,
					struct genl_info *info)
{
	struct devlink *devlink = info->user_ptr[0];

	if (list_empty(&devlink->resource_list))
		return -EOPNOTSUPP;

	return devlink_resource_fill(info, DEVLINK_CMD_RESOURCE_DUMP, 0);
}

static int
devlink_resources_validate(struct devlink *devlink,
			   struct devlink_resource *resource,
			   struct genl_info *info)
{
	struct list_head *resource_list;
	int err = 0;

	if (resource)
		resource_list = &resource->resource_list;
	else
		resource_list = &devlink->resource_list;

	list_for_each_entry(resource, resource_list, list) {
		if (!resource->size_valid)
			return -EINVAL;
		err = devlink_resources_validate(devlink, resource, info);
		if (err)
			return err;
	}
	return err;
}

static struct net *devlink_netns_get(struct sk_buff *skb,
				     struct genl_info *info)
{
	struct nlattr *netns_pid_attr = info->attrs[DEVLINK_ATTR_NETNS_PID];
	struct nlattr *netns_fd_attr = info->attrs[DEVLINK_ATTR_NETNS_FD];
	struct nlattr *netns_id_attr = info->attrs[DEVLINK_ATTR_NETNS_ID];
	struct net *net;

	if (!!netns_pid_attr + !!netns_fd_attr + !!netns_id_attr > 1) {
		NL_SET_ERR_MSG_MOD(info->extack, "multiple netns identifying attributes specified");
		return ERR_PTR(-EINVAL);
	}

	if (netns_pid_attr) {
		net = get_net_ns_by_pid(nla_get_u32(netns_pid_attr));
	} else if (netns_fd_attr) {
		net = get_net_ns_by_fd(nla_get_u32(netns_fd_attr));
	} else if (netns_id_attr) {
		net = get_net_ns_by_id(sock_net(skb->sk),
				       nla_get_u32(netns_id_attr));
		if (!net)
			net = ERR_PTR(-EINVAL);
	} else {
		WARN_ON(1);
		net = ERR_PTR(-EINVAL);
	}
	if (IS_ERR(net)) {
		NL_SET_ERR_MSG_MOD(info->extack, "Unknown network namespace");
		return ERR_PTR(-EINVAL);
	}
	if (!netlink_ns_capable(skb, net->user_ns, CAP_NET_ADMIN)) {
		put_net(net);
		return ERR_PTR(-EPERM);
	}
	return net;
}

static void devlink_param_notify(struct devlink *devlink,
				 unsigned int port_index,
				 struct devlink_param_item *param_item,
				 enum devlink_command cmd);

static void devlink_ns_change_notify(struct devlink *devlink,
				     struct net *dest_net, struct net *curr_net,
				     bool new)
{
	struct devlink_param_item *param_item;
	enum devlink_command cmd;

	/* Userspace needs to be notified about devlink objects
	 * removed from original and entering new network namespace.
	 * The rest of the devlink objects are re-created during
	 * reload process so the notifications are generated separatelly.
	 */

	if (!dest_net || net_eq(dest_net, curr_net))
		return;

	if (new)
		devlink_notify(devlink, DEVLINK_CMD_NEW);

	cmd = new ? DEVLINK_CMD_PARAM_NEW : DEVLINK_CMD_PARAM_DEL;
	list_for_each_entry(param_item, &devlink->param_list, list)
		devlink_param_notify(devlink, 0, param_item, cmd);

	if (!new)
		devlink_notify(devlink, DEVLINK_CMD_DEL);
}

static bool devlink_reload_supported(const struct devlink_ops *ops)
{
	return ops->reload_down && ops->reload_up;
}

static void devlink_reload_failed_set(struct devlink *devlink,
				      bool reload_failed)
{
	if (devlink->reload_failed == reload_failed)
		return;
	devlink->reload_failed = reload_failed;
	devlink_notify(devlink, DEVLINK_CMD_NEW);
}

bool devlink_is_reload_failed(const struct devlink *devlink)
{
	return devlink->reload_failed;
}
EXPORT_SYMBOL_GPL(devlink_is_reload_failed);

static void
__devlink_reload_stats_update(struct devlink *devlink, u32 *reload_stats,
			      enum devlink_reload_limit limit, u32 actions_performed)
{
	unsigned long actions = actions_performed;
	int stat_idx;
	int action;

	for_each_set_bit(action, &actions, __DEVLINK_RELOAD_ACTION_MAX) {
		stat_idx = limit * __DEVLINK_RELOAD_ACTION_MAX + action;
		reload_stats[stat_idx]++;
	}
	devlink_notify(devlink, DEVLINK_CMD_NEW);
}

static void
devlink_reload_stats_update(struct devlink *devlink, enum devlink_reload_limit limit,
			    u32 actions_performed)
{
	__devlink_reload_stats_update(devlink, devlink->stats.reload_stats, limit,
				      actions_performed);
}

/**
 *	devlink_remote_reload_actions_performed - Update devlink on reload actions
 *	  performed which are not a direct result of devlink reload call.
 *
 *	This should be called by a driver after performing reload actions in case it was not
 *	a result of devlink reload call. For example fw_activate was performed as a result
 *	of devlink reload triggered fw_activate on another host.
 *	The motivation for this function is to keep data on reload actions performed on this
 *	function whether it was done due to direct devlink reload call or not.
 *
 *	@devlink: devlink
 *	@limit: reload limit
 *	@actions_performed: bitmask of actions performed
 */
void devlink_remote_reload_actions_performed(struct devlink *devlink,
					     enum devlink_reload_limit limit,
					     u32 actions_performed)
{
	if (WARN_ON(!actions_performed ||
		    actions_performed & BIT(DEVLINK_RELOAD_ACTION_UNSPEC) ||
		    actions_performed >= BIT(__DEVLINK_RELOAD_ACTION_MAX) ||
		    limit > DEVLINK_RELOAD_LIMIT_MAX))
		return;

	__devlink_reload_stats_update(devlink, devlink->stats.remote_reload_stats, limit,
				      actions_performed);
}
EXPORT_SYMBOL_GPL(devlink_remote_reload_actions_performed);

static int devlink_reload(struct devlink *devlink, struct net *dest_net,
			  enum devlink_reload_action action, enum devlink_reload_limit limit,
			  u32 *actions_performed, struct netlink_ext_ack *extack)
{
	u32 remote_reload_stats[DEVLINK_RELOAD_STATS_ARRAY_SIZE];
	struct net *curr_net;
	int err;

	memcpy(remote_reload_stats, devlink->stats.remote_reload_stats,
	       sizeof(remote_reload_stats));

	curr_net = devlink_net(devlink);
	devlink_ns_change_notify(devlink, dest_net, curr_net, false);
	err = devlink->ops->reload_down(devlink, !!dest_net, action, limit, extack);
	if (err)
		return err;

	if (dest_net && !net_eq(dest_net, curr_net))
		write_pnet(&devlink->_net, dest_net);

	err = devlink->ops->reload_up(devlink, action, limit, actions_performed, extack);
	devlink_reload_failed_set(devlink, !!err);
	if (err)
		return err;

	devlink_ns_change_notify(devlink, dest_net, curr_net, true);
	WARN_ON(!(*actions_performed & BIT(action)));
	/* Catch driver on updating the remote action within devlink reload */
	WARN_ON(memcmp(remote_reload_stats, devlink->stats.remote_reload_stats,
		       sizeof(remote_reload_stats)));
	devlink_reload_stats_update(devlink, limit, *actions_performed);
	return 0;
}

static int
devlink_nl_reload_actions_performed_snd(struct devlink *devlink, u32 actions_performed,
					enum devlink_command cmd, struct genl_info *info)
{
	struct sk_buff *msg;
	void *hdr;

	msg = nlmsg_new(NLMSG_DEFAULT_SIZE, GFP_KERNEL);
	if (!msg)
		return -ENOMEM;

	hdr = genlmsg_put(msg, info->snd_portid, info->snd_seq, &devlink_nl_family, 0, cmd);
	if (!hdr)
		goto free_msg;

	if (devlink_nl_put_handle(msg, devlink))
		goto nla_put_failure;

	if (nla_put_bitfield32(msg, DEVLINK_ATTR_RELOAD_ACTIONS_PERFORMED, actions_performed,
			       actions_performed))
		goto nla_put_failure;
	genlmsg_end(msg, hdr);

	return genlmsg_reply(msg, info);

nla_put_failure:
	genlmsg_cancel(msg, hdr);
free_msg:
	nlmsg_free(msg);
	return -EMSGSIZE;
}

static int devlink_nl_cmd_reload(struct sk_buff *skb, struct genl_info *info)
{
	struct devlink *devlink = info->user_ptr[0];
	enum devlink_reload_action action;
	enum devlink_reload_limit limit;
	struct net *dest_net = NULL;
	u32 actions_performed;
	int err;

	if (!(devlink->features & DEVLINK_F_RELOAD))
		return -EOPNOTSUPP;

	err = devlink_resources_validate(devlink, NULL, info);
	if (err) {
		NL_SET_ERR_MSG_MOD(info->extack, "resources size validation failed");
		return err;
	}

	if (info->attrs[DEVLINK_ATTR_NETNS_PID] ||
	    info->attrs[DEVLINK_ATTR_NETNS_FD] ||
	    info->attrs[DEVLINK_ATTR_NETNS_ID]) {
		dest_net = devlink_netns_get(skb, info);
		if (IS_ERR(dest_net))
			return PTR_ERR(dest_net);
	}

	if (info->attrs[DEVLINK_ATTR_RELOAD_ACTION])
		action = nla_get_u8(info->attrs[DEVLINK_ATTR_RELOAD_ACTION]);
	else
		action = DEVLINK_RELOAD_ACTION_DRIVER_REINIT;

	if (!devlink_reload_action_is_supported(devlink, action)) {
		NL_SET_ERR_MSG_MOD(info->extack,
				   "Requested reload action is not supported by the driver");
		return -EOPNOTSUPP;
	}

	limit = DEVLINK_RELOAD_LIMIT_UNSPEC;
	if (info->attrs[DEVLINK_ATTR_RELOAD_LIMITS]) {
		struct nla_bitfield32 limits;
		u32 limits_selected;

		limits = nla_get_bitfield32(info->attrs[DEVLINK_ATTR_RELOAD_LIMITS]);
		limits_selected = limits.value & limits.selector;
		if (!limits_selected) {
			NL_SET_ERR_MSG_MOD(info->extack, "Invalid limit selected");
			return -EINVAL;
		}
		for (limit = 0 ; limit <= DEVLINK_RELOAD_LIMIT_MAX ; limit++)
			if (limits_selected & BIT(limit))
				break;
		/* UAPI enables multiselection, but currently it is not used */
		if (limits_selected != BIT(limit)) {
			NL_SET_ERR_MSG_MOD(info->extack,
					   "Multiselection of limit is not supported");
			return -EOPNOTSUPP;
		}
		if (!devlink_reload_limit_is_supported(devlink, limit)) {
			NL_SET_ERR_MSG_MOD(info->extack,
					   "Requested limit is not supported by the driver");
			return -EOPNOTSUPP;
		}
		if (devlink_reload_combination_is_invalid(action, limit)) {
			NL_SET_ERR_MSG_MOD(info->extack,
					   "Requested limit is invalid for this action");
			return -EINVAL;
		}
	}
	err = devlink_reload(devlink, dest_net, action, limit, &actions_performed, info->extack);

	if (dest_net)
		put_net(dest_net);

	if (err)
		return err;
	/* For backward compatibility generate reply only if attributes used by user */
	if (!info->attrs[DEVLINK_ATTR_RELOAD_ACTION] && !info->attrs[DEVLINK_ATTR_RELOAD_LIMITS])
		return 0;

	return devlink_nl_reload_actions_performed_snd(devlink, actions_performed,
						       DEVLINK_CMD_RELOAD, info);
}

static int devlink_nl_flash_update_fill(struct sk_buff *msg,
					struct devlink *devlink,
					enum devlink_command cmd,
					struct devlink_flash_notify *params)
{
	void *hdr;

	hdr = genlmsg_put(msg, 0, 0, &devlink_nl_family, 0, cmd);
	if (!hdr)
		return -EMSGSIZE;

	if (devlink_nl_put_handle(msg, devlink))
		goto nla_put_failure;

	if (cmd != DEVLINK_CMD_FLASH_UPDATE_STATUS)
		goto out;

	if (params->status_msg &&
	    nla_put_string(msg, DEVLINK_ATTR_FLASH_UPDATE_STATUS_MSG,
			   params->status_msg))
		goto nla_put_failure;
	if (params->component &&
	    nla_put_string(msg, DEVLINK_ATTR_FLASH_UPDATE_COMPONENT,
			   params->component))
		goto nla_put_failure;
	if (nla_put_u64_64bit(msg, DEVLINK_ATTR_FLASH_UPDATE_STATUS_DONE,
			      params->done, DEVLINK_ATTR_PAD))
		goto nla_put_failure;
	if (nla_put_u64_64bit(msg, DEVLINK_ATTR_FLASH_UPDATE_STATUS_TOTAL,
			      params->total, DEVLINK_ATTR_PAD))
		goto nla_put_failure;
	if (nla_put_u64_64bit(msg, DEVLINK_ATTR_FLASH_UPDATE_STATUS_TIMEOUT,
			      params->timeout, DEVLINK_ATTR_PAD))
		goto nla_put_failure;

out:
	genlmsg_end(msg, hdr);
	return 0;

nla_put_failure:
	genlmsg_cancel(msg, hdr);
	return -EMSGSIZE;
}

static void __devlink_flash_update_notify(struct devlink *devlink,
					  enum devlink_command cmd,
					  struct devlink_flash_notify *params)
{
	struct sk_buff *msg;
	int err;

	WARN_ON(cmd != DEVLINK_CMD_FLASH_UPDATE &&
		cmd != DEVLINK_CMD_FLASH_UPDATE_END &&
		cmd != DEVLINK_CMD_FLASH_UPDATE_STATUS);
	WARN_ON(!xa_get_mark(&devlinks, devlink->index, DEVLINK_REGISTERED));

	msg = nlmsg_new(NLMSG_DEFAULT_SIZE, GFP_KERNEL);
	if (!msg)
		return;

	err = devlink_nl_flash_update_fill(msg, devlink, cmd, params);
	if (err)
		goto out_free_msg;

	genlmsg_multicast_netns(&devlink_nl_family, devlink_net(devlink),
				msg, 0, DEVLINK_MCGRP_CONFIG, GFP_KERNEL);
	return;

out_free_msg:
	nlmsg_free(msg);
}

static void devlink_flash_update_begin_notify(struct devlink *devlink)
{
	struct devlink_flash_notify params = {};

	__devlink_flash_update_notify(devlink,
				      DEVLINK_CMD_FLASH_UPDATE,
				      &params);
}

static void devlink_flash_update_end_notify(struct devlink *devlink)
{
	struct devlink_flash_notify params = {};

	__devlink_flash_update_notify(devlink,
				      DEVLINK_CMD_FLASH_UPDATE_END,
				      &params);
}

void devlink_flash_update_status_notify(struct devlink *devlink,
					const char *status_msg,
					const char *component,
					unsigned long done,
					unsigned long total)
{
	struct devlink_flash_notify params = {
		.status_msg = status_msg,
		.component = component,
		.done = done,
		.total = total,
	};

	__devlink_flash_update_notify(devlink,
				      DEVLINK_CMD_FLASH_UPDATE_STATUS,
				      &params);
}
EXPORT_SYMBOL_GPL(devlink_flash_update_status_notify);

void devlink_flash_update_timeout_notify(struct devlink *devlink,
					 const char *status_msg,
					 const char *component,
					 unsigned long timeout)
{
	struct devlink_flash_notify params = {
		.status_msg = status_msg,
		.component = component,
		.timeout = timeout,
	};

	__devlink_flash_update_notify(devlink,
				      DEVLINK_CMD_FLASH_UPDATE_STATUS,
				      &params);
}
EXPORT_SYMBOL_GPL(devlink_flash_update_timeout_notify);

static int devlink_nl_cmd_flash_update(struct sk_buff *skb,
				       struct genl_info *info)
{
	struct nlattr *nla_component, *nla_overwrite_mask, *nla_file_name;
	struct devlink_flash_update_params params = {};
	struct devlink *devlink = info->user_ptr[0];
	const char *file_name;
	u32 supported_params;
	int ret;

	if (!devlink->ops->flash_update)
		return -EOPNOTSUPP;

	if (!info->attrs[DEVLINK_ATTR_FLASH_UPDATE_FILE_NAME])
		return -EINVAL;

	supported_params = devlink->ops->supported_flash_update_params;

	nla_component = info->attrs[DEVLINK_ATTR_FLASH_UPDATE_COMPONENT];
	if (nla_component) {
		if (!(supported_params & DEVLINK_SUPPORT_FLASH_UPDATE_COMPONENT)) {
			NL_SET_ERR_MSG_ATTR(info->extack, nla_component,
					    "component update is not supported by this device");
			return -EOPNOTSUPP;
		}
		params.component = nla_data(nla_component);
	}

	nla_overwrite_mask = info->attrs[DEVLINK_ATTR_FLASH_UPDATE_OVERWRITE_MASK];
	if (nla_overwrite_mask) {
		struct nla_bitfield32 sections;

		if (!(supported_params & DEVLINK_SUPPORT_FLASH_UPDATE_OVERWRITE_MASK)) {
			NL_SET_ERR_MSG_ATTR(info->extack, nla_overwrite_mask,
					    "overwrite settings are not supported by this device");
			return -EOPNOTSUPP;
		}
		sections = nla_get_bitfield32(nla_overwrite_mask);
		params.overwrite_mask = sections.value & sections.selector;
	}

	nla_file_name = info->attrs[DEVLINK_ATTR_FLASH_UPDATE_FILE_NAME];
	file_name = nla_data(nla_file_name);
	ret = request_firmware(&params.fw, file_name, devlink->dev);
	if (ret) {
		NL_SET_ERR_MSG_ATTR(info->extack, nla_file_name, "failed to locate the requested firmware file");
		return ret;
	}

	devlink_flash_update_begin_notify(devlink);
	ret = devlink->ops->flash_update(devlink, &params, info->extack);
	devlink_flash_update_end_notify(devlink);

	release_firmware(params.fw);

	return ret;
}

static const struct devlink_param devlink_param_generic[] = {
	{
		.id = DEVLINK_PARAM_GENERIC_ID_INT_ERR_RESET,
		.name = DEVLINK_PARAM_GENERIC_INT_ERR_RESET_NAME,
		.type = DEVLINK_PARAM_GENERIC_INT_ERR_RESET_TYPE,
	},
	{
		.id = DEVLINK_PARAM_GENERIC_ID_MAX_MACS,
		.name = DEVLINK_PARAM_GENERIC_MAX_MACS_NAME,
		.type = DEVLINK_PARAM_GENERIC_MAX_MACS_TYPE,
	},
	{
		.id = DEVLINK_PARAM_GENERIC_ID_ENABLE_SRIOV,
		.name = DEVLINK_PARAM_GENERIC_ENABLE_SRIOV_NAME,
		.type = DEVLINK_PARAM_GENERIC_ENABLE_SRIOV_TYPE,
	},
	{
		.id = DEVLINK_PARAM_GENERIC_ID_REGION_SNAPSHOT,
		.name = DEVLINK_PARAM_GENERIC_REGION_SNAPSHOT_NAME,
		.type = DEVLINK_PARAM_GENERIC_REGION_SNAPSHOT_TYPE,
	},
	{
		.id = DEVLINK_PARAM_GENERIC_ID_IGNORE_ARI,
		.name = DEVLINK_PARAM_GENERIC_IGNORE_ARI_NAME,
		.type = DEVLINK_PARAM_GENERIC_IGNORE_ARI_TYPE,
	},
	{
		.id = DEVLINK_PARAM_GENERIC_ID_MSIX_VEC_PER_PF_MAX,
		.name = DEVLINK_PARAM_GENERIC_MSIX_VEC_PER_PF_MAX_NAME,
		.type = DEVLINK_PARAM_GENERIC_MSIX_VEC_PER_PF_MAX_TYPE,
	},
	{
		.id = DEVLINK_PARAM_GENERIC_ID_MSIX_VEC_PER_PF_MIN,
		.name = DEVLINK_PARAM_GENERIC_MSIX_VEC_PER_PF_MIN_NAME,
		.type = DEVLINK_PARAM_GENERIC_MSIX_VEC_PER_PF_MIN_TYPE,
	},
	{
		.id = DEVLINK_PARAM_GENERIC_ID_FW_LOAD_POLICY,
		.name = DEVLINK_PARAM_GENERIC_FW_LOAD_POLICY_NAME,
		.type = DEVLINK_PARAM_GENERIC_FW_LOAD_POLICY_TYPE,
	},
	{
		.id = DEVLINK_PARAM_GENERIC_ID_RESET_DEV_ON_DRV_PROBE,
		.name = DEVLINK_PARAM_GENERIC_RESET_DEV_ON_DRV_PROBE_NAME,
		.type = DEVLINK_PARAM_GENERIC_RESET_DEV_ON_DRV_PROBE_TYPE,
	},
	{
		.id = DEVLINK_PARAM_GENERIC_ID_ENABLE_ROCE,
		.name = DEVLINK_PARAM_GENERIC_ENABLE_ROCE_NAME,
		.type = DEVLINK_PARAM_GENERIC_ENABLE_ROCE_TYPE,
	},
	{
		.id = DEVLINK_PARAM_GENERIC_ID_ENABLE_REMOTE_DEV_RESET,
		.name = DEVLINK_PARAM_GENERIC_ENABLE_REMOTE_DEV_RESET_NAME,
		.type = DEVLINK_PARAM_GENERIC_ENABLE_REMOTE_DEV_RESET_TYPE,
	},
	{
		.id = DEVLINK_PARAM_GENERIC_ID_ENABLE_ETH,
		.name = DEVLINK_PARAM_GENERIC_ENABLE_ETH_NAME,
		.type = DEVLINK_PARAM_GENERIC_ENABLE_ETH_TYPE,
	},
	{
		.id = DEVLINK_PARAM_GENERIC_ID_ENABLE_RDMA,
		.name = DEVLINK_PARAM_GENERIC_ENABLE_RDMA_NAME,
		.type = DEVLINK_PARAM_GENERIC_ENABLE_RDMA_TYPE,
	},
	{
		.id = DEVLINK_PARAM_GENERIC_ID_ENABLE_VNET,
		.name = DEVLINK_PARAM_GENERIC_ENABLE_VNET_NAME,
		.type = DEVLINK_PARAM_GENERIC_ENABLE_VNET_TYPE,
	},
};

static int devlink_param_generic_verify(const struct devlink_param *param)
{
	/* verify it match generic parameter by id and name */
	if (param->id > DEVLINK_PARAM_GENERIC_ID_MAX)
		return -EINVAL;
	if (strcmp(param->name, devlink_param_generic[param->id].name))
		return -ENOENT;

	WARN_ON(param->type != devlink_param_generic[param->id].type);

	return 0;
}

static int devlink_param_driver_verify(const struct devlink_param *param)
{
	int i;

	if (param->id <= DEVLINK_PARAM_GENERIC_ID_MAX)
		return -EINVAL;
	/* verify no such name in generic params */
	for (i = 0; i <= DEVLINK_PARAM_GENERIC_ID_MAX; i++)
		if (!strcmp(param->name, devlink_param_generic[i].name))
			return -EEXIST;

	return 0;
}

static struct devlink_param_item *
devlink_param_find_by_name(struct list_head *param_list,
			   const char *param_name)
{
	struct devlink_param_item *param_item;

	list_for_each_entry(param_item, param_list, list)
		if (!strcmp(param_item->param->name, param_name))
			return param_item;
	return NULL;
}

static struct devlink_param_item *
devlink_param_find_by_id(struct list_head *param_list, u32 param_id)
{
	struct devlink_param_item *param_item;

	list_for_each_entry(param_item, param_list, list)
		if (param_item->param->id == param_id)
			return param_item;
	return NULL;
}

static bool
devlink_param_cmode_is_supported(const struct devlink_param *param,
				 enum devlink_param_cmode cmode)
{
	return test_bit(cmode, &param->supported_cmodes);
}

static int devlink_param_get(struct devlink *devlink,
			     const struct devlink_param *param,
			     struct devlink_param_gset_ctx *ctx)
{
	if (!param->get)
		return -EOPNOTSUPP;
	return param->get(devlink, param->id, ctx);
}

static int devlink_param_set(struct devlink *devlink,
			     const struct devlink_param *param,
			     struct devlink_param_gset_ctx *ctx)
{
	if (!param->set)
		return -EOPNOTSUPP;
	return param->set(devlink, param->id, ctx);
}

static int
devlink_param_type_to_nla_type(enum devlink_param_type param_type)
{
	switch (param_type) {
	case DEVLINK_PARAM_TYPE_U8:
		return NLA_U8;
	case DEVLINK_PARAM_TYPE_U16:
		return NLA_U16;
	case DEVLINK_PARAM_TYPE_U32:
		return NLA_U32;
	case DEVLINK_PARAM_TYPE_STRING:
		return NLA_STRING;
	case DEVLINK_PARAM_TYPE_BOOL:
		return NLA_FLAG;
	default:
		return -EINVAL;
	}
}

static int
devlink_nl_param_value_fill_one(struct sk_buff *msg,
				enum devlink_param_type type,
				enum devlink_param_cmode cmode,
				union devlink_param_value val)
{
	struct nlattr *param_value_attr;

	param_value_attr = nla_nest_start_noflag(msg,
						 DEVLINK_ATTR_PARAM_VALUE);
	if (!param_value_attr)
		goto nla_put_failure;

	if (nla_put_u8(msg, DEVLINK_ATTR_PARAM_VALUE_CMODE, cmode))
		goto value_nest_cancel;

	switch (type) {
	case DEVLINK_PARAM_TYPE_U8:
		if (nla_put_u8(msg, DEVLINK_ATTR_PARAM_VALUE_DATA, val.vu8))
			goto value_nest_cancel;
		break;
	case DEVLINK_PARAM_TYPE_U16:
		if (nla_put_u16(msg, DEVLINK_ATTR_PARAM_VALUE_DATA, val.vu16))
			goto value_nest_cancel;
		break;
	case DEVLINK_PARAM_TYPE_U32:
		if (nla_put_u32(msg, DEVLINK_ATTR_PARAM_VALUE_DATA, val.vu32))
			goto value_nest_cancel;
		break;
	case DEVLINK_PARAM_TYPE_STRING:
		if (nla_put_string(msg, DEVLINK_ATTR_PARAM_VALUE_DATA,
				   val.vstr))
			goto value_nest_cancel;
		break;
	case DEVLINK_PARAM_TYPE_BOOL:
		if (val.vbool &&
		    nla_put_flag(msg, DEVLINK_ATTR_PARAM_VALUE_DATA))
			goto value_nest_cancel;
		break;
	}

	nla_nest_end(msg, param_value_attr);
	return 0;

value_nest_cancel:
	nla_nest_cancel(msg, param_value_attr);
nla_put_failure:
	return -EMSGSIZE;
}

static int devlink_nl_param_fill(struct sk_buff *msg, struct devlink *devlink,
				 unsigned int port_index,
				 struct devlink_param_item *param_item,
				 enum devlink_command cmd,
				 u32 portid, u32 seq, int flags)
{
	union devlink_param_value param_value[DEVLINK_PARAM_CMODE_MAX + 1];
	bool param_value_set[DEVLINK_PARAM_CMODE_MAX + 1] = {};
	const struct devlink_param *param = param_item->param;
	struct devlink_param_gset_ctx ctx;
	struct nlattr *param_values_list;
	struct nlattr *param_attr;
	int nla_type;
	void *hdr;
	int err;
	int i;

	/* Get value from driver part to driverinit configuration mode */
	for (i = 0; i <= DEVLINK_PARAM_CMODE_MAX; i++) {
		if (!devlink_param_cmode_is_supported(param, i))
			continue;
		if (i == DEVLINK_PARAM_CMODE_DRIVERINIT) {
			if (!param_item->driverinit_value_valid)
				return -EOPNOTSUPP;
			param_value[i] = param_item->driverinit_value;
		} else {
			ctx.cmode = i;
			err = devlink_param_get(devlink, param, &ctx);
			if (err)
				return err;
			param_value[i] = ctx.val;
		}
		param_value_set[i] = true;
	}

	hdr = genlmsg_put(msg, portid, seq, &devlink_nl_family, flags, cmd);
	if (!hdr)
		return -EMSGSIZE;

	if (devlink_nl_put_handle(msg, devlink))
		goto genlmsg_cancel;

	if (cmd == DEVLINK_CMD_PORT_PARAM_GET ||
	    cmd == DEVLINK_CMD_PORT_PARAM_NEW ||
	    cmd == DEVLINK_CMD_PORT_PARAM_DEL)
		if (nla_put_u32(msg, DEVLINK_ATTR_PORT_INDEX, port_index))
			goto genlmsg_cancel;

	param_attr = nla_nest_start_noflag(msg, DEVLINK_ATTR_PARAM);
	if (!param_attr)
		goto genlmsg_cancel;
	if (nla_put_string(msg, DEVLINK_ATTR_PARAM_NAME, param->name))
		goto param_nest_cancel;
	if (param->generic && nla_put_flag(msg, DEVLINK_ATTR_PARAM_GENERIC))
		goto param_nest_cancel;

	nla_type = devlink_param_type_to_nla_type(param->type);
	if (nla_type < 0)
		goto param_nest_cancel;
	if (nla_put_u8(msg, DEVLINK_ATTR_PARAM_TYPE, nla_type))
		goto param_nest_cancel;

	param_values_list = nla_nest_start_noflag(msg,
						  DEVLINK_ATTR_PARAM_VALUES_LIST);
	if (!param_values_list)
		goto param_nest_cancel;

	for (i = 0; i <= DEVLINK_PARAM_CMODE_MAX; i++) {
		if (!param_value_set[i])
			continue;
		err = devlink_nl_param_value_fill_one(msg, param->type,
						      i, param_value[i]);
		if (err)
			goto values_list_nest_cancel;
	}

	nla_nest_end(msg, param_values_list);
	nla_nest_end(msg, param_attr);
	genlmsg_end(msg, hdr);
	return 0;

values_list_nest_cancel:
	nla_nest_end(msg, param_values_list);
param_nest_cancel:
	nla_nest_cancel(msg, param_attr);
genlmsg_cancel:
	genlmsg_cancel(msg, hdr);
	return -EMSGSIZE;
}

static void devlink_param_notify(struct devlink *devlink,
				 unsigned int port_index,
				 struct devlink_param_item *param_item,
				 enum devlink_command cmd)
{
	struct sk_buff *msg;
	int err;

	WARN_ON(cmd != DEVLINK_CMD_PARAM_NEW && cmd != DEVLINK_CMD_PARAM_DEL &&
		cmd != DEVLINK_CMD_PORT_PARAM_NEW &&
		cmd != DEVLINK_CMD_PORT_PARAM_DEL);
	ASSERT_DEVLINK_REGISTERED(devlink);

	msg = nlmsg_new(NLMSG_DEFAULT_SIZE, GFP_KERNEL);
	if (!msg)
		return;
	err = devlink_nl_param_fill(msg, devlink, port_index, param_item, cmd,
				    0, 0, 0);
	if (err) {
		nlmsg_free(msg);
		return;
	}

	genlmsg_multicast_netns(&devlink_nl_family, devlink_net(devlink),
				msg, 0, DEVLINK_MCGRP_CONFIG, GFP_KERNEL);
}

static int devlink_nl_cmd_param_get_dumpit(struct sk_buff *msg,
					   struct netlink_callback *cb)
{
	struct devlink_param_item *param_item;
	struct devlink *devlink;
	int start = cb->args[0];
	unsigned long index;
	int idx = 0;
	int err = 0;

	mutex_lock(&devlink_mutex);
	xa_for_each_marked(&devlinks, index, devlink, DEVLINK_REGISTERED) {
		if (!devlink_try_get(devlink))
			continue;

		if (!net_eq(devlink_net(devlink), sock_net(msg->sk)))
			goto retry;

		mutex_lock(&devlink->lock);
		list_for_each_entry(param_item, &devlink->param_list, list) {
			if (idx < start) {
				idx++;
				continue;
			}
			err = devlink_nl_param_fill(msg, devlink, 0, param_item,
						    DEVLINK_CMD_PARAM_GET,
						    NETLINK_CB(cb->skb).portid,
						    cb->nlh->nlmsg_seq,
						    NLM_F_MULTI);
			if (err == -EOPNOTSUPP) {
				err = 0;
			} else if (err) {
				mutex_unlock(&devlink->lock);
				devlink_put(devlink);
				goto out;
			}
			idx++;
		}
		mutex_unlock(&devlink->lock);
retry:
		devlink_put(devlink);
	}
out:
	mutex_unlock(&devlink_mutex);

	if (err != -EMSGSIZE)
		return err;

	cb->args[0] = idx;
	return msg->len;
}

static int
devlink_param_type_get_from_info(struct genl_info *info,
				 enum devlink_param_type *param_type)
{
	if (!info->attrs[DEVLINK_ATTR_PARAM_TYPE])
		return -EINVAL;

	switch (nla_get_u8(info->attrs[DEVLINK_ATTR_PARAM_TYPE])) {
	case NLA_U8:
		*param_type = DEVLINK_PARAM_TYPE_U8;
		break;
	case NLA_U16:
		*param_type = DEVLINK_PARAM_TYPE_U16;
		break;
	case NLA_U32:
		*param_type = DEVLINK_PARAM_TYPE_U32;
		break;
	case NLA_STRING:
		*param_type = DEVLINK_PARAM_TYPE_STRING;
		break;
	case NLA_FLAG:
		*param_type = DEVLINK_PARAM_TYPE_BOOL;
		break;
	default:
		return -EINVAL;
	}

	return 0;
}

static int
devlink_param_value_get_from_info(const struct devlink_param *param,
				  struct genl_info *info,
				  union devlink_param_value *value)
{
	struct nlattr *param_data;
	int len;

	param_data = info->attrs[DEVLINK_ATTR_PARAM_VALUE_DATA];

	if (param->type != DEVLINK_PARAM_TYPE_BOOL && !param_data)
		return -EINVAL;

	switch (param->type) {
	case DEVLINK_PARAM_TYPE_U8:
		if (nla_len(param_data) != sizeof(u8))
			return -EINVAL;
		value->vu8 = nla_get_u8(param_data);
		break;
	case DEVLINK_PARAM_TYPE_U16:
		if (nla_len(param_data) != sizeof(u16))
			return -EINVAL;
		value->vu16 = nla_get_u16(param_data);
		break;
	case DEVLINK_PARAM_TYPE_U32:
		if (nla_len(param_data) != sizeof(u32))
			return -EINVAL;
		value->vu32 = nla_get_u32(param_data);
		break;
	case DEVLINK_PARAM_TYPE_STRING:
		len = strnlen(nla_data(param_data), nla_len(param_data));
		if (len == nla_len(param_data) ||
		    len >= __DEVLINK_PARAM_MAX_STRING_VALUE)
			return -EINVAL;
		strcpy(value->vstr, nla_data(param_data));
		break;
	case DEVLINK_PARAM_TYPE_BOOL:
		if (param_data && nla_len(param_data))
			return -EINVAL;
		value->vbool = nla_get_flag(param_data);
		break;
	}
	return 0;
}

static struct devlink_param_item *
devlink_param_get_from_info(struct list_head *param_list,
			    struct genl_info *info)
{
	char *param_name;

	if (!info->attrs[DEVLINK_ATTR_PARAM_NAME])
		return NULL;

	param_name = nla_data(info->attrs[DEVLINK_ATTR_PARAM_NAME]);
	return devlink_param_find_by_name(param_list, param_name);
}

static int devlink_nl_cmd_param_get_doit(struct sk_buff *skb,
					 struct genl_info *info)
{
	struct devlink *devlink = info->user_ptr[0];
	struct devlink_param_item *param_item;
	struct sk_buff *msg;
	int err;

	param_item = devlink_param_get_from_info(&devlink->param_list, info);
	if (!param_item)
		return -EINVAL;

	msg = nlmsg_new(NLMSG_DEFAULT_SIZE, GFP_KERNEL);
	if (!msg)
		return -ENOMEM;

	err = devlink_nl_param_fill(msg, devlink, 0, param_item,
				    DEVLINK_CMD_PARAM_GET,
				    info->snd_portid, info->snd_seq, 0);
	if (err) {
		nlmsg_free(msg);
		return err;
	}

	return genlmsg_reply(msg, info);
}

static int __devlink_nl_cmd_param_set_doit(struct devlink *devlink,
					   unsigned int port_index,
					   struct list_head *param_list,
					   struct genl_info *info,
					   enum devlink_command cmd)
{
	enum devlink_param_type param_type;
	struct devlink_param_gset_ctx ctx;
	enum devlink_param_cmode cmode;
	struct devlink_param_item *param_item;
	const struct devlink_param *param;
	union devlink_param_value value;
	int err = 0;

	param_item = devlink_param_get_from_info(param_list, info);
	if (!param_item)
		return -EINVAL;
	param = param_item->param;
	err = devlink_param_type_get_from_info(info, &param_type);
	if (err)
		return err;
	if (param_type != param->type)
		return -EINVAL;
	err = devlink_param_value_get_from_info(param, info, &value);
	if (err)
		return err;
	if (param->validate) {
		err = param->validate(devlink, param->id, value, info->extack);
		if (err)
			return err;
	}

	if (!info->attrs[DEVLINK_ATTR_PARAM_VALUE_CMODE])
		return -EINVAL;
	cmode = nla_get_u8(info->attrs[DEVLINK_ATTR_PARAM_VALUE_CMODE]);
	if (!devlink_param_cmode_is_supported(param, cmode))
		return -EOPNOTSUPP;

	if (cmode == DEVLINK_PARAM_CMODE_DRIVERINIT) {
		if (param->type == DEVLINK_PARAM_TYPE_STRING)
			strcpy(param_item->driverinit_value.vstr, value.vstr);
		else
			param_item->driverinit_value = value;
		param_item->driverinit_value_valid = true;
	} else {
		if (!param->set)
			return -EOPNOTSUPP;
		ctx.val = value;
		ctx.cmode = cmode;
		err = devlink_param_set(devlink, param, &ctx);
		if (err)
			return err;
	}

	devlink_param_notify(devlink, port_index, param_item, cmd);
	return 0;
}

static int devlink_nl_cmd_param_set_doit(struct sk_buff *skb,
					 struct genl_info *info)
{
	struct devlink *devlink = info->user_ptr[0];

	return __devlink_nl_cmd_param_set_doit(devlink, 0, &devlink->param_list,
					       info, DEVLINK_CMD_PARAM_NEW);
}

static int devlink_nl_cmd_port_param_get_dumpit(struct sk_buff *msg,
						struct netlink_callback *cb)
{
	struct devlink_param_item *param_item;
	struct devlink_port *devlink_port;
	struct devlink *devlink;
	int start = cb->args[0];
	unsigned long index;
	int idx = 0;
	int err = 0;

	mutex_lock(&devlink_mutex);
	xa_for_each_marked(&devlinks, index, devlink, DEVLINK_REGISTERED) {
		if (!devlink_try_get(devlink))
			continue;

		if (!net_eq(devlink_net(devlink), sock_net(msg->sk)))
			goto retry;

		mutex_lock(&devlink->lock);
		list_for_each_entry(devlink_port, &devlink->port_list, list) {
			list_for_each_entry(param_item,
					    &devlink_port->param_list, list) {
				if (idx < start) {
					idx++;
					continue;
				}
				err = devlink_nl_param_fill(msg,
						devlink_port->devlink,
						devlink_port->index, param_item,
						DEVLINK_CMD_PORT_PARAM_GET,
						NETLINK_CB(cb->skb).portid,
						cb->nlh->nlmsg_seq,
						NLM_F_MULTI);
				if (err == -EOPNOTSUPP) {
					err = 0;
				} else if (err) {
					mutex_unlock(&devlink->lock);
					devlink_put(devlink);
					goto out;
				}
				idx++;
			}
		}
		mutex_unlock(&devlink->lock);
retry:
		devlink_put(devlink);
	}
out:
	mutex_unlock(&devlink_mutex);

	if (err != -EMSGSIZE)
		return err;

	cb->args[0] = idx;
	return msg->len;
}

static int devlink_nl_cmd_port_param_get_doit(struct sk_buff *skb,
					      struct genl_info *info)
{
	struct devlink_port *devlink_port = info->user_ptr[1];
	struct devlink_param_item *param_item;
	struct sk_buff *msg;
	int err;

	param_item = devlink_param_get_from_info(&devlink_port->param_list,
						 info);
	if (!param_item)
		return -EINVAL;

	msg = nlmsg_new(NLMSG_DEFAULT_SIZE, GFP_KERNEL);
	if (!msg)
		return -ENOMEM;

	err = devlink_nl_param_fill(msg, devlink_port->devlink,
				    devlink_port->index, param_item,
				    DEVLINK_CMD_PORT_PARAM_GET,
				    info->snd_portid, info->snd_seq, 0);
	if (err) {
		nlmsg_free(msg);
		return err;
	}

	return genlmsg_reply(msg, info);
}

static int devlink_nl_cmd_port_param_set_doit(struct sk_buff *skb,
					      struct genl_info *info)
{
	struct devlink_port *devlink_port = info->user_ptr[1];

	return __devlink_nl_cmd_param_set_doit(devlink_port->devlink,
					       devlink_port->index,
					       &devlink_port->param_list, info,
					       DEVLINK_CMD_PORT_PARAM_NEW);
}

static int devlink_nl_region_snapshot_id_put(struct sk_buff *msg,
					     struct devlink *devlink,
					     struct devlink_snapshot *snapshot)
{
	struct nlattr *snap_attr;
	int err;

	snap_attr = nla_nest_start_noflag(msg, DEVLINK_ATTR_REGION_SNAPSHOT);
	if (!snap_attr)
		return -EINVAL;

	err = nla_put_u32(msg, DEVLINK_ATTR_REGION_SNAPSHOT_ID, snapshot->id);
	if (err)
		goto nla_put_failure;

	nla_nest_end(msg, snap_attr);
	return 0;

nla_put_failure:
	nla_nest_cancel(msg, snap_attr);
	return err;
}

static int devlink_nl_region_snapshots_id_put(struct sk_buff *msg,
					      struct devlink *devlink,
					      struct devlink_region *region)
{
	struct devlink_snapshot *snapshot;
	struct nlattr *snapshots_attr;
	int err;

	snapshots_attr = nla_nest_start_noflag(msg,
					       DEVLINK_ATTR_REGION_SNAPSHOTS);
	if (!snapshots_attr)
		return -EINVAL;

	list_for_each_entry(snapshot, &region->snapshot_list, list) {
		err = devlink_nl_region_snapshot_id_put(msg, devlink, snapshot);
		if (err)
			goto nla_put_failure;
	}

	nla_nest_end(msg, snapshots_attr);
	return 0;

nla_put_failure:
	nla_nest_cancel(msg, snapshots_attr);
	return err;
}

static int devlink_nl_region_fill(struct sk_buff *msg, struct devlink *devlink,
				  enum devlink_command cmd, u32 portid,
				  u32 seq, int flags,
				  struct devlink_region *region)
{
	void *hdr;
	int err;

	hdr = genlmsg_put(msg, portid, seq, &devlink_nl_family, flags, cmd);
	if (!hdr)
		return -EMSGSIZE;

	err = devlink_nl_put_handle(msg, devlink);
	if (err)
		goto nla_put_failure;

	if (region->port) {
		err = nla_put_u32(msg, DEVLINK_ATTR_PORT_INDEX,
				  region->port->index);
		if (err)
			goto nla_put_failure;
	}

	err = nla_put_string(msg, DEVLINK_ATTR_REGION_NAME, region->ops->name);
	if (err)
		goto nla_put_failure;

	err = nla_put_u64_64bit(msg, DEVLINK_ATTR_REGION_SIZE,
				region->size,
				DEVLINK_ATTR_PAD);
	if (err)
		goto nla_put_failure;

	err = nla_put_u32(msg, DEVLINK_ATTR_REGION_MAX_SNAPSHOTS,
			  region->max_snapshots);
	if (err)
		goto nla_put_failure;

	err = devlink_nl_region_snapshots_id_put(msg, devlink, region);
	if (err)
		goto nla_put_failure;

	genlmsg_end(msg, hdr);
	return 0;

nla_put_failure:
	genlmsg_cancel(msg, hdr);
	return err;
}

static struct sk_buff *
devlink_nl_region_notify_build(struct devlink_region *region,
			       struct devlink_snapshot *snapshot,
			       enum devlink_command cmd, u32 portid, u32 seq)
{
	struct devlink *devlink = region->devlink;
	struct sk_buff *msg;
	void *hdr;
	int err;


	msg = nlmsg_new(NLMSG_DEFAULT_SIZE, GFP_KERNEL);
	if (!msg)
		return ERR_PTR(-ENOMEM);

	hdr = genlmsg_put(msg, portid, seq, &devlink_nl_family, 0, cmd);
	if (!hdr) {
		err = -EMSGSIZE;
		goto out_free_msg;
	}

	err = devlink_nl_put_handle(msg, devlink);
	if (err)
		goto out_cancel_msg;

	if (region->port) {
		err = nla_put_u32(msg, DEVLINK_ATTR_PORT_INDEX,
				  region->port->index);
		if (err)
			goto out_cancel_msg;
	}

	err = nla_put_string(msg, DEVLINK_ATTR_REGION_NAME,
			     region->ops->name);
	if (err)
		goto out_cancel_msg;

	if (snapshot) {
		err = nla_put_u32(msg, DEVLINK_ATTR_REGION_SNAPSHOT_ID,
				  snapshot->id);
		if (err)
			goto out_cancel_msg;
	} else {
		err = nla_put_u64_64bit(msg, DEVLINK_ATTR_REGION_SIZE,
					region->size, DEVLINK_ATTR_PAD);
		if (err)
			goto out_cancel_msg;
	}
	genlmsg_end(msg, hdr);

	return msg;

out_cancel_msg:
	genlmsg_cancel(msg, hdr);
out_free_msg:
	nlmsg_free(msg);
	return ERR_PTR(err);
}

static void devlink_nl_region_notify(struct devlink_region *region,
				     struct devlink_snapshot *snapshot,
				     enum devlink_command cmd)
{
	struct devlink *devlink = region->devlink;
	struct sk_buff *msg;

	WARN_ON(cmd != DEVLINK_CMD_REGION_NEW && cmd != DEVLINK_CMD_REGION_DEL);
	if (!xa_get_mark(&devlinks, devlink->index, DEVLINK_REGISTERED))
		return;

	msg = devlink_nl_region_notify_build(region, snapshot, cmd, 0, 0);
	if (IS_ERR(msg))
		return;

	genlmsg_multicast_netns(&devlink_nl_family, devlink_net(devlink), msg,
				0, DEVLINK_MCGRP_CONFIG, GFP_KERNEL);
}

/**
 * __devlink_snapshot_id_increment - Increment number of snapshots using an id
 *	@devlink: devlink instance
 *	@id: the snapshot id
 *
 *	Track when a new snapshot begins using an id. Load the count for the
 *	given id from the snapshot xarray, increment it, and store it back.
 *
 *	Called when a new snapshot is created with the given id.
 *
 *	The id *must* have been previously allocated by
 *	devlink_region_snapshot_id_get().
 *
 *	Returns 0 on success, or an error on failure.
 */
static int __devlink_snapshot_id_increment(struct devlink *devlink, u32 id)
{
	unsigned long count;
	void *p;

	lockdep_assert_held(&devlink->lock);

	p = xa_load(&devlink->snapshot_ids, id);
	if (WARN_ON(!p))
		return -EINVAL;

	if (WARN_ON(!xa_is_value(p)))
		return -EINVAL;

	count = xa_to_value(p);
	count++;

	return xa_err(xa_store(&devlink->snapshot_ids, id, xa_mk_value(count),
			       GFP_KERNEL));
}

/**
 * __devlink_snapshot_id_decrement - Decrease number of snapshots using an id
 *	@devlink: devlink instance
 *	@id: the snapshot id
 *
 *	Track when a snapshot is deleted and stops using an id. Load the count
 *	for the given id from the snapshot xarray, decrement it, and store it
 *	back.
 *
 *	If the count reaches zero, erase this id from the xarray, freeing it
 *	up for future re-use by devlink_region_snapshot_id_get().
 *
 *	Called when a snapshot using the given id is deleted, and when the
 *	initial allocator of the id is finished using it.
 */
static void __devlink_snapshot_id_decrement(struct devlink *devlink, u32 id)
{
	unsigned long count;
	void *p;

	lockdep_assert_held(&devlink->lock);

	p = xa_load(&devlink->snapshot_ids, id);
	if (WARN_ON(!p))
		return;

	if (WARN_ON(!xa_is_value(p)))
		return;

	count = xa_to_value(p);

	if (count > 1) {
		count--;
		xa_store(&devlink->snapshot_ids, id, xa_mk_value(count),
			 GFP_KERNEL);
	} else {
		/* If this was the last user, we can erase this id */
		xa_erase(&devlink->snapshot_ids, id);
	}
}

/**
 *	__devlink_snapshot_id_insert - Insert a specific snapshot ID
 *	@devlink: devlink instance
 *	@id: the snapshot id
 *
 *	Mark the given snapshot id as used by inserting a zero value into the
 *	snapshot xarray.
 *
 *	This must be called while holding the devlink instance lock. Unlike
 *	devlink_snapshot_id_get, the initial reference count is zero, not one.
 *	It is expected that the id will immediately be used before
 *	releasing the devlink instance lock.
 *
 *	Returns zero on success, or an error code if the snapshot id could not
 *	be inserted.
 */
static int __devlink_snapshot_id_insert(struct devlink *devlink, u32 id)
{
	lockdep_assert_held(&devlink->lock);

	if (xa_load(&devlink->snapshot_ids, id))
		return -EEXIST;

	return xa_err(xa_store(&devlink->snapshot_ids, id, xa_mk_value(0),
			       GFP_KERNEL));
}

/**
 *	__devlink_region_snapshot_id_get - get snapshot ID
 *	@devlink: devlink instance
 *	@id: storage to return snapshot id
 *
 *	Allocates a new snapshot id. Returns zero on success, or a negative
 *	error on failure. Must be called while holding the devlink instance
 *	lock.
 *
 *	Snapshot IDs are tracked using an xarray which stores the number of
 *	users of the snapshot id.
 *
 *	Note that the caller of this function counts as a 'user', in order to
 *	avoid race conditions. The caller must release its hold on the
 *	snapshot by using devlink_region_snapshot_id_put.
 */
static int __devlink_region_snapshot_id_get(struct devlink *devlink, u32 *id)
{
	lockdep_assert_held(&devlink->lock);

	return xa_alloc(&devlink->snapshot_ids, id, xa_mk_value(1),
			xa_limit_32b, GFP_KERNEL);
}

/**
 *	__devlink_region_snapshot_create - create a new snapshot
 *	This will add a new snapshot of a region. The snapshot
 *	will be stored on the region struct and can be accessed
 *	from devlink. This is useful for future analyses of snapshots.
 *	Multiple snapshots can be created on a region.
 *	The @snapshot_id should be obtained using the getter function.
 *
 *	Must be called only while holding the devlink instance lock.
 *
 *	@region: devlink region of the snapshot
 *	@data: snapshot data
 *	@snapshot_id: snapshot id to be created
 */
static int
__devlink_region_snapshot_create(struct devlink_region *region,
				 u8 *data, u32 snapshot_id)
{
	struct devlink *devlink = region->devlink;
	struct devlink_snapshot *snapshot;
	int err;

	lockdep_assert_held(&devlink->lock);

	/* check if region can hold one more snapshot */
	if (region->cur_snapshots == region->max_snapshots)
		return -ENOSPC;

	if (devlink_region_snapshot_get_by_id(region, snapshot_id))
		return -EEXIST;

	snapshot = kzalloc(sizeof(*snapshot), GFP_KERNEL);
	if (!snapshot)
		return -ENOMEM;

	err = __devlink_snapshot_id_increment(devlink, snapshot_id);
	if (err)
		goto err_snapshot_id_increment;

	snapshot->id = snapshot_id;
	snapshot->region = region;
	snapshot->data = data;

	list_add_tail(&snapshot->list, &region->snapshot_list);

	region->cur_snapshots++;

	devlink_nl_region_notify(region, snapshot, DEVLINK_CMD_REGION_NEW);
	return 0;

err_snapshot_id_increment:
	kfree(snapshot);
	return err;
}

static void devlink_region_snapshot_del(struct devlink_region *region,
					struct devlink_snapshot *snapshot)
{
	struct devlink *devlink = region->devlink;

	lockdep_assert_held(&devlink->lock);

	devlink_nl_region_notify(region, snapshot, DEVLINK_CMD_REGION_DEL);
	region->cur_snapshots--;
	list_del(&snapshot->list);
	region->ops->destructor(snapshot->data);
	__devlink_snapshot_id_decrement(devlink, snapshot->id);
	kfree(snapshot);
}

static int devlink_nl_cmd_region_get_doit(struct sk_buff *skb,
					  struct genl_info *info)
{
	struct devlink *devlink = info->user_ptr[0];
	struct devlink_port *port = NULL;
	struct devlink_region *region;
	const char *region_name;
	struct sk_buff *msg;
	unsigned int index;
	int err;

	if (!info->attrs[DEVLINK_ATTR_REGION_NAME])
		return -EINVAL;

	if (info->attrs[DEVLINK_ATTR_PORT_INDEX]) {
		index = nla_get_u32(info->attrs[DEVLINK_ATTR_PORT_INDEX]);

		port = devlink_port_get_by_index(devlink, index);
		if (!port)
			return -ENODEV;
	}

	region_name = nla_data(info->attrs[DEVLINK_ATTR_REGION_NAME]);
	if (port)
		region = devlink_port_region_get_by_name(port, region_name);
	else
		region = devlink_region_get_by_name(devlink, region_name);

	if (!region)
		return -EINVAL;

	msg = nlmsg_new(NLMSG_DEFAULT_SIZE, GFP_KERNEL);
	if (!msg)
		return -ENOMEM;

	err = devlink_nl_region_fill(msg, devlink, DEVLINK_CMD_REGION_GET,
				     info->snd_portid, info->snd_seq, 0,
				     region);
	if (err) {
		nlmsg_free(msg);
		return err;
	}

	return genlmsg_reply(msg, info);
}

static int devlink_nl_cmd_region_get_port_dumpit(struct sk_buff *msg,
						 struct netlink_callback *cb,
						 struct devlink_port *port,
						 int *idx,
						 int start)
{
	struct devlink_region *region;
	int err = 0;

	list_for_each_entry(region, &port->region_list, list) {
		if (*idx < start) {
			(*idx)++;
			continue;
		}
		err = devlink_nl_region_fill(msg, port->devlink,
					     DEVLINK_CMD_REGION_GET,
					     NETLINK_CB(cb->skb).portid,
					     cb->nlh->nlmsg_seq,
					     NLM_F_MULTI, region);
		if (err)
			goto out;
		(*idx)++;
	}

out:
	return err;
}

static int devlink_nl_cmd_region_get_devlink_dumpit(struct sk_buff *msg,
						    struct netlink_callback *cb,
						    struct devlink *devlink,
						    int *idx,
						    int start)
{
	struct devlink_region *region;
	struct devlink_port *port;
	int err = 0;

	mutex_lock(&devlink->lock);
	list_for_each_entry(region, &devlink->region_list, list) {
		if (*idx < start) {
			(*idx)++;
			continue;
		}
		err = devlink_nl_region_fill(msg, devlink,
					     DEVLINK_CMD_REGION_GET,
					     NETLINK_CB(cb->skb).portid,
					     cb->nlh->nlmsg_seq,
					     NLM_F_MULTI, region);
		if (err)
			goto out;
		(*idx)++;
	}

	list_for_each_entry(port, &devlink->port_list, list) {
		err = devlink_nl_cmd_region_get_port_dumpit(msg, cb, port, idx,
							    start);
		if (err)
			goto out;
	}

out:
	mutex_unlock(&devlink->lock);
	return err;
}

static int devlink_nl_cmd_region_get_dumpit(struct sk_buff *msg,
					    struct netlink_callback *cb)
{
	struct devlink *devlink;
	int start = cb->args[0];
	unsigned long index;
	int idx = 0;
	int err = 0;

	mutex_lock(&devlink_mutex);
	xa_for_each_marked(&devlinks, index, devlink, DEVLINK_REGISTERED) {
		if (!devlink_try_get(devlink))
			continue;

		if (!net_eq(devlink_net(devlink), sock_net(msg->sk)))
			goto retry;

		err = devlink_nl_cmd_region_get_devlink_dumpit(msg, cb, devlink,
							       &idx, start);
retry:
		devlink_put(devlink);
		if (err)
			goto out;
	}
out:
	mutex_unlock(&devlink_mutex);
	cb->args[0] = idx;
	return msg->len;
}

static int devlink_nl_cmd_region_del(struct sk_buff *skb,
				     struct genl_info *info)
{
	struct devlink *devlink = info->user_ptr[0];
	struct devlink_snapshot *snapshot;
	struct devlink_port *port = NULL;
	struct devlink_region *region;
	const char *region_name;
	unsigned int index;
	u32 snapshot_id;

	if (!info->attrs[DEVLINK_ATTR_REGION_NAME] ||
	    !info->attrs[DEVLINK_ATTR_REGION_SNAPSHOT_ID])
		return -EINVAL;

	region_name = nla_data(info->attrs[DEVLINK_ATTR_REGION_NAME]);
	snapshot_id = nla_get_u32(info->attrs[DEVLINK_ATTR_REGION_SNAPSHOT_ID]);

	if (info->attrs[DEVLINK_ATTR_PORT_INDEX]) {
		index = nla_get_u32(info->attrs[DEVLINK_ATTR_PORT_INDEX]);

		port = devlink_port_get_by_index(devlink, index);
		if (!port)
			return -ENODEV;
	}

	if (port)
		region = devlink_port_region_get_by_name(port, region_name);
	else
		region = devlink_region_get_by_name(devlink, region_name);

	if (!region)
		return -EINVAL;

	snapshot = devlink_region_snapshot_get_by_id(region, snapshot_id);
	if (!snapshot)
		return -EINVAL;

	devlink_region_snapshot_del(region, snapshot);
	return 0;
}

static int
devlink_nl_cmd_region_new(struct sk_buff *skb, struct genl_info *info)
{
	struct devlink *devlink = info->user_ptr[0];
	struct devlink_snapshot *snapshot;
	struct devlink_port *port = NULL;
	struct nlattr *snapshot_id_attr;
	struct devlink_region *region;
	const char *region_name;
	unsigned int index;
	u32 snapshot_id;
	u8 *data;
	int err;

	if (!info->attrs[DEVLINK_ATTR_REGION_NAME]) {
		NL_SET_ERR_MSG_MOD(info->extack, "No region name provided");
		return -EINVAL;
	}

	region_name = nla_data(info->attrs[DEVLINK_ATTR_REGION_NAME]);

	if (info->attrs[DEVLINK_ATTR_PORT_INDEX]) {
		index = nla_get_u32(info->attrs[DEVLINK_ATTR_PORT_INDEX]);

		port = devlink_port_get_by_index(devlink, index);
		if (!port)
			return -ENODEV;
	}

	if (port)
		region = devlink_port_region_get_by_name(port, region_name);
	else
		region = devlink_region_get_by_name(devlink, region_name);

	if (!region) {
		NL_SET_ERR_MSG_MOD(info->extack, "The requested region does not exist");
		return -EINVAL;
	}

	if (!region->ops->snapshot) {
		NL_SET_ERR_MSG_MOD(info->extack, "The requested region does not support taking an immediate snapshot");
		return -EOPNOTSUPP;
	}

	if (region->cur_snapshots == region->max_snapshots) {
		NL_SET_ERR_MSG_MOD(info->extack, "The region has reached the maximum number of stored snapshots");
		return -ENOSPC;
	}

	snapshot_id_attr = info->attrs[DEVLINK_ATTR_REGION_SNAPSHOT_ID];
	if (snapshot_id_attr) {
		snapshot_id = nla_get_u32(snapshot_id_attr);

		if (devlink_region_snapshot_get_by_id(region, snapshot_id)) {
			NL_SET_ERR_MSG_MOD(info->extack, "The requested snapshot id is already in use");
			return -EEXIST;
		}

		err = __devlink_snapshot_id_insert(devlink, snapshot_id);
		if (err)
			return err;
	} else {
		err = __devlink_region_snapshot_id_get(devlink, &snapshot_id);
		if (err) {
			NL_SET_ERR_MSG_MOD(info->extack, "Failed to allocate a new snapshot id");
			return err;
		}
	}

	if (port)
		err = region->port_ops->snapshot(port, region->port_ops,
						 info->extack, &data);
	else
		err = region->ops->snapshot(devlink, region->ops,
					    info->extack, &data);
	if (err)
		goto err_snapshot_capture;

	err = __devlink_region_snapshot_create(region, data, snapshot_id);
	if (err)
		goto err_snapshot_create;

	if (!snapshot_id_attr) {
		struct sk_buff *msg;

		snapshot = devlink_region_snapshot_get_by_id(region,
							     snapshot_id);
		if (WARN_ON(!snapshot))
			return -EINVAL;

		msg = devlink_nl_region_notify_build(region, snapshot,
						     DEVLINK_CMD_REGION_NEW,
						     info->snd_portid,
						     info->snd_seq);
		err = PTR_ERR_OR_ZERO(msg);
		if (err)
			goto err_notify;

		err = genlmsg_reply(msg, info);
		if (err)
			goto err_notify;
	}

	return 0;

err_snapshot_create:
	region->ops->destructor(data);
err_snapshot_capture:
	__devlink_snapshot_id_decrement(devlink, snapshot_id);
	return err;

err_notify:
	devlink_region_snapshot_del(region, snapshot);
	return err;
}

static int devlink_nl_cmd_region_read_chunk_fill(struct sk_buff *msg,
						 struct devlink *devlink,
						 u8 *chunk, u32 chunk_size,
						 u64 addr)
{
	struct nlattr *chunk_attr;
	int err;

	chunk_attr = nla_nest_start_noflag(msg, DEVLINK_ATTR_REGION_CHUNK);
	if (!chunk_attr)
		return -EINVAL;

	err = nla_put(msg, DEVLINK_ATTR_REGION_CHUNK_DATA, chunk_size, chunk);
	if (err)
		goto nla_put_failure;

	err = nla_put_u64_64bit(msg, DEVLINK_ATTR_REGION_CHUNK_ADDR, addr,
				DEVLINK_ATTR_PAD);
	if (err)
		goto nla_put_failure;

	nla_nest_end(msg, chunk_attr);
	return 0;

nla_put_failure:
	nla_nest_cancel(msg, chunk_attr);
	return err;
}

#define DEVLINK_REGION_READ_CHUNK_SIZE 256

static int devlink_nl_region_read_snapshot_fill(struct sk_buff *skb,
						struct devlink *devlink,
						struct devlink_region *region,
						struct nlattr **attrs,
						u64 start_offset,
						u64 end_offset,
						u64 *new_offset)
{
	struct devlink_snapshot *snapshot;
	u64 curr_offset = start_offset;
	u32 snapshot_id;
	int err = 0;

	*new_offset = start_offset;

	snapshot_id = nla_get_u32(attrs[DEVLINK_ATTR_REGION_SNAPSHOT_ID]);
	snapshot = devlink_region_snapshot_get_by_id(region, snapshot_id);
	if (!snapshot)
		return -EINVAL;

	while (curr_offset < end_offset) {
		u32 data_size;
		u8 *data;

		if (end_offset - curr_offset < DEVLINK_REGION_READ_CHUNK_SIZE)
			data_size = end_offset - curr_offset;
		else
			data_size = DEVLINK_REGION_READ_CHUNK_SIZE;

		data = &snapshot->data[curr_offset];
		err = devlink_nl_cmd_region_read_chunk_fill(skb, devlink,
							    data, data_size,
							    curr_offset);
		if (err)
			break;

		curr_offset += data_size;
	}
	*new_offset = curr_offset;

	return err;
}

static int devlink_nl_cmd_region_read_dumpit(struct sk_buff *skb,
					     struct netlink_callback *cb)
{
	const struct genl_dumpit_info *info = genl_dumpit_info(cb);
	u64 ret_offset, start_offset, end_offset = U64_MAX;
	struct nlattr **attrs = info->attrs;
	struct devlink_port *port = NULL;
	struct devlink_region *region;
	struct nlattr *chunks_attr;
	const char *region_name;
	struct devlink *devlink;
	unsigned int index;
	void *hdr;
	int err;

	start_offset = *((u64 *)&cb->args[0]);

	mutex_lock(&devlink_mutex);
	devlink = devlink_get_from_attrs(sock_net(cb->skb->sk), attrs);
	if (IS_ERR(devlink)) {
		err = PTR_ERR(devlink);
		goto out_dev;
	}

	mutex_lock(&devlink->lock);

	if (!attrs[DEVLINK_ATTR_REGION_NAME] ||
	    !attrs[DEVLINK_ATTR_REGION_SNAPSHOT_ID]) {
		err = -EINVAL;
		goto out_unlock;
	}

	if (info->attrs[DEVLINK_ATTR_PORT_INDEX]) {
		index = nla_get_u32(info->attrs[DEVLINK_ATTR_PORT_INDEX]);

		port = devlink_port_get_by_index(devlink, index);
		if (!port) {
			err = -ENODEV;
			goto out_unlock;
		}
	}

	region_name = nla_data(attrs[DEVLINK_ATTR_REGION_NAME]);

	if (port)
		region = devlink_port_region_get_by_name(port, region_name);
	else
		region = devlink_region_get_by_name(devlink, region_name);

	if (!region) {
		err = -EINVAL;
		goto out_unlock;
	}

	if (attrs[DEVLINK_ATTR_REGION_CHUNK_ADDR] &&
	    attrs[DEVLINK_ATTR_REGION_CHUNK_LEN]) {
		if (!start_offset)
			start_offset =
				nla_get_u64(attrs[DEVLINK_ATTR_REGION_CHUNK_ADDR]);

		end_offset = nla_get_u64(attrs[DEVLINK_ATTR_REGION_CHUNK_ADDR]);
		end_offset += nla_get_u64(attrs[DEVLINK_ATTR_REGION_CHUNK_LEN]);
	}

	if (end_offset > region->size)
		end_offset = region->size;

	/* return 0 if there is no further data to read */
	if (start_offset == end_offset) {
		err = 0;
		goto out_unlock;
	}

	hdr = genlmsg_put(skb, NETLINK_CB(cb->skb).portid, cb->nlh->nlmsg_seq,
			  &devlink_nl_family, NLM_F_ACK | NLM_F_MULTI,
			  DEVLINK_CMD_REGION_READ);
	if (!hdr) {
		err = -EMSGSIZE;
		goto out_unlock;
	}

	err = devlink_nl_put_handle(skb, devlink);
	if (err)
		goto nla_put_failure;

	if (region->port) {
		err = nla_put_u32(skb, DEVLINK_ATTR_PORT_INDEX,
				  region->port->index);
		if (err)
			goto nla_put_failure;
	}

	err = nla_put_string(skb, DEVLINK_ATTR_REGION_NAME, region_name);
	if (err)
		goto nla_put_failure;

	chunks_attr = nla_nest_start_noflag(skb, DEVLINK_ATTR_REGION_CHUNKS);
	if (!chunks_attr) {
		err = -EMSGSIZE;
		goto nla_put_failure;
	}

	err = devlink_nl_region_read_snapshot_fill(skb, devlink,
						   region, attrs,
						   start_offset,
						   end_offset, &ret_offset);

	if (err && err != -EMSGSIZE)
		goto nla_put_failure;

	/* Check if there was any progress done to prevent infinite loop */
	if (ret_offset == start_offset) {
		err = -EINVAL;
		goto nla_put_failure;
	}

	*((u64 *)&cb->args[0]) = ret_offset;

	nla_nest_end(skb, chunks_attr);
	genlmsg_end(skb, hdr);
	mutex_unlock(&devlink->lock);
	devlink_put(devlink);
	mutex_unlock(&devlink_mutex);

	return skb->len;

nla_put_failure:
	genlmsg_cancel(skb, hdr);
out_unlock:
	mutex_unlock(&devlink->lock);
	devlink_put(devlink);
out_dev:
	mutex_unlock(&devlink_mutex);
	return err;
}

struct devlink_info_req {
	struct sk_buff *msg;
};

int devlink_info_driver_name_put(struct devlink_info_req *req, const char *name)
{
	return nla_put_string(req->msg, DEVLINK_ATTR_INFO_DRIVER_NAME, name);
}
EXPORT_SYMBOL_GPL(devlink_info_driver_name_put);

int devlink_info_serial_number_put(struct devlink_info_req *req, const char *sn)
{
	return nla_put_string(req->msg, DEVLINK_ATTR_INFO_SERIAL_NUMBER, sn);
}
EXPORT_SYMBOL_GPL(devlink_info_serial_number_put);

int devlink_info_board_serial_number_put(struct devlink_info_req *req,
					 const char *bsn)
{
	return nla_put_string(req->msg, DEVLINK_ATTR_INFO_BOARD_SERIAL_NUMBER,
			      bsn);
}
EXPORT_SYMBOL_GPL(devlink_info_board_serial_number_put);

static int devlink_info_version_put(struct devlink_info_req *req, int attr,
				    const char *version_name,
				    const char *version_value)
{
	struct nlattr *nest;
	int err;

	nest = nla_nest_start_noflag(req->msg, attr);
	if (!nest)
		return -EMSGSIZE;

	err = nla_put_string(req->msg, DEVLINK_ATTR_INFO_VERSION_NAME,
			     version_name);
	if (err)
		goto nla_put_failure;

	err = nla_put_string(req->msg, DEVLINK_ATTR_INFO_VERSION_VALUE,
			     version_value);
	if (err)
		goto nla_put_failure;

	nla_nest_end(req->msg, nest);

	return 0;

nla_put_failure:
	nla_nest_cancel(req->msg, nest);
	return err;
}

int devlink_info_version_fixed_put(struct devlink_info_req *req,
				   const char *version_name,
				   const char *version_value)
{
	return devlink_info_version_put(req, DEVLINK_ATTR_INFO_VERSION_FIXED,
					version_name, version_value);
}
EXPORT_SYMBOL_GPL(devlink_info_version_fixed_put);

int devlink_info_version_stored_put(struct devlink_info_req *req,
				    const char *version_name,
				    const char *version_value)
{
	return devlink_info_version_put(req, DEVLINK_ATTR_INFO_VERSION_STORED,
					version_name, version_value);
}
EXPORT_SYMBOL_GPL(devlink_info_version_stored_put);

int devlink_info_version_running_put(struct devlink_info_req *req,
				     const char *version_name,
				     const char *version_value)
{
	return devlink_info_version_put(req, DEVLINK_ATTR_INFO_VERSION_RUNNING,
					version_name, version_value);
}
EXPORT_SYMBOL_GPL(devlink_info_version_running_put);

static int
devlink_nl_info_fill(struct sk_buff *msg, struct devlink *devlink,
		     enum devlink_command cmd, u32 portid,
		     u32 seq, int flags, struct netlink_ext_ack *extack)
{
	struct devlink_info_req req;
	void *hdr;
	int err;

	hdr = genlmsg_put(msg, portid, seq, &devlink_nl_family, flags, cmd);
	if (!hdr)
		return -EMSGSIZE;

	err = -EMSGSIZE;
	if (devlink_nl_put_handle(msg, devlink))
		goto err_cancel_msg;

	req.msg = msg;
	err = devlink->ops->info_get(devlink, &req, extack);
	if (err)
		goto err_cancel_msg;

	genlmsg_end(msg, hdr);
	return 0;

err_cancel_msg:
	genlmsg_cancel(msg, hdr);
	return err;
}

static int devlink_nl_cmd_info_get_doit(struct sk_buff *skb,
					struct genl_info *info)
{
	struct devlink *devlink = info->user_ptr[0];
	struct sk_buff *msg;
	int err;

	if (!devlink->ops->info_get)
		return -EOPNOTSUPP;

	msg = nlmsg_new(NLMSG_DEFAULT_SIZE, GFP_KERNEL);
	if (!msg)
		return -ENOMEM;

	err = devlink_nl_info_fill(msg, devlink, DEVLINK_CMD_INFO_GET,
				   info->snd_portid, info->snd_seq, 0,
				   info->extack);
	if (err) {
		nlmsg_free(msg);
		return err;
	}

	return genlmsg_reply(msg, info);
}

static int devlink_nl_cmd_info_get_dumpit(struct sk_buff *msg,
					  struct netlink_callback *cb)
{
	struct devlink *devlink;
	int start = cb->args[0];
	unsigned long index;
	int idx = 0;
	int err = 0;

	mutex_lock(&devlink_mutex);
	xa_for_each_marked(&devlinks, index, devlink, DEVLINK_REGISTERED) {
		if (!devlink_try_get(devlink))
			continue;

		if (!net_eq(devlink_net(devlink), sock_net(msg->sk)))
			goto retry;

		if (idx < start || !devlink->ops->info_get)
			goto inc;

		mutex_lock(&devlink->lock);
		err = devlink_nl_info_fill(msg, devlink, DEVLINK_CMD_INFO_GET,
					   NETLINK_CB(cb->skb).portid,
					   cb->nlh->nlmsg_seq, NLM_F_MULTI,
					   cb->extack);
		mutex_unlock(&devlink->lock);
		if (err == -EOPNOTSUPP)
			err = 0;
		else if (err) {
			devlink_put(devlink);
			break;
		}
inc:
		idx++;
retry:
		devlink_put(devlink);
	}
	mutex_unlock(&devlink_mutex);

	if (err != -EMSGSIZE)
		return err;

	cb->args[0] = idx;
	return msg->len;
}

struct devlink_fmsg_item {
	struct list_head list;
	int attrtype;
	u8 nla_type;
	u16 len;
	int value[];
};

struct devlink_fmsg {
	struct list_head item_list;
	bool putting_binary; /* This flag forces enclosing of binary data
			      * in an array brackets. It forces using
			      * of designated API:
			      * devlink_fmsg_binary_pair_nest_start()
			      * devlink_fmsg_binary_pair_nest_end()
			      */
};

static struct devlink_fmsg *devlink_fmsg_alloc(void)
{
	struct devlink_fmsg *fmsg;

	fmsg = kzalloc(sizeof(*fmsg), GFP_KERNEL);
	if (!fmsg)
		return NULL;

	INIT_LIST_HEAD(&fmsg->item_list);

	return fmsg;
}

static void devlink_fmsg_free(struct devlink_fmsg *fmsg)
{
	struct devlink_fmsg_item *item, *tmp;

	list_for_each_entry_safe(item, tmp, &fmsg->item_list, list) {
		list_del(&item->list);
		kfree(item);
	}
	kfree(fmsg);
}

static int devlink_fmsg_nest_common(struct devlink_fmsg *fmsg,
				    int attrtype)
{
	struct devlink_fmsg_item *item;

	item = kzalloc(sizeof(*item), GFP_KERNEL);
	if (!item)
		return -ENOMEM;

	item->attrtype = attrtype;
	list_add_tail(&item->list, &fmsg->item_list);

	return 0;
}

int devlink_fmsg_obj_nest_start(struct devlink_fmsg *fmsg)
{
	if (fmsg->putting_binary)
		return -EINVAL;

	return devlink_fmsg_nest_common(fmsg, DEVLINK_ATTR_FMSG_OBJ_NEST_START);
}
EXPORT_SYMBOL_GPL(devlink_fmsg_obj_nest_start);

static int devlink_fmsg_nest_end(struct devlink_fmsg *fmsg)
{
	if (fmsg->putting_binary)
		return -EINVAL;

	return devlink_fmsg_nest_common(fmsg, DEVLINK_ATTR_FMSG_NEST_END);
}

int devlink_fmsg_obj_nest_end(struct devlink_fmsg *fmsg)
{
	if (fmsg->putting_binary)
		return -EINVAL;

	return devlink_fmsg_nest_end(fmsg);
}
EXPORT_SYMBOL_GPL(devlink_fmsg_obj_nest_end);

#define DEVLINK_FMSG_MAX_SIZE (GENLMSG_DEFAULT_SIZE - GENL_HDRLEN - NLA_HDRLEN)

static int devlink_fmsg_put_name(struct devlink_fmsg *fmsg, const char *name)
{
	struct devlink_fmsg_item *item;

	if (fmsg->putting_binary)
		return -EINVAL;

	if (strlen(name) + 1 > DEVLINK_FMSG_MAX_SIZE)
		return -EMSGSIZE;

	item = kzalloc(sizeof(*item) + strlen(name) + 1, GFP_KERNEL);
	if (!item)
		return -ENOMEM;

	item->nla_type = NLA_NUL_STRING;
	item->len = strlen(name) + 1;
	item->attrtype = DEVLINK_ATTR_FMSG_OBJ_NAME;
	memcpy(&item->value, name, item->len);
	list_add_tail(&item->list, &fmsg->item_list);

	return 0;
}

int devlink_fmsg_pair_nest_start(struct devlink_fmsg *fmsg, const char *name)
{
	int err;

	if (fmsg->putting_binary)
		return -EINVAL;

	err = devlink_fmsg_nest_common(fmsg, DEVLINK_ATTR_FMSG_PAIR_NEST_START);
	if (err)
		return err;

	err = devlink_fmsg_put_name(fmsg, name);
	if (err)
		return err;

	return 0;
}
EXPORT_SYMBOL_GPL(devlink_fmsg_pair_nest_start);

int devlink_fmsg_pair_nest_end(struct devlink_fmsg *fmsg)
{
	if (fmsg->putting_binary)
		return -EINVAL;

	return devlink_fmsg_nest_end(fmsg);
}
EXPORT_SYMBOL_GPL(devlink_fmsg_pair_nest_end);

int devlink_fmsg_arr_pair_nest_start(struct devlink_fmsg *fmsg,
				     const char *name)
{
	int err;

	if (fmsg->putting_binary)
		return -EINVAL;

	err = devlink_fmsg_pair_nest_start(fmsg, name);
	if (err)
		return err;

	err = devlink_fmsg_nest_common(fmsg, DEVLINK_ATTR_FMSG_ARR_NEST_START);
	if (err)
		return err;

	return 0;
}
EXPORT_SYMBOL_GPL(devlink_fmsg_arr_pair_nest_start);

int devlink_fmsg_arr_pair_nest_end(struct devlink_fmsg *fmsg)
{
	int err;

	if (fmsg->putting_binary)
		return -EINVAL;

	err = devlink_fmsg_nest_end(fmsg);
	if (err)
		return err;

	err = devlink_fmsg_nest_end(fmsg);
	if (err)
		return err;

	return 0;
}
EXPORT_SYMBOL_GPL(devlink_fmsg_arr_pair_nest_end);

int devlink_fmsg_binary_pair_nest_start(struct devlink_fmsg *fmsg,
					const char *name)
{
	int err;

	err = devlink_fmsg_arr_pair_nest_start(fmsg, name);
	if (err)
		return err;

	fmsg->putting_binary = true;
	return err;
}
EXPORT_SYMBOL_GPL(devlink_fmsg_binary_pair_nest_start);

int devlink_fmsg_binary_pair_nest_end(struct devlink_fmsg *fmsg)
{
	if (!fmsg->putting_binary)
		return -EINVAL;

	fmsg->putting_binary = false;
	return devlink_fmsg_arr_pair_nest_end(fmsg);
}
EXPORT_SYMBOL_GPL(devlink_fmsg_binary_pair_nest_end);

static int devlink_fmsg_put_value(struct devlink_fmsg *fmsg,
				  const void *value, u16 value_len,
				  u8 value_nla_type)
{
	struct devlink_fmsg_item *item;

	if (value_len > DEVLINK_FMSG_MAX_SIZE)
		return -EMSGSIZE;

	item = kzalloc(sizeof(*item) + value_len, GFP_KERNEL);
	if (!item)
		return -ENOMEM;

	item->nla_type = value_nla_type;
	item->len = value_len;
	item->attrtype = DEVLINK_ATTR_FMSG_OBJ_VALUE_DATA;
	memcpy(&item->value, value, item->len);
	list_add_tail(&item->list, &fmsg->item_list);

	return 0;
}

static int devlink_fmsg_bool_put(struct devlink_fmsg *fmsg, bool value)
{
	if (fmsg->putting_binary)
		return -EINVAL;

	return devlink_fmsg_put_value(fmsg, &value, sizeof(value), NLA_FLAG);
}

static int devlink_fmsg_u8_put(struct devlink_fmsg *fmsg, u8 value)
{
	if (fmsg->putting_binary)
		return -EINVAL;

	return devlink_fmsg_put_value(fmsg, &value, sizeof(value), NLA_U8);
}

int devlink_fmsg_u32_put(struct devlink_fmsg *fmsg, u32 value)
{
	if (fmsg->putting_binary)
		return -EINVAL;

	return devlink_fmsg_put_value(fmsg, &value, sizeof(value), NLA_U32);
}
EXPORT_SYMBOL_GPL(devlink_fmsg_u32_put);

static int devlink_fmsg_u64_put(struct devlink_fmsg *fmsg, u64 value)
{
	if (fmsg->putting_binary)
		return -EINVAL;

	return devlink_fmsg_put_value(fmsg, &value, sizeof(value), NLA_U64);
}

int devlink_fmsg_string_put(struct devlink_fmsg *fmsg, const char *value)
{
	if (fmsg->putting_binary)
		return -EINVAL;

	return devlink_fmsg_put_value(fmsg, value, strlen(value) + 1,
				      NLA_NUL_STRING);
}
EXPORT_SYMBOL_GPL(devlink_fmsg_string_put);

int devlink_fmsg_binary_put(struct devlink_fmsg *fmsg, const void *value,
			    u16 value_len)
{
	if (!fmsg->putting_binary)
		return -EINVAL;

	return devlink_fmsg_put_value(fmsg, value, value_len, NLA_BINARY);
}
EXPORT_SYMBOL_GPL(devlink_fmsg_binary_put);

int devlink_fmsg_bool_pair_put(struct devlink_fmsg *fmsg, const char *name,
			       bool value)
{
	int err;

	err = devlink_fmsg_pair_nest_start(fmsg, name);
	if (err)
		return err;

	err = devlink_fmsg_bool_put(fmsg, value);
	if (err)
		return err;

	err = devlink_fmsg_pair_nest_end(fmsg);
	if (err)
		return err;

	return 0;
}
EXPORT_SYMBOL_GPL(devlink_fmsg_bool_pair_put);

int devlink_fmsg_u8_pair_put(struct devlink_fmsg *fmsg, const char *name,
			     u8 value)
{
	int err;

	err = devlink_fmsg_pair_nest_start(fmsg, name);
	if (err)
		return err;

	err = devlink_fmsg_u8_put(fmsg, value);
	if (err)
		return err;

	err = devlink_fmsg_pair_nest_end(fmsg);
	if (err)
		return err;

	return 0;
}
EXPORT_SYMBOL_GPL(devlink_fmsg_u8_pair_put);

int devlink_fmsg_u32_pair_put(struct devlink_fmsg *fmsg, const char *name,
			      u32 value)
{
	int err;

	err = devlink_fmsg_pair_nest_start(fmsg, name);
	if (err)
		return err;

	err = devlink_fmsg_u32_put(fmsg, value);
	if (err)
		return err;

	err = devlink_fmsg_pair_nest_end(fmsg);
	if (err)
		return err;

	return 0;
}
EXPORT_SYMBOL_GPL(devlink_fmsg_u32_pair_put);

int devlink_fmsg_u64_pair_put(struct devlink_fmsg *fmsg, const char *name,
			      u64 value)
{
	int err;

	err = devlink_fmsg_pair_nest_start(fmsg, name);
	if (err)
		return err;

	err = devlink_fmsg_u64_put(fmsg, value);
	if (err)
		return err;

	err = devlink_fmsg_pair_nest_end(fmsg);
	if (err)
		return err;

	return 0;
}
EXPORT_SYMBOL_GPL(devlink_fmsg_u64_pair_put);

int devlink_fmsg_string_pair_put(struct devlink_fmsg *fmsg, const char *name,
				 const char *value)
{
	int err;

	err = devlink_fmsg_pair_nest_start(fmsg, name);
	if (err)
		return err;

	err = devlink_fmsg_string_put(fmsg, value);
	if (err)
		return err;

	err = devlink_fmsg_pair_nest_end(fmsg);
	if (err)
		return err;

	return 0;
}
EXPORT_SYMBOL_GPL(devlink_fmsg_string_pair_put);

int devlink_fmsg_binary_pair_put(struct devlink_fmsg *fmsg, const char *name,
				 const void *value, u32 value_len)
{
	u32 data_size;
	int end_err;
	u32 offset;
	int err;

	err = devlink_fmsg_binary_pair_nest_start(fmsg, name);
	if (err)
		return err;

	for (offset = 0; offset < value_len; offset += data_size) {
		data_size = value_len - offset;
		if (data_size > DEVLINK_FMSG_MAX_SIZE)
			data_size = DEVLINK_FMSG_MAX_SIZE;
		err = devlink_fmsg_binary_put(fmsg, value + offset, data_size);
		if (err)
			break;
		/* Exit from loop with a break (instead of
		 * return) to make sure putting_binary is turned off in
		 * devlink_fmsg_binary_pair_nest_end
		 */
	}

	end_err = devlink_fmsg_binary_pair_nest_end(fmsg);
	if (end_err)
		err = end_err;

	return err;
}
EXPORT_SYMBOL_GPL(devlink_fmsg_binary_pair_put);

static int
devlink_fmsg_item_fill_type(struct devlink_fmsg_item *msg, struct sk_buff *skb)
{
	switch (msg->nla_type) {
	case NLA_FLAG:
	case NLA_U8:
	case NLA_U32:
	case NLA_U64:
	case NLA_NUL_STRING:
	case NLA_BINARY:
		return nla_put_u8(skb, DEVLINK_ATTR_FMSG_OBJ_VALUE_TYPE,
				  msg->nla_type);
	default:
		return -EINVAL;
	}
}

static int
devlink_fmsg_item_fill_data(struct devlink_fmsg_item *msg, struct sk_buff *skb)
{
	int attrtype = DEVLINK_ATTR_FMSG_OBJ_VALUE_DATA;
	u8 tmp;

	switch (msg->nla_type) {
	case NLA_FLAG:
		/* Always provide flag data, regardless of its value */
		tmp = *(bool *) msg->value;

		return nla_put_u8(skb, attrtype, tmp);
	case NLA_U8:
		return nla_put_u8(skb, attrtype, *(u8 *) msg->value);
	case NLA_U32:
		return nla_put_u32(skb, attrtype, *(u32 *) msg->value);
	case NLA_U64:
		return nla_put_u64_64bit(skb, attrtype, *(u64 *) msg->value,
					 DEVLINK_ATTR_PAD);
	case NLA_NUL_STRING:
		return nla_put_string(skb, attrtype, (char *) &msg->value);
	case NLA_BINARY:
		return nla_put(skb, attrtype, msg->len, (void *) &msg->value);
	default:
		return -EINVAL;
	}
}

static int
devlink_fmsg_prepare_skb(struct devlink_fmsg *fmsg, struct sk_buff *skb,
			 int *start)
{
	struct devlink_fmsg_item *item;
	struct nlattr *fmsg_nlattr;
	int i = 0;
	int err;

	fmsg_nlattr = nla_nest_start_noflag(skb, DEVLINK_ATTR_FMSG);
	if (!fmsg_nlattr)
		return -EMSGSIZE;

	list_for_each_entry(item, &fmsg->item_list, list) {
		if (i < *start) {
			i++;
			continue;
		}

		switch (item->attrtype) {
		case DEVLINK_ATTR_FMSG_OBJ_NEST_START:
		case DEVLINK_ATTR_FMSG_PAIR_NEST_START:
		case DEVLINK_ATTR_FMSG_ARR_NEST_START:
		case DEVLINK_ATTR_FMSG_NEST_END:
			err = nla_put_flag(skb, item->attrtype);
			break;
		case DEVLINK_ATTR_FMSG_OBJ_VALUE_DATA:
			err = devlink_fmsg_item_fill_type(item, skb);
			if (err)
				break;
			err = devlink_fmsg_item_fill_data(item, skb);
			break;
		case DEVLINK_ATTR_FMSG_OBJ_NAME:
			err = nla_put_string(skb, item->attrtype,
					     (char *) &item->value);
			break;
		default:
			err = -EINVAL;
			break;
		}
		if (!err)
			*start = ++i;
		else
			break;
	}

	nla_nest_end(skb, fmsg_nlattr);
	return err;
}

static int devlink_fmsg_snd(struct devlink_fmsg *fmsg,
			    struct genl_info *info,
			    enum devlink_command cmd, int flags)
{
	struct nlmsghdr *nlh;
	struct sk_buff *skb;
	bool last = false;
	int index = 0;
	void *hdr;
	int err;

	while (!last) {
		int tmp_index = index;

		skb = genlmsg_new(GENLMSG_DEFAULT_SIZE, GFP_KERNEL);
		if (!skb)
			return -ENOMEM;

		hdr = genlmsg_put(skb, info->snd_portid, info->snd_seq,
				  &devlink_nl_family, flags | NLM_F_MULTI, cmd);
		if (!hdr) {
			err = -EMSGSIZE;
			goto nla_put_failure;
		}

		err = devlink_fmsg_prepare_skb(fmsg, skb, &index);
		if (!err)
			last = true;
		else if (err != -EMSGSIZE || tmp_index == index)
			goto nla_put_failure;

		genlmsg_end(skb, hdr);
		err = genlmsg_reply(skb, info);
		if (err)
			return err;
	}

	skb = genlmsg_new(GENLMSG_DEFAULT_SIZE, GFP_KERNEL);
	if (!skb)
		return -ENOMEM;
	nlh = nlmsg_put(skb, info->snd_portid, info->snd_seq,
			NLMSG_DONE, 0, flags | NLM_F_MULTI);
	if (!nlh) {
		err = -EMSGSIZE;
		goto nla_put_failure;
	}

	return genlmsg_reply(skb, info);

nla_put_failure:
	nlmsg_free(skb);
	return err;
}

static int devlink_fmsg_dumpit(struct devlink_fmsg *fmsg, struct sk_buff *skb,
			       struct netlink_callback *cb,
			       enum devlink_command cmd)
{
	int index = cb->args[0];
	int tmp_index = index;
	void *hdr;
	int err;

	hdr = genlmsg_put(skb, NETLINK_CB(cb->skb).portid, cb->nlh->nlmsg_seq,
			  &devlink_nl_family, NLM_F_ACK | NLM_F_MULTI, cmd);
	if (!hdr) {
		err = -EMSGSIZE;
		goto nla_put_failure;
	}

	err = devlink_fmsg_prepare_skb(fmsg, skb, &index);
	if ((err && err != -EMSGSIZE) || tmp_index == index)
		goto nla_put_failure;

	cb->args[0] = index;
	genlmsg_end(skb, hdr);
	return skb->len;

nla_put_failure:
	genlmsg_cancel(skb, hdr);
	return err;
}

struct devlink_health_reporter {
	struct list_head list;
	void *priv;
	const struct devlink_health_reporter_ops *ops;
	struct devlink *devlink;
	struct devlink_port *devlink_port;
	struct devlink_fmsg *dump_fmsg;
	struct mutex dump_lock; /* lock parallel read/write from dump buffers */
	u64 graceful_period;
	bool auto_recover;
	bool auto_dump;
	u8 health_state;
	u64 dump_ts;
	u64 dump_real_ts;
	u64 error_count;
	u64 recovery_count;
	u64 last_recovery_ts;
	refcount_t refcount;
};

void *
devlink_health_reporter_priv(struct devlink_health_reporter *reporter)
{
	return reporter->priv;
}
EXPORT_SYMBOL_GPL(devlink_health_reporter_priv);

static struct devlink_health_reporter *
__devlink_health_reporter_find_by_name(struct list_head *reporter_list,
				       struct mutex *list_lock,
				       const char *reporter_name)
{
	struct devlink_health_reporter *reporter;

	lockdep_assert_held(list_lock);
	list_for_each_entry(reporter, reporter_list, list)
		if (!strcmp(reporter->ops->name, reporter_name))
			return reporter;
	return NULL;
}

static struct devlink_health_reporter *
devlink_health_reporter_find_by_name(struct devlink *devlink,
				     const char *reporter_name)
{
	return __devlink_health_reporter_find_by_name(&devlink->reporter_list,
						      &devlink->reporters_lock,
						      reporter_name);
}

static struct devlink_health_reporter *
devlink_port_health_reporter_find_by_name(struct devlink_port *devlink_port,
					  const char *reporter_name)
{
	return __devlink_health_reporter_find_by_name(&devlink_port->reporter_list,
						      &devlink_port->reporters_lock,
						      reporter_name);
}

static struct devlink_health_reporter *
__devlink_health_reporter_create(struct devlink *devlink,
				 const struct devlink_health_reporter_ops *ops,
				 u64 graceful_period, void *priv)
{
	struct devlink_health_reporter *reporter;

	if (WARN_ON(graceful_period && !ops->recover))
		return ERR_PTR(-EINVAL);

	reporter = kzalloc(sizeof(*reporter), GFP_KERNEL);
	if (!reporter)
		return ERR_PTR(-ENOMEM);

	reporter->priv = priv;
	reporter->ops = ops;
	reporter->devlink = devlink;
	reporter->graceful_period = graceful_period;
	reporter->auto_recover = !!ops->recover;
	reporter->auto_dump = !!ops->dump;
	mutex_init(&reporter->dump_lock);
	refcount_set(&reporter->refcount, 1);
	return reporter;
}

/**
 *	devlink_port_health_reporter_create - create devlink health reporter for
 *	                                      specified port instance
 *
 *	@port: devlink_port which should contain the new reporter
 *	@ops: ops
 *	@graceful_period: to avoid recovery loops, in msecs
 *	@priv: priv
 */
struct devlink_health_reporter *
devlink_port_health_reporter_create(struct devlink_port *port,
				    const struct devlink_health_reporter_ops *ops,
				    u64 graceful_period, void *priv)
{
	struct devlink_health_reporter *reporter;

	mutex_lock(&port->reporters_lock);
	if (__devlink_health_reporter_find_by_name(&port->reporter_list,
						   &port->reporters_lock, ops->name)) {
		reporter = ERR_PTR(-EEXIST);
		goto unlock;
	}

	reporter = __devlink_health_reporter_create(port->devlink, ops,
						    graceful_period, priv);
	if (IS_ERR(reporter))
		goto unlock;

	reporter->devlink_port = port;
	list_add_tail(&reporter->list, &port->reporter_list);
unlock:
	mutex_unlock(&port->reporters_lock);
	return reporter;
}
EXPORT_SYMBOL_GPL(devlink_port_health_reporter_create);

/**
 *	devlink_health_reporter_create - create devlink health reporter
 *
 *	@devlink: devlink
 *	@ops: ops
 *	@graceful_period: to avoid recovery loops, in msecs
 *	@priv: priv
 */
struct devlink_health_reporter *
devlink_health_reporter_create(struct devlink *devlink,
			       const struct devlink_health_reporter_ops *ops,
			       u64 graceful_period, void *priv)
{
	struct devlink_health_reporter *reporter;

	mutex_lock(&devlink->reporters_lock);
	if (devlink_health_reporter_find_by_name(devlink, ops->name)) {
		reporter = ERR_PTR(-EEXIST);
		goto unlock;
	}

	reporter = __devlink_health_reporter_create(devlink, ops,
						    graceful_period, priv);
	if (IS_ERR(reporter))
		goto unlock;

	list_add_tail(&reporter->list, &devlink->reporter_list);
unlock:
	mutex_unlock(&devlink->reporters_lock);
	return reporter;
}
EXPORT_SYMBOL_GPL(devlink_health_reporter_create);

static void
devlink_health_reporter_free(struct devlink_health_reporter *reporter)
{
	mutex_destroy(&reporter->dump_lock);
	if (reporter->dump_fmsg)
		devlink_fmsg_free(reporter->dump_fmsg);
	kfree(reporter);
}

static void
devlink_health_reporter_put(struct devlink_health_reporter *reporter)
{
	if (refcount_dec_and_test(&reporter->refcount))
		devlink_health_reporter_free(reporter);
}

static void
__devlink_health_reporter_destroy(struct devlink_health_reporter *reporter)
{
	list_del(&reporter->list);
	devlink_health_reporter_put(reporter);
}

/**
 *	devlink_health_reporter_destroy - destroy devlink health reporter
 *
 *	@reporter: devlink health reporter to destroy
 */
void
devlink_health_reporter_destroy(struct devlink_health_reporter *reporter)
{
	struct mutex *lock = &reporter->devlink->reporters_lock;

	mutex_lock(lock);
	__devlink_health_reporter_destroy(reporter);
	mutex_unlock(lock);
}
EXPORT_SYMBOL_GPL(devlink_health_reporter_destroy);

/**
 *	devlink_port_health_reporter_destroy - destroy devlink port health reporter
 *
 *	@reporter: devlink health reporter to destroy
 */
void
devlink_port_health_reporter_destroy(struct devlink_health_reporter *reporter)
{
	struct mutex *lock = &reporter->devlink_port->reporters_lock;

	mutex_lock(lock);
	__devlink_health_reporter_destroy(reporter);
	mutex_unlock(lock);
}
EXPORT_SYMBOL_GPL(devlink_port_health_reporter_destroy);

static int
devlink_nl_health_reporter_fill(struct sk_buff *msg,
				struct devlink_health_reporter *reporter,
				enum devlink_command cmd, u32 portid,
				u32 seq, int flags)
{
	struct devlink *devlink = reporter->devlink;
	struct nlattr *reporter_attr;
	void *hdr;

	hdr = genlmsg_put(msg, portid, seq, &devlink_nl_family, flags, cmd);
	if (!hdr)
		return -EMSGSIZE;

	if (devlink_nl_put_handle(msg, devlink))
		goto genlmsg_cancel;

	if (reporter->devlink_port) {
		if (nla_put_u32(msg, DEVLINK_ATTR_PORT_INDEX, reporter->devlink_port->index))
			goto genlmsg_cancel;
	}
	reporter_attr = nla_nest_start_noflag(msg,
					      DEVLINK_ATTR_HEALTH_REPORTER);
	if (!reporter_attr)
		goto genlmsg_cancel;
	if (nla_put_string(msg, DEVLINK_ATTR_HEALTH_REPORTER_NAME,
			   reporter->ops->name))
		goto reporter_nest_cancel;
	if (nla_put_u8(msg, DEVLINK_ATTR_HEALTH_REPORTER_STATE,
		       reporter->health_state))
		goto reporter_nest_cancel;
	if (nla_put_u64_64bit(msg, DEVLINK_ATTR_HEALTH_REPORTER_ERR_COUNT,
			      reporter->error_count, DEVLINK_ATTR_PAD))
		goto reporter_nest_cancel;
	if (nla_put_u64_64bit(msg, DEVLINK_ATTR_HEALTH_REPORTER_RECOVER_COUNT,
			      reporter->recovery_count, DEVLINK_ATTR_PAD))
		goto reporter_nest_cancel;
	if (reporter->ops->recover &&
	    nla_put_u64_64bit(msg, DEVLINK_ATTR_HEALTH_REPORTER_GRACEFUL_PERIOD,
			      reporter->graceful_period,
			      DEVLINK_ATTR_PAD))
		goto reporter_nest_cancel;
	if (reporter->ops->recover &&
	    nla_put_u8(msg, DEVLINK_ATTR_HEALTH_REPORTER_AUTO_RECOVER,
		       reporter->auto_recover))
		goto reporter_nest_cancel;
	if (reporter->dump_fmsg &&
	    nla_put_u64_64bit(msg, DEVLINK_ATTR_HEALTH_REPORTER_DUMP_TS,
			      jiffies_to_msecs(reporter->dump_ts),
			      DEVLINK_ATTR_PAD))
		goto reporter_nest_cancel;
	if (reporter->dump_fmsg &&
	    nla_put_u64_64bit(msg, DEVLINK_ATTR_HEALTH_REPORTER_DUMP_TS_NS,
			      reporter->dump_real_ts, DEVLINK_ATTR_PAD))
		goto reporter_nest_cancel;
	if (reporter->ops->dump &&
	    nla_put_u8(msg, DEVLINK_ATTR_HEALTH_REPORTER_AUTO_DUMP,
		       reporter->auto_dump))
		goto reporter_nest_cancel;

	nla_nest_end(msg, reporter_attr);
	genlmsg_end(msg, hdr);
	return 0;

reporter_nest_cancel:
	nla_nest_end(msg, reporter_attr);
genlmsg_cancel:
	genlmsg_cancel(msg, hdr);
	return -EMSGSIZE;
}

static void devlink_recover_notify(struct devlink_health_reporter *reporter,
				   enum devlink_command cmd)
{
	struct devlink *devlink = reporter->devlink;
	struct sk_buff *msg;
	int err;

	WARN_ON(cmd != DEVLINK_CMD_HEALTH_REPORTER_RECOVER);
	WARN_ON(!xa_get_mark(&devlinks, devlink->index, DEVLINK_REGISTERED));

	msg = nlmsg_new(NLMSG_DEFAULT_SIZE, GFP_KERNEL);
	if (!msg)
		return;

	err = devlink_nl_health_reporter_fill(msg, reporter, cmd, 0, 0, 0);
	if (err) {
		nlmsg_free(msg);
		return;
	}

	genlmsg_multicast_netns(&devlink_nl_family, devlink_net(devlink), msg,
				0, DEVLINK_MCGRP_CONFIG, GFP_KERNEL);
}

void
devlink_health_reporter_recovery_done(struct devlink_health_reporter *reporter)
{
	reporter->recovery_count++;
	reporter->last_recovery_ts = jiffies;
}
EXPORT_SYMBOL_GPL(devlink_health_reporter_recovery_done);

static int
devlink_health_reporter_recover(struct devlink_health_reporter *reporter,
				void *priv_ctx, struct netlink_ext_ack *extack)
{
	int err;

	if (reporter->health_state == DEVLINK_HEALTH_REPORTER_STATE_HEALTHY)
		return 0;

	if (!reporter->ops->recover)
		return -EOPNOTSUPP;

	err = reporter->ops->recover(reporter, priv_ctx, extack);
	if (err)
		return err;

	devlink_health_reporter_recovery_done(reporter);
	reporter->health_state = DEVLINK_HEALTH_REPORTER_STATE_HEALTHY;
	devlink_recover_notify(reporter, DEVLINK_CMD_HEALTH_REPORTER_RECOVER);

	return 0;
}

static void
devlink_health_dump_clear(struct devlink_health_reporter *reporter)
{
	if (!reporter->dump_fmsg)
		return;
	devlink_fmsg_free(reporter->dump_fmsg);
	reporter->dump_fmsg = NULL;
}

static int devlink_health_do_dump(struct devlink_health_reporter *reporter,
				  void *priv_ctx,
				  struct netlink_ext_ack *extack)
{
	int err;

	if (!reporter->ops->dump)
		return 0;

	if (reporter->dump_fmsg)
		return 0;

	reporter->dump_fmsg = devlink_fmsg_alloc();
	if (!reporter->dump_fmsg) {
		err = -ENOMEM;
		return err;
	}

	err = devlink_fmsg_obj_nest_start(reporter->dump_fmsg);
	if (err)
		goto dump_err;

	err = reporter->ops->dump(reporter, reporter->dump_fmsg,
				  priv_ctx, extack);
	if (err)
		goto dump_err;

	err = devlink_fmsg_obj_nest_end(reporter->dump_fmsg);
	if (err)
		goto dump_err;

	reporter->dump_ts = jiffies;
	reporter->dump_real_ts = ktime_get_real_ns();

	return 0;

dump_err:
	devlink_health_dump_clear(reporter);
	return err;
}

int devlink_health_report(struct devlink_health_reporter *reporter,
			  const char *msg, void *priv_ctx)
{
	enum devlink_health_reporter_state prev_health_state;
	struct devlink *devlink = reporter->devlink;
	unsigned long recover_ts_threshold;

	/* write a log message of the current error */
	WARN_ON(!msg);
	trace_devlink_health_report(devlink, reporter->ops->name, msg);
	reporter->error_count++;
	prev_health_state = reporter->health_state;
	reporter->health_state = DEVLINK_HEALTH_REPORTER_STATE_ERROR;
	devlink_recover_notify(reporter, DEVLINK_CMD_HEALTH_REPORTER_RECOVER);

	/* abort if the previous error wasn't recovered */
	recover_ts_threshold = reporter->last_recovery_ts +
			       msecs_to_jiffies(reporter->graceful_period);
	if (reporter->auto_recover &&
	    (prev_health_state != DEVLINK_HEALTH_REPORTER_STATE_HEALTHY ||
	     (reporter->last_recovery_ts && reporter->recovery_count &&
	      time_is_after_jiffies(recover_ts_threshold)))) {
		trace_devlink_health_recover_aborted(devlink,
						     reporter->ops->name,
						     reporter->health_state,
						     jiffies -
						     reporter->last_recovery_ts);
		return -ECANCELED;
	}

	reporter->health_state = DEVLINK_HEALTH_REPORTER_STATE_ERROR;

	if (reporter->auto_dump) {
		mutex_lock(&reporter->dump_lock);
		/* store current dump of current error, for later analysis */
		devlink_health_do_dump(reporter, priv_ctx, NULL);
		mutex_unlock(&reporter->dump_lock);
	}

	if (reporter->auto_recover)
		return devlink_health_reporter_recover(reporter,
						       priv_ctx, NULL);

	return 0;
}
EXPORT_SYMBOL_GPL(devlink_health_report);

static struct devlink_health_reporter *
devlink_health_reporter_get_from_attrs(struct devlink *devlink,
				       struct nlattr **attrs)
{
	struct devlink_health_reporter *reporter;
	struct devlink_port *devlink_port;
	char *reporter_name;

	if (!attrs[DEVLINK_ATTR_HEALTH_REPORTER_NAME])
		return NULL;

	reporter_name = nla_data(attrs[DEVLINK_ATTR_HEALTH_REPORTER_NAME]);
	devlink_port = devlink_port_get_from_attrs(devlink, attrs);
	if (IS_ERR(devlink_port)) {
		mutex_lock(&devlink->reporters_lock);
		reporter = devlink_health_reporter_find_by_name(devlink, reporter_name);
		if (reporter)
			refcount_inc(&reporter->refcount);
		mutex_unlock(&devlink->reporters_lock);
	} else {
		mutex_lock(&devlink_port->reporters_lock);
		reporter = devlink_port_health_reporter_find_by_name(devlink_port, reporter_name);
		if (reporter)
			refcount_inc(&reporter->refcount);
		mutex_unlock(&devlink_port->reporters_lock);
	}

	return reporter;
}

static struct devlink_health_reporter *
devlink_health_reporter_get_from_info(struct devlink *devlink,
				      struct genl_info *info)
{
	return devlink_health_reporter_get_from_attrs(devlink, info->attrs);
}

static struct devlink_health_reporter *
devlink_health_reporter_get_from_cb(struct netlink_callback *cb)
{
	const struct genl_dumpit_info *info = genl_dumpit_info(cb);
	struct devlink_health_reporter *reporter;
	struct nlattr **attrs = info->attrs;
	struct devlink *devlink;

	mutex_lock(&devlink_mutex);
	devlink = devlink_get_from_attrs(sock_net(cb->skb->sk), attrs);
	if (IS_ERR(devlink))
		goto unlock;

	reporter = devlink_health_reporter_get_from_attrs(devlink, attrs);
	devlink_put(devlink);
	mutex_unlock(&devlink_mutex);
	return reporter;
unlock:
	mutex_unlock(&devlink_mutex);
	return NULL;
}

void
devlink_health_reporter_state_update(struct devlink_health_reporter *reporter,
				     enum devlink_health_reporter_state state)
{
	if (WARN_ON(state != DEVLINK_HEALTH_REPORTER_STATE_HEALTHY &&
		    state != DEVLINK_HEALTH_REPORTER_STATE_ERROR))
		return;

	if (reporter->health_state == state)
		return;

	reporter->health_state = state;
	trace_devlink_health_reporter_state_update(reporter->devlink,
						   reporter->ops->name, state);
	devlink_recover_notify(reporter, DEVLINK_CMD_HEALTH_REPORTER_RECOVER);
}
EXPORT_SYMBOL_GPL(devlink_health_reporter_state_update);

static int devlink_nl_cmd_health_reporter_get_doit(struct sk_buff *skb,
						   struct genl_info *info)
{
	struct devlink *devlink = info->user_ptr[0];
	struct devlink_health_reporter *reporter;
	struct sk_buff *msg;
	int err;

	reporter = devlink_health_reporter_get_from_info(devlink, info);
	if (!reporter)
		return -EINVAL;

	msg = nlmsg_new(NLMSG_DEFAULT_SIZE, GFP_KERNEL);
	if (!msg) {
		err = -ENOMEM;
		goto out;
	}

	err = devlink_nl_health_reporter_fill(msg, reporter,
					      DEVLINK_CMD_HEALTH_REPORTER_GET,
					      info->snd_portid, info->snd_seq,
					      0);
	if (err) {
		nlmsg_free(msg);
		goto out;
	}

	err = genlmsg_reply(msg, info);
out:
	devlink_health_reporter_put(reporter);
	return err;
}

static int
devlink_nl_cmd_health_reporter_get_dumpit(struct sk_buff *msg,
					  struct netlink_callback *cb)
{
	struct devlink_health_reporter *reporter;
	struct devlink_port *port;
	struct devlink *devlink;
	int start = cb->args[0];
	unsigned long index;
	int idx = 0;
	int err;

	mutex_lock(&devlink_mutex);
	xa_for_each_marked(&devlinks, index, devlink, DEVLINK_REGISTERED) {
		if (!devlink_try_get(devlink))
			continue;

		if (!net_eq(devlink_net(devlink), sock_net(msg->sk)))
			goto retry_rep;

		mutex_lock(&devlink->reporters_lock);
		list_for_each_entry(reporter, &devlink->reporter_list,
				    list) {
			if (idx < start) {
				idx++;
				continue;
			}
			err = devlink_nl_health_reporter_fill(
				msg, reporter, DEVLINK_CMD_HEALTH_REPORTER_GET,
				NETLINK_CB(cb->skb).portid, cb->nlh->nlmsg_seq,
				NLM_F_MULTI);
			if (err) {
				mutex_unlock(&devlink->reporters_lock);
				devlink_put(devlink);
				goto out;
			}
			idx++;
		}
		mutex_unlock(&devlink->reporters_lock);
retry_rep:
		devlink_put(devlink);
	}

	xa_for_each_marked(&devlinks, index, devlink, DEVLINK_REGISTERED) {
		if (!devlink_try_get(devlink))
			continue;

		if (!net_eq(devlink_net(devlink), sock_net(msg->sk)))
			goto retry_port;

		mutex_lock(&devlink->lock);
		list_for_each_entry(port, &devlink->port_list, list) {
			mutex_lock(&port->reporters_lock);
			list_for_each_entry(reporter, &port->reporter_list, list) {
				if (idx < start) {
					idx++;
					continue;
				}
				err = devlink_nl_health_reporter_fill(
					msg, reporter,
					DEVLINK_CMD_HEALTH_REPORTER_GET,
					NETLINK_CB(cb->skb).portid,
					cb->nlh->nlmsg_seq, NLM_F_MULTI);
				if (err) {
					mutex_unlock(&port->reporters_lock);
					mutex_unlock(&devlink->lock);
					devlink_put(devlink);
					goto out;
				}
				idx++;
			}
			mutex_unlock(&port->reporters_lock);
		}
		mutex_unlock(&devlink->lock);
retry_port:
		devlink_put(devlink);
	}
out:
	mutex_unlock(&devlink_mutex);

	cb->args[0] = idx;
	return msg->len;
}

static int
devlink_nl_cmd_health_reporter_set_doit(struct sk_buff *skb,
					struct genl_info *info)
{
	struct devlink *devlink = info->user_ptr[0];
	struct devlink_health_reporter *reporter;
	int err;

	reporter = devlink_health_reporter_get_from_info(devlink, info);
	if (!reporter)
		return -EINVAL;

	if (!reporter->ops->recover &&
	    (info->attrs[DEVLINK_ATTR_HEALTH_REPORTER_GRACEFUL_PERIOD] ||
	     info->attrs[DEVLINK_ATTR_HEALTH_REPORTER_AUTO_RECOVER])) {
		err = -EOPNOTSUPP;
		goto out;
	}
	if (!reporter->ops->dump &&
	    info->attrs[DEVLINK_ATTR_HEALTH_REPORTER_AUTO_DUMP]) {
		err = -EOPNOTSUPP;
		goto out;
	}

	if (info->attrs[DEVLINK_ATTR_HEALTH_REPORTER_GRACEFUL_PERIOD])
		reporter->graceful_period =
			nla_get_u64(info->attrs[DEVLINK_ATTR_HEALTH_REPORTER_GRACEFUL_PERIOD]);

	if (info->attrs[DEVLINK_ATTR_HEALTH_REPORTER_AUTO_RECOVER])
		reporter->auto_recover =
			nla_get_u8(info->attrs[DEVLINK_ATTR_HEALTH_REPORTER_AUTO_RECOVER]);

	if (info->attrs[DEVLINK_ATTR_HEALTH_REPORTER_AUTO_DUMP])
		reporter->auto_dump =
		nla_get_u8(info->attrs[DEVLINK_ATTR_HEALTH_REPORTER_AUTO_DUMP]);

	devlink_health_reporter_put(reporter);
	return 0;
out:
	devlink_health_reporter_put(reporter);
	return err;
}

static int devlink_nl_cmd_health_reporter_recover_doit(struct sk_buff *skb,
						       struct genl_info *info)
{
	struct devlink *devlink = info->user_ptr[0];
	struct devlink_health_reporter *reporter;
	int err;

	reporter = devlink_health_reporter_get_from_info(devlink, info);
	if (!reporter)
		return -EINVAL;

	err = devlink_health_reporter_recover(reporter, NULL, info->extack);

	devlink_health_reporter_put(reporter);
	return err;
}

static int devlink_nl_cmd_health_reporter_diagnose_doit(struct sk_buff *skb,
							struct genl_info *info)
{
	struct devlink *devlink = info->user_ptr[0];
	struct devlink_health_reporter *reporter;
	struct devlink_fmsg *fmsg;
	int err;

	reporter = devlink_health_reporter_get_from_info(devlink, info);
	if (!reporter)
		return -EINVAL;

	if (!reporter->ops->diagnose) {
		devlink_health_reporter_put(reporter);
		return -EOPNOTSUPP;
	}

	fmsg = devlink_fmsg_alloc();
	if (!fmsg) {
		devlink_health_reporter_put(reporter);
		return -ENOMEM;
	}

	err = devlink_fmsg_obj_nest_start(fmsg);
	if (err)
		goto out;

	err = reporter->ops->diagnose(reporter, fmsg, info->extack);
	if (err)
		goto out;

	err = devlink_fmsg_obj_nest_end(fmsg);
	if (err)
		goto out;

	err = devlink_fmsg_snd(fmsg, info,
			       DEVLINK_CMD_HEALTH_REPORTER_DIAGNOSE, 0);

out:
	devlink_fmsg_free(fmsg);
	devlink_health_reporter_put(reporter);
	return err;
}

static int
devlink_nl_cmd_health_reporter_dump_get_dumpit(struct sk_buff *skb,
					       struct netlink_callback *cb)
{
	struct devlink_health_reporter *reporter;
	u64 start = cb->args[0];
	int err;

	reporter = devlink_health_reporter_get_from_cb(cb);
	if (!reporter)
		return -EINVAL;

	if (!reporter->ops->dump) {
		err = -EOPNOTSUPP;
		goto out;
	}
	mutex_lock(&reporter->dump_lock);
	if (!start) {
		err = devlink_health_do_dump(reporter, NULL, cb->extack);
		if (err)
			goto unlock;
		cb->args[1] = reporter->dump_ts;
	}
	if (!reporter->dump_fmsg || cb->args[1] != reporter->dump_ts) {
		NL_SET_ERR_MSG_MOD(cb->extack, "Dump trampled, please retry");
		err = -EAGAIN;
		goto unlock;
	}

	err = devlink_fmsg_dumpit(reporter->dump_fmsg, skb, cb,
				  DEVLINK_CMD_HEALTH_REPORTER_DUMP_GET);
unlock:
	mutex_unlock(&reporter->dump_lock);
out:
	devlink_health_reporter_put(reporter);
	return err;
}

static int
devlink_nl_cmd_health_reporter_dump_clear_doit(struct sk_buff *skb,
					       struct genl_info *info)
{
	struct devlink *devlink = info->user_ptr[0];
	struct devlink_health_reporter *reporter;

	reporter = devlink_health_reporter_get_from_info(devlink, info);
	if (!reporter)
		return -EINVAL;

	if (!reporter->ops->dump) {
		devlink_health_reporter_put(reporter);
		return -EOPNOTSUPP;
	}

	mutex_lock(&reporter->dump_lock);
	devlink_health_dump_clear(reporter);
	mutex_unlock(&reporter->dump_lock);
	devlink_health_reporter_put(reporter);
	return 0;
}

static int devlink_nl_cmd_health_reporter_test_doit(struct sk_buff *skb,
						    struct genl_info *info)
{
	struct devlink *devlink = info->user_ptr[0];
	struct devlink_health_reporter *reporter;
	int err;

	reporter = devlink_health_reporter_get_from_info(devlink, info);
	if (!reporter)
		return -EINVAL;

	if (!reporter->ops->test) {
		devlink_health_reporter_put(reporter);
		return -EOPNOTSUPP;
	}

	err = reporter->ops->test(reporter, info->extack);

	devlink_health_reporter_put(reporter);
	return err;
}

struct devlink_stats {
	u64 rx_bytes;
	u64 rx_packets;
	struct u64_stats_sync syncp;
};

/**
 * struct devlink_trap_policer_item - Packet trap policer attributes.
 * @policer: Immutable packet trap policer attributes.
 * @rate: Rate in packets / sec.
 * @burst: Burst size in packets.
 * @list: trap_policer_list member.
 *
 * Describes packet trap policer attributes. Created by devlink during trap
 * policer registration.
 */
struct devlink_trap_policer_item {
	const struct devlink_trap_policer *policer;
	u64 rate;
	u64 burst;
	struct list_head list;
};

/**
 * struct devlink_trap_group_item - Packet trap group attributes.
 * @group: Immutable packet trap group attributes.
 * @policer_item: Associated policer item. Can be NULL.
 * @list: trap_group_list member.
 * @stats: Trap group statistics.
 *
 * Describes packet trap group attributes. Created by devlink during trap
 * group registration.
 */
struct devlink_trap_group_item {
	const struct devlink_trap_group *group;
	struct devlink_trap_policer_item *policer_item;
	struct list_head list;
	struct devlink_stats __percpu *stats;
};

/**
 * struct devlink_trap_item - Packet trap attributes.
 * @trap: Immutable packet trap attributes.
 * @group_item: Associated group item.
 * @list: trap_list member.
 * @action: Trap action.
 * @stats: Trap statistics.
 * @priv: Driver private information.
 *
 * Describes both mutable and immutable packet trap attributes. Created by
 * devlink during trap registration and used for all trap related operations.
 */
struct devlink_trap_item {
	const struct devlink_trap *trap;
	struct devlink_trap_group_item *group_item;
	struct list_head list;
	enum devlink_trap_action action;
	struct devlink_stats __percpu *stats;
	void *priv;
};

static struct devlink_trap_policer_item *
devlink_trap_policer_item_lookup(struct devlink *devlink, u32 id)
{
	struct devlink_trap_policer_item *policer_item;

	list_for_each_entry(policer_item, &devlink->trap_policer_list, list) {
		if (policer_item->policer->id == id)
			return policer_item;
	}

	return NULL;
}

static struct devlink_trap_item *
devlink_trap_item_lookup(struct devlink *devlink, const char *name)
{
	struct devlink_trap_item *trap_item;

	list_for_each_entry(trap_item, &devlink->trap_list, list) {
		if (!strcmp(trap_item->trap->name, name))
			return trap_item;
	}

	return NULL;
}

static struct devlink_trap_item *
devlink_trap_item_get_from_info(struct devlink *devlink,
				struct genl_info *info)
{
	struct nlattr *attr;

	if (!info->attrs[DEVLINK_ATTR_TRAP_NAME])
		return NULL;
	attr = info->attrs[DEVLINK_ATTR_TRAP_NAME];

	return devlink_trap_item_lookup(devlink, nla_data(attr));
}

static int
devlink_trap_action_get_from_info(struct genl_info *info,
				  enum devlink_trap_action *p_trap_action)
{
	u8 val;

	val = nla_get_u8(info->attrs[DEVLINK_ATTR_TRAP_ACTION]);
	switch (val) {
	case DEVLINK_TRAP_ACTION_DROP:
	case DEVLINK_TRAP_ACTION_TRAP:
	case DEVLINK_TRAP_ACTION_MIRROR:
		*p_trap_action = val;
		break;
	default:
		return -EINVAL;
	}

	return 0;
}

static int devlink_trap_metadata_put(struct sk_buff *msg,
				     const struct devlink_trap *trap)
{
	struct nlattr *attr;

	attr = nla_nest_start(msg, DEVLINK_ATTR_TRAP_METADATA);
	if (!attr)
		return -EMSGSIZE;

	if ((trap->metadata_cap & DEVLINK_TRAP_METADATA_TYPE_F_IN_PORT) &&
	    nla_put_flag(msg, DEVLINK_ATTR_TRAP_METADATA_TYPE_IN_PORT))
		goto nla_put_failure;
	if ((trap->metadata_cap & DEVLINK_TRAP_METADATA_TYPE_F_FA_COOKIE) &&
	    nla_put_flag(msg, DEVLINK_ATTR_TRAP_METADATA_TYPE_FA_COOKIE))
		goto nla_put_failure;

	nla_nest_end(msg, attr);

	return 0;

nla_put_failure:
	nla_nest_cancel(msg, attr);
	return -EMSGSIZE;
}

static void devlink_trap_stats_read(struct devlink_stats __percpu *trap_stats,
				    struct devlink_stats *stats)
{
	int i;

	memset(stats, 0, sizeof(*stats));
	for_each_possible_cpu(i) {
		struct devlink_stats *cpu_stats;
		u64 rx_packets, rx_bytes;
		unsigned int start;

		cpu_stats = per_cpu_ptr(trap_stats, i);
		do {
			start = u64_stats_fetch_begin_irq(&cpu_stats->syncp);
			rx_packets = cpu_stats->rx_packets;
			rx_bytes = cpu_stats->rx_bytes;
		} while (u64_stats_fetch_retry_irq(&cpu_stats->syncp, start));

		stats->rx_packets += rx_packets;
		stats->rx_bytes += rx_bytes;
	}
}

static int
devlink_trap_group_stats_put(struct sk_buff *msg,
			     struct devlink_stats __percpu *trap_stats)
{
	struct devlink_stats stats;
	struct nlattr *attr;

	devlink_trap_stats_read(trap_stats, &stats);

	attr = nla_nest_start(msg, DEVLINK_ATTR_STATS);
	if (!attr)
		return -EMSGSIZE;

	if (nla_put_u64_64bit(msg, DEVLINK_ATTR_STATS_RX_PACKETS,
			      stats.rx_packets, DEVLINK_ATTR_PAD))
		goto nla_put_failure;

	if (nla_put_u64_64bit(msg, DEVLINK_ATTR_STATS_RX_BYTES,
			      stats.rx_bytes, DEVLINK_ATTR_PAD))
		goto nla_put_failure;

	nla_nest_end(msg, attr);

	return 0;

nla_put_failure:
	nla_nest_cancel(msg, attr);
	return -EMSGSIZE;
}

static int devlink_trap_stats_put(struct sk_buff *msg, struct devlink *devlink,
				  const struct devlink_trap_item *trap_item)
{
	struct devlink_stats stats;
	struct nlattr *attr;
	u64 drops = 0;
	int err;

	if (devlink->ops->trap_drop_counter_get) {
		err = devlink->ops->trap_drop_counter_get(devlink,
							  trap_item->trap,
							  &drops);
		if (err)
			return err;
	}

	devlink_trap_stats_read(trap_item->stats, &stats);

	attr = nla_nest_start(msg, DEVLINK_ATTR_STATS);
	if (!attr)
		return -EMSGSIZE;

	if (devlink->ops->trap_drop_counter_get &&
	    nla_put_u64_64bit(msg, DEVLINK_ATTR_STATS_RX_DROPPED, drops,
			      DEVLINK_ATTR_PAD))
		goto nla_put_failure;

	if (nla_put_u64_64bit(msg, DEVLINK_ATTR_STATS_RX_PACKETS,
			      stats.rx_packets, DEVLINK_ATTR_PAD))
		goto nla_put_failure;

	if (nla_put_u64_64bit(msg, DEVLINK_ATTR_STATS_RX_BYTES,
			      stats.rx_bytes, DEVLINK_ATTR_PAD))
		goto nla_put_failure;

	nla_nest_end(msg, attr);

	return 0;

nla_put_failure:
	nla_nest_cancel(msg, attr);
	return -EMSGSIZE;
}

static int devlink_nl_trap_fill(struct sk_buff *msg, struct devlink *devlink,
				const struct devlink_trap_item *trap_item,
				enum devlink_command cmd, u32 portid, u32 seq,
				int flags)
{
	struct devlink_trap_group_item *group_item = trap_item->group_item;
	void *hdr;
	int err;

	hdr = genlmsg_put(msg, portid, seq, &devlink_nl_family, flags, cmd);
	if (!hdr)
		return -EMSGSIZE;

	if (devlink_nl_put_handle(msg, devlink))
		goto nla_put_failure;

	if (nla_put_string(msg, DEVLINK_ATTR_TRAP_GROUP_NAME,
			   group_item->group->name))
		goto nla_put_failure;

	if (nla_put_string(msg, DEVLINK_ATTR_TRAP_NAME, trap_item->trap->name))
		goto nla_put_failure;

	if (nla_put_u8(msg, DEVLINK_ATTR_TRAP_TYPE, trap_item->trap->type))
		goto nla_put_failure;

	if (trap_item->trap->generic &&
	    nla_put_flag(msg, DEVLINK_ATTR_TRAP_GENERIC))
		goto nla_put_failure;

	if (nla_put_u8(msg, DEVLINK_ATTR_TRAP_ACTION, trap_item->action))
		goto nla_put_failure;

	err = devlink_trap_metadata_put(msg, trap_item->trap);
	if (err)
		goto nla_put_failure;

	err = devlink_trap_stats_put(msg, devlink, trap_item);
	if (err)
		goto nla_put_failure;

	genlmsg_end(msg, hdr);

	return 0;

nla_put_failure:
	genlmsg_cancel(msg, hdr);
	return -EMSGSIZE;
}

static int devlink_nl_cmd_trap_get_doit(struct sk_buff *skb,
					struct genl_info *info)
{
	struct netlink_ext_ack *extack = info->extack;
	struct devlink *devlink = info->user_ptr[0];
	struct devlink_trap_item *trap_item;
	struct sk_buff *msg;
	int err;

	if (list_empty(&devlink->trap_list))
		return -EOPNOTSUPP;

	trap_item = devlink_trap_item_get_from_info(devlink, info);
	if (!trap_item) {
		NL_SET_ERR_MSG_MOD(extack, "Device did not register this trap");
		return -ENOENT;
	}

	msg = nlmsg_new(NLMSG_DEFAULT_SIZE, GFP_KERNEL);
	if (!msg)
		return -ENOMEM;

	err = devlink_nl_trap_fill(msg, devlink, trap_item,
				   DEVLINK_CMD_TRAP_NEW, info->snd_portid,
				   info->snd_seq, 0);
	if (err)
		goto err_trap_fill;

	return genlmsg_reply(msg, info);

err_trap_fill:
	nlmsg_free(msg);
	return err;
}

static int devlink_nl_cmd_trap_get_dumpit(struct sk_buff *msg,
					  struct netlink_callback *cb)
{
	struct devlink_trap_item *trap_item;
	struct devlink *devlink;
	int start = cb->args[0];
	unsigned long index;
	int idx = 0;
	int err;

	mutex_lock(&devlink_mutex);
	xa_for_each_marked(&devlinks, index, devlink, DEVLINK_REGISTERED) {
		if (!devlink_try_get(devlink))
			continue;

		if (!net_eq(devlink_net(devlink), sock_net(msg->sk)))
			goto retry;

		mutex_lock(&devlink->lock);
		list_for_each_entry(trap_item, &devlink->trap_list, list) {
			if (idx < start) {
				idx++;
				continue;
			}
			err = devlink_nl_trap_fill(msg, devlink, trap_item,
						   DEVLINK_CMD_TRAP_NEW,
						   NETLINK_CB(cb->skb).portid,
						   cb->nlh->nlmsg_seq,
						   NLM_F_MULTI);
			if (err) {
				mutex_unlock(&devlink->lock);
				devlink_put(devlink);
				goto out;
			}
			idx++;
		}
		mutex_unlock(&devlink->lock);
retry:
		devlink_put(devlink);
	}
out:
	mutex_unlock(&devlink_mutex);

	cb->args[0] = idx;
	return msg->len;
}

static int __devlink_trap_action_set(struct devlink *devlink,
				     struct devlink_trap_item *trap_item,
				     enum devlink_trap_action trap_action,
				     struct netlink_ext_ack *extack)
{
	int err;

	if (trap_item->action != trap_action &&
	    trap_item->trap->type != DEVLINK_TRAP_TYPE_DROP) {
		NL_SET_ERR_MSG_MOD(extack, "Cannot change action of non-drop traps. Skipping");
		return 0;
	}

	err = devlink->ops->trap_action_set(devlink, trap_item->trap,
					    trap_action, extack);
	if (err)
		return err;

	trap_item->action = trap_action;

	return 0;
}

static int devlink_trap_action_set(struct devlink *devlink,
				   struct devlink_trap_item *trap_item,
				   struct genl_info *info)
{
	enum devlink_trap_action trap_action;
	int err;

	if (!info->attrs[DEVLINK_ATTR_TRAP_ACTION])
		return 0;

	err = devlink_trap_action_get_from_info(info, &trap_action);
	if (err) {
		NL_SET_ERR_MSG_MOD(info->extack, "Invalid trap action");
		return -EINVAL;
	}

	return __devlink_trap_action_set(devlink, trap_item, trap_action,
					 info->extack);
}

static int devlink_nl_cmd_trap_set_doit(struct sk_buff *skb,
					struct genl_info *info)
{
	struct netlink_ext_ack *extack = info->extack;
	struct devlink *devlink = info->user_ptr[0];
	struct devlink_trap_item *trap_item;

	if (list_empty(&devlink->trap_list))
		return -EOPNOTSUPP;

	trap_item = devlink_trap_item_get_from_info(devlink, info);
	if (!trap_item) {
		NL_SET_ERR_MSG_MOD(extack, "Device did not register this trap");
		return -ENOENT;
	}

	return devlink_trap_action_set(devlink, trap_item, info);
}

static struct devlink_trap_group_item *
devlink_trap_group_item_lookup(struct devlink *devlink, const char *name)
{
	struct devlink_trap_group_item *group_item;

	list_for_each_entry(group_item, &devlink->trap_group_list, list) {
		if (!strcmp(group_item->group->name, name))
			return group_item;
	}

	return NULL;
}

static struct devlink_trap_group_item *
devlink_trap_group_item_lookup_by_id(struct devlink *devlink, u16 id)
{
	struct devlink_trap_group_item *group_item;

	list_for_each_entry(group_item, &devlink->trap_group_list, list) {
		if (group_item->group->id == id)
			return group_item;
	}

	return NULL;
}

static struct devlink_trap_group_item *
devlink_trap_group_item_get_from_info(struct devlink *devlink,
				      struct genl_info *info)
{
	char *name;

	if (!info->attrs[DEVLINK_ATTR_TRAP_GROUP_NAME])
		return NULL;
	name = nla_data(info->attrs[DEVLINK_ATTR_TRAP_GROUP_NAME]);

	return devlink_trap_group_item_lookup(devlink, name);
}

static int
devlink_nl_trap_group_fill(struct sk_buff *msg, struct devlink *devlink,
			   const struct devlink_trap_group_item *group_item,
			   enum devlink_command cmd, u32 portid, u32 seq,
			   int flags)
{
	void *hdr;
	int err;

	hdr = genlmsg_put(msg, portid, seq, &devlink_nl_family, flags, cmd);
	if (!hdr)
		return -EMSGSIZE;

	if (devlink_nl_put_handle(msg, devlink))
		goto nla_put_failure;

	if (nla_put_string(msg, DEVLINK_ATTR_TRAP_GROUP_NAME,
			   group_item->group->name))
		goto nla_put_failure;

	if (group_item->group->generic &&
	    nla_put_flag(msg, DEVLINK_ATTR_TRAP_GENERIC))
		goto nla_put_failure;

	if (group_item->policer_item &&
	    nla_put_u32(msg, DEVLINK_ATTR_TRAP_POLICER_ID,
			group_item->policer_item->policer->id))
		goto nla_put_failure;

	err = devlink_trap_group_stats_put(msg, group_item->stats);
	if (err)
		goto nla_put_failure;

	genlmsg_end(msg, hdr);

	return 0;

nla_put_failure:
	genlmsg_cancel(msg, hdr);
	return -EMSGSIZE;
}

static int devlink_nl_cmd_trap_group_get_doit(struct sk_buff *skb,
					      struct genl_info *info)
{
	struct netlink_ext_ack *extack = info->extack;
	struct devlink *devlink = info->user_ptr[0];
	struct devlink_trap_group_item *group_item;
	struct sk_buff *msg;
	int err;

	if (list_empty(&devlink->trap_group_list))
		return -EOPNOTSUPP;

	group_item = devlink_trap_group_item_get_from_info(devlink, info);
	if (!group_item) {
		NL_SET_ERR_MSG_MOD(extack, "Device did not register this trap group");
		return -ENOENT;
	}

	msg = nlmsg_new(NLMSG_DEFAULT_SIZE, GFP_KERNEL);
	if (!msg)
		return -ENOMEM;

	err = devlink_nl_trap_group_fill(msg, devlink, group_item,
					 DEVLINK_CMD_TRAP_GROUP_NEW,
					 info->snd_portid, info->snd_seq, 0);
	if (err)
		goto err_trap_group_fill;

	return genlmsg_reply(msg, info);

err_trap_group_fill:
	nlmsg_free(msg);
	return err;
}

static int devlink_nl_cmd_trap_group_get_dumpit(struct sk_buff *msg,
						struct netlink_callback *cb)
{
	enum devlink_command cmd = DEVLINK_CMD_TRAP_GROUP_NEW;
	struct devlink_trap_group_item *group_item;
	u32 portid = NETLINK_CB(cb->skb).portid;
	struct devlink *devlink;
	int start = cb->args[0];
	unsigned long index;
	int idx = 0;
	int err;

	mutex_lock(&devlink_mutex);
	xa_for_each_marked(&devlinks, index, devlink, DEVLINK_REGISTERED) {
		if (!devlink_try_get(devlink))
			continue;

		if (!net_eq(devlink_net(devlink), sock_net(msg->sk)))
			goto retry;

		mutex_lock(&devlink->lock);
		list_for_each_entry(group_item, &devlink->trap_group_list,
				    list) {
			if (idx < start) {
				idx++;
				continue;
			}
			err = devlink_nl_trap_group_fill(msg, devlink,
							 group_item, cmd,
							 portid,
							 cb->nlh->nlmsg_seq,
							 NLM_F_MULTI);
			if (err) {
				mutex_unlock(&devlink->lock);
				devlink_put(devlink);
				goto out;
			}
			idx++;
		}
		mutex_unlock(&devlink->lock);
retry:
		devlink_put(devlink);
	}
out:
	mutex_unlock(&devlink_mutex);

	cb->args[0] = idx;
	return msg->len;
}

static int
__devlink_trap_group_action_set(struct devlink *devlink,
				struct devlink_trap_group_item *group_item,
				enum devlink_trap_action trap_action,
				struct netlink_ext_ack *extack)
{
	const char *group_name = group_item->group->name;
	struct devlink_trap_item *trap_item;
	int err;

	if (devlink->ops->trap_group_action_set) {
		err = devlink->ops->trap_group_action_set(devlink, group_item->group,
							  trap_action, extack);
		if (err)
			return err;

		list_for_each_entry(trap_item, &devlink->trap_list, list) {
			if (strcmp(trap_item->group_item->group->name, group_name))
				continue;
			if (trap_item->action != trap_action &&
			    trap_item->trap->type != DEVLINK_TRAP_TYPE_DROP)
				continue;
			trap_item->action = trap_action;
		}

		return 0;
	}

	list_for_each_entry(trap_item, &devlink->trap_list, list) {
		if (strcmp(trap_item->group_item->group->name, group_name))
			continue;
		err = __devlink_trap_action_set(devlink, trap_item,
						trap_action, extack);
		if (err)
			return err;
	}

	return 0;
}

static int
devlink_trap_group_action_set(struct devlink *devlink,
			      struct devlink_trap_group_item *group_item,
			      struct genl_info *info, bool *p_modified)
{
	enum devlink_trap_action trap_action;
	int err;

	if (!info->attrs[DEVLINK_ATTR_TRAP_ACTION])
		return 0;

	err = devlink_trap_action_get_from_info(info, &trap_action);
	if (err) {
		NL_SET_ERR_MSG_MOD(info->extack, "Invalid trap action");
		return -EINVAL;
	}

	err = __devlink_trap_group_action_set(devlink, group_item, trap_action,
					      info->extack);
	if (err)
		return err;

	*p_modified = true;

	return 0;
}

static int devlink_trap_group_set(struct devlink *devlink,
				  struct devlink_trap_group_item *group_item,
				  struct genl_info *info)
{
	struct devlink_trap_policer_item *policer_item;
	struct netlink_ext_ack *extack = info->extack;
	const struct devlink_trap_policer *policer;
	struct nlattr **attrs = info->attrs;
	int err;

	if (!attrs[DEVLINK_ATTR_TRAP_POLICER_ID])
		return 0;

	if (!devlink->ops->trap_group_set)
		return -EOPNOTSUPP;

	policer_item = group_item->policer_item;
	if (attrs[DEVLINK_ATTR_TRAP_POLICER_ID]) {
		u32 policer_id;

		policer_id = nla_get_u32(attrs[DEVLINK_ATTR_TRAP_POLICER_ID]);
		policer_item = devlink_trap_policer_item_lookup(devlink,
								policer_id);
		if (policer_id && !policer_item) {
			NL_SET_ERR_MSG_MOD(extack, "Device did not register this trap policer");
			return -ENOENT;
		}
	}
	policer = policer_item ? policer_item->policer : NULL;

	err = devlink->ops->trap_group_set(devlink, group_item->group, policer,
					   extack);
	if (err)
		return err;

	group_item->policer_item = policer_item;

	return 0;
}

static int devlink_nl_cmd_trap_group_set_doit(struct sk_buff *skb,
					      struct genl_info *info)
{
	struct netlink_ext_ack *extack = info->extack;
	struct devlink *devlink = info->user_ptr[0];
	struct devlink_trap_group_item *group_item;
	bool modified = false;
	int err;

	if (list_empty(&devlink->trap_group_list))
		return -EOPNOTSUPP;

	group_item = devlink_trap_group_item_get_from_info(devlink, info);
	if (!group_item) {
		NL_SET_ERR_MSG_MOD(extack, "Device did not register this trap group");
		return -ENOENT;
	}

	err = devlink_trap_group_action_set(devlink, group_item, info,
					    &modified);
	if (err)
		return err;

	err = devlink_trap_group_set(devlink, group_item, info);
	if (err)
		goto err_trap_group_set;

	return 0;

err_trap_group_set:
	if (modified)
		NL_SET_ERR_MSG_MOD(extack, "Trap group set failed, but some changes were committed already");
	return err;
}

static struct devlink_trap_policer_item *
devlink_trap_policer_item_get_from_info(struct devlink *devlink,
					struct genl_info *info)
{
	u32 id;

	if (!info->attrs[DEVLINK_ATTR_TRAP_POLICER_ID])
		return NULL;
	id = nla_get_u32(info->attrs[DEVLINK_ATTR_TRAP_POLICER_ID]);

	return devlink_trap_policer_item_lookup(devlink, id);
}

static int
devlink_trap_policer_stats_put(struct sk_buff *msg, struct devlink *devlink,
			       const struct devlink_trap_policer *policer)
{
	struct nlattr *attr;
	u64 drops;
	int err;

	if (!devlink->ops->trap_policer_counter_get)
		return 0;

	err = devlink->ops->trap_policer_counter_get(devlink, policer, &drops);
	if (err)
		return err;

	attr = nla_nest_start(msg, DEVLINK_ATTR_STATS);
	if (!attr)
		return -EMSGSIZE;

	if (nla_put_u64_64bit(msg, DEVLINK_ATTR_STATS_RX_DROPPED, drops,
			      DEVLINK_ATTR_PAD))
		goto nla_put_failure;

	nla_nest_end(msg, attr);

	return 0;

nla_put_failure:
	nla_nest_cancel(msg, attr);
	return -EMSGSIZE;
}

static int
devlink_nl_trap_policer_fill(struct sk_buff *msg, struct devlink *devlink,
			     const struct devlink_trap_policer_item *policer_item,
			     enum devlink_command cmd, u32 portid, u32 seq,
			     int flags)
{
	void *hdr;
	int err;

	hdr = genlmsg_put(msg, portid, seq, &devlink_nl_family, flags, cmd);
	if (!hdr)
		return -EMSGSIZE;

	if (devlink_nl_put_handle(msg, devlink))
		goto nla_put_failure;

	if (nla_put_u32(msg, DEVLINK_ATTR_TRAP_POLICER_ID,
			policer_item->policer->id))
		goto nla_put_failure;

	if (nla_put_u64_64bit(msg, DEVLINK_ATTR_TRAP_POLICER_RATE,
			      policer_item->rate, DEVLINK_ATTR_PAD))
		goto nla_put_failure;

	if (nla_put_u64_64bit(msg, DEVLINK_ATTR_TRAP_POLICER_BURST,
			      policer_item->burst, DEVLINK_ATTR_PAD))
		goto nla_put_failure;

	err = devlink_trap_policer_stats_put(msg, devlink,
					     policer_item->policer);
	if (err)
		goto nla_put_failure;

	genlmsg_end(msg, hdr);

	return 0;

nla_put_failure:
	genlmsg_cancel(msg, hdr);
	return -EMSGSIZE;
}

static int devlink_nl_cmd_trap_policer_get_doit(struct sk_buff *skb,
						struct genl_info *info)
{
	struct devlink_trap_policer_item *policer_item;
	struct netlink_ext_ack *extack = info->extack;
	struct devlink *devlink = info->user_ptr[0];
	struct sk_buff *msg;
	int err;

	if (list_empty(&devlink->trap_policer_list))
		return -EOPNOTSUPP;

	policer_item = devlink_trap_policer_item_get_from_info(devlink, info);
	if (!policer_item) {
		NL_SET_ERR_MSG_MOD(extack, "Device did not register this trap policer");
		return -ENOENT;
	}

	msg = nlmsg_new(NLMSG_DEFAULT_SIZE, GFP_KERNEL);
	if (!msg)
		return -ENOMEM;

	err = devlink_nl_trap_policer_fill(msg, devlink, policer_item,
					   DEVLINK_CMD_TRAP_POLICER_NEW,
					   info->snd_portid, info->snd_seq, 0);
	if (err)
		goto err_trap_policer_fill;

	return genlmsg_reply(msg, info);

err_trap_policer_fill:
	nlmsg_free(msg);
	return err;
}

static int devlink_nl_cmd_trap_policer_get_dumpit(struct sk_buff *msg,
						  struct netlink_callback *cb)
{
	enum devlink_command cmd = DEVLINK_CMD_TRAP_POLICER_NEW;
	struct devlink_trap_policer_item *policer_item;
	u32 portid = NETLINK_CB(cb->skb).portid;
	struct devlink *devlink;
	int start = cb->args[0];
	unsigned long index;
	int idx = 0;
	int err;

	mutex_lock(&devlink_mutex);
	xa_for_each_marked(&devlinks, index, devlink, DEVLINK_REGISTERED) {
		if (!devlink_try_get(devlink))
			continue;

		if (!net_eq(devlink_net(devlink), sock_net(msg->sk)))
			goto retry;

		mutex_lock(&devlink->lock);
		list_for_each_entry(policer_item, &devlink->trap_policer_list,
				    list) {
			if (idx < start) {
				idx++;
				continue;
			}
			err = devlink_nl_trap_policer_fill(msg, devlink,
							   policer_item, cmd,
							   portid,
							   cb->nlh->nlmsg_seq,
							   NLM_F_MULTI);
			if (err) {
				mutex_unlock(&devlink->lock);
				devlink_put(devlink);
				goto out;
			}
			idx++;
		}
		mutex_unlock(&devlink->lock);
retry:
		devlink_put(devlink);
	}
out:
	mutex_unlock(&devlink_mutex);

	cb->args[0] = idx;
	return msg->len;
}

static int
devlink_trap_policer_set(struct devlink *devlink,
			 struct devlink_trap_policer_item *policer_item,
			 struct genl_info *info)
{
	struct netlink_ext_ack *extack = info->extack;
	struct nlattr **attrs = info->attrs;
	u64 rate, burst;
	int err;

	rate = policer_item->rate;
	burst = policer_item->burst;

	if (attrs[DEVLINK_ATTR_TRAP_POLICER_RATE])
		rate = nla_get_u64(attrs[DEVLINK_ATTR_TRAP_POLICER_RATE]);

	if (attrs[DEVLINK_ATTR_TRAP_POLICER_BURST])
		burst = nla_get_u64(attrs[DEVLINK_ATTR_TRAP_POLICER_BURST]);

	if (rate < policer_item->policer->min_rate) {
		NL_SET_ERR_MSG_MOD(extack, "Policer rate lower than limit");
		return -EINVAL;
	}

	if (rate > policer_item->policer->max_rate) {
		NL_SET_ERR_MSG_MOD(extack, "Policer rate higher than limit");
		return -EINVAL;
	}

	if (burst < policer_item->policer->min_burst) {
		NL_SET_ERR_MSG_MOD(extack, "Policer burst size lower than limit");
		return -EINVAL;
	}

	if (burst > policer_item->policer->max_burst) {
		NL_SET_ERR_MSG_MOD(extack, "Policer burst size higher than limit");
		return -EINVAL;
	}

	err = devlink->ops->trap_policer_set(devlink, policer_item->policer,
					     rate, burst, info->extack);
	if (err)
		return err;

	policer_item->rate = rate;
	policer_item->burst = burst;

	return 0;
}

static int devlink_nl_cmd_trap_policer_set_doit(struct sk_buff *skb,
						struct genl_info *info)
{
	struct devlink_trap_policer_item *policer_item;
	struct netlink_ext_ack *extack = info->extack;
	struct devlink *devlink = info->user_ptr[0];

	if (list_empty(&devlink->trap_policer_list))
		return -EOPNOTSUPP;

	if (!devlink->ops->trap_policer_set)
		return -EOPNOTSUPP;

	policer_item = devlink_trap_policer_item_get_from_info(devlink, info);
	if (!policer_item) {
		NL_SET_ERR_MSG_MOD(extack, "Device did not register this trap policer");
		return -ENOENT;
	}

	return devlink_trap_policer_set(devlink, policer_item, info);
}

static const struct nla_policy devlink_nl_policy[DEVLINK_ATTR_MAX + 1] = {
	[DEVLINK_ATTR_UNSPEC] = { .strict_start_type =
		DEVLINK_ATTR_TRAP_POLICER_ID },
	[DEVLINK_ATTR_BUS_NAME] = { .type = NLA_NUL_STRING },
	[DEVLINK_ATTR_DEV_NAME] = { .type = NLA_NUL_STRING },
	[DEVLINK_ATTR_PORT_INDEX] = { .type = NLA_U32 },
	[DEVLINK_ATTR_PORT_TYPE] = NLA_POLICY_RANGE(NLA_U16, DEVLINK_PORT_TYPE_AUTO,
						    DEVLINK_PORT_TYPE_IB),
	[DEVLINK_ATTR_PORT_SPLIT_COUNT] = { .type = NLA_U32 },
	[DEVLINK_ATTR_SB_INDEX] = { .type = NLA_U32 },
	[DEVLINK_ATTR_SB_POOL_INDEX] = { .type = NLA_U16 },
	[DEVLINK_ATTR_SB_POOL_TYPE] = { .type = NLA_U8 },
	[DEVLINK_ATTR_SB_POOL_SIZE] = { .type = NLA_U32 },
	[DEVLINK_ATTR_SB_POOL_THRESHOLD_TYPE] = { .type = NLA_U8 },
	[DEVLINK_ATTR_SB_THRESHOLD] = { .type = NLA_U32 },
	[DEVLINK_ATTR_SB_TC_INDEX] = { .type = NLA_U16 },
	[DEVLINK_ATTR_ESWITCH_MODE] = NLA_POLICY_RANGE(NLA_U16, DEVLINK_ESWITCH_MODE_LEGACY,
						       DEVLINK_ESWITCH_MODE_SWITCHDEV),
	[DEVLINK_ATTR_ESWITCH_INLINE_MODE] = { .type = NLA_U8 },
	[DEVLINK_ATTR_ESWITCH_ENCAP_MODE] = { .type = NLA_U8 },
	[DEVLINK_ATTR_DPIPE_TABLE_NAME] = { .type = NLA_NUL_STRING },
	[DEVLINK_ATTR_DPIPE_TABLE_COUNTERS_ENABLED] = { .type = NLA_U8 },
	[DEVLINK_ATTR_RESOURCE_ID] = { .type = NLA_U64},
	[DEVLINK_ATTR_RESOURCE_SIZE] = { .type = NLA_U64},
	[DEVLINK_ATTR_PARAM_NAME] = { .type = NLA_NUL_STRING },
	[DEVLINK_ATTR_PARAM_TYPE] = { .type = NLA_U8 },
	[DEVLINK_ATTR_PARAM_VALUE_CMODE] = { .type = NLA_U8 },
	[DEVLINK_ATTR_REGION_NAME] = { .type = NLA_NUL_STRING },
	[DEVLINK_ATTR_REGION_SNAPSHOT_ID] = { .type = NLA_U32 },
	[DEVLINK_ATTR_REGION_CHUNK_ADDR] = { .type = NLA_U64 },
	[DEVLINK_ATTR_REGION_CHUNK_LEN] = { .type = NLA_U64 },
	[DEVLINK_ATTR_HEALTH_REPORTER_NAME] = { .type = NLA_NUL_STRING },
	[DEVLINK_ATTR_HEALTH_REPORTER_GRACEFUL_PERIOD] = { .type = NLA_U64 },
	[DEVLINK_ATTR_HEALTH_REPORTER_AUTO_RECOVER] = { .type = NLA_U8 },
	[DEVLINK_ATTR_FLASH_UPDATE_FILE_NAME] = { .type = NLA_NUL_STRING },
	[DEVLINK_ATTR_FLASH_UPDATE_COMPONENT] = { .type = NLA_NUL_STRING },
	[DEVLINK_ATTR_FLASH_UPDATE_OVERWRITE_MASK] =
		NLA_POLICY_BITFIELD32(DEVLINK_SUPPORTED_FLASH_OVERWRITE_SECTIONS),
	[DEVLINK_ATTR_TRAP_NAME] = { .type = NLA_NUL_STRING },
	[DEVLINK_ATTR_TRAP_ACTION] = { .type = NLA_U8 },
	[DEVLINK_ATTR_TRAP_GROUP_NAME] = { .type = NLA_NUL_STRING },
	[DEVLINK_ATTR_NETNS_PID] = { .type = NLA_U32 },
	[DEVLINK_ATTR_NETNS_FD] = { .type = NLA_U32 },
	[DEVLINK_ATTR_NETNS_ID] = { .type = NLA_U32 },
	[DEVLINK_ATTR_HEALTH_REPORTER_AUTO_DUMP] = { .type = NLA_U8 },
	[DEVLINK_ATTR_TRAP_POLICER_ID] = { .type = NLA_U32 },
	[DEVLINK_ATTR_TRAP_POLICER_RATE] = { .type = NLA_U64 },
	[DEVLINK_ATTR_TRAP_POLICER_BURST] = { .type = NLA_U64 },
	[DEVLINK_ATTR_PORT_FUNCTION] = { .type = NLA_NESTED },
	[DEVLINK_ATTR_RELOAD_ACTION] = NLA_POLICY_RANGE(NLA_U8, DEVLINK_RELOAD_ACTION_DRIVER_REINIT,
							DEVLINK_RELOAD_ACTION_MAX),
	[DEVLINK_ATTR_RELOAD_LIMITS] = NLA_POLICY_BITFIELD32(DEVLINK_RELOAD_LIMITS_VALID_MASK),
	[DEVLINK_ATTR_PORT_FLAVOUR] = { .type = NLA_U16 },
	[DEVLINK_ATTR_PORT_PCI_PF_NUMBER] = { .type = NLA_U16 },
	[DEVLINK_ATTR_PORT_PCI_SF_NUMBER] = { .type = NLA_U32 },
	[DEVLINK_ATTR_PORT_CONTROLLER_NUMBER] = { .type = NLA_U32 },
	[DEVLINK_ATTR_RATE_TYPE] = { .type = NLA_U16 },
	[DEVLINK_ATTR_RATE_TX_SHARE] = { .type = NLA_U64 },
	[DEVLINK_ATTR_RATE_TX_MAX] = { .type = NLA_U64 },
	[DEVLINK_ATTR_RATE_NODE_NAME] = { .type = NLA_NUL_STRING },
	[DEVLINK_ATTR_RATE_PARENT_NODE_NAME] = { .type = NLA_NUL_STRING },
};

static const struct genl_small_ops devlink_nl_ops[] = {
	{
		.cmd = DEVLINK_CMD_GET,
		.validate = GENL_DONT_VALIDATE_STRICT | GENL_DONT_VALIDATE_DUMP,
		.doit = devlink_nl_cmd_get_doit,
		.dumpit = devlink_nl_cmd_get_dumpit,
		/* can be retrieved by unprivileged users */
	},
	{
		.cmd = DEVLINK_CMD_PORT_GET,
		.validate = GENL_DONT_VALIDATE_STRICT | GENL_DONT_VALIDATE_DUMP,
		.doit = devlink_nl_cmd_port_get_doit,
		.dumpit = devlink_nl_cmd_port_get_dumpit,
		.internal_flags = DEVLINK_NL_FLAG_NEED_PORT,
		/* can be retrieved by unprivileged users */
	},
	{
		.cmd = DEVLINK_CMD_PORT_SET,
		.validate = GENL_DONT_VALIDATE_STRICT | GENL_DONT_VALIDATE_DUMP,
		.doit = devlink_nl_cmd_port_set_doit,
		.flags = GENL_ADMIN_PERM,
		.internal_flags = DEVLINK_NL_FLAG_NEED_PORT,
	},
	{
		.cmd = DEVLINK_CMD_RATE_GET,
		.doit = devlink_nl_cmd_rate_get_doit,
		.dumpit = devlink_nl_cmd_rate_get_dumpit,
		.internal_flags = DEVLINK_NL_FLAG_NEED_RATE,
		/* can be retrieved by unprivileged users */
	},
	{
		.cmd = DEVLINK_CMD_RATE_SET,
		.doit = devlink_nl_cmd_rate_set_doit,
		.flags = GENL_ADMIN_PERM,
		.internal_flags = DEVLINK_NL_FLAG_NEED_RATE,
	},
	{
		.cmd = DEVLINK_CMD_RATE_NEW,
		.doit = devlink_nl_cmd_rate_new_doit,
		.flags = GENL_ADMIN_PERM,
	},
	{
		.cmd = DEVLINK_CMD_RATE_DEL,
		.doit = devlink_nl_cmd_rate_del_doit,
		.flags = GENL_ADMIN_PERM,
		.internal_flags = DEVLINK_NL_FLAG_NEED_RATE_NODE,
	},
	{
		.cmd = DEVLINK_CMD_PORT_SPLIT,
		.validate = GENL_DONT_VALIDATE_STRICT | GENL_DONT_VALIDATE_DUMP,
		.doit = devlink_nl_cmd_port_split_doit,
		.flags = GENL_ADMIN_PERM,
		.internal_flags = DEVLINK_NL_FLAG_NO_LOCK,
	},
	{
		.cmd = DEVLINK_CMD_PORT_UNSPLIT,
		.validate = GENL_DONT_VALIDATE_STRICT | GENL_DONT_VALIDATE_DUMP,
		.doit = devlink_nl_cmd_port_unsplit_doit,
		.flags = GENL_ADMIN_PERM,
		.internal_flags = DEVLINK_NL_FLAG_NO_LOCK,
	},
	{
		.cmd = DEVLINK_CMD_PORT_NEW,
		.doit = devlink_nl_cmd_port_new_doit,
		.flags = GENL_ADMIN_PERM,
		.internal_flags = DEVLINK_NL_FLAG_NO_LOCK,
	},
	{
		.cmd = DEVLINK_CMD_PORT_DEL,
		.doit = devlink_nl_cmd_port_del_doit,
		.flags = GENL_ADMIN_PERM,
		.internal_flags = DEVLINK_NL_FLAG_NO_LOCK,
	},
	{
		.cmd = DEVLINK_CMD_SB_GET,
		.validate = GENL_DONT_VALIDATE_STRICT | GENL_DONT_VALIDATE_DUMP,
		.doit = devlink_nl_cmd_sb_get_doit,
		.dumpit = devlink_nl_cmd_sb_get_dumpit,
		/* can be retrieved by unprivileged users */
	},
	{
		.cmd = DEVLINK_CMD_SB_POOL_GET,
		.validate = GENL_DONT_VALIDATE_STRICT | GENL_DONT_VALIDATE_DUMP,
		.doit = devlink_nl_cmd_sb_pool_get_doit,
		.dumpit = devlink_nl_cmd_sb_pool_get_dumpit,
		/* can be retrieved by unprivileged users */
	},
	{
		.cmd = DEVLINK_CMD_SB_POOL_SET,
		.validate = GENL_DONT_VALIDATE_STRICT | GENL_DONT_VALIDATE_DUMP,
		.doit = devlink_nl_cmd_sb_pool_set_doit,
		.flags = GENL_ADMIN_PERM,
	},
	{
		.cmd = DEVLINK_CMD_SB_PORT_POOL_GET,
		.validate = GENL_DONT_VALIDATE_STRICT | GENL_DONT_VALIDATE_DUMP,
		.doit = devlink_nl_cmd_sb_port_pool_get_doit,
		.dumpit = devlink_nl_cmd_sb_port_pool_get_dumpit,
		.internal_flags = DEVLINK_NL_FLAG_NEED_PORT,
		/* can be retrieved by unprivileged users */
	},
	{
		.cmd = DEVLINK_CMD_SB_PORT_POOL_SET,
		.validate = GENL_DONT_VALIDATE_STRICT | GENL_DONT_VALIDATE_DUMP,
		.doit = devlink_nl_cmd_sb_port_pool_set_doit,
		.flags = GENL_ADMIN_PERM,
		.internal_flags = DEVLINK_NL_FLAG_NEED_PORT,
	},
	{
		.cmd = DEVLINK_CMD_SB_TC_POOL_BIND_GET,
		.validate = GENL_DONT_VALIDATE_STRICT | GENL_DONT_VALIDATE_DUMP,
		.doit = devlink_nl_cmd_sb_tc_pool_bind_get_doit,
		.dumpit = devlink_nl_cmd_sb_tc_pool_bind_get_dumpit,
		.internal_flags = DEVLINK_NL_FLAG_NEED_PORT,
		/* can be retrieved by unprivileged users */
	},
	{
		.cmd = DEVLINK_CMD_SB_TC_POOL_BIND_SET,
		.validate = GENL_DONT_VALIDATE_STRICT | GENL_DONT_VALIDATE_DUMP,
		.doit = devlink_nl_cmd_sb_tc_pool_bind_set_doit,
		.flags = GENL_ADMIN_PERM,
		.internal_flags = DEVLINK_NL_FLAG_NEED_PORT,
	},
	{
		.cmd = DEVLINK_CMD_SB_OCC_SNAPSHOT,
		.validate = GENL_DONT_VALIDATE_STRICT | GENL_DONT_VALIDATE_DUMP,
		.doit = devlink_nl_cmd_sb_occ_snapshot_doit,
		.flags = GENL_ADMIN_PERM,
	},
	{
		.cmd = DEVLINK_CMD_SB_OCC_MAX_CLEAR,
		.validate = GENL_DONT_VALIDATE_STRICT | GENL_DONT_VALIDATE_DUMP,
		.doit = devlink_nl_cmd_sb_occ_max_clear_doit,
		.flags = GENL_ADMIN_PERM,
	},
	{
		.cmd = DEVLINK_CMD_ESWITCH_GET,
		.validate = GENL_DONT_VALIDATE_STRICT | GENL_DONT_VALIDATE_DUMP,
		.doit = devlink_nl_cmd_eswitch_get_doit,
		.flags = GENL_ADMIN_PERM,
		.internal_flags = DEVLINK_NL_FLAG_NO_LOCK,
	},
	{
		.cmd = DEVLINK_CMD_ESWITCH_SET,
		.validate = GENL_DONT_VALIDATE_STRICT | GENL_DONT_VALIDATE_DUMP,
		.doit = devlink_nl_cmd_eswitch_set_doit,
		.flags = GENL_ADMIN_PERM,
		.internal_flags = DEVLINK_NL_FLAG_NO_LOCK,
	},
	{
		.cmd = DEVLINK_CMD_DPIPE_TABLE_GET,
		.validate = GENL_DONT_VALIDATE_STRICT | GENL_DONT_VALIDATE_DUMP,
		.doit = devlink_nl_cmd_dpipe_table_get,
		/* can be retrieved by unprivileged users */
	},
	{
		.cmd = DEVLINK_CMD_DPIPE_ENTRIES_GET,
		.validate = GENL_DONT_VALIDATE_STRICT | GENL_DONT_VALIDATE_DUMP,
		.doit = devlink_nl_cmd_dpipe_entries_get,
		/* can be retrieved by unprivileged users */
	},
	{
		.cmd = DEVLINK_CMD_DPIPE_HEADERS_GET,
		.validate = GENL_DONT_VALIDATE_STRICT | GENL_DONT_VALIDATE_DUMP,
		.doit = devlink_nl_cmd_dpipe_headers_get,
		/* can be retrieved by unprivileged users */
	},
	{
		.cmd = DEVLINK_CMD_DPIPE_TABLE_COUNTERS_SET,
		.validate = GENL_DONT_VALIDATE_STRICT | GENL_DONT_VALIDATE_DUMP,
		.doit = devlink_nl_cmd_dpipe_table_counters_set,
		.flags = GENL_ADMIN_PERM,
	},
	{
		.cmd = DEVLINK_CMD_RESOURCE_SET,
		.validate = GENL_DONT_VALIDATE_STRICT | GENL_DONT_VALIDATE_DUMP,
		.doit = devlink_nl_cmd_resource_set,
		.flags = GENL_ADMIN_PERM,
	},
	{
		.cmd = DEVLINK_CMD_RESOURCE_DUMP,
		.validate = GENL_DONT_VALIDATE_STRICT | GENL_DONT_VALIDATE_DUMP,
		.doit = devlink_nl_cmd_resource_dump,
		/* can be retrieved by unprivileged users */
	},
	{
		.cmd = DEVLINK_CMD_RELOAD,
		.validate = GENL_DONT_VALIDATE_STRICT | GENL_DONT_VALIDATE_DUMP,
		.doit = devlink_nl_cmd_reload,
		.flags = GENL_ADMIN_PERM,
		.internal_flags = DEVLINK_NL_FLAG_NO_LOCK,
	},
	{
		.cmd = DEVLINK_CMD_PARAM_GET,
		.validate = GENL_DONT_VALIDATE_STRICT | GENL_DONT_VALIDATE_DUMP,
		.doit = devlink_nl_cmd_param_get_doit,
		.dumpit = devlink_nl_cmd_param_get_dumpit,
		/* can be retrieved by unprivileged users */
	},
	{
		.cmd = DEVLINK_CMD_PARAM_SET,
		.validate = GENL_DONT_VALIDATE_STRICT | GENL_DONT_VALIDATE_DUMP,
		.doit = devlink_nl_cmd_param_set_doit,
		.flags = GENL_ADMIN_PERM,
	},
	{
		.cmd = DEVLINK_CMD_PORT_PARAM_GET,
		.validate = GENL_DONT_VALIDATE_STRICT | GENL_DONT_VALIDATE_DUMP,
		.doit = devlink_nl_cmd_port_param_get_doit,
		.dumpit = devlink_nl_cmd_port_param_get_dumpit,
		.internal_flags = DEVLINK_NL_FLAG_NEED_PORT,
		/* can be retrieved by unprivileged users */
	},
	{
		.cmd = DEVLINK_CMD_PORT_PARAM_SET,
		.validate = GENL_DONT_VALIDATE_STRICT | GENL_DONT_VALIDATE_DUMP,
		.doit = devlink_nl_cmd_port_param_set_doit,
		.flags = GENL_ADMIN_PERM,
		.internal_flags = DEVLINK_NL_FLAG_NEED_PORT,
	},
	{
		.cmd = DEVLINK_CMD_REGION_GET,
		.validate = GENL_DONT_VALIDATE_STRICT | GENL_DONT_VALIDATE_DUMP,
		.doit = devlink_nl_cmd_region_get_doit,
		.dumpit = devlink_nl_cmd_region_get_dumpit,
		.flags = GENL_ADMIN_PERM,
	},
	{
		.cmd = DEVLINK_CMD_REGION_NEW,
		.validate = GENL_DONT_VALIDATE_STRICT | GENL_DONT_VALIDATE_DUMP,
		.doit = devlink_nl_cmd_region_new,
		.flags = GENL_ADMIN_PERM,
	},
	{
		.cmd = DEVLINK_CMD_REGION_DEL,
		.validate = GENL_DONT_VALIDATE_STRICT | GENL_DONT_VALIDATE_DUMP,
		.doit = devlink_nl_cmd_region_del,
		.flags = GENL_ADMIN_PERM,
	},
	{
		.cmd = DEVLINK_CMD_REGION_READ,
		.validate = GENL_DONT_VALIDATE_STRICT |
			    GENL_DONT_VALIDATE_DUMP_STRICT,
		.dumpit = devlink_nl_cmd_region_read_dumpit,
		.flags = GENL_ADMIN_PERM,
	},
	{
		.cmd = DEVLINK_CMD_INFO_GET,
		.validate = GENL_DONT_VALIDATE_STRICT | GENL_DONT_VALIDATE_DUMP,
		.doit = devlink_nl_cmd_info_get_doit,
		.dumpit = devlink_nl_cmd_info_get_dumpit,
		/* can be retrieved by unprivileged users */
	},
	{
		.cmd = DEVLINK_CMD_HEALTH_REPORTER_GET,
		.validate = GENL_DONT_VALIDATE_STRICT | GENL_DONT_VALIDATE_DUMP,
		.doit = devlink_nl_cmd_health_reporter_get_doit,
		.dumpit = devlink_nl_cmd_health_reporter_get_dumpit,
		.internal_flags = DEVLINK_NL_FLAG_NEED_DEVLINK_OR_PORT |
				  DEVLINK_NL_FLAG_NO_LOCK,
		/* can be retrieved by unprivileged users */
	},
	{
		.cmd = DEVLINK_CMD_HEALTH_REPORTER_SET,
		.validate = GENL_DONT_VALIDATE_STRICT | GENL_DONT_VALIDATE_DUMP,
		.doit = devlink_nl_cmd_health_reporter_set_doit,
		.flags = GENL_ADMIN_PERM,
		.internal_flags = DEVLINK_NL_FLAG_NEED_DEVLINK_OR_PORT |
				  DEVLINK_NL_FLAG_NO_LOCK,
	},
	{
		.cmd = DEVLINK_CMD_HEALTH_REPORTER_RECOVER,
		.validate = GENL_DONT_VALIDATE_STRICT | GENL_DONT_VALIDATE_DUMP,
		.doit = devlink_nl_cmd_health_reporter_recover_doit,
		.flags = GENL_ADMIN_PERM,
		.internal_flags = DEVLINK_NL_FLAG_NEED_DEVLINK_OR_PORT |
				  DEVLINK_NL_FLAG_NO_LOCK,
	},
	{
		.cmd = DEVLINK_CMD_HEALTH_REPORTER_DIAGNOSE,
		.validate = GENL_DONT_VALIDATE_STRICT | GENL_DONT_VALIDATE_DUMP,
		.doit = devlink_nl_cmd_health_reporter_diagnose_doit,
		.flags = GENL_ADMIN_PERM,
		.internal_flags = DEVLINK_NL_FLAG_NEED_DEVLINK_OR_PORT |
				  DEVLINK_NL_FLAG_NO_LOCK,
	},
	{
		.cmd = DEVLINK_CMD_HEALTH_REPORTER_DUMP_GET,
		.validate = GENL_DONT_VALIDATE_STRICT |
			    GENL_DONT_VALIDATE_DUMP_STRICT,
		.dumpit = devlink_nl_cmd_health_reporter_dump_get_dumpit,
		.flags = GENL_ADMIN_PERM,
		.internal_flags = DEVLINK_NL_FLAG_NEED_DEVLINK_OR_PORT |
				  DEVLINK_NL_FLAG_NO_LOCK,
	},
	{
		.cmd = DEVLINK_CMD_HEALTH_REPORTER_DUMP_CLEAR,
		.validate = GENL_DONT_VALIDATE_STRICT | GENL_DONT_VALIDATE_DUMP,
		.doit = devlink_nl_cmd_health_reporter_dump_clear_doit,
		.flags = GENL_ADMIN_PERM,
		.internal_flags = DEVLINK_NL_FLAG_NEED_DEVLINK_OR_PORT |
				  DEVLINK_NL_FLAG_NO_LOCK,
	},
	{
		.cmd = DEVLINK_CMD_HEALTH_REPORTER_TEST,
		.validate = GENL_DONT_VALIDATE_STRICT | GENL_DONT_VALIDATE_DUMP,
		.doit = devlink_nl_cmd_health_reporter_test_doit,
		.flags = GENL_ADMIN_PERM,
		.internal_flags = DEVLINK_NL_FLAG_NEED_DEVLINK_OR_PORT |
				  DEVLINK_NL_FLAG_NO_LOCK,
	},
	{
		.cmd = DEVLINK_CMD_FLASH_UPDATE,
		.validate = GENL_DONT_VALIDATE_STRICT | GENL_DONT_VALIDATE_DUMP,
		.doit = devlink_nl_cmd_flash_update,
		.flags = GENL_ADMIN_PERM,
	},
	{
		.cmd = DEVLINK_CMD_TRAP_GET,
		.doit = devlink_nl_cmd_trap_get_doit,
		.dumpit = devlink_nl_cmd_trap_get_dumpit,
		/* can be retrieved by unprivileged users */
	},
	{
		.cmd = DEVLINK_CMD_TRAP_SET,
		.doit = devlink_nl_cmd_trap_set_doit,
		.flags = GENL_ADMIN_PERM,
	},
	{
		.cmd = DEVLINK_CMD_TRAP_GROUP_GET,
		.doit = devlink_nl_cmd_trap_group_get_doit,
		.dumpit = devlink_nl_cmd_trap_group_get_dumpit,
		/* can be retrieved by unprivileged users */
	},
	{
		.cmd = DEVLINK_CMD_TRAP_GROUP_SET,
		.doit = devlink_nl_cmd_trap_group_set_doit,
		.flags = GENL_ADMIN_PERM,
	},
	{
		.cmd = DEVLINK_CMD_TRAP_POLICER_GET,
		.doit = devlink_nl_cmd_trap_policer_get_doit,
		.dumpit = devlink_nl_cmd_trap_policer_get_dumpit,
		/* can be retrieved by unprivileged users */
	},
	{
		.cmd = DEVLINK_CMD_TRAP_POLICER_SET,
		.doit = devlink_nl_cmd_trap_policer_set_doit,
		.flags = GENL_ADMIN_PERM,
	},
};

static struct genl_family devlink_nl_family __ro_after_init = {
	.name		= DEVLINK_GENL_NAME,
	.version	= DEVLINK_GENL_VERSION,
	.maxattr	= DEVLINK_ATTR_MAX,
	.policy = devlink_nl_policy,
	.netnsok	= true,
	.pre_doit	= devlink_nl_pre_doit,
	.post_doit	= devlink_nl_post_doit,
	.module		= THIS_MODULE,
	.small_ops	= devlink_nl_ops,
	.n_small_ops	= ARRAY_SIZE(devlink_nl_ops),
	.mcgrps		= devlink_nl_mcgrps,
	.n_mcgrps	= ARRAY_SIZE(devlink_nl_mcgrps),
};

static bool devlink_reload_actions_valid(const struct devlink_ops *ops)
{
	const struct devlink_reload_combination *comb;
	int i;

	if (!devlink_reload_supported(ops)) {
		if (WARN_ON(ops->reload_actions))
			return false;
		return true;
	}

	if (WARN_ON(!ops->reload_actions ||
		    ops->reload_actions & BIT(DEVLINK_RELOAD_ACTION_UNSPEC) ||
		    ops->reload_actions >= BIT(__DEVLINK_RELOAD_ACTION_MAX)))
		return false;

	if (WARN_ON(ops->reload_limits & BIT(DEVLINK_RELOAD_LIMIT_UNSPEC) ||
		    ops->reload_limits >= BIT(__DEVLINK_RELOAD_LIMIT_MAX)))
		return false;

	for (i = 0; i < ARRAY_SIZE(devlink_reload_invalid_combinations); i++)  {
		comb = &devlink_reload_invalid_combinations[i];
		if (ops->reload_actions == BIT(comb->action) &&
		    ops->reload_limits == BIT(comb->limit))
			return false;
	}
	return true;
}

/**
 *	devlink_set_features - Set devlink supported features
 *
 *	@devlink: devlink
 *	@features: devlink support features
 *
 *	This interface allows us to set reload ops separatelly from
 *	the devlink_alloc.
 */
void devlink_set_features(struct devlink *devlink, u64 features)
{
	ASSERT_DEVLINK_NOT_REGISTERED(devlink);

	WARN_ON(features & DEVLINK_F_RELOAD &&
		!devlink_reload_supported(devlink->ops));
	devlink->features = features;
}
EXPORT_SYMBOL_GPL(devlink_set_features);

/**
 *	devlink_alloc_ns - Allocate new devlink instance resources
 *	in specific namespace
 *
 *	@ops: ops
 *	@priv_size: size of user private data
 *	@net: net namespace
 *	@dev: parent device
 *
 *	Allocate new devlink instance resources, including devlink index
 *	and name.
 */
struct devlink *devlink_alloc_ns(const struct devlink_ops *ops,
				 size_t priv_size, struct net *net,
				 struct device *dev)
{
	struct devlink *devlink;
	static u32 last_id;
	int ret;

	WARN_ON(!ops || !dev);
	if (!devlink_reload_actions_valid(ops))
		return NULL;

	devlink = kzalloc(sizeof(*devlink) + priv_size, GFP_KERNEL);
	if (!devlink)
		return NULL;

	ret = xa_alloc_cyclic(&devlinks, &devlink->index, devlink, xa_limit_31b,
			      &last_id, GFP_KERNEL);
	if (ret < 0) {
		kfree(devlink);
		return NULL;
	}

	devlink->dev = dev;
	devlink->ops = ops;
	xa_init_flags(&devlink->snapshot_ids, XA_FLAGS_ALLOC);
	write_pnet(&devlink->_net, net);
	INIT_LIST_HEAD(&devlink->port_list);
	INIT_LIST_HEAD(&devlink->rate_list);
	INIT_LIST_HEAD(&devlink->sb_list);
	INIT_LIST_HEAD_RCU(&devlink->dpipe_table_list);
	INIT_LIST_HEAD(&devlink->resource_list);
	INIT_LIST_HEAD(&devlink->param_list);
	INIT_LIST_HEAD(&devlink->region_list);
	INIT_LIST_HEAD(&devlink->reporter_list);
	INIT_LIST_HEAD(&devlink->trap_list);
	INIT_LIST_HEAD(&devlink->trap_group_list);
	INIT_LIST_HEAD(&devlink->trap_policer_list);
	mutex_init(&devlink->lock);
	mutex_init(&devlink->reporters_lock);
	refcount_set(&devlink->refcount, 1);
	init_completion(&devlink->comp);

	return devlink;
}
EXPORT_SYMBOL_GPL(devlink_alloc_ns);

static void
devlink_trap_policer_notify(struct devlink *devlink,
			    const struct devlink_trap_policer_item *policer_item,
			    enum devlink_command cmd);
static void
devlink_trap_group_notify(struct devlink *devlink,
			  const struct devlink_trap_group_item *group_item,
			  enum devlink_command cmd);
static void devlink_trap_notify(struct devlink *devlink,
				const struct devlink_trap_item *trap_item,
				enum devlink_command cmd);

static void devlink_notify_register(struct devlink *devlink)
{
	struct devlink_trap_policer_item *policer_item;
	struct devlink_trap_group_item *group_item;
<<<<<<< HEAD
=======
	struct devlink_param_item *param_item;
>>>>>>> 7df621a3
	struct devlink_trap_item *trap_item;
	struct devlink_port *devlink_port;
	struct devlink_rate *rate_node;
	struct devlink_region *region;

	devlink_notify(devlink, DEVLINK_CMD_NEW);
	list_for_each_entry(devlink_port, &devlink->port_list, list)
		devlink_port_notify(devlink_port, DEVLINK_CMD_PORT_NEW);

	list_for_each_entry(policer_item, &devlink->trap_policer_list, list)
		devlink_trap_policer_notify(devlink, policer_item,
					    DEVLINK_CMD_TRAP_POLICER_NEW);

	list_for_each_entry(group_item, &devlink->trap_group_list, list)
		devlink_trap_group_notify(devlink, group_item,
					  DEVLINK_CMD_TRAP_GROUP_NEW);

	list_for_each_entry(trap_item, &devlink->trap_list, list)
		devlink_trap_notify(devlink, trap_item, DEVLINK_CMD_TRAP_NEW);

	list_for_each_entry(rate_node, &devlink->rate_list, list)
		devlink_rate_notify(rate_node, DEVLINK_CMD_RATE_NEW);

	list_for_each_entry(region, &devlink->region_list, list)
		devlink_nl_region_notify(region, NULL, DEVLINK_CMD_REGION_NEW);

<<<<<<< HEAD
	devlink_params_publish(devlink);
=======
	list_for_each_entry(param_item, &devlink->param_list, list)
		devlink_param_notify(devlink, 0, param_item,
				     DEVLINK_CMD_PARAM_NEW);
>>>>>>> 7df621a3
}

static void devlink_notify_unregister(struct devlink *devlink)
{
	struct devlink_trap_policer_item *policer_item;
	struct devlink_trap_group_item *group_item;
<<<<<<< HEAD
=======
	struct devlink_param_item *param_item;
>>>>>>> 7df621a3
	struct devlink_trap_item *trap_item;
	struct devlink_port *devlink_port;
	struct devlink_rate *rate_node;
	struct devlink_region *region;

<<<<<<< HEAD
	devlink_params_unpublish(devlink);
=======
	list_for_each_entry_reverse(param_item, &devlink->param_list, list)
		devlink_param_notify(devlink, 0, param_item,
				     DEVLINK_CMD_PARAM_DEL);
>>>>>>> 7df621a3

	list_for_each_entry_reverse(region, &devlink->region_list, list)
		devlink_nl_region_notify(region, NULL, DEVLINK_CMD_REGION_DEL);

	list_for_each_entry_reverse(rate_node, &devlink->rate_list, list)
		devlink_rate_notify(rate_node, DEVLINK_CMD_RATE_DEL);

	list_for_each_entry_reverse(trap_item, &devlink->trap_list, list)
		devlink_trap_notify(devlink, trap_item, DEVLINK_CMD_TRAP_DEL);

	list_for_each_entry_reverse(group_item, &devlink->trap_group_list, list)
		devlink_trap_group_notify(devlink, group_item,
					  DEVLINK_CMD_TRAP_GROUP_DEL);
	list_for_each_entry_reverse(policer_item, &devlink->trap_policer_list,
				    list)
		devlink_trap_policer_notify(devlink, policer_item,
					    DEVLINK_CMD_TRAP_POLICER_DEL);

	list_for_each_entry_reverse(devlink_port, &devlink->port_list, list)
		devlink_port_notify(devlink_port, DEVLINK_CMD_PORT_DEL);
	devlink_notify(devlink, DEVLINK_CMD_DEL);
}

/**
 *	devlink_register - Register devlink instance
 *
 *	@devlink: devlink
 */
void devlink_register(struct devlink *devlink)
{
	ASSERT_DEVLINK_NOT_REGISTERED(devlink);
	/* Make sure that we are in .probe() routine */

	mutex_lock(&devlink_mutex);
	xa_set_mark(&devlinks, devlink->index, DEVLINK_REGISTERED);
	devlink_notify_register(devlink);
	mutex_unlock(&devlink_mutex);
}
EXPORT_SYMBOL_GPL(devlink_register);

/**
 *	devlink_unregister - Unregister devlink instance
 *
 *	@devlink: devlink
 */
void devlink_unregister(struct devlink *devlink)
{
	ASSERT_DEVLINK_REGISTERED(devlink);
	/* Make sure that we are in .remove() routine */

	devlink_put(devlink);
	wait_for_completion(&devlink->comp);

	mutex_lock(&devlink_mutex);
	devlink_notify_unregister(devlink);
	xa_clear_mark(&devlinks, devlink->index, DEVLINK_REGISTERED);
	mutex_unlock(&devlink_mutex);
}
EXPORT_SYMBOL_GPL(devlink_unregister);

/**
 *	devlink_free - Free devlink instance resources
 *
 *	@devlink: devlink
 */
void devlink_free(struct devlink *devlink)
{
	ASSERT_DEVLINK_NOT_REGISTERED(devlink);

	mutex_destroy(&devlink->reporters_lock);
	mutex_destroy(&devlink->lock);
	WARN_ON(!list_empty(&devlink->trap_policer_list));
	WARN_ON(!list_empty(&devlink->trap_group_list));
	WARN_ON(!list_empty(&devlink->trap_list));
	WARN_ON(!list_empty(&devlink->reporter_list));
	WARN_ON(!list_empty(&devlink->region_list));
	WARN_ON(!list_empty(&devlink->param_list));
	WARN_ON(!list_empty(&devlink->resource_list));
	WARN_ON(!list_empty(&devlink->dpipe_table_list));
	WARN_ON(!list_empty(&devlink->sb_list));
	WARN_ON(!list_empty(&devlink->rate_list));
	WARN_ON(!list_empty(&devlink->port_list));

	xa_destroy(&devlink->snapshot_ids);
	xa_erase(&devlinks, devlink->index);

	kfree(devlink);
}
EXPORT_SYMBOL_GPL(devlink_free);

static void devlink_port_type_warn(struct work_struct *work)
{
	WARN(true, "Type was not set for devlink port.");
}

static bool devlink_port_type_should_warn(struct devlink_port *devlink_port)
{
	/* Ignore CPU and DSA flavours. */
	return devlink_port->attrs.flavour != DEVLINK_PORT_FLAVOUR_CPU &&
	       devlink_port->attrs.flavour != DEVLINK_PORT_FLAVOUR_DSA &&
	       devlink_port->attrs.flavour != DEVLINK_PORT_FLAVOUR_UNUSED;
}

#define DEVLINK_PORT_TYPE_WARN_TIMEOUT (HZ * 3600)

static void devlink_port_type_warn_schedule(struct devlink_port *devlink_port)
{
	if (!devlink_port_type_should_warn(devlink_port))
		return;
	/* Schedule a work to WARN in case driver does not set port
	 * type within timeout.
	 */
	schedule_delayed_work(&devlink_port->type_warn_dw,
			      DEVLINK_PORT_TYPE_WARN_TIMEOUT);
}

static void devlink_port_type_warn_cancel(struct devlink_port *devlink_port)
{
	if (!devlink_port_type_should_warn(devlink_port))
		return;
	cancel_delayed_work_sync(&devlink_port->type_warn_dw);
}

/**
 *	devlink_port_register - Register devlink port
 *
 *	@devlink: devlink
 *	@devlink_port: devlink port
 *	@port_index: driver-specific numerical identifier of the port
 *
 *	Register devlink port with provided port index. User can use
 *	any indexing, even hw-related one. devlink_port structure
 *	is convenient to be embedded inside user driver private structure.
 *	Note that the caller should take care of zeroing the devlink_port
 *	structure.
 */
int devlink_port_register(struct devlink *devlink,
			  struct devlink_port *devlink_port,
			  unsigned int port_index)
{
	mutex_lock(&devlink->lock);
	if (devlink_port_index_exists(devlink, port_index)) {
		mutex_unlock(&devlink->lock);
		return -EEXIST;
	}

	WARN_ON(devlink_port->devlink);
	devlink_port->devlink = devlink;
	devlink_port->index = port_index;
	spin_lock_init(&devlink_port->type_lock);
	INIT_LIST_HEAD(&devlink_port->reporter_list);
	mutex_init(&devlink_port->reporters_lock);
	list_add_tail(&devlink_port->list, &devlink->port_list);
	INIT_LIST_HEAD(&devlink_port->param_list);
	INIT_LIST_HEAD(&devlink_port->region_list);
	mutex_unlock(&devlink->lock);
	INIT_DELAYED_WORK(&devlink_port->type_warn_dw, &devlink_port_type_warn);
	devlink_port_type_warn_schedule(devlink_port);
	devlink_port_notify(devlink_port, DEVLINK_CMD_PORT_NEW);
	return 0;
}
EXPORT_SYMBOL_GPL(devlink_port_register);

/**
 *	devlink_port_unregister - Unregister devlink port
 *
 *	@devlink_port: devlink port
 */
void devlink_port_unregister(struct devlink_port *devlink_port)
{
	struct devlink *devlink = devlink_port->devlink;

	devlink_port_type_warn_cancel(devlink_port);
	devlink_port_notify(devlink_port, DEVLINK_CMD_PORT_DEL);
	mutex_lock(&devlink->lock);
	list_del(&devlink_port->list);
	mutex_unlock(&devlink->lock);
	WARN_ON(!list_empty(&devlink_port->reporter_list));
	WARN_ON(!list_empty(&devlink_port->region_list));
	mutex_destroy(&devlink_port->reporters_lock);
}
EXPORT_SYMBOL_GPL(devlink_port_unregister);

static void __devlink_port_type_set(struct devlink_port *devlink_port,
				    enum devlink_port_type type,
				    void *type_dev)
{
	if (WARN_ON(!devlink_port->devlink))
		return;
	devlink_port_type_warn_cancel(devlink_port);
	spin_lock_bh(&devlink_port->type_lock);
	devlink_port->type = type;
	devlink_port->type_dev = type_dev;
	spin_unlock_bh(&devlink_port->type_lock);
	devlink_port_notify(devlink_port, DEVLINK_CMD_PORT_NEW);
}

static void devlink_port_type_netdev_checks(struct devlink_port *devlink_port,
					    struct net_device *netdev)
{
	const struct net_device_ops *ops = netdev->netdev_ops;

	/* If driver registers devlink port, it should set devlink port
	 * attributes accordingly so the compat functions are called
	 * and the original ops are not used.
	 */
	if (ops->ndo_get_phys_port_name) {
		/* Some drivers use the same set of ndos for netdevs
		 * that have devlink_port registered and also for
		 * those who don't. Make sure that ndo_get_phys_port_name
		 * returns -EOPNOTSUPP here in case it is defined.
		 * Warn if not.
		 */
		char name[IFNAMSIZ];
		int err;

		err = ops->ndo_get_phys_port_name(netdev, name, sizeof(name));
		WARN_ON(err != -EOPNOTSUPP);
	}
	if (ops->ndo_get_port_parent_id) {
		/* Some drivers use the same set of ndos for netdevs
		 * that have devlink_port registered and also for
		 * those who don't. Make sure that ndo_get_port_parent_id
		 * returns -EOPNOTSUPP here in case it is defined.
		 * Warn if not.
		 */
		struct netdev_phys_item_id ppid;
		int err;

		err = ops->ndo_get_port_parent_id(netdev, &ppid);
		WARN_ON(err != -EOPNOTSUPP);
	}
}

/**
 *	devlink_port_type_eth_set - Set port type to Ethernet
 *
 *	@devlink_port: devlink port
 *	@netdev: related netdevice
 */
void devlink_port_type_eth_set(struct devlink_port *devlink_port,
			       struct net_device *netdev)
{
	if (netdev)
		devlink_port_type_netdev_checks(devlink_port, netdev);
	else
		dev_warn(devlink_port->devlink->dev,
			 "devlink port type for port %d set to Ethernet without a software interface reference, device type not supported by the kernel?\n",
			 devlink_port->index);

	__devlink_port_type_set(devlink_port, DEVLINK_PORT_TYPE_ETH, netdev);
}
EXPORT_SYMBOL_GPL(devlink_port_type_eth_set);

/**
 *	devlink_port_type_ib_set - Set port type to InfiniBand
 *
 *	@devlink_port: devlink port
 *	@ibdev: related IB device
 */
void devlink_port_type_ib_set(struct devlink_port *devlink_port,
			      struct ib_device *ibdev)
{
	__devlink_port_type_set(devlink_port, DEVLINK_PORT_TYPE_IB, ibdev);
}
EXPORT_SYMBOL_GPL(devlink_port_type_ib_set);

/**
 *	devlink_port_type_clear - Clear port type
 *
 *	@devlink_port: devlink port
 */
void devlink_port_type_clear(struct devlink_port *devlink_port)
{
	__devlink_port_type_set(devlink_port, DEVLINK_PORT_TYPE_NOTSET, NULL);
	devlink_port_type_warn_schedule(devlink_port);
}
EXPORT_SYMBOL_GPL(devlink_port_type_clear);

static int __devlink_port_attrs_set(struct devlink_port *devlink_port,
				    enum devlink_port_flavour flavour)
{
	struct devlink_port_attrs *attrs = &devlink_port->attrs;

	devlink_port->attrs_set = true;
	attrs->flavour = flavour;
	if (attrs->switch_id.id_len) {
		devlink_port->switch_port = true;
		if (WARN_ON(attrs->switch_id.id_len > MAX_PHYS_ITEM_ID_LEN))
			attrs->switch_id.id_len = MAX_PHYS_ITEM_ID_LEN;
	} else {
		devlink_port->switch_port = false;
	}
	return 0;
}

/**
 *	devlink_port_attrs_set - Set port attributes
 *
 *	@devlink_port: devlink port
 *	@attrs: devlink port attrs
 */
void devlink_port_attrs_set(struct devlink_port *devlink_port,
			    struct devlink_port_attrs *attrs)
{
	int ret;

	if (WARN_ON(devlink_port->devlink))
		return;
	devlink_port->attrs = *attrs;
	ret = __devlink_port_attrs_set(devlink_port, attrs->flavour);
	if (ret)
		return;
	WARN_ON(attrs->splittable && attrs->split);
}
EXPORT_SYMBOL_GPL(devlink_port_attrs_set);

/**
 *	devlink_port_attrs_pci_pf_set - Set PCI PF port attributes
 *
 *	@devlink_port: devlink port
 *	@controller: associated controller number for the devlink port instance
 *	@pf: associated PF for the devlink port instance
 *	@external: indicates if the port is for an external controller
 */
void devlink_port_attrs_pci_pf_set(struct devlink_port *devlink_port, u32 controller,
				   u16 pf, bool external)
{
	struct devlink_port_attrs *attrs = &devlink_port->attrs;
	int ret;

	if (WARN_ON(devlink_port->devlink))
		return;
	ret = __devlink_port_attrs_set(devlink_port,
				       DEVLINK_PORT_FLAVOUR_PCI_PF);
	if (ret)
		return;
	attrs->pci_pf.controller = controller;
	attrs->pci_pf.pf = pf;
	attrs->pci_pf.external = external;
}
EXPORT_SYMBOL_GPL(devlink_port_attrs_pci_pf_set);

/**
 *	devlink_port_attrs_pci_vf_set - Set PCI VF port attributes
 *
 *	@devlink_port: devlink port
 *	@controller: associated controller number for the devlink port instance
 *	@pf: associated PF for the devlink port instance
 *	@vf: associated VF of a PF for the devlink port instance
 *	@external: indicates if the port is for an external controller
 */
void devlink_port_attrs_pci_vf_set(struct devlink_port *devlink_port, u32 controller,
				   u16 pf, u16 vf, bool external)
{
	struct devlink_port_attrs *attrs = &devlink_port->attrs;
	int ret;

	if (WARN_ON(devlink_port->devlink))
		return;
	ret = __devlink_port_attrs_set(devlink_port,
				       DEVLINK_PORT_FLAVOUR_PCI_VF);
	if (ret)
		return;
	attrs->pci_vf.controller = controller;
	attrs->pci_vf.pf = pf;
	attrs->pci_vf.vf = vf;
	attrs->pci_vf.external = external;
}
EXPORT_SYMBOL_GPL(devlink_port_attrs_pci_vf_set);

/**
 *	devlink_port_attrs_pci_sf_set - Set PCI SF port attributes
 *
 *	@devlink_port: devlink port
 *	@controller: associated controller number for the devlink port instance
 *	@pf: associated PF for the devlink port instance
 *	@sf: associated SF of a PF for the devlink port instance
 *	@external: indicates if the port is for an external controller
 */
void devlink_port_attrs_pci_sf_set(struct devlink_port *devlink_port, u32 controller,
				   u16 pf, u32 sf, bool external)
{
	struct devlink_port_attrs *attrs = &devlink_port->attrs;
	int ret;

	if (WARN_ON(devlink_port->devlink))
		return;
	ret = __devlink_port_attrs_set(devlink_port,
				       DEVLINK_PORT_FLAVOUR_PCI_SF);
	if (ret)
		return;
	attrs->pci_sf.controller = controller;
	attrs->pci_sf.pf = pf;
	attrs->pci_sf.sf = sf;
	attrs->pci_sf.external = external;
}
EXPORT_SYMBOL_GPL(devlink_port_attrs_pci_sf_set);

/**
 * devlink_rate_leaf_create - create devlink rate leaf
 *
 * @devlink_port: devlink port object to create rate object on
 * @priv: driver private data
 *
 * Create devlink rate object of type leaf on provided @devlink_port.
 * Throws call trace if @devlink_port already has a devlink rate object.
 *
 * Context: Takes and release devlink->lock <mutex>.
 *
 * Return: -ENOMEM if failed to allocate rate object, 0 otherwise.
 */
int
devlink_rate_leaf_create(struct devlink_port *devlink_port, void *priv)
{
	struct devlink *devlink = devlink_port->devlink;
	struct devlink_rate *devlink_rate;

	devlink_rate = kzalloc(sizeof(*devlink_rate), GFP_KERNEL);
	if (!devlink_rate)
		return -ENOMEM;

	mutex_lock(&devlink->lock);
	WARN_ON(devlink_port->devlink_rate);
	devlink_rate->type = DEVLINK_RATE_TYPE_LEAF;
	devlink_rate->devlink = devlink;
	devlink_rate->devlink_port = devlink_port;
	devlink_rate->priv = priv;
	list_add_tail(&devlink_rate->list, &devlink->rate_list);
	devlink_port->devlink_rate = devlink_rate;
	devlink_rate_notify(devlink_rate, DEVLINK_CMD_RATE_NEW);
	mutex_unlock(&devlink->lock);

	return 0;
}
EXPORT_SYMBOL_GPL(devlink_rate_leaf_create);

/**
 * devlink_rate_leaf_destroy - destroy devlink rate leaf
 *
 * @devlink_port: devlink port linked to the rate object
 *
 * Context: Takes and release devlink->lock <mutex>.
 */
void devlink_rate_leaf_destroy(struct devlink_port *devlink_port)
{
	struct devlink_rate *devlink_rate = devlink_port->devlink_rate;
	struct devlink *devlink = devlink_port->devlink;

	if (!devlink_rate)
		return;

	mutex_lock(&devlink->lock);
	devlink_rate_notify(devlink_rate, DEVLINK_CMD_RATE_DEL);
	if (devlink_rate->parent)
		refcount_dec(&devlink_rate->parent->refcnt);
	list_del(&devlink_rate->list);
	devlink_port->devlink_rate = NULL;
	mutex_unlock(&devlink->lock);
	kfree(devlink_rate);
}
EXPORT_SYMBOL_GPL(devlink_rate_leaf_destroy);

/**
 * devlink_rate_nodes_destroy - destroy all devlink rate nodes on device
 *
 * @devlink: devlink instance
 *
 * Unset parent for all rate objects and destroy all rate nodes
 * on specified device.
 *
 * Context: Takes and release devlink->lock <mutex>.
 */
void devlink_rate_nodes_destroy(struct devlink *devlink)
{
	static struct devlink_rate *devlink_rate, *tmp;
	const struct devlink_ops *ops = devlink->ops;

	mutex_lock(&devlink->lock);
	list_for_each_entry(devlink_rate, &devlink->rate_list, list) {
		if (!devlink_rate->parent)
			continue;

		refcount_dec(&devlink_rate->parent->refcnt);
		if (devlink_rate_is_leaf(devlink_rate))
			ops->rate_leaf_parent_set(devlink_rate, NULL, devlink_rate->priv,
						  NULL, NULL);
		else if (devlink_rate_is_node(devlink_rate))
			ops->rate_node_parent_set(devlink_rate, NULL, devlink_rate->priv,
						  NULL, NULL);
	}
	list_for_each_entry_safe(devlink_rate, tmp, &devlink->rate_list, list) {
		if (devlink_rate_is_node(devlink_rate)) {
			ops->rate_node_del(devlink_rate, devlink_rate->priv, NULL);
			list_del(&devlink_rate->list);
			kfree(devlink_rate->name);
			kfree(devlink_rate);
		}
	}
	mutex_unlock(&devlink->lock);
}
EXPORT_SYMBOL_GPL(devlink_rate_nodes_destroy);

static int __devlink_port_phys_port_name_get(struct devlink_port *devlink_port,
					     char *name, size_t len)
{
	struct devlink_port_attrs *attrs = &devlink_port->attrs;
	int n = 0;

	if (!devlink_port->attrs_set)
		return -EOPNOTSUPP;

	switch (attrs->flavour) {
	case DEVLINK_PORT_FLAVOUR_PHYSICAL:
		n = snprintf(name, len, "p%u", attrs->phys.port_number);
		if (n < len && attrs->split)
			n += snprintf(name + n, len - n, "s%u",
				      attrs->phys.split_subport_number);
		break;
	case DEVLINK_PORT_FLAVOUR_CPU:
	case DEVLINK_PORT_FLAVOUR_DSA:
	case DEVLINK_PORT_FLAVOUR_UNUSED:
		/* As CPU and DSA ports do not have a netdevice associated
		 * case should not ever happen.
		 */
		WARN_ON(1);
		return -EINVAL;
	case DEVLINK_PORT_FLAVOUR_PCI_PF:
		if (attrs->pci_pf.external) {
			n = snprintf(name, len, "c%u", attrs->pci_pf.controller);
			if (n >= len)
				return -EINVAL;
			len -= n;
			name += n;
		}
		n = snprintf(name, len, "pf%u", attrs->pci_pf.pf);
		break;
	case DEVLINK_PORT_FLAVOUR_PCI_VF:
		if (attrs->pci_vf.external) {
			n = snprintf(name, len, "c%u", attrs->pci_vf.controller);
			if (n >= len)
				return -EINVAL;
			len -= n;
			name += n;
		}
		n = snprintf(name, len, "pf%uvf%u",
			     attrs->pci_vf.pf, attrs->pci_vf.vf);
		break;
	case DEVLINK_PORT_FLAVOUR_PCI_SF:
		if (attrs->pci_sf.external) {
			n = snprintf(name, len, "c%u", attrs->pci_sf.controller);
			if (n >= len)
				return -EINVAL;
			len -= n;
			name += n;
		}
		n = snprintf(name, len, "pf%usf%u", attrs->pci_sf.pf,
			     attrs->pci_sf.sf);
		break;
	case DEVLINK_PORT_FLAVOUR_VIRTUAL:
		return -EOPNOTSUPP;
	}

	if (n >= len)
		return -EINVAL;

	return 0;
}

int devlink_sb_register(struct devlink *devlink, unsigned int sb_index,
			u32 size, u16 ingress_pools_count,
			u16 egress_pools_count, u16 ingress_tc_count,
			u16 egress_tc_count)
{
	struct devlink_sb *devlink_sb;
	int err = 0;

	mutex_lock(&devlink->lock);
	if (devlink_sb_index_exists(devlink, sb_index)) {
		err = -EEXIST;
		goto unlock;
	}

	devlink_sb = kzalloc(sizeof(*devlink_sb), GFP_KERNEL);
	if (!devlink_sb) {
		err = -ENOMEM;
		goto unlock;
	}
	devlink_sb->index = sb_index;
	devlink_sb->size = size;
	devlink_sb->ingress_pools_count = ingress_pools_count;
	devlink_sb->egress_pools_count = egress_pools_count;
	devlink_sb->ingress_tc_count = ingress_tc_count;
	devlink_sb->egress_tc_count = egress_tc_count;
	list_add_tail(&devlink_sb->list, &devlink->sb_list);
unlock:
	mutex_unlock(&devlink->lock);
	return err;
}
EXPORT_SYMBOL_GPL(devlink_sb_register);

void devlink_sb_unregister(struct devlink *devlink, unsigned int sb_index)
{
	struct devlink_sb *devlink_sb;

	mutex_lock(&devlink->lock);
	devlink_sb = devlink_sb_get_by_index(devlink, sb_index);
	WARN_ON(!devlink_sb);
	list_del(&devlink_sb->list);
	mutex_unlock(&devlink->lock);
	kfree(devlink_sb);
}
EXPORT_SYMBOL_GPL(devlink_sb_unregister);

/**
 *	devlink_dpipe_headers_register - register dpipe headers
 *
 *	@devlink: devlink
 *	@dpipe_headers: dpipe header array
 *
 *	Register the headers supported by hardware.
 */
int devlink_dpipe_headers_register(struct devlink *devlink,
				   struct devlink_dpipe_headers *dpipe_headers)
{
	mutex_lock(&devlink->lock);
	devlink->dpipe_headers = dpipe_headers;
	mutex_unlock(&devlink->lock);
	return 0;
}
EXPORT_SYMBOL_GPL(devlink_dpipe_headers_register);

/**
 *	devlink_dpipe_headers_unregister - unregister dpipe headers
 *
 *	@devlink: devlink
 *
 *	Unregister the headers supported by hardware.
 */
void devlink_dpipe_headers_unregister(struct devlink *devlink)
{
	mutex_lock(&devlink->lock);
	devlink->dpipe_headers = NULL;
	mutex_unlock(&devlink->lock);
}
EXPORT_SYMBOL_GPL(devlink_dpipe_headers_unregister);

/**
 *	devlink_dpipe_table_counter_enabled - check if counter allocation
 *					      required
 *	@devlink: devlink
 *	@table_name: tables name
 *
 *	Used by driver to check if counter allocation is required.
 *	After counter allocation is turned on the table entries
 *	are updated to include counter statistics.
 *
 *	After that point on the driver must respect the counter
 *	state so that each entry added to the table is added
 *	with a counter.
 */
bool devlink_dpipe_table_counter_enabled(struct devlink *devlink,
					 const char *table_name)
{
	struct devlink_dpipe_table *table;
	bool enabled;

	rcu_read_lock();
	table = devlink_dpipe_table_find(&devlink->dpipe_table_list,
					 table_name, devlink);
	enabled = false;
	if (table)
		enabled = table->counters_enabled;
	rcu_read_unlock();
	return enabled;
}
EXPORT_SYMBOL_GPL(devlink_dpipe_table_counter_enabled);

/**
 *	devlink_dpipe_table_register - register dpipe table
 *
 *	@devlink: devlink
 *	@table_name: table name
 *	@table_ops: table ops
 *	@priv: priv
 *	@counter_control_extern: external control for counters
 */
int devlink_dpipe_table_register(struct devlink *devlink,
				 const char *table_name,
				 struct devlink_dpipe_table_ops *table_ops,
				 void *priv, bool counter_control_extern)
{
	struct devlink_dpipe_table *table;
	int err = 0;

	if (WARN_ON(!table_ops->size_get))
		return -EINVAL;

	mutex_lock(&devlink->lock);

	if (devlink_dpipe_table_find(&devlink->dpipe_table_list, table_name,
				     devlink)) {
		err = -EEXIST;
		goto unlock;
	}

	table = kzalloc(sizeof(*table), GFP_KERNEL);
	if (!table) {
		err = -ENOMEM;
		goto unlock;
	}

	table->name = table_name;
	table->table_ops = table_ops;
	table->priv = priv;
	table->counter_control_extern = counter_control_extern;

	list_add_tail_rcu(&table->list, &devlink->dpipe_table_list);
unlock:
	mutex_unlock(&devlink->lock);
	return err;
}
EXPORT_SYMBOL_GPL(devlink_dpipe_table_register);

/**
 *	devlink_dpipe_table_unregister - unregister dpipe table
 *
 *	@devlink: devlink
 *	@table_name: table name
 */
void devlink_dpipe_table_unregister(struct devlink *devlink,
				    const char *table_name)
{
	struct devlink_dpipe_table *table;

	mutex_lock(&devlink->lock);
	table = devlink_dpipe_table_find(&devlink->dpipe_table_list,
					 table_name, devlink);
	if (!table)
		goto unlock;
	list_del_rcu(&table->list);
	mutex_unlock(&devlink->lock);
	kfree_rcu(table, rcu);
	return;
unlock:
	mutex_unlock(&devlink->lock);
}
EXPORT_SYMBOL_GPL(devlink_dpipe_table_unregister);

/**
 *	devlink_resource_register - devlink resource register
 *
 *	@devlink: devlink
 *	@resource_name: resource's name
 *	@resource_size: resource's size
 *	@resource_id: resource's id
 *	@parent_resource_id: resource's parent id
 *	@size_params: size parameters
 *
 *	Generic resources should reuse the same names across drivers.
 *	Please see the generic resources list at:
 *	Documentation/networking/devlink/devlink-resource.rst
 */
int devlink_resource_register(struct devlink *devlink,
			      const char *resource_name,
			      u64 resource_size,
			      u64 resource_id,
			      u64 parent_resource_id,
			      const struct devlink_resource_size_params *size_params)
{
	struct devlink_resource *resource;
	struct list_head *resource_list;
	bool top_hierarchy;
	int err = 0;

	top_hierarchy = parent_resource_id == DEVLINK_RESOURCE_ID_PARENT_TOP;

	mutex_lock(&devlink->lock);
	resource = devlink_resource_find(devlink, NULL, resource_id);
	if (resource) {
		err = -EINVAL;
		goto out;
	}

	resource = kzalloc(sizeof(*resource), GFP_KERNEL);
	if (!resource) {
		err = -ENOMEM;
		goto out;
	}

	if (top_hierarchy) {
		resource_list = &devlink->resource_list;
	} else {
		struct devlink_resource *parent_resource;

		parent_resource = devlink_resource_find(devlink, NULL,
							parent_resource_id);
		if (parent_resource) {
			resource_list = &parent_resource->resource_list;
			resource->parent = parent_resource;
		} else {
			kfree(resource);
			err = -EINVAL;
			goto out;
		}
	}

	resource->name = resource_name;
	resource->size = resource_size;
	resource->size_new = resource_size;
	resource->id = resource_id;
	resource->size_valid = true;
	memcpy(&resource->size_params, size_params,
	       sizeof(resource->size_params));
	INIT_LIST_HEAD(&resource->resource_list);
	list_add_tail(&resource->list, resource_list);
out:
	mutex_unlock(&devlink->lock);
	return err;
}
EXPORT_SYMBOL_GPL(devlink_resource_register);

/**
 *	devlink_resources_unregister - free all resources
 *
 *	@devlink: devlink
 *	@resource: resource
 */
void devlink_resources_unregister(struct devlink *devlink,
				  struct devlink_resource *resource)
{
	struct devlink_resource *tmp, *child_resource;
	struct list_head *resource_list;

	if (resource)
		resource_list = &resource->resource_list;
	else
		resource_list = &devlink->resource_list;

	if (!resource)
		mutex_lock(&devlink->lock);

	list_for_each_entry_safe(child_resource, tmp, resource_list, list) {
		devlink_resources_unregister(devlink, child_resource);
		list_del(&child_resource->list);
		kfree(child_resource);
	}

	if (!resource)
		mutex_unlock(&devlink->lock);
}
EXPORT_SYMBOL_GPL(devlink_resources_unregister);

/**
 *	devlink_resource_size_get - get and update size
 *
 *	@devlink: devlink
 *	@resource_id: the requested resource id
 *	@p_resource_size: ptr to update
 */
int devlink_resource_size_get(struct devlink *devlink,
			      u64 resource_id,
			      u64 *p_resource_size)
{
	struct devlink_resource *resource;
	int err = 0;

	mutex_lock(&devlink->lock);
	resource = devlink_resource_find(devlink, NULL, resource_id);
	if (!resource) {
		err = -EINVAL;
		goto out;
	}
	*p_resource_size = resource->size_new;
	resource->size = resource->size_new;
out:
	mutex_unlock(&devlink->lock);
	return err;
}
EXPORT_SYMBOL_GPL(devlink_resource_size_get);

/**
 *	devlink_dpipe_table_resource_set - set the resource id
 *
 *	@devlink: devlink
 *	@table_name: table name
 *	@resource_id: resource id
 *	@resource_units: number of resource's units consumed per table's entry
 */
int devlink_dpipe_table_resource_set(struct devlink *devlink,
				     const char *table_name, u64 resource_id,
				     u64 resource_units)
{
	struct devlink_dpipe_table *table;
	int err = 0;

	mutex_lock(&devlink->lock);
	table = devlink_dpipe_table_find(&devlink->dpipe_table_list,
					 table_name, devlink);
	if (!table) {
		err = -EINVAL;
		goto out;
	}
	table->resource_id = resource_id;
	table->resource_units = resource_units;
	table->resource_valid = true;
out:
	mutex_unlock(&devlink->lock);
	return err;
}
EXPORT_SYMBOL_GPL(devlink_dpipe_table_resource_set);

/**
 *	devlink_resource_occ_get_register - register occupancy getter
 *
 *	@devlink: devlink
 *	@resource_id: resource id
 *	@occ_get: occupancy getter callback
 *	@occ_get_priv: occupancy getter callback priv
 */
void devlink_resource_occ_get_register(struct devlink *devlink,
				       u64 resource_id,
				       devlink_resource_occ_get_t *occ_get,
				       void *occ_get_priv)
{
	struct devlink_resource *resource;

	mutex_lock(&devlink->lock);
	resource = devlink_resource_find(devlink, NULL, resource_id);
	if (WARN_ON(!resource))
		goto out;
	WARN_ON(resource->occ_get);

	resource->occ_get = occ_get;
	resource->occ_get_priv = occ_get_priv;
out:
	mutex_unlock(&devlink->lock);
}
EXPORT_SYMBOL_GPL(devlink_resource_occ_get_register);

/**
 *	devlink_resource_occ_get_unregister - unregister occupancy getter
 *
 *	@devlink: devlink
 *	@resource_id: resource id
 */
void devlink_resource_occ_get_unregister(struct devlink *devlink,
					 u64 resource_id)
{
	struct devlink_resource *resource;

	mutex_lock(&devlink->lock);
	resource = devlink_resource_find(devlink, NULL, resource_id);
	if (WARN_ON(!resource))
		goto out;
	WARN_ON(!resource->occ_get);

	resource->occ_get = NULL;
	resource->occ_get_priv = NULL;
out:
	mutex_unlock(&devlink->lock);
}
EXPORT_SYMBOL_GPL(devlink_resource_occ_get_unregister);

static int devlink_param_verify(const struct devlink_param *param)
{
	if (!param || !param->name || !param->supported_cmodes)
		return -EINVAL;
	if (param->generic)
		return devlink_param_generic_verify(param);
	else
		return devlink_param_driver_verify(param);
}

/**
 *	devlink_params_register - register configuration parameters
 *
 *	@devlink: devlink
 *	@params: configuration parameters array
 *	@params_count: number of parameters provided
 *
 *	Register the configuration parameters supported by the driver.
 */
int devlink_params_register(struct devlink *devlink,
			    const struct devlink_param *params,
			    size_t params_count)
{
	const struct devlink_param *param = params;
	int i, err;

	ASSERT_DEVLINK_NOT_REGISTERED(devlink);

	for (i = 0; i < params_count; i++, param++) {
		err = devlink_param_register(devlink, param);
		if (err)
			goto rollback;
	}
	return 0;

rollback:
	if (!i)
		return err;

	for (param--; i > 0; i--, param--)
		devlink_param_unregister(devlink, param);
	return err;
}
EXPORT_SYMBOL_GPL(devlink_params_register);

/**
 *	devlink_params_unregister - unregister configuration parameters
 *	@devlink: devlink
 *	@params: configuration parameters to unregister
 *	@params_count: number of parameters provided
 */
void devlink_params_unregister(struct devlink *devlink,
			       const struct devlink_param *params,
			       size_t params_count)
{
	const struct devlink_param *param = params;
	int i;

	ASSERT_DEVLINK_NOT_REGISTERED(devlink);

	for (i = 0; i < params_count; i++, param++)
		devlink_param_unregister(devlink, param);
}
EXPORT_SYMBOL_GPL(devlink_params_unregister);

/**
 * devlink_param_register - register one configuration parameter
 *
 * @devlink: devlink
 * @param: one configuration parameter
 *
 * Register the configuration parameter supported by the driver.
 * Return: returns 0 on successful registration or error code otherwise.
 */
int devlink_param_register(struct devlink *devlink,
			   const struct devlink_param *param)
{
	struct devlink_param_item *param_item;

	ASSERT_DEVLINK_NOT_REGISTERED(devlink);

	WARN_ON(devlink_param_verify(param));
	WARN_ON(devlink_param_find_by_name(&devlink->param_list, param->name));

	if (param->supported_cmodes == BIT(DEVLINK_PARAM_CMODE_DRIVERINIT))
		WARN_ON(param->get || param->set);
	else
		WARN_ON(!param->get || !param->set);

	param_item = kzalloc(sizeof(*param_item), GFP_KERNEL);
	if (!param_item)
		return -ENOMEM;

	param_item->param = param;

	list_add_tail(&param_item->list, &devlink->param_list);
	return 0;
}
EXPORT_SYMBOL_GPL(devlink_param_register);

/**
 * devlink_param_unregister - unregister one configuration parameter
 * @devlink: devlink
 * @param: configuration parameter to unregister
 */
void devlink_param_unregister(struct devlink *devlink,
			      const struct devlink_param *param)
{
	struct devlink_param_item *param_item;

<<<<<<< HEAD
	if (!xa_get_mark(&devlinks, devlink->index, DEVLINK_REGISTERED))
		return;

	list_for_each_entry(param_item, &devlink->param_list, list) {
		if (param_item->published)
			continue;
		param_item->published = true;
		devlink_param_notify(devlink, 0, param_item,
				     DEVLINK_CMD_PARAM_NEW);
	}
}
EXPORT_SYMBOL_GPL(devlink_params_publish);

/**
 *	devlink_params_unpublish - unpublish configuration parameters
 *
 *	@devlink: devlink
 *
 *	Unpublish previously registered configuration parameters.
 */
void devlink_params_unpublish(struct devlink *devlink)
{
	struct devlink_param_item *param_item;

	list_for_each_entry(param_item, &devlink->param_list, list) {
		if (!param_item->published)
			continue;
		param_item->published = false;
		devlink_param_notify(devlink, 0, param_item,
				     DEVLINK_CMD_PARAM_DEL);
	}
}
EXPORT_SYMBOL_GPL(devlink_params_unpublish);
=======
	ASSERT_DEVLINK_NOT_REGISTERED(devlink);

	param_item =
		devlink_param_find_by_name(&devlink->param_list, param->name);
	WARN_ON(!param_item);
	list_del(&param_item->list);
	kfree(param_item);
}
EXPORT_SYMBOL_GPL(devlink_param_unregister);
>>>>>>> 7df621a3

/**
 *	devlink_param_driverinit_value_get - get configuration parameter
 *					     value for driver initializing
 *
 *	@devlink: devlink
 *	@param_id: parameter ID
 *	@init_val: value of parameter in driverinit configuration mode
 *
 *	This function should be used by the driver to get driverinit
 *	configuration for initialization after reload command.
 */
int devlink_param_driverinit_value_get(struct devlink *devlink, u32 param_id,
				       union devlink_param_value *init_val)
{
	struct devlink_param_item *param_item;

	if (!devlink_reload_supported(devlink->ops))
		return -EOPNOTSUPP;

	param_item = devlink_param_find_by_id(&devlink->param_list, param_id);
	if (!param_item)
		return -EINVAL;

	if (!param_item->driverinit_value_valid ||
	    !devlink_param_cmode_is_supported(param_item->param,
					      DEVLINK_PARAM_CMODE_DRIVERINIT))
		return -EOPNOTSUPP;

	if (param_item->param->type == DEVLINK_PARAM_TYPE_STRING)
		strcpy(init_val->vstr, param_item->driverinit_value.vstr);
	else
		*init_val = param_item->driverinit_value;

	return 0;
}
EXPORT_SYMBOL_GPL(devlink_param_driverinit_value_get);

/**
 *	devlink_param_driverinit_value_set - set value of configuration
 *					     parameter for driverinit
 *					     configuration mode
 *
 *	@devlink: devlink
 *	@param_id: parameter ID
 *	@init_val: value of parameter to set for driverinit configuration mode
 *
 *	This function should be used by the driver to set driverinit
 *	configuration mode default value.
 */
int devlink_param_driverinit_value_set(struct devlink *devlink, u32 param_id,
				       union devlink_param_value init_val)
{
	struct devlink_param_item *param_item;

<<<<<<< HEAD
	param_item = devlink_param_find_by_id(&devlink->param_list, param_id);
	if (!param_item)
		return -EINVAL;

	if (!devlink_param_cmode_is_supported(param_item->param,
					      DEVLINK_PARAM_CMODE_DRIVERINIT))
		return -EOPNOTSUPP;

	if (param_item->param->type == DEVLINK_PARAM_TYPE_STRING)
		strcpy(param_item->driverinit_value.vstr, init_val.vstr);
	else
		param_item->driverinit_value = init_val;
	param_item->driverinit_value_valid = true;

	devlink_param_notify(devlink, 0, param_item, DEVLINK_CMD_PARAM_NEW);
=======
	ASSERT_DEVLINK_NOT_REGISTERED(devlink);

	param_item = devlink_param_find_by_id(&devlink->param_list, param_id);
	if (!param_item)
		return -EINVAL;

	if (!devlink_param_cmode_is_supported(param_item->param,
					      DEVLINK_PARAM_CMODE_DRIVERINIT))
		return -EOPNOTSUPP;

	if (param_item->param->type == DEVLINK_PARAM_TYPE_STRING)
		strcpy(param_item->driverinit_value.vstr, init_val.vstr);
	else
		param_item->driverinit_value = init_val;
	param_item->driverinit_value_valid = true;
>>>>>>> 7df621a3
	return 0;
}
EXPORT_SYMBOL_GPL(devlink_param_driverinit_value_set);

/**
 *	devlink_param_value_changed - notify devlink on a parameter's value
 *				      change. Should be called by the driver
 *				      right after the change.
 *
 *	@devlink: devlink
 *	@param_id: parameter ID
 *
 *	This function should be used by the driver to notify devlink on value
 *	change, excluding driverinit configuration mode.
 *	For driverinit configuration mode driver should use the function
 */
void devlink_param_value_changed(struct devlink *devlink, u32 param_id)
{
	struct devlink_param_item *param_item;

	param_item = devlink_param_find_by_id(&devlink->param_list, param_id);
	WARN_ON(!param_item);

	devlink_param_notify(devlink, 0, param_item, DEVLINK_CMD_PARAM_NEW);
}
EXPORT_SYMBOL_GPL(devlink_param_value_changed);

/**
 *	devlink_region_create - create a new address region
 *
 *	@devlink: devlink
 *	@ops: region operations and name
 *	@region_max_snapshots: Maximum supported number of snapshots for region
 *	@region_size: size of region
 */
struct devlink_region *
devlink_region_create(struct devlink *devlink,
		      const struct devlink_region_ops *ops,
		      u32 region_max_snapshots, u64 region_size)
{
	struct devlink_region *region;
	int err = 0;

	if (WARN_ON(!ops) || WARN_ON(!ops->destructor))
		return ERR_PTR(-EINVAL);

	mutex_lock(&devlink->lock);

	if (devlink_region_get_by_name(devlink, ops->name)) {
		err = -EEXIST;
		goto unlock;
	}

	region = kzalloc(sizeof(*region), GFP_KERNEL);
	if (!region) {
		err = -ENOMEM;
		goto unlock;
	}

	region->devlink = devlink;
	region->max_snapshots = region_max_snapshots;
	region->ops = ops;
	region->size = region_size;
	INIT_LIST_HEAD(&region->snapshot_list);
	list_add_tail(&region->list, &devlink->region_list);
	devlink_nl_region_notify(region, NULL, DEVLINK_CMD_REGION_NEW);

	mutex_unlock(&devlink->lock);
	return region;

unlock:
	mutex_unlock(&devlink->lock);
	return ERR_PTR(err);
}
EXPORT_SYMBOL_GPL(devlink_region_create);

/**
 *	devlink_port_region_create - create a new address region for a port
 *
 *	@port: devlink port
 *	@ops: region operations and name
 *	@region_max_snapshots: Maximum supported number of snapshots for region
 *	@region_size: size of region
 */
struct devlink_region *
devlink_port_region_create(struct devlink_port *port,
			   const struct devlink_port_region_ops *ops,
			   u32 region_max_snapshots, u64 region_size)
{
	struct devlink *devlink = port->devlink;
	struct devlink_region *region;
	int err = 0;

	if (WARN_ON(!ops) || WARN_ON(!ops->destructor))
		return ERR_PTR(-EINVAL);

	mutex_lock(&devlink->lock);

	if (devlink_port_region_get_by_name(port, ops->name)) {
		err = -EEXIST;
		goto unlock;
	}

	region = kzalloc(sizeof(*region), GFP_KERNEL);
	if (!region) {
		err = -ENOMEM;
		goto unlock;
	}

	region->devlink = devlink;
	region->port = port;
	region->max_snapshots = region_max_snapshots;
	region->port_ops = ops;
	region->size = region_size;
	INIT_LIST_HEAD(&region->snapshot_list);
	list_add_tail(&region->list, &port->region_list);
	devlink_nl_region_notify(region, NULL, DEVLINK_CMD_REGION_NEW);

	mutex_unlock(&devlink->lock);
	return region;

unlock:
	mutex_unlock(&devlink->lock);
	return ERR_PTR(err);
}
EXPORT_SYMBOL_GPL(devlink_port_region_create);

/**
 *	devlink_region_destroy - destroy address region
 *
 *	@region: devlink region to destroy
 */
void devlink_region_destroy(struct devlink_region *region)
{
	struct devlink *devlink = region->devlink;
	struct devlink_snapshot *snapshot, *ts;

	mutex_lock(&devlink->lock);

	/* Free all snapshots of region */
	list_for_each_entry_safe(snapshot, ts, &region->snapshot_list, list)
		devlink_region_snapshot_del(region, snapshot);

	list_del(&region->list);

	devlink_nl_region_notify(region, NULL, DEVLINK_CMD_REGION_DEL);
	mutex_unlock(&devlink->lock);
	kfree(region);
}
EXPORT_SYMBOL_GPL(devlink_region_destroy);

/**
 *	devlink_region_snapshot_id_get - get snapshot ID
 *
 *	This callback should be called when adding a new snapshot,
 *	Driver should use the same id for multiple snapshots taken
 *	on multiple regions at the same time/by the same trigger.
 *
 *	The caller of this function must use devlink_region_snapshot_id_put
 *	when finished creating regions using this id.
 *
 *	Returns zero on success, or a negative error code on failure.
 *
 *	@devlink: devlink
 *	@id: storage to return id
 */
int devlink_region_snapshot_id_get(struct devlink *devlink, u32 *id)
{
	int err;

	mutex_lock(&devlink->lock);
	err = __devlink_region_snapshot_id_get(devlink, id);
	mutex_unlock(&devlink->lock);

	return err;
}
EXPORT_SYMBOL_GPL(devlink_region_snapshot_id_get);

/**
 *	devlink_region_snapshot_id_put - put snapshot ID reference
 *
 *	This should be called by a driver after finishing creating snapshots
 *	with an id. Doing so ensures that the ID can later be released in the
 *	event that all snapshots using it have been destroyed.
 *
 *	@devlink: devlink
 *	@id: id to release reference on
 */
void devlink_region_snapshot_id_put(struct devlink *devlink, u32 id)
{
	mutex_lock(&devlink->lock);
	__devlink_snapshot_id_decrement(devlink, id);
	mutex_unlock(&devlink->lock);
}
EXPORT_SYMBOL_GPL(devlink_region_snapshot_id_put);

/**
 *	devlink_region_snapshot_create - create a new snapshot
 *	This will add a new snapshot of a region. The snapshot
 *	will be stored on the region struct and can be accessed
 *	from devlink. This is useful for future analyses of snapshots.
 *	Multiple snapshots can be created on a region.
 *	The @snapshot_id should be obtained using the getter function.
 *
 *	@region: devlink region of the snapshot
 *	@data: snapshot data
 *	@snapshot_id: snapshot id to be created
 */
int devlink_region_snapshot_create(struct devlink_region *region,
				   u8 *data, u32 snapshot_id)
{
	struct devlink *devlink = region->devlink;
	int err;

	mutex_lock(&devlink->lock);
	err = __devlink_region_snapshot_create(region, data, snapshot_id);
	mutex_unlock(&devlink->lock);

	return err;
}
EXPORT_SYMBOL_GPL(devlink_region_snapshot_create);

#define DEVLINK_TRAP(_id, _type)					      \
	{								      \
		.type = DEVLINK_TRAP_TYPE_##_type,			      \
		.id = DEVLINK_TRAP_GENERIC_ID_##_id,			      \
		.name = DEVLINK_TRAP_GENERIC_NAME_##_id,		      \
	}

static const struct devlink_trap devlink_trap_generic[] = {
	DEVLINK_TRAP(SMAC_MC, DROP),
	DEVLINK_TRAP(VLAN_TAG_MISMATCH, DROP),
	DEVLINK_TRAP(INGRESS_VLAN_FILTER, DROP),
	DEVLINK_TRAP(INGRESS_STP_FILTER, DROP),
	DEVLINK_TRAP(EMPTY_TX_LIST, DROP),
	DEVLINK_TRAP(PORT_LOOPBACK_FILTER, DROP),
	DEVLINK_TRAP(BLACKHOLE_ROUTE, DROP),
	DEVLINK_TRAP(TTL_ERROR, EXCEPTION),
	DEVLINK_TRAP(TAIL_DROP, DROP),
	DEVLINK_TRAP(NON_IP_PACKET, DROP),
	DEVLINK_TRAP(UC_DIP_MC_DMAC, DROP),
	DEVLINK_TRAP(DIP_LB, DROP),
	DEVLINK_TRAP(SIP_MC, DROP),
	DEVLINK_TRAP(SIP_LB, DROP),
	DEVLINK_TRAP(CORRUPTED_IP_HDR, DROP),
	DEVLINK_TRAP(IPV4_SIP_BC, DROP),
	DEVLINK_TRAP(IPV6_MC_DIP_RESERVED_SCOPE, DROP),
	DEVLINK_TRAP(IPV6_MC_DIP_INTERFACE_LOCAL_SCOPE, DROP),
	DEVLINK_TRAP(MTU_ERROR, EXCEPTION),
	DEVLINK_TRAP(UNRESOLVED_NEIGH, EXCEPTION),
	DEVLINK_TRAP(RPF, EXCEPTION),
	DEVLINK_TRAP(REJECT_ROUTE, EXCEPTION),
	DEVLINK_TRAP(IPV4_LPM_UNICAST_MISS, EXCEPTION),
	DEVLINK_TRAP(IPV6_LPM_UNICAST_MISS, EXCEPTION),
	DEVLINK_TRAP(NON_ROUTABLE, DROP),
	DEVLINK_TRAP(DECAP_ERROR, EXCEPTION),
	DEVLINK_TRAP(OVERLAY_SMAC_MC, DROP),
	DEVLINK_TRAP(INGRESS_FLOW_ACTION_DROP, DROP),
	DEVLINK_TRAP(EGRESS_FLOW_ACTION_DROP, DROP),
	DEVLINK_TRAP(STP, CONTROL),
	DEVLINK_TRAP(LACP, CONTROL),
	DEVLINK_TRAP(LLDP, CONTROL),
	DEVLINK_TRAP(IGMP_QUERY, CONTROL),
	DEVLINK_TRAP(IGMP_V1_REPORT, CONTROL),
	DEVLINK_TRAP(IGMP_V2_REPORT, CONTROL),
	DEVLINK_TRAP(IGMP_V3_REPORT, CONTROL),
	DEVLINK_TRAP(IGMP_V2_LEAVE, CONTROL),
	DEVLINK_TRAP(MLD_QUERY, CONTROL),
	DEVLINK_TRAP(MLD_V1_REPORT, CONTROL),
	DEVLINK_TRAP(MLD_V2_REPORT, CONTROL),
	DEVLINK_TRAP(MLD_V1_DONE, CONTROL),
	DEVLINK_TRAP(IPV4_DHCP, CONTROL),
	DEVLINK_TRAP(IPV6_DHCP, CONTROL),
	DEVLINK_TRAP(ARP_REQUEST, CONTROL),
	DEVLINK_TRAP(ARP_RESPONSE, CONTROL),
	DEVLINK_TRAP(ARP_OVERLAY, CONTROL),
	DEVLINK_TRAP(IPV6_NEIGH_SOLICIT, CONTROL),
	DEVLINK_TRAP(IPV6_NEIGH_ADVERT, CONTROL),
	DEVLINK_TRAP(IPV4_BFD, CONTROL),
	DEVLINK_TRAP(IPV6_BFD, CONTROL),
	DEVLINK_TRAP(IPV4_OSPF, CONTROL),
	DEVLINK_TRAP(IPV6_OSPF, CONTROL),
	DEVLINK_TRAP(IPV4_BGP, CONTROL),
	DEVLINK_TRAP(IPV6_BGP, CONTROL),
	DEVLINK_TRAP(IPV4_VRRP, CONTROL),
	DEVLINK_TRAP(IPV6_VRRP, CONTROL),
	DEVLINK_TRAP(IPV4_PIM, CONTROL),
	DEVLINK_TRAP(IPV6_PIM, CONTROL),
	DEVLINK_TRAP(UC_LB, CONTROL),
	DEVLINK_TRAP(LOCAL_ROUTE, CONTROL),
	DEVLINK_TRAP(EXTERNAL_ROUTE, CONTROL),
	DEVLINK_TRAP(IPV6_UC_DIP_LINK_LOCAL_SCOPE, CONTROL),
	DEVLINK_TRAP(IPV6_DIP_ALL_NODES, CONTROL),
	DEVLINK_TRAP(IPV6_DIP_ALL_ROUTERS, CONTROL),
	DEVLINK_TRAP(IPV6_ROUTER_SOLICIT, CONTROL),
	DEVLINK_TRAP(IPV6_ROUTER_ADVERT, CONTROL),
	DEVLINK_TRAP(IPV6_REDIRECT, CONTROL),
	DEVLINK_TRAP(IPV4_ROUTER_ALERT, CONTROL),
	DEVLINK_TRAP(IPV6_ROUTER_ALERT, CONTROL),
	DEVLINK_TRAP(PTP_EVENT, CONTROL),
	DEVLINK_TRAP(PTP_GENERAL, CONTROL),
	DEVLINK_TRAP(FLOW_ACTION_SAMPLE, CONTROL),
	DEVLINK_TRAP(FLOW_ACTION_TRAP, CONTROL),
	DEVLINK_TRAP(EARLY_DROP, DROP),
	DEVLINK_TRAP(VXLAN_PARSING, DROP),
	DEVLINK_TRAP(LLC_SNAP_PARSING, DROP),
	DEVLINK_TRAP(VLAN_PARSING, DROP),
	DEVLINK_TRAP(PPPOE_PPP_PARSING, DROP),
	DEVLINK_TRAP(MPLS_PARSING, DROP),
	DEVLINK_TRAP(ARP_PARSING, DROP),
	DEVLINK_TRAP(IP_1_PARSING, DROP),
	DEVLINK_TRAP(IP_N_PARSING, DROP),
	DEVLINK_TRAP(GRE_PARSING, DROP),
	DEVLINK_TRAP(UDP_PARSING, DROP),
	DEVLINK_TRAP(TCP_PARSING, DROP),
	DEVLINK_TRAP(IPSEC_PARSING, DROP),
	DEVLINK_TRAP(SCTP_PARSING, DROP),
	DEVLINK_TRAP(DCCP_PARSING, DROP),
	DEVLINK_TRAP(GTP_PARSING, DROP),
	DEVLINK_TRAP(ESP_PARSING, DROP),
	DEVLINK_TRAP(BLACKHOLE_NEXTHOP, DROP),
	DEVLINK_TRAP(DMAC_FILTER, DROP),
};

#define DEVLINK_TRAP_GROUP(_id)						      \
	{								      \
		.id = DEVLINK_TRAP_GROUP_GENERIC_ID_##_id,		      \
		.name = DEVLINK_TRAP_GROUP_GENERIC_NAME_##_id,		      \
	}

static const struct devlink_trap_group devlink_trap_group_generic[] = {
	DEVLINK_TRAP_GROUP(L2_DROPS),
	DEVLINK_TRAP_GROUP(L3_DROPS),
	DEVLINK_TRAP_GROUP(L3_EXCEPTIONS),
	DEVLINK_TRAP_GROUP(BUFFER_DROPS),
	DEVLINK_TRAP_GROUP(TUNNEL_DROPS),
	DEVLINK_TRAP_GROUP(ACL_DROPS),
	DEVLINK_TRAP_GROUP(STP),
	DEVLINK_TRAP_GROUP(LACP),
	DEVLINK_TRAP_GROUP(LLDP),
	DEVLINK_TRAP_GROUP(MC_SNOOPING),
	DEVLINK_TRAP_GROUP(DHCP),
	DEVLINK_TRAP_GROUP(NEIGH_DISCOVERY),
	DEVLINK_TRAP_GROUP(BFD),
	DEVLINK_TRAP_GROUP(OSPF),
	DEVLINK_TRAP_GROUP(BGP),
	DEVLINK_TRAP_GROUP(VRRP),
	DEVLINK_TRAP_GROUP(PIM),
	DEVLINK_TRAP_GROUP(UC_LB),
	DEVLINK_TRAP_GROUP(LOCAL_DELIVERY),
	DEVLINK_TRAP_GROUP(EXTERNAL_DELIVERY),
	DEVLINK_TRAP_GROUP(IPV6),
	DEVLINK_TRAP_GROUP(PTP_EVENT),
	DEVLINK_TRAP_GROUP(PTP_GENERAL),
	DEVLINK_TRAP_GROUP(ACL_SAMPLE),
	DEVLINK_TRAP_GROUP(ACL_TRAP),
	DEVLINK_TRAP_GROUP(PARSER_ERROR_DROPS),
};

static int devlink_trap_generic_verify(const struct devlink_trap *trap)
{
	if (trap->id > DEVLINK_TRAP_GENERIC_ID_MAX)
		return -EINVAL;

	if (strcmp(trap->name, devlink_trap_generic[trap->id].name))
		return -EINVAL;

	if (trap->type != devlink_trap_generic[trap->id].type)
		return -EINVAL;

	return 0;
}

static int devlink_trap_driver_verify(const struct devlink_trap *trap)
{
	int i;

	if (trap->id <= DEVLINK_TRAP_GENERIC_ID_MAX)
		return -EINVAL;

	for (i = 0; i < ARRAY_SIZE(devlink_trap_generic); i++) {
		if (!strcmp(trap->name, devlink_trap_generic[i].name))
			return -EEXIST;
	}

	return 0;
}

static int devlink_trap_verify(const struct devlink_trap *trap)
{
	if (!trap || !trap->name)
		return -EINVAL;

	if (trap->generic)
		return devlink_trap_generic_verify(trap);
	else
		return devlink_trap_driver_verify(trap);
}

static int
devlink_trap_group_generic_verify(const struct devlink_trap_group *group)
{
	if (group->id > DEVLINK_TRAP_GROUP_GENERIC_ID_MAX)
		return -EINVAL;

	if (strcmp(group->name, devlink_trap_group_generic[group->id].name))
		return -EINVAL;

	return 0;
}

static int
devlink_trap_group_driver_verify(const struct devlink_trap_group *group)
{
	int i;

	if (group->id <= DEVLINK_TRAP_GROUP_GENERIC_ID_MAX)
		return -EINVAL;

	for (i = 0; i < ARRAY_SIZE(devlink_trap_group_generic); i++) {
		if (!strcmp(group->name, devlink_trap_group_generic[i].name))
			return -EEXIST;
	}

	return 0;
}

static int devlink_trap_group_verify(const struct devlink_trap_group *group)
{
	if (group->generic)
		return devlink_trap_group_generic_verify(group);
	else
		return devlink_trap_group_driver_verify(group);
}

static void
devlink_trap_group_notify(struct devlink *devlink,
			  const struct devlink_trap_group_item *group_item,
			  enum devlink_command cmd)
{
	struct sk_buff *msg;
	int err;

	WARN_ON_ONCE(cmd != DEVLINK_CMD_TRAP_GROUP_NEW &&
		     cmd != DEVLINK_CMD_TRAP_GROUP_DEL);
	if (!xa_get_mark(&devlinks, devlink->index, DEVLINK_REGISTERED))
		return;

	msg = nlmsg_new(NLMSG_DEFAULT_SIZE, GFP_KERNEL);
	if (!msg)
		return;

	err = devlink_nl_trap_group_fill(msg, devlink, group_item, cmd, 0, 0,
					 0);
	if (err) {
		nlmsg_free(msg);
		return;
	}

	genlmsg_multicast_netns(&devlink_nl_family, devlink_net(devlink),
				msg, 0, DEVLINK_MCGRP_CONFIG, GFP_KERNEL);
}

static int
devlink_trap_item_group_link(struct devlink *devlink,
			     struct devlink_trap_item *trap_item)
{
	u16 group_id = trap_item->trap->init_group_id;
	struct devlink_trap_group_item *group_item;

	group_item = devlink_trap_group_item_lookup_by_id(devlink, group_id);
	if (WARN_ON_ONCE(!group_item))
		return -EINVAL;

	trap_item->group_item = group_item;

	return 0;
}

static void devlink_trap_notify(struct devlink *devlink,
				const struct devlink_trap_item *trap_item,
				enum devlink_command cmd)
{
	struct sk_buff *msg;
	int err;

	WARN_ON_ONCE(cmd != DEVLINK_CMD_TRAP_NEW &&
		     cmd != DEVLINK_CMD_TRAP_DEL);
	if (!xa_get_mark(&devlinks, devlink->index, DEVLINK_REGISTERED))
		return;

	msg = nlmsg_new(NLMSG_DEFAULT_SIZE, GFP_KERNEL);
	if (!msg)
		return;

	err = devlink_nl_trap_fill(msg, devlink, trap_item, cmd, 0, 0, 0);
	if (err) {
		nlmsg_free(msg);
		return;
	}

	genlmsg_multicast_netns(&devlink_nl_family, devlink_net(devlink),
				msg, 0, DEVLINK_MCGRP_CONFIG, GFP_KERNEL);
}

static int
devlink_trap_register(struct devlink *devlink,
		      const struct devlink_trap *trap, void *priv)
{
	struct devlink_trap_item *trap_item;
	int err;

	if (devlink_trap_item_lookup(devlink, trap->name))
		return -EEXIST;

	trap_item = kzalloc(sizeof(*trap_item), GFP_KERNEL);
	if (!trap_item)
		return -ENOMEM;

	trap_item->stats = netdev_alloc_pcpu_stats(struct devlink_stats);
	if (!trap_item->stats) {
		err = -ENOMEM;
		goto err_stats_alloc;
	}

	trap_item->trap = trap;
	trap_item->action = trap->init_action;
	trap_item->priv = priv;

	err = devlink_trap_item_group_link(devlink, trap_item);
	if (err)
		goto err_group_link;

	err = devlink->ops->trap_init(devlink, trap, trap_item);
	if (err)
		goto err_trap_init;

	list_add_tail(&trap_item->list, &devlink->trap_list);
	devlink_trap_notify(devlink, trap_item, DEVLINK_CMD_TRAP_NEW);

	return 0;

err_trap_init:
err_group_link:
	free_percpu(trap_item->stats);
err_stats_alloc:
	kfree(trap_item);
	return err;
}

static void devlink_trap_unregister(struct devlink *devlink,
				    const struct devlink_trap *trap)
{
	struct devlink_trap_item *trap_item;

	trap_item = devlink_trap_item_lookup(devlink, trap->name);
	if (WARN_ON_ONCE(!trap_item))
		return;

	devlink_trap_notify(devlink, trap_item, DEVLINK_CMD_TRAP_DEL);
	list_del(&trap_item->list);
	if (devlink->ops->trap_fini)
		devlink->ops->trap_fini(devlink, trap, trap_item);
	free_percpu(trap_item->stats);
	kfree(trap_item);
}

static void devlink_trap_disable(struct devlink *devlink,
				 const struct devlink_trap *trap)
{
	struct devlink_trap_item *trap_item;

	trap_item = devlink_trap_item_lookup(devlink, trap->name);
	if (WARN_ON_ONCE(!trap_item))
		return;

	devlink->ops->trap_action_set(devlink, trap, DEVLINK_TRAP_ACTION_DROP,
				      NULL);
	trap_item->action = DEVLINK_TRAP_ACTION_DROP;
}

/**
 * devlink_traps_register - Register packet traps with devlink.
 * @devlink: devlink.
 * @traps: Packet traps.
 * @traps_count: Count of provided packet traps.
 * @priv: Driver private information.
 *
 * Return: Non-zero value on failure.
 */
int devlink_traps_register(struct devlink *devlink,
			   const struct devlink_trap *traps,
			   size_t traps_count, void *priv)
{
	int i, err;

	if (!devlink->ops->trap_init || !devlink->ops->trap_action_set)
		return -EINVAL;

	mutex_lock(&devlink->lock);
	for (i = 0; i < traps_count; i++) {
		const struct devlink_trap *trap = &traps[i];

		err = devlink_trap_verify(trap);
		if (err)
			goto err_trap_verify;

		err = devlink_trap_register(devlink, trap, priv);
		if (err)
			goto err_trap_register;
	}
	mutex_unlock(&devlink->lock);

	return 0;

err_trap_register:
err_trap_verify:
	for (i--; i >= 0; i--)
		devlink_trap_unregister(devlink, &traps[i]);
	mutex_unlock(&devlink->lock);
	return err;
}
EXPORT_SYMBOL_GPL(devlink_traps_register);

/**
 * devlink_traps_unregister - Unregister packet traps from devlink.
 * @devlink: devlink.
 * @traps: Packet traps.
 * @traps_count: Count of provided packet traps.
 */
void devlink_traps_unregister(struct devlink *devlink,
			      const struct devlink_trap *traps,
			      size_t traps_count)
{
	int i;

	mutex_lock(&devlink->lock);
	/* Make sure we do not have any packets in-flight while unregistering
	 * traps by disabling all of them and waiting for a grace period.
	 */
	for (i = traps_count - 1; i >= 0; i--)
		devlink_trap_disable(devlink, &traps[i]);
	synchronize_rcu();
	for (i = traps_count - 1; i >= 0; i--)
		devlink_trap_unregister(devlink, &traps[i]);
	mutex_unlock(&devlink->lock);
}
EXPORT_SYMBOL_GPL(devlink_traps_unregister);

static void
devlink_trap_stats_update(struct devlink_stats __percpu *trap_stats,
			  size_t skb_len)
{
	struct devlink_stats *stats;

	stats = this_cpu_ptr(trap_stats);
	u64_stats_update_begin(&stats->syncp);
	stats->rx_bytes += skb_len;
	stats->rx_packets++;
	u64_stats_update_end(&stats->syncp);
}

static void
devlink_trap_report_metadata_set(struct devlink_trap_metadata *metadata,
				 const struct devlink_trap_item *trap_item,
				 struct devlink_port *in_devlink_port,
				 const struct flow_action_cookie *fa_cookie)
{
	metadata->trap_name = trap_item->trap->name;
	metadata->trap_group_name = trap_item->group_item->group->name;
	metadata->fa_cookie = fa_cookie;
	metadata->trap_type = trap_item->trap->type;

	spin_lock(&in_devlink_port->type_lock);
	if (in_devlink_port->type == DEVLINK_PORT_TYPE_ETH)
		metadata->input_dev = in_devlink_port->type_dev;
	spin_unlock(&in_devlink_port->type_lock);
}

/**
 * devlink_trap_report - Report trapped packet to drop monitor.
 * @devlink: devlink.
 * @skb: Trapped packet.
 * @trap_ctx: Trap context.
 * @in_devlink_port: Input devlink port.
 * @fa_cookie: Flow action cookie. Could be NULL.
 */
void devlink_trap_report(struct devlink *devlink, struct sk_buff *skb,
			 void *trap_ctx, struct devlink_port *in_devlink_port,
			 const struct flow_action_cookie *fa_cookie)

{
	struct devlink_trap_item *trap_item = trap_ctx;

	devlink_trap_stats_update(trap_item->stats, skb->len);
	devlink_trap_stats_update(trap_item->group_item->stats, skb->len);

	if (trace_devlink_trap_report_enabled()) {
		struct devlink_trap_metadata metadata = {};

		devlink_trap_report_metadata_set(&metadata, trap_item,
						 in_devlink_port, fa_cookie);
		trace_devlink_trap_report(devlink, skb, &metadata);
	}
}
EXPORT_SYMBOL_GPL(devlink_trap_report);

/**
 * devlink_trap_ctx_priv - Trap context to driver private information.
 * @trap_ctx: Trap context.
 *
 * Return: Driver private information passed during registration.
 */
void *devlink_trap_ctx_priv(void *trap_ctx)
{
	struct devlink_trap_item *trap_item = trap_ctx;

	return trap_item->priv;
}
EXPORT_SYMBOL_GPL(devlink_trap_ctx_priv);

static int
devlink_trap_group_item_policer_link(struct devlink *devlink,
				     struct devlink_trap_group_item *group_item)
{
	u32 policer_id = group_item->group->init_policer_id;
	struct devlink_trap_policer_item *policer_item;

	if (policer_id == 0)
		return 0;

	policer_item = devlink_trap_policer_item_lookup(devlink, policer_id);
	if (WARN_ON_ONCE(!policer_item))
		return -EINVAL;

	group_item->policer_item = policer_item;

	return 0;
}

static int
devlink_trap_group_register(struct devlink *devlink,
			    const struct devlink_trap_group *group)
{
	struct devlink_trap_group_item *group_item;
	int err;

	if (devlink_trap_group_item_lookup(devlink, group->name))
		return -EEXIST;

	group_item = kzalloc(sizeof(*group_item), GFP_KERNEL);
	if (!group_item)
		return -ENOMEM;

	group_item->stats = netdev_alloc_pcpu_stats(struct devlink_stats);
	if (!group_item->stats) {
		err = -ENOMEM;
		goto err_stats_alloc;
	}

	group_item->group = group;

	err = devlink_trap_group_item_policer_link(devlink, group_item);
	if (err)
		goto err_policer_link;

	if (devlink->ops->trap_group_init) {
		err = devlink->ops->trap_group_init(devlink, group);
		if (err)
			goto err_group_init;
	}

	list_add_tail(&group_item->list, &devlink->trap_group_list);
	devlink_trap_group_notify(devlink, group_item,
				  DEVLINK_CMD_TRAP_GROUP_NEW);

	return 0;

err_group_init:
err_policer_link:
	free_percpu(group_item->stats);
err_stats_alloc:
	kfree(group_item);
	return err;
}

static void
devlink_trap_group_unregister(struct devlink *devlink,
			      const struct devlink_trap_group *group)
{
	struct devlink_trap_group_item *group_item;

	group_item = devlink_trap_group_item_lookup(devlink, group->name);
	if (WARN_ON_ONCE(!group_item))
		return;

	devlink_trap_group_notify(devlink, group_item,
				  DEVLINK_CMD_TRAP_GROUP_DEL);
	list_del(&group_item->list);
	free_percpu(group_item->stats);
	kfree(group_item);
}

/**
 * devlink_trap_groups_register - Register packet trap groups with devlink.
 * @devlink: devlink.
 * @groups: Packet trap groups.
 * @groups_count: Count of provided packet trap groups.
 *
 * Return: Non-zero value on failure.
 */
int devlink_trap_groups_register(struct devlink *devlink,
				 const struct devlink_trap_group *groups,
				 size_t groups_count)
{
	int i, err;

	mutex_lock(&devlink->lock);
	for (i = 0; i < groups_count; i++) {
		const struct devlink_trap_group *group = &groups[i];

		err = devlink_trap_group_verify(group);
		if (err)
			goto err_trap_group_verify;

		err = devlink_trap_group_register(devlink, group);
		if (err)
			goto err_trap_group_register;
	}
	mutex_unlock(&devlink->lock);

	return 0;

err_trap_group_register:
err_trap_group_verify:
	for (i--; i >= 0; i--)
		devlink_trap_group_unregister(devlink, &groups[i]);
	mutex_unlock(&devlink->lock);
	return err;
}
EXPORT_SYMBOL_GPL(devlink_trap_groups_register);

/**
 * devlink_trap_groups_unregister - Unregister packet trap groups from devlink.
 * @devlink: devlink.
 * @groups: Packet trap groups.
 * @groups_count: Count of provided packet trap groups.
 */
void devlink_trap_groups_unregister(struct devlink *devlink,
				    const struct devlink_trap_group *groups,
				    size_t groups_count)
{
	int i;

	mutex_lock(&devlink->lock);
	for (i = groups_count - 1; i >= 0; i--)
		devlink_trap_group_unregister(devlink, &groups[i]);
	mutex_unlock(&devlink->lock);
}
EXPORT_SYMBOL_GPL(devlink_trap_groups_unregister);

static void
devlink_trap_policer_notify(struct devlink *devlink,
			    const struct devlink_trap_policer_item *policer_item,
			    enum devlink_command cmd)
{
	struct sk_buff *msg;
	int err;

	WARN_ON_ONCE(cmd != DEVLINK_CMD_TRAP_POLICER_NEW &&
		     cmd != DEVLINK_CMD_TRAP_POLICER_DEL);
	if (!xa_get_mark(&devlinks, devlink->index, DEVLINK_REGISTERED))
		return;

	msg = nlmsg_new(NLMSG_DEFAULT_SIZE, GFP_KERNEL);
	if (!msg)
		return;

	err = devlink_nl_trap_policer_fill(msg, devlink, policer_item, cmd, 0,
					   0, 0);
	if (err) {
		nlmsg_free(msg);
		return;
	}

	genlmsg_multicast_netns(&devlink_nl_family, devlink_net(devlink),
				msg, 0, DEVLINK_MCGRP_CONFIG, GFP_KERNEL);
}

static int
devlink_trap_policer_register(struct devlink *devlink,
			      const struct devlink_trap_policer *policer)
{
	struct devlink_trap_policer_item *policer_item;
	int err;

	if (devlink_trap_policer_item_lookup(devlink, policer->id))
		return -EEXIST;

	policer_item = kzalloc(sizeof(*policer_item), GFP_KERNEL);
	if (!policer_item)
		return -ENOMEM;

	policer_item->policer = policer;
	policer_item->rate = policer->init_rate;
	policer_item->burst = policer->init_burst;

	if (devlink->ops->trap_policer_init) {
		err = devlink->ops->trap_policer_init(devlink, policer);
		if (err)
			goto err_policer_init;
	}

	list_add_tail(&policer_item->list, &devlink->trap_policer_list);
	devlink_trap_policer_notify(devlink, policer_item,
				    DEVLINK_CMD_TRAP_POLICER_NEW);

	return 0;

err_policer_init:
	kfree(policer_item);
	return err;
}

static void
devlink_trap_policer_unregister(struct devlink *devlink,
				const struct devlink_trap_policer *policer)
{
	struct devlink_trap_policer_item *policer_item;

	policer_item = devlink_trap_policer_item_lookup(devlink, policer->id);
	if (WARN_ON_ONCE(!policer_item))
		return;

	devlink_trap_policer_notify(devlink, policer_item,
				    DEVLINK_CMD_TRAP_POLICER_DEL);
	list_del(&policer_item->list);
	if (devlink->ops->trap_policer_fini)
		devlink->ops->trap_policer_fini(devlink, policer);
	kfree(policer_item);
}

/**
 * devlink_trap_policers_register - Register packet trap policers with devlink.
 * @devlink: devlink.
 * @policers: Packet trap policers.
 * @policers_count: Count of provided packet trap policers.
 *
 * Return: Non-zero value on failure.
 */
int
devlink_trap_policers_register(struct devlink *devlink,
			       const struct devlink_trap_policer *policers,
			       size_t policers_count)
{
	int i, err;

	mutex_lock(&devlink->lock);
	for (i = 0; i < policers_count; i++) {
		const struct devlink_trap_policer *policer = &policers[i];

		if (WARN_ON(policer->id == 0 ||
			    policer->max_rate < policer->min_rate ||
			    policer->max_burst < policer->min_burst)) {
			err = -EINVAL;
			goto err_trap_policer_verify;
		}

		err = devlink_trap_policer_register(devlink, policer);
		if (err)
			goto err_trap_policer_register;
	}
	mutex_unlock(&devlink->lock);

	return 0;

err_trap_policer_register:
err_trap_policer_verify:
	for (i--; i >= 0; i--)
		devlink_trap_policer_unregister(devlink, &policers[i]);
	mutex_unlock(&devlink->lock);
	return err;
}
EXPORT_SYMBOL_GPL(devlink_trap_policers_register);

/**
 * devlink_trap_policers_unregister - Unregister packet trap policers from devlink.
 * @devlink: devlink.
 * @policers: Packet trap policers.
 * @policers_count: Count of provided packet trap policers.
 */
void
devlink_trap_policers_unregister(struct devlink *devlink,
				 const struct devlink_trap_policer *policers,
				 size_t policers_count)
{
	int i;

	mutex_lock(&devlink->lock);
	for (i = policers_count - 1; i >= 0; i--)
		devlink_trap_policer_unregister(devlink, &policers[i]);
	mutex_unlock(&devlink->lock);
}
EXPORT_SYMBOL_GPL(devlink_trap_policers_unregister);

static void __devlink_compat_running_version(struct devlink *devlink,
					     char *buf, size_t len)
{
	const struct nlattr *nlattr;
	struct devlink_info_req req;
	struct sk_buff *msg;
	int rem, err;

	msg = nlmsg_new(NLMSG_DEFAULT_SIZE, GFP_KERNEL);
	if (!msg)
		return;

	req.msg = msg;
	err = devlink->ops->info_get(devlink, &req, NULL);
	if (err)
		goto free_msg;

	nla_for_each_attr(nlattr, (void *)msg->data, msg->len, rem) {
		const struct nlattr *kv;
		int rem_kv;

		if (nla_type(nlattr) != DEVLINK_ATTR_INFO_VERSION_RUNNING)
			continue;

		nla_for_each_nested(kv, nlattr, rem_kv) {
			if (nla_type(kv) != DEVLINK_ATTR_INFO_VERSION_VALUE)
				continue;

			strlcat(buf, nla_data(kv), len);
			strlcat(buf, " ", len);
		}
	}
free_msg:
	nlmsg_free(msg);
}

static struct devlink_port *netdev_to_devlink_port(struct net_device *dev)
{
	if (!dev->netdev_ops->ndo_get_devlink_port)
		return NULL;

	return dev->netdev_ops->ndo_get_devlink_port(dev);
}

static struct devlink *netdev_to_devlink(struct net_device *dev)
{
	struct devlink_port *devlink_port = netdev_to_devlink_port(dev);

	if (!devlink_port)
		return NULL;

	return devlink_port->devlink;
}

void devlink_compat_running_version(struct net_device *dev,
				    char *buf, size_t len)
{
	struct devlink *devlink;

	dev_hold(dev);
	rtnl_unlock();

	devlink = netdev_to_devlink(dev);
	if (!devlink || !devlink->ops->info_get)
		goto out;

	mutex_lock(&devlink->lock);
	__devlink_compat_running_version(devlink, buf, len);
	mutex_unlock(&devlink->lock);

out:
	rtnl_lock();
	dev_put(dev);
}

int devlink_compat_flash_update(struct net_device *dev, const char *file_name)
{
	struct devlink_flash_update_params params = {};
	struct devlink *devlink;
	int ret;

	dev_hold(dev);
	rtnl_unlock();

	devlink = netdev_to_devlink(dev);
	if (!devlink || !devlink->ops->flash_update) {
		ret = -EOPNOTSUPP;
		goto out;
	}

	ret = request_firmware(&params.fw, file_name, devlink->dev);
	if (ret)
		goto out;

	mutex_lock(&devlink->lock);
	devlink_flash_update_begin_notify(devlink);
	ret = devlink->ops->flash_update(devlink, &params, NULL);
	devlink_flash_update_end_notify(devlink);
	mutex_unlock(&devlink->lock);

	release_firmware(params.fw);

out:
	rtnl_lock();
	dev_put(dev);

	return ret;
}

int devlink_compat_phys_port_name_get(struct net_device *dev,
				      char *name, size_t len)
{
	struct devlink_port *devlink_port;

	/* RTNL mutex is held here which ensures that devlink_port
	 * instance cannot disappear in the middle. No need to take
	 * any devlink lock as only permanent values are accessed.
	 */
	ASSERT_RTNL();

	devlink_port = netdev_to_devlink_port(dev);
	if (!devlink_port)
		return -EOPNOTSUPP;

	return __devlink_port_phys_port_name_get(devlink_port, name, len);
}

int devlink_compat_switch_id_get(struct net_device *dev,
				 struct netdev_phys_item_id *ppid)
{
	struct devlink_port *devlink_port;

	/* Caller must hold RTNL mutex or reference to dev, which ensures that
	 * devlink_port instance cannot disappear in the middle. No need to take
	 * any devlink lock as only permanent values are accessed.
	 */
	devlink_port = netdev_to_devlink_port(dev);
	if (!devlink_port || !devlink_port->switch_port)
		return -EOPNOTSUPP;

	memcpy(ppid, &devlink_port->attrs.switch_id, sizeof(*ppid));

	return 0;
}

static void __net_exit devlink_pernet_pre_exit(struct net *net)
{
	struct devlink *devlink;
	u32 actions_performed;
	unsigned long index;
	int err;

	/* In case network namespace is getting destroyed, reload
	 * all devlink instances from this namespace into init_net.
	 */
	mutex_lock(&devlink_mutex);
	xa_for_each_marked(&devlinks, index, devlink, DEVLINK_REGISTERED) {
		if (!devlink_try_get(devlink))
			continue;

		if (!net_eq(devlink_net(devlink), net))
			goto retry;

		WARN_ON(!(devlink->features & DEVLINK_F_RELOAD));
		err = devlink_reload(devlink, &init_net,
				     DEVLINK_RELOAD_ACTION_DRIVER_REINIT,
				     DEVLINK_RELOAD_LIMIT_UNSPEC,
				     &actions_performed, NULL);
		if (err && err != -EOPNOTSUPP)
			pr_warn("Failed to reload devlink instance into init_net\n");
retry:
		devlink_put(devlink);
	}
	mutex_unlock(&devlink_mutex);
}

static struct pernet_operations devlink_pernet_ops __net_initdata = {
	.pre_exit = devlink_pernet_pre_exit,
};

static int __init devlink_init(void)
{
	int err;

	err = genl_register_family(&devlink_nl_family);
	if (err)
		goto out;
	err = register_pernet_subsys(&devlink_pernet_ops);

out:
	WARN_ON(err);
	return err;
}

subsys_initcall(devlink_init);<|MERGE_RESOLUTION|>--- conflicted
+++ resolved
@@ -9034,10 +9034,7 @@
 {
 	struct devlink_trap_policer_item *policer_item;
 	struct devlink_trap_group_item *group_item;
-<<<<<<< HEAD
-=======
 	struct devlink_param_item *param_item;
->>>>>>> 7df621a3
 	struct devlink_trap_item *trap_item;
 	struct devlink_port *devlink_port;
 	struct devlink_rate *rate_node;
@@ -9064,35 +9061,24 @@
 	list_for_each_entry(region, &devlink->region_list, list)
 		devlink_nl_region_notify(region, NULL, DEVLINK_CMD_REGION_NEW);
 
-<<<<<<< HEAD
-	devlink_params_publish(devlink);
-=======
 	list_for_each_entry(param_item, &devlink->param_list, list)
 		devlink_param_notify(devlink, 0, param_item,
 				     DEVLINK_CMD_PARAM_NEW);
->>>>>>> 7df621a3
 }
 
 static void devlink_notify_unregister(struct devlink *devlink)
 {
 	struct devlink_trap_policer_item *policer_item;
 	struct devlink_trap_group_item *group_item;
-<<<<<<< HEAD
-=======
 	struct devlink_param_item *param_item;
->>>>>>> 7df621a3
 	struct devlink_trap_item *trap_item;
 	struct devlink_port *devlink_port;
 	struct devlink_rate *rate_node;
 	struct devlink_region *region;
 
-<<<<<<< HEAD
-	devlink_params_unpublish(devlink);
-=======
 	list_for_each_entry_reverse(param_item, &devlink->param_list, list)
 		devlink_param_notify(devlink, 0, param_item,
 				     DEVLINK_CMD_PARAM_DEL);
->>>>>>> 7df621a3
 
 	list_for_each_entry_reverse(region, &devlink->region_list, list)
 		devlink_nl_region_notify(region, NULL, DEVLINK_CMD_REGION_DEL);
@@ -10167,41 +10153,6 @@
 {
 	struct devlink_param_item *param_item;
 
-<<<<<<< HEAD
-	if (!xa_get_mark(&devlinks, devlink->index, DEVLINK_REGISTERED))
-		return;
-
-	list_for_each_entry(param_item, &devlink->param_list, list) {
-		if (param_item->published)
-			continue;
-		param_item->published = true;
-		devlink_param_notify(devlink, 0, param_item,
-				     DEVLINK_CMD_PARAM_NEW);
-	}
-}
-EXPORT_SYMBOL_GPL(devlink_params_publish);
-
-/**
- *	devlink_params_unpublish - unpublish configuration parameters
- *
- *	@devlink: devlink
- *
- *	Unpublish previously registered configuration parameters.
- */
-void devlink_params_unpublish(struct devlink *devlink)
-{
-	struct devlink_param_item *param_item;
-
-	list_for_each_entry(param_item, &devlink->param_list, list) {
-		if (!param_item->published)
-			continue;
-		param_item->published = false;
-		devlink_param_notify(devlink, 0, param_item,
-				     DEVLINK_CMD_PARAM_DEL);
-	}
-}
-EXPORT_SYMBOL_GPL(devlink_params_unpublish);
-=======
 	ASSERT_DEVLINK_NOT_REGISTERED(devlink);
 
 	param_item =
@@ -10211,7 +10162,6 @@
 	kfree(param_item);
 }
 EXPORT_SYMBOL_GPL(devlink_param_unregister);
->>>>>>> 7df621a3
 
 /**
  *	devlink_param_driverinit_value_get - get configuration parameter
@@ -10267,7 +10217,8 @@
 {
 	struct devlink_param_item *param_item;
 
-<<<<<<< HEAD
+	ASSERT_DEVLINK_NOT_REGISTERED(devlink);
+
 	param_item = devlink_param_find_by_id(&devlink->param_list, param_id);
 	if (!param_item)
 		return -EINVAL;
@@ -10281,25 +10232,6 @@
 	else
 		param_item->driverinit_value = init_val;
 	param_item->driverinit_value_valid = true;
-
-	devlink_param_notify(devlink, 0, param_item, DEVLINK_CMD_PARAM_NEW);
-=======
-	ASSERT_DEVLINK_NOT_REGISTERED(devlink);
-
-	param_item = devlink_param_find_by_id(&devlink->param_list, param_id);
-	if (!param_item)
-		return -EINVAL;
-
-	if (!devlink_param_cmode_is_supported(param_item->param,
-					      DEVLINK_PARAM_CMODE_DRIVERINIT))
-		return -EOPNOTSUPP;
-
-	if (param_item->param->type == DEVLINK_PARAM_TYPE_STRING)
-		strcpy(param_item->driverinit_value.vstr, init_val.vstr);
-	else
-		param_item->driverinit_value = init_val;
-	param_item->driverinit_value_valid = true;
->>>>>>> 7df621a3
 	return 0;
 }
 EXPORT_SYMBOL_GPL(devlink_param_driverinit_value_set);
