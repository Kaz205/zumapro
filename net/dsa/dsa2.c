--- conflicted
+++ resolved
@@ -896,14 +896,8 @@
 unregister_notifier:
 	dsa_switch_unregister_notifier(ds);
 unregister_devlink_ports:
-<<<<<<< HEAD
-	list_for_each_entry(dp, &ds->dst->ports, list)
-		if (dp->ds == ds)
-			dsa_port_devlink_teardown(dp);
-=======
 	dsa_switch_for_each_port(dp, ds)
 		dsa_port_devlink_teardown(dp);
->>>>>>> 24f7cf9b
 	devlink_free(ds->devlink);
 	ds->devlink = NULL;
 	return err;
@@ -931,14 +925,8 @@
 	dsa_switch_unregister_notifier(ds);
 
 	if (ds->devlink) {
-<<<<<<< HEAD
-		list_for_each_entry(dp, &ds->dst->ports, list)
-			if (dp->ds == ds)
-				dsa_port_devlink_teardown(dp);
-=======
 		dsa_switch_for_each_port(dp, ds)
 			dsa_port_devlink_teardown(dp);
->>>>>>> 24f7cf9b
 		devlink_free(ds->devlink);
 		ds->devlink = NULL;
 	}
