--- conflicted
+++ resolved
@@ -9144,15 +9144,9 @@
 	struct nft_trans_gc *trans, *next;
 	LIST_HEAD(trans_gc_list);
 
-<<<<<<< HEAD
-	spin_lock(&nf_tables_destroy_list_lock);
-	list_splice_init(&nf_tables_gc_list, &trans_gc_list);
-	spin_unlock(&nf_tables_destroy_list_lock);
-=======
 	spin_lock(&nf_tables_gc_list_lock);
 	list_splice_init(&nf_tables_gc_list, &trans_gc_list);
 	spin_unlock(&nf_tables_gc_list_lock);
->>>>>>> ecda77b4
 
 	list_for_each_entry_safe(trans, next, &trans_gc_list, list) {
 		list_del(&trans->list);
@@ -9174,11 +9168,6 @@
 	if (!trans)
 		return NULL;
 
-<<<<<<< HEAD
-	refcount_inc(&set->refs);
-	trans->set = set;
-	trans->net = get_net(net);
-=======
 	trans->net = maybe_get_net(net);
 	if (!trans->net) {
 		kfree(trans);
@@ -9187,7 +9176,6 @@
 
 	refcount_inc(&set->refs);
 	trans->set = set;
->>>>>>> ecda77b4
 	trans->seq = gc_seq;
 
 	return trans;
@@ -9215,24 +9203,15 @@
 struct nft_trans_gc *nft_trans_gc_queue_async(struct nft_trans_gc *gc,
 					      unsigned int gc_seq, gfp_t gfp)
 {
-<<<<<<< HEAD
+	struct nft_set *set;
+
 	if (nft_trans_gc_space(gc))
 		return gc;
 
-	nft_trans_gc_queue_work(gc);
-
-	return nft_trans_gc_alloc(gc->set, gc_seq, gfp);
-=======
-	struct nft_set *set;
-
-	if (nft_trans_gc_space(gc))
-		return gc;
-
 	set = gc->set;
 	nft_trans_gc_queue_work(gc);
 
 	return nft_trans_gc_alloc(set, gc_seq, gfp);
->>>>>>> ecda77b4
 }
 
 void nft_trans_gc_queue_async_done(struct nft_trans_gc *trans)
@@ -9247,27 +9226,18 @@
 
 struct nft_trans_gc *nft_trans_gc_queue_sync(struct nft_trans_gc *gc, gfp_t gfp)
 {
-<<<<<<< HEAD
-=======
 	struct nft_set *set;
 
->>>>>>> ecda77b4
 	if (WARN_ON_ONCE(!lockdep_commit_lock_is_held(gc->net)))
 		return NULL;
 
 	if (nft_trans_gc_space(gc))
 		return gc;
 
-<<<<<<< HEAD
-	call_rcu(&gc->rcu, nft_trans_gc_trans_free);
-
-	return nft_trans_gc_alloc(gc->set, 0, gfp);
-=======
 	set = gc->set;
 	call_rcu(&gc->rcu, nft_trans_gc_trans_free);
 
 	return nft_trans_gc_alloc(set, 0, gfp);
->>>>>>> ecda77b4
 }
 
 void nft_trans_gc_queue_sync_done(struct nft_trans_gc *trans)
@@ -9282,14 +9252,9 @@
 	call_rcu(&trans->rcu, nft_trans_gc_trans_free);
 }
 
-<<<<<<< HEAD
-struct nft_trans_gc *nft_trans_gc_catchall(struct nft_trans_gc *gc,
-					   unsigned int gc_seq)
-=======
 static struct nft_trans_gc *nft_trans_gc_catchall(struct nft_trans_gc *gc,
 						  unsigned int gc_seq,
 						  bool sync)
->>>>>>> ecda77b4
 {
 	struct nft_set_elem_catchall *catchall;
 	const struct nft_set *set = gc->set;
@@ -9305,15 +9270,11 @@
 
 		nft_set_elem_dead(ext);
 dead_elem:
-<<<<<<< HEAD
-		gc = nft_trans_gc_queue_async(gc, gc_seq, GFP_ATOMIC);
-=======
 		if (sync)
 			gc = nft_trans_gc_queue_sync(gc, GFP_ATOMIC);
 		else
 			gc = nft_trans_gc_queue_async(gc, gc_seq, GFP_ATOMIC);
 
->>>>>>> ecda77b4
 		if (!gc)
 			return NULL;
 
@@ -9323,8 +9284,6 @@
 	return gc;
 }
 
-<<<<<<< HEAD
-=======
 struct nft_trans_gc *nft_trans_gc_catchall_async(struct nft_trans_gc *gc,
 						 unsigned int gc_seq)
 {
@@ -9336,7 +9295,6 @@
 	return nft_trans_gc_catchall(gc, 0, true);
 }
 
->>>>>>> ecda77b4
 static void nf_tables_module_autoload_cleanup(struct net *net)
 {
 	struct nftables_pernet *nft_net = nft_pernet(net);
@@ -9596,13 +9554,7 @@
 
 	WRITE_ONCE(nft_net->base_seq, base_seq);
 
-<<<<<<< HEAD
-	/* Bump gc counter, it becomes odd, this is the busy mark. */
-	gc_seq = READ_ONCE(nft_net->gc_seq);
-	WRITE_ONCE(nft_net->gc_seq, ++gc_seq);
-=======
 	gc_seq = nft_gc_seq_begin(nft_net);
->>>>>>> ecda77b4
 
 	/* step 3. Start new generation, rules_gen_X now in use. */
 	net->nft.gencursor = nft_gencursor_next(net);
@@ -9793,11 +9745,7 @@
 	nf_tables_gen_notify(net, skb, NFT_MSG_NEWGEN);
 	nf_tables_commit_audit_log(&adl, nft_net->base_seq);
 
-<<<<<<< HEAD
-	WRITE_ONCE(nft_net->gc_seq, ++gc_seq);
-=======
 	nft_gc_seq_end(nft_net, gc_seq);
->>>>>>> ecda77b4
 	nf_tables_commit_release(net);
 
 	return 0;
