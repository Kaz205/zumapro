--- conflicted
+++ resolved
@@ -426,12 +426,6 @@
 	struct list_set *map = set->data;
 	struct set_elem *e, *n;
 
-<<<<<<< HEAD
-	if (SET_WITH_TIMEOUT(set))
-		timer_shutdown_sync(&map->gc);
-
-=======
->>>>>>> 81e1dc2f
 	list_for_each_entry_safe(e, n, &map->members, list) {
 		list_del(&e->list);
 		ip_set_put_byindex(map->net, e->id);
