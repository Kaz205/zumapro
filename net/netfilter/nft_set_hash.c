--- conflicted
+++ resolved
@@ -326,12 +326,9 @@
 	nft_net = nft_pernet(net);
 	gc_seq = READ_ONCE(nft_net->gc_seq);
 
-<<<<<<< HEAD
-=======
 	if (nft_set_gc_is_pending(set))
 		goto done;
 
->>>>>>> ecda77b4
 	gc = nft_trans_gc_alloc(set, gc_seq, GFP_KERNEL);
 	if (!gc)
 		goto done;
@@ -341,13 +338,9 @@
 
 	while ((he = rhashtable_walk_next(&hti))) {
 		if (IS_ERR(he)) {
-<<<<<<< HEAD
-			if (PTR_ERR(he) != -EAGAIN) {
-				nft_trans_gc_destroy(gc);
-				gc = NULL;
-				goto try_later;
-			}
-			continue;
+			nft_trans_gc_destroy(gc);
+			gc = NULL;
+			goto try_later;
 		}
 
 		/* Ruleset has been updated, try later. */
@@ -357,20 +350,6 @@
 			goto try_later;
 		}
 
-=======
-			nft_trans_gc_destroy(gc);
-			gc = NULL;
-			goto try_later;
-		}
-
-		/* Ruleset has been updated, try later. */
-		if (READ_ONCE(nft_net->gc_seq) != gc_seq) {
-			nft_trans_gc_destroy(gc);
-			gc = NULL;
-			goto try_later;
-		}
-
->>>>>>> ecda77b4
 		if (nft_set_elem_is_dead(&he->ext))
 			goto dead_elem;
 
@@ -390,11 +369,7 @@
 		nft_trans_gc_elem_add(gc, he);
 	}
 
-<<<<<<< HEAD
-	gc = nft_trans_gc_catchall(gc, gc_seq);
-=======
 	gc = nft_trans_gc_catchall_async(gc, gc_seq);
->>>>>>> ecda77b4
 
 try_later:
 	/* catchall list iteration requires rcu read side lock. */
