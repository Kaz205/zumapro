// SPDX-License-Identifier: GPL-2.0-only
/*
 * linux/net/netfilter/xt_IDLETIMER.c
 *
 * Netfilter module to trigger a timer when packet matches.
 * After timer expires a kevent will be sent.
 *
 * Copyright (C) 2004, 2010 Nokia Corporation
 *
 * Written by Timo Teras <ext-timo.teras@nokia.com>
 *
 * Converted to x_tables and reworked for upstream inclusion
 * by Luciano Coelho <luciano.coelho@nokia.com>
 *
 * Contact: Luciano Coelho <luciano.coelho@nokia.com>
 */

#define pr_fmt(fmt) KBUILD_MODNAME ": " fmt

#include <linux/module.h>
#include <linux/timer.h>
#include <linux/alarmtimer.h>
#include <linux/list.h>
#include <linux/mutex.h>
#include <linux/netfilter.h>
#include <linux/netfilter/x_tables.h>
#include <linux/netfilter/xt_IDLETIMER.h>
#include <linux/kdev_t.h>
#include <linux/kobject.h>
#include <linux/skbuff.h>
#include <linux/workqueue.h>
#include <linux/sysfs.h>
#include <linux/rtc.h>
#include <linux/time.h>
#include <linux/math64.h>
#include <linux/suspend.h>
#include <linux/notifier.h>
#include <net/net_namespace.h>
#include <net/sock.h>
#include <net/inet_sock.h>

struct idletimer_tg {
	struct list_head entry;
	struct alarm alarm;
	struct timer_list timer;
	struct work_struct work;

	struct kobject *kobj;
	struct device_attribute attr;

	struct timespec64 delayed_timer_trigger;
	struct timespec64 last_modified_timer;
	struct timespec64 last_suspend_time;
	struct notifier_block pm_nb;

	int timeout;
	unsigned int refcnt;
<<<<<<< HEAD
	bool work_pending;
	bool send_nl_msg;
	bool active;
	uid_t uid;
	bool suspend_time_valid;
=======
	u8 timer_type;
>>>>>>> 1a323ea5
};

static LIST_HEAD(idletimer_tg_list);
static DEFINE_MUTEX(list_mutex);
static DEFINE_SPINLOCK(timestamp_lock);

static struct kobject *idletimer_tg_kobj;

static bool check_for_delayed_trigger(struct idletimer_tg *timer,
		struct timespec64 *ts)
{
	bool state;
	struct timespec64 temp;
	spin_lock_bh(&timestamp_lock);
	timer->work_pending = false;
	if ((ts->tv_sec - timer->last_modified_timer.tv_sec) > timer->timeout ||
			timer->delayed_timer_trigger.tv_sec != 0) {
		state = false;
		temp.tv_sec = timer->timeout;
		temp.tv_nsec = 0;
		if (timer->delayed_timer_trigger.tv_sec != 0) {
			temp = timespec64_add(timer->delayed_timer_trigger,
					      temp);
			ts->tv_sec = temp.tv_sec;
			ts->tv_nsec = temp.tv_nsec;
			timer->delayed_timer_trigger.tv_sec = 0;
			timer->work_pending = true;
			schedule_work(&timer->work);
		} else {
			temp = timespec64_add(timer->last_modified_timer, temp);
			ts->tv_sec = temp.tv_sec;
			ts->tv_nsec = temp.tv_nsec;
		}
	} else {
		state = timer->active;
	}
	spin_unlock_bh(&timestamp_lock);
	return state;
}

static void notify_netlink_uevent(const char *iface, struct idletimer_tg *timer)
{
	char iface_msg[NLMSG_MAX_SIZE];
	char state_msg[NLMSG_MAX_SIZE];
	char timestamp_msg[NLMSG_MAX_SIZE];
	char uid_msg[NLMSG_MAX_SIZE];
	char *envp[] = { iface_msg, state_msg, timestamp_msg, uid_msg, NULL };
	int res;
	struct timespec64 ts;
	uint64_t time_ns;
	bool state;

	res = snprintf(iface_msg, NLMSG_MAX_SIZE, "INTERFACE=%s",
		       iface);
	if (NLMSG_MAX_SIZE <= res) {
		pr_err("message too long (%d)", res);
		return;
	}

	ts = ktime_to_timespec64(ktime_get_boottime());
	state = check_for_delayed_trigger(timer, &ts);
	res = snprintf(state_msg, NLMSG_MAX_SIZE, "STATE=%s",
			state ? "active" : "inactive");

	if (NLMSG_MAX_SIZE <= res) {
		pr_err("message too long (%d)", res);
		return;
	}

	if (state) {
		res = snprintf(uid_msg, NLMSG_MAX_SIZE, "UID=%u", timer->uid);
		if (NLMSG_MAX_SIZE <= res)
			pr_err("message too long (%d)", res);
	} else {
		res = snprintf(uid_msg, NLMSG_MAX_SIZE, "UID=");
		if (NLMSG_MAX_SIZE <= res)
			pr_err("message too long (%d)", res);
	}

	time_ns = timespec64_to_ns(&ts);
	res = snprintf(timestamp_msg, NLMSG_MAX_SIZE, "TIME_NS=%llu", time_ns);
	if (NLMSG_MAX_SIZE <= res) {
		timestamp_msg[0] = '\0';
		pr_err("message too long (%d)", res);
	}

	pr_debug("putting nlmsg: <%s> <%s> <%s> <%s>\n", iface_msg, state_msg,
		 timestamp_msg, uid_msg);
	kobject_uevent_env(idletimer_tg_kobj, KOBJ_CHANGE, envp);
	return;


}

static
struct idletimer_tg *__idletimer_tg_find_by_label(const char *label)
{
	struct idletimer_tg *entry;

	list_for_each_entry(entry, &idletimer_tg_list, entry) {
		if (!strcmp(label, entry->attr.attr.name))
			return entry;
	}

	return NULL;
}

static ssize_t idletimer_tg_show(struct device *dev,
				 struct device_attribute *attr, char *buf)
{
	struct idletimer_tg *timer;
	unsigned long expires = 0;
<<<<<<< HEAD
	unsigned long now = jiffies;
=======
	struct timespec64 ktimespec = {};
	long time_diff = 0;
>>>>>>> 1a323ea5

	mutex_lock(&list_mutex);

	timer =	__idletimer_tg_find_by_label(attr->attr.name);
	if (timer) {
		if (timer->timer_type & XT_IDLETIMER_ALARM) {
			ktime_t expires_alarm = alarm_expires_remaining(&timer->alarm);
			ktimespec = ktime_to_timespec64(expires_alarm);
			time_diff = ktimespec.tv_sec;
		} else {
			expires = timer->timer.expires;
			time_diff = jiffies_to_msecs(expires - jiffies) / 1000;
		}
	}

	mutex_unlock(&list_mutex);

<<<<<<< HEAD
	if (time_after(expires, now))
		return sprintf(buf, "%u\n",
			       jiffies_to_msecs(expires - now) / 1000);

	if (timer->send_nl_msg)
		return sprintf(buf, "0 %d\n",
			jiffies_to_msecs(now - expires) / 1000);
	else
		return sprintf(buf, "0\n");
=======
	if (time_after(expires, jiffies) || ktimespec.tv_sec > 0)
		return snprintf(buf, PAGE_SIZE, "%ld\n", time_diff);

	return snprintf(buf, PAGE_SIZE, "0\n");
>>>>>>> 1a323ea5
}

static void idletimer_tg_work(struct work_struct *work)
{
	struct idletimer_tg *timer = container_of(work, struct idletimer_tg,
						  work);

	sysfs_notify(idletimer_tg_kobj, NULL, timer->attr.attr.name);

	if (timer->send_nl_msg)
		notify_netlink_uevent(timer->attr.attr.name, timer);
}

static void idletimer_tg_expired(struct timer_list *t)
{
	struct idletimer_tg *timer = from_timer(timer, t, timer);

	pr_debug("timer %s expired\n", timer->attr.attr.name);
	spin_lock_bh(&timestamp_lock);
	timer->active = false;
	timer->work_pending = true;
	schedule_work(&timer->work);
	spin_unlock_bh(&timestamp_lock);
}

static int idletimer_resume(struct notifier_block *notifier,
		unsigned long pm_event, void *unused)
{
	struct timespec64 ts;
	unsigned long time_diff, now = jiffies;
	struct idletimer_tg *timer = container_of(notifier,
			struct idletimer_tg, pm_nb);
	if (!timer)
		return NOTIFY_DONE;
	switch (pm_event) {
	case PM_SUSPEND_PREPARE:
		timer->last_suspend_time =
			ktime_to_timespec64(ktime_get_boottime());
		timer->suspend_time_valid = true;
		break;
	case PM_POST_SUSPEND:
		if (!timer->suspend_time_valid)
			break;
		timer->suspend_time_valid = false;

		spin_lock_bh(&timestamp_lock);
		if (!timer->active) {
			spin_unlock_bh(&timestamp_lock);
			break;
		}
		/* since jiffies are not updated when suspended now represents
		 * the time it would have suspended */
		if (time_after(timer->timer.expires, now)) {
			ts = ktime_to_timespec64(ktime_get_boottime());
			ts = timespec64_sub(ts, timer->last_suspend_time);
			time_diff = timespec64_to_jiffies(&ts);
			if (timer->timer.expires > (time_diff + now)) {
				mod_timer_pending(&timer->timer,
						(timer->timer.expires - time_diff));
			} else {
				del_timer(&timer->timer);
				timer->timer.expires = 0;
				timer->active = false;
				timer->work_pending = true;
				schedule_work(&timer->work);
			}
		}
		spin_unlock_bh(&timestamp_lock);
		break;
	default:
		break;
	}
	return NOTIFY_DONE;
}

static enum alarmtimer_restart idletimer_tg_alarmproc(struct alarm *alarm,
							  ktime_t now)
{
	struct idletimer_tg *timer = alarm->data;

	pr_debug("alarm %s expired\n", timer->attr.attr.name);
	schedule_work(&timer->work);
	return ALARMTIMER_NORESTART;
}

static int idletimer_check_sysfs_name(const char *name, unsigned int size)
{
	int ret;

	ret = xt_check_proc_name(name, size);
	if (ret < 0)
		return ret;

	if (!strcmp(name, "power") ||
	    !strcmp(name, "subsystem") ||
	    !strcmp(name, "uevent"))
		return -EINVAL;

	return 0;
}

static int idletimer_tg_create(struct idletimer_tg_info *info)
{
	int ret;

	info->timer = kzalloc(sizeof(*info->timer), GFP_KERNEL);
	if (!info->timer) {
		ret = -ENOMEM;
		goto out;
	}

	ret = idletimer_check_sysfs_name(info->label, sizeof(info->label));
	if (ret < 0)
		goto out_free_timer;

	sysfs_attr_init(&info->timer->attr.attr);
	info->timer->attr.attr.name = kstrdup(info->label, GFP_KERNEL);
	if (!info->timer->attr.attr.name) {
		ret = -ENOMEM;
		goto out_free_timer;
	}
	info->timer->attr.attr.mode = 0444;
	info->timer->attr.show = idletimer_tg_show;

	ret = sysfs_create_file(idletimer_tg_kobj, &info->timer->attr.attr);
	if (ret < 0) {
		pr_debug("couldn't add file to sysfs");
		goto out_free_attr;
	}

	list_add(&info->timer->entry, &idletimer_tg_list);

	timer_setup(&info->timer->timer, idletimer_tg_expired, 0);
	info->timer->refcnt = 1;
	info->timer->send_nl_msg = (info->send_nl_msg == 0) ? false : true;
	info->timer->active = true;
	info->timer->timeout = info->timeout;

	info->timer->delayed_timer_trigger.tv_sec = 0;
	info->timer->delayed_timer_trigger.tv_nsec = 0;
	info->timer->work_pending = false;
	info->timer->uid = 0;
	info->timer->last_modified_timer =
		ktime_to_timespec64(ktime_get_boottime());

	info->timer->pm_nb.notifier_call = idletimer_resume;
	ret = register_pm_notifier(&info->timer->pm_nb);
	if (ret)
		printk(KERN_WARNING "[%s] Failed to register pm notifier %d\n",
				__func__, ret);

	INIT_WORK(&info->timer->work, idletimer_tg_work);

	mod_timer(&info->timer->timer,
		  msecs_to_jiffies(info->timeout * 1000) + jiffies);

	return 0;

out_free_attr:
	kfree(info->timer->attr.attr.name);
out_free_timer:
	kfree(info->timer);
out:
	return ret;
}

<<<<<<< HEAD
static void reset_timer(const struct idletimer_tg_info *info,
			struct sk_buff *skb)
{
	unsigned long now = jiffies;
	struct idletimer_tg *timer = info->timer;
	bool timer_prev;

	spin_lock_bh(&timestamp_lock);
	timer_prev = timer->active;
	timer->active = true;
	/* timer_prev is used to guard overflow problem in time_before*/
	if (!timer_prev || time_before(timer->timer.expires, now)) {
		pr_debug("Starting Checkentry timer (Expired, Jiffies): %lu, %lu\n",
				timer->timer.expires, now);

		/* Stores the uid resposible for waking up the radio */
		if (skb && (skb->sk)) {
			timer->uid = from_kuid_munged(current_user_ns(),
					sock_i_uid(skb_to_full_sk(skb)));
		}

		/* checks if there is a pending inactive notification*/
		if (timer->work_pending)
			timer->delayed_timer_trigger = timer->last_modified_timer;
		else {
			timer->work_pending = true;
			schedule_work(&timer->work);
		}
	}

	timer->last_modified_timer = ktime_to_timespec64(ktime_get_boottime());
	mod_timer(&timer->timer,
			msecs_to_jiffies(info->timeout * 1000) + now);
	spin_unlock_bh(&timestamp_lock);
=======
static int idletimer_tg_create_v1(struct idletimer_tg_info_v1 *info)
{
	int ret;

	info->timer = kmalloc(sizeof(*info->timer), GFP_KERNEL);
	if (!info->timer) {
		ret = -ENOMEM;
		goto out;
	}

	ret = idletimer_check_sysfs_name(info->label, sizeof(info->label));
	if (ret < 0)
		goto out_free_timer;

	sysfs_attr_init(&info->timer->attr.attr);
	info->timer->attr.attr.name = kstrdup(info->label, GFP_KERNEL);
	if (!info->timer->attr.attr.name) {
		ret = -ENOMEM;
		goto out_free_timer;
	}
	info->timer->attr.attr.mode = 0444;
	info->timer->attr.show = idletimer_tg_show;

	ret = sysfs_create_file(idletimer_tg_kobj, &info->timer->attr.attr);
	if (ret < 0) {
		pr_debug("couldn't add file to sysfs");
		goto out_free_attr;
	}

	/*  notify userspace  */
	kobject_uevent(idletimer_tg_kobj,KOBJ_ADD);

	list_add(&info->timer->entry, &idletimer_tg_list);
	pr_debug("timer type value is %u", info->timer_type);
	info->timer->timer_type = info->timer_type;
	info->timer->refcnt = 1;

	INIT_WORK(&info->timer->work, idletimer_tg_work);

	if (info->timer->timer_type & XT_IDLETIMER_ALARM) {
		ktime_t tout;
		alarm_init(&info->timer->alarm, ALARM_BOOTTIME,
			   idletimer_tg_alarmproc);
		info->timer->alarm.data = info->timer;
		tout = ktime_set(info->timeout, 0);
		alarm_start_relative(&info->timer->alarm, tout);
	} else {
		timer_setup(&info->timer->timer, idletimer_tg_expired, 0);
		mod_timer(&info->timer->timer,
				msecs_to_jiffies(info->timeout * 1000) + jiffies);
	}

	return 0;

out_free_attr:
	kfree(info->timer->attr.attr.name);
out_free_timer:
	kfree(info->timer);
out:
	return ret;
>>>>>>> 1a323ea5
}

/*
 * The actual xt_tables plugin.
 */
static unsigned int idletimer_tg_target(struct sk_buff *skb,
					 const struct xt_action_param *par)
{
	const struct idletimer_tg_info *info = par->targinfo;
	unsigned long now = jiffies;

	pr_debug("resetting timer %s, timeout period %u\n",
		 info->label, info->timeout);

	BUG_ON(!info->timer);

	info->timer->active = true;

	if (time_before(info->timer->timer.expires, now)) {
		schedule_work(&info->timer->work);
		pr_debug("Starting timer %s (Expired, Jiffies): %lu, %lu\n",
			 info->label, info->timer->timer.expires, now);
	}

	/* TODO: Avoid modifying timers on each packet */
	reset_timer(info, skb);
	return XT_CONTINUE;
}

/*
 * The actual xt_tables plugin.
 */
static unsigned int idletimer_tg_target_v1(struct sk_buff *skb,
					 const struct xt_action_param *par)
{
	const struct idletimer_tg_info_v1 *info = par->targinfo;

<<<<<<< HEAD
	pr_debug("checkentry targinfo %s\n", info->label);
=======
	pr_debug("resetting timer %s, timeout period %u\n",
		 info->label, info->timeout);

	if (info->timer->timer_type & XT_IDLETIMER_ALARM) {
		ktime_t tout = ktime_set(info->timeout, 0);
		alarm_start_relative(&info->timer->alarm, tout);
	} else {
		mod_timer(&info->timer->timer,
				msecs_to_jiffies(info->timeout * 1000) + jiffies);
	}
>>>>>>> 1a323ea5

	return XT_CONTINUE;
}

static int idletimer_tg_helper(struct idletimer_tg_info *info)
{
	if (info->timeout == 0) {
		pr_debug("timeout value is zero\n");
		return -EINVAL;
	}
	if (info->timeout >= INT_MAX / 1000) {
		pr_debug("timeout value is too big\n");
		return -EINVAL;
	}
	if (info->label[0] == '\0' ||
	    strnlen(info->label,
		    MAX_IDLETIMER_LABEL_SIZE) == MAX_IDLETIMER_LABEL_SIZE) {
		pr_debug("label is empty or not nul-terminated\n");
		return -EINVAL;
	}
	return 0;
}


static int idletimer_tg_checkentry(const struct xt_tgchk_param *par)
{
	struct idletimer_tg_info *info = par->targinfo;
	int ret;

	pr_debug("checkentry targinfo%s\n", info->label);

	ret = idletimer_tg_helper(info);
	if(ret < 0)
	{
		pr_debug("checkentry helper return invalid\n");
		return -EINVAL;
	}
	mutex_lock(&list_mutex);

	info->timer = __idletimer_tg_find_by_label(info->label);
	if (info->timer) {
		info->timer->refcnt++;
		reset_timer(info, NULL);
		pr_debug("increased refcnt of timer %s to %u\n",
			 info->label, info->timer->refcnt);
	} else {
		ret = idletimer_tg_create(info);
		if (ret < 0) {
			pr_debug("failed to create timer\n");
			mutex_unlock(&list_mutex);
			return ret;
		}
	}

	mutex_unlock(&list_mutex);

	return 0;
}

static int idletimer_tg_checkentry_v1(const struct xt_tgchk_param *par)
{
	struct idletimer_tg_info_v1 *info = par->targinfo;
	int ret;

	pr_debug("checkentry targinfo%s\n", info->label);

	ret = idletimer_tg_helper((struct idletimer_tg_info *)info);
	if(ret < 0)
	{
		pr_debug("checkentry helper return invalid\n");
		return -EINVAL;
	}

	if (info->timer_type > XT_IDLETIMER_ALARM) {
		pr_debug("invalid value for timer type\n");
		return -EINVAL;
	}

	mutex_lock(&list_mutex);

	info->timer = __idletimer_tg_find_by_label(info->label);
	if (info->timer) {
		if (info->timer->timer_type != info->timer_type) {
			pr_debug("Adding/Replacing rule with same label and different timer type is not allowed\n");
			mutex_unlock(&list_mutex);
			return -EINVAL;
		}

		info->timer->refcnt++;
		if (info->timer_type & XT_IDLETIMER_ALARM) {
			/* calculate remaining expiry time */
			ktime_t tout = alarm_expires_remaining(&info->timer->alarm);
			struct timespec64 ktimespec = ktime_to_timespec64(tout);

			if (ktimespec.tv_sec > 0) {
				pr_debug("time_expiry_remaining %lld\n",
					 ktimespec.tv_sec);
				alarm_start_relative(&info->timer->alarm, tout);
			}
		} else {
				mod_timer(&info->timer->timer,
					msecs_to_jiffies(info->timeout * 1000) + jiffies);
		}
		pr_debug("increased refcnt of timer %s to %u\n",
			 info->label, info->timer->refcnt);
	} else {
		ret = idletimer_tg_create_v1(info);
		if (ret < 0) {
			pr_debug("failed to create timer\n");
			mutex_unlock(&list_mutex);
			return ret;
		}
	}

	mutex_unlock(&list_mutex);
	return 0;
}

static void idletimer_tg_destroy(const struct xt_tgdtor_param *par)
{
	const struct idletimer_tg_info *info = par->targinfo;

	pr_debug("destroy targinfo %s\n", info->label);

	mutex_lock(&list_mutex);

	if (--info->timer->refcnt == 0) {
		pr_debug("deleting timer %s\n", info->label);

		list_del(&info->timer->entry);
		del_timer_sync(&info->timer->timer);
		sysfs_remove_file(idletimer_tg_kobj, &info->timer->attr.attr);
		unregister_pm_notifier(&info->timer->pm_nb);
		cancel_work_sync(&info->timer->work);
		kfree(info->timer->attr.attr.name);
		kfree(info->timer);
	} else {
		pr_debug("decreased refcnt of timer %s to %u\n",
		info->label, info->timer->refcnt);
	}

	mutex_unlock(&list_mutex);
}

static void idletimer_tg_destroy_v1(const struct xt_tgdtor_param *par)
{
	const struct idletimer_tg_info_v1 *info = par->targinfo;

	pr_debug("destroy targinfo %s\n", info->label);

	mutex_lock(&list_mutex);

	if (--info->timer->refcnt == 0) {
		pr_debug("deleting timer %s\n", info->label);

		list_del(&info->timer->entry);
		if (info->timer->timer_type & XT_IDLETIMER_ALARM) {
			alarm_cancel(&info->timer->alarm);
		} else {
			del_timer_sync(&info->timer->timer);
		}
		cancel_work_sync(&info->timer->work);
		sysfs_remove_file(idletimer_tg_kobj, &info->timer->attr.attr);
		kfree(info->timer->attr.attr.name);
		kfree(info->timer);
	} else {
		pr_debug("decreased refcnt of timer %s to %u\n",
			 info->label, info->timer->refcnt);
	}

	mutex_unlock(&list_mutex);
}


static struct xt_target idletimer_tg[] __read_mostly = {
	{
	.name		= "IDLETIMER",
	.revision	= 1,
	.family		= NFPROTO_UNSPEC,
	.target		= idletimer_tg_target,
	.targetsize     = sizeof(struct idletimer_tg_info),
	.usersize	= offsetof(struct idletimer_tg_info, timer),
	.checkentry	= idletimer_tg_checkentry,
	.destroy        = idletimer_tg_destroy,
	.me		= THIS_MODULE,
	},
	{
	.name		= "IDLETIMER",
	.family		= NFPROTO_UNSPEC,
	.revision	= 1,
	.target		= idletimer_tg_target_v1,
	.targetsize     = sizeof(struct idletimer_tg_info_v1),
	.usersize	= offsetof(struct idletimer_tg_info_v1, timer),
	.checkentry	= idletimer_tg_checkentry_v1,
	.destroy        = idletimer_tg_destroy_v1,
	.me		= THIS_MODULE,
	},


};

static struct class *idletimer_tg_class;

static struct device *idletimer_tg_device;

static int __init idletimer_tg_init(void)
{
	int err;

	idletimer_tg_class = class_create(THIS_MODULE, "xt_idletimer");
	err = PTR_ERR(idletimer_tg_class);
	if (IS_ERR(idletimer_tg_class)) {
		pr_debug("couldn't register device class\n");
		goto out;
	}

	idletimer_tg_device = device_create(idletimer_tg_class, NULL,
					    MKDEV(0, 0), NULL, "timers");
	err = PTR_ERR(idletimer_tg_device);
	if (IS_ERR(idletimer_tg_device)) {
		pr_debug("couldn't register system device\n");
		goto out_class;
	}

	idletimer_tg_kobj = &idletimer_tg_device->kobj;

	err = xt_register_targets(idletimer_tg, ARRAY_SIZE(idletimer_tg));

	if (err < 0) {
		pr_debug("couldn't register xt target\n");
		goto out_dev;
	}

	return 0;
out_dev:
	device_destroy(idletimer_tg_class, MKDEV(0, 0));
out_class:
	class_destroy(idletimer_tg_class);
out:
	return err;
}

static void __exit idletimer_tg_exit(void)
{
	xt_unregister_targets(idletimer_tg, ARRAY_SIZE(idletimer_tg));

	device_destroy(idletimer_tg_class, MKDEV(0, 0));
	class_destroy(idletimer_tg_class);
}

module_init(idletimer_tg_init);
module_exit(idletimer_tg_exit);

MODULE_AUTHOR("Timo Teras <ext-timo.teras@nokia.com>");
MODULE_AUTHOR("Luciano Coelho <luciano.coelho@nokia.com>");
MODULE_DESCRIPTION("Xtables: idle time monitor");
MODULE_LICENSE("GPL v2");
MODULE_ALIAS("ipt_IDLETIMER");
MODULE_ALIAS("ip6t_IDLETIMER");
MODULE_ALIAS("arpt_IDLETIMER");<|MERGE_RESOLUTION|>--- conflicted
+++ resolved
@@ -55,15 +55,13 @@
 
 	int timeout;
 	unsigned int refcnt;
-<<<<<<< HEAD
+	u8 timer_type;
+
 	bool work_pending;
 	bool send_nl_msg;
 	bool active;
 	uid_t uid;
 	bool suspend_time_valid;
-=======
-	u8 timer_type;
->>>>>>> 1a323ea5
 };
 
 static LIST_HEAD(idletimer_tg_list);
@@ -176,12 +174,9 @@
 {
 	struct idletimer_tg *timer;
 	unsigned long expires = 0;
-<<<<<<< HEAD
-	unsigned long now = jiffies;
-=======
 	struct timespec64 ktimespec = {};
 	long time_diff = 0;
->>>>>>> 1a323ea5
+	unsigned long now = jiffies;
 
 	mutex_lock(&list_mutex);
 
@@ -199,22 +194,14 @@
 
 	mutex_unlock(&list_mutex);
 
-<<<<<<< HEAD
-	if (time_after(expires, now))
-		return sprintf(buf, "%u\n",
-			       jiffies_to_msecs(expires - now) / 1000);
+	if (time_after(expires, now) || ktimespec.tv_sec > 0)
+		return snprintf(buf, PAGE_SIZE, "%ld\n", time_diff);
 
 	if (timer->send_nl_msg)
 		return sprintf(buf, "0 %d\n",
 			jiffies_to_msecs(now - expires) / 1000);
-	else
-		return sprintf(buf, "0\n");
-=======
-	if (time_after(expires, jiffies) || ktimespec.tv_sec > 0)
-		return snprintf(buf, PAGE_SIZE, "%ld\n", time_diff);
 
 	return snprintf(buf, PAGE_SIZE, "0\n");
->>>>>>> 1a323ea5
 }
 
 static void idletimer_tg_work(struct work_struct *work)
@@ -381,7 +368,6 @@
 	return ret;
 }
 
-<<<<<<< HEAD
 static void reset_timer(const struct idletimer_tg_info *info,
 			struct sk_buff *skb)
 {
@@ -416,7 +402,8 @@
 	mod_timer(&timer->timer,
 			msecs_to_jiffies(info->timeout * 1000) + now);
 	spin_unlock_bh(&timestamp_lock);
-=======
+}
+
 static int idletimer_tg_create_v1(struct idletimer_tg_info_v1 *info)
 {
 	int ret;
@@ -477,7 +464,6 @@
 	kfree(info->timer);
 out:
 	return ret;
->>>>>>> 1a323ea5
 }
 
 /*
@@ -515,9 +501,6 @@
 {
 	const struct idletimer_tg_info_v1 *info = par->targinfo;
 
-<<<<<<< HEAD
-	pr_debug("checkentry targinfo %s\n", info->label);
-=======
 	pr_debug("resetting timer %s, timeout period %u\n",
 		 info->label, info->timeout);
 
@@ -528,7 +511,6 @@
 		mod_timer(&info->timer->timer,
 				msecs_to_jiffies(info->timeout * 1000) + jiffies);
 	}
->>>>>>> 1a323ea5
 
 	return XT_CONTINUE;
 }
