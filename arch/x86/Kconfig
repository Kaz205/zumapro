# Select 32 or 64 bit
config 64BIT
	bool "64-bit kernel" if ARCH = "x86"
	default ARCH = "x86_64"
	---help---
	  Say yes to build a 64-bit kernel - formerly known as x86_64
	  Say no to build a 32-bit kernel - formerly known as i386

config X86_32
	def_bool !64BIT
	select CLKSRC_I8253

config X86_64
	def_bool 64BIT

### Arch settings
config X86
	def_bool y
	select HAVE_AOUT if X86_32
	select HAVE_READQ
	select HAVE_WRITEQ
	select HAVE_UNSTABLE_SCHED_CLOCK
	select HAVE_IDE
	select HAVE_OPROFILE
	select HAVE_PERF_EVENTS
	select HAVE_IRQ_WORK
	select HAVE_IOREMAP_PROT
	select HAVE_KPROBES
	select HAVE_MEMBLOCK
	select ARCH_WANT_OPTIONAL_GPIOLIB
	select ARCH_WANT_FRAME_POINTERS
	select HAVE_DMA_ATTRS
	select HAVE_KRETPROBES
	select HAVE_OPTPROBES
	select HAVE_FTRACE_MCOUNT_RECORD
	select HAVE_C_RECORDMCOUNT
	select HAVE_DYNAMIC_FTRACE
	select HAVE_FUNCTION_TRACER
	select HAVE_FUNCTION_GRAPH_TRACER
	select HAVE_FUNCTION_GRAPH_FP_TEST
	select HAVE_FUNCTION_TRACE_MCOUNT_TEST
	select HAVE_FTRACE_NMI_ENTER if DYNAMIC_FTRACE
	select HAVE_SYSCALL_TRACEPOINTS
	select HAVE_KVM
	select HAVE_ARCH_KGDB
	select HAVE_ARCH_TRACEHOOK
	select HAVE_GENERIC_DMA_COHERENT if X86_32
	select HAVE_EFFICIENT_UNALIGNED_ACCESS
	select USER_STACKTRACE_SUPPORT
	select HAVE_REGS_AND_STACK_ACCESS_API
	select HAVE_DMA_API_DEBUG
	select HAVE_KERNEL_GZIP
	select HAVE_KERNEL_BZIP2
	select HAVE_KERNEL_LZMA
	select HAVE_KERNEL_XZ
	select HAVE_KERNEL_LZO
	select HAVE_HW_BREAKPOINT
	select HAVE_MIXED_BREAKPOINTS_REGS
	select PERF_EVENTS
	select HAVE_PERF_EVENTS_NMI
	select ANON_INODES
	select HAVE_ARCH_KMEMCHECK
	select HAVE_USER_RETURN_NOTIFIER
	select HAVE_ARCH_JUMP_LABEL
	select HAVE_TEXT_POKE_SMP
	select HAVE_GENERIC_HARDIRQS
	select HAVE_SPARSE_IRQ
	select GENERIC_FIND_FIRST_BIT
	select GENERIC_FIND_NEXT_BIT
	select GENERIC_IRQ_PROBE
	select GENERIC_PENDING_IRQ if SMP
	select GENERIC_IRQ_SHOW
	select IRQ_FORCED_THREADING
	select USE_GENERIC_SMP_HELPERS if SMP
<<<<<<< HEAD
=======
	select ARCH_NO_SYSDEV_OPS
	select HAVE_BPF_JIT if (X86_64 && NET)
>>>>>>> d9351561

config INSTRUCTION_DECODER
	def_bool (KPROBES || PERF_EVENTS)

config OUTPUT_FORMAT
	string
	default "elf32-i386" if X86_32
	default "elf64-x86-64" if X86_64

config ARCH_DEFCONFIG
	string
	default "arch/x86/configs/i386_defconfig" if X86_32
	default "arch/x86/configs/x86_64_defconfig" if X86_64

config GENERIC_CMOS_UPDATE
	def_bool y

config CLOCKSOURCE_WATCHDOG
	def_bool y

config GENERIC_CLOCKEVENTS
	def_bool y

config GENERIC_CLOCKEVENTS_BROADCAST
	def_bool y
	depends on X86_64 || (X86_32 && X86_LOCAL_APIC)

config LOCKDEP_SUPPORT
	def_bool y

config STACKTRACE_SUPPORT
	def_bool y

config HAVE_LATENCYTOP_SUPPORT
	def_bool y

config MMU
	def_bool y

config ZONE_DMA
	bool "DMA memory allocation support" if EXPERT
	default y
	help
	  DMA memory allocation support allows devices with less than 32-bit
	  addressing to allocate within the first 16MB of address space.
	  Disable if no such devices will be used.

	  If unsure, say Y.

config SBUS
	bool

config NEED_DMA_MAP_STATE
       def_bool (X86_64 || DMAR || DMA_API_DEBUG)

config NEED_SG_DMA_LENGTH
	def_bool y

config GENERIC_ISA_DMA
	def_bool ISA_DMA_API

config GENERIC_IOMAP
	def_bool y

config GENERIC_BUG
	def_bool y
	depends on BUG
	select GENERIC_BUG_RELATIVE_POINTERS if X86_64

config GENERIC_BUG_RELATIVE_POINTERS
	bool

config GENERIC_HWEIGHT
	def_bool y

config GENERIC_GPIO
	bool

config ARCH_MAY_HAVE_PC_FDC
	def_bool ISA_DMA_API

config RWSEM_GENERIC_SPINLOCK
	def_bool !X86_XADD

config RWSEM_XCHGADD_ALGORITHM
	def_bool X86_XADD

config ARCH_HAS_CPU_IDLE_WAIT
	def_bool y

config GENERIC_CALIBRATE_DELAY
	def_bool y

config GENERIC_TIME_VSYSCALL
	bool
	default X86_64

config ARCH_HAS_CPU_RELAX
	def_bool y

config ARCH_HAS_DEFAULT_IDLE
	def_bool y

config ARCH_HAS_CACHE_LINE_SIZE
	def_bool y

config HAVE_SETUP_PER_CPU_AREA
	def_bool y

config NEED_PER_CPU_EMBED_FIRST_CHUNK
	def_bool y

config NEED_PER_CPU_PAGE_FIRST_CHUNK
	def_bool y

config HAVE_CPUMASK_OF_CPU_MAP
	def_bool X86_64_SMP

config ARCH_HIBERNATION_POSSIBLE
	def_bool y

config ARCH_SUSPEND_POSSIBLE
	def_bool y

config ZONE_DMA32
	bool
	default X86_64

config ARCH_POPULATES_NODE_MAP
	def_bool y

config AUDIT_ARCH
	bool
	default X86_64

config ARCH_SUPPORTS_OPTIMIZED_INLINING
	def_bool y

config ARCH_SUPPORTS_DEBUG_PAGEALLOC
	def_bool y

config HAVE_INTEL_TXT
	def_bool y
	depends on EXPERIMENTAL && DMAR && ACPI

config X86_32_SMP
	def_bool y
	depends on X86_32 && SMP

config X86_64_SMP
	def_bool y
	depends on X86_64 && SMP

config X86_HT
	def_bool y
	depends on SMP

config X86_32_LAZY_GS
	def_bool y
	depends on X86_32 && !CC_STACKPROTECTOR

config ARCH_HWEIGHT_CFLAGS
	string
	default "-fcall-saved-ecx -fcall-saved-edx" if X86_32
	default "-fcall-saved-rdi -fcall-saved-rsi -fcall-saved-rdx -fcall-saved-rcx -fcall-saved-r8 -fcall-saved-r9 -fcall-saved-r10 -fcall-saved-r11" if X86_64

config KTIME_SCALAR
	def_bool X86_32

config ARCH_CPU_PROBE_RELEASE
	def_bool y
	depends on HOTPLUG_CPU

source "init/Kconfig"
source "kernel/Kconfig.freezer"

menu "Processor type and features"

source "kernel/time/Kconfig"

config SMP
	bool "Symmetric multi-processing support"
	---help---
	  This enables support for systems with more than one CPU. If you have
	  a system with only one CPU, like most personal computers, say N. If
	  you have a system with more than one CPU, say Y.

	  If you say N here, the kernel will run on single and multiprocessor
	  machines, but will use only one CPU of a multiprocessor machine. If
	  you say Y here, the kernel will run on many, but not all,
	  singleprocessor machines. On a singleprocessor machine, the kernel
	  will run faster if you say N here.

	  Note that if you say Y here and choose architecture "586" or
	  "Pentium" under "Processor family", the kernel will not work on 486
	  architectures. Similarly, multiprocessor kernels for the "PPro"
	  architecture may not work on all Pentium based boards.

	  People using multiprocessor machines who say Y here should also say
	  Y to "Enhanced Real Time Clock Support", below. The "Advanced Power
	  Management" code will be disabled if you say Y here.

	  See also <file:Documentation/i386/IO-APIC.txt>,
	  <file:Documentation/nmi_watchdog.txt> and the SMP-HOWTO available at
	  <http://www.tldp.org/docs.html#howto>.

	  If you don't know what to do here, say N.

config X86_X2APIC
	bool "Support x2apic"
	depends on X86_LOCAL_APIC && X86_64 && INTR_REMAP
	---help---
	  This enables x2apic support on CPUs that have this feature.

	  This allows 32-bit apic IDs (so it can support very large systems),
	  and accesses the local apic via MSRs not via mmio.

	  If you don't know what to do here, say N.

config X86_MPPARSE
	bool "Enable MPS table" if ACPI
	default y
	depends on X86_LOCAL_APIC
	---help---
	  For old smp systems that do not have proper acpi support. Newer systems
	  (esp with 64bit cpus) with acpi support, MADT and DSDT will override it

config X86_BIGSMP
	bool "Support for big SMP systems with more than 8 CPUs"
	depends on X86_32 && SMP
	---help---
	  This option is needed for the systems that have more than 8 CPUs

if X86_32
config X86_EXTENDED_PLATFORM
	bool "Support for extended (non-PC) x86 platforms"
	default y
	---help---
	  If you disable this option then the kernel will only support
	  standard PC platforms. (which covers the vast majority of
	  systems out there.)

	  If you enable this option then you'll be able to select support
	  for the following (non-PC) 32 bit x86 platforms:
		AMD Elan
		NUMAQ (IBM/Sequent)
		RDC R-321x SoC
		SGI 320/540 (Visual Workstation)
		Summit/EXA (IBM x440)
		Unisys ES7000 IA32 series
		Moorestown MID devices

	  If you have one of these systems, or if you want to build a
	  generic distribution kernel, say Y here - otherwise say N.
endif

if X86_64
config X86_EXTENDED_PLATFORM
	bool "Support for extended (non-PC) x86 platforms"
	default y
	---help---
	  If you disable this option then the kernel will only support
	  standard PC platforms. (which covers the vast majority of
	  systems out there.)

	  If you enable this option then you'll be able to select support
	  for the following (non-PC) 64 bit x86 platforms:
		ScaleMP vSMP
		SGI Ultraviolet

	  If you have one of these systems, or if you want to build a
	  generic distribution kernel, say Y here - otherwise say N.
endif
# This is an alphabetically sorted list of 64 bit extended platforms
# Please maintain the alphabetic order if and when there are additions

config X86_VSMP
	bool "ScaleMP vSMP"
	select PARAVIRT_GUEST
	select PARAVIRT
	depends on X86_64 && PCI
	depends on X86_EXTENDED_PLATFORM
	---help---
	  Support for ScaleMP vSMP systems.  Say 'Y' here if this kernel is
	  supposed to run on these EM64T-based machines.  Only choose this option
	  if you have one of these machines.

config X86_UV
	bool "SGI Ultraviolet"
	depends on X86_64
	depends on X86_EXTENDED_PLATFORM
	depends on NUMA
	depends on X86_X2APIC
	---help---
	  This option is needed in order to support SGI Ultraviolet systems.
	  If you don't have one of these, you should say N here.

# Following is an alphabetically sorted list of 32 bit extended platforms
# Please maintain the alphabetic order if and when there are additions

config X86_INTEL_CE
	bool "CE4100 TV platform"
	depends on PCI
	depends on PCI_GODIRECT
	depends on X86_32
	depends on X86_EXTENDED_PLATFORM
	select X86_REBOOTFIXUPS
	select OF
	select OF_EARLY_FLATTREE
	---help---
	  Select for the Intel CE media processor (CE4100) SOC.
	  This option compiles in support for the CE4100 SOC for settop
	  boxes and media devices.

config X86_MRST
       bool "Moorestown MID platform"
	depends on PCI
	depends on PCI_GOANY
	depends on X86_32
	depends on X86_EXTENDED_PLATFORM
	depends on X86_IO_APIC
	select APB_TIMER
	select I2C
	select SPI
	select INTEL_SCU_IPC
	select X86_PLATFORM_DEVICES
	---help---
	  Moorestown is Intel's Low Power Intel Architecture (LPIA) based Moblin
	  Internet Device(MID) platform. Moorestown consists of two chips:
	  Lincroft (CPU core, graphics, and memory controller) and Langwell IOH.
	  Unlike standard x86 PCs, Moorestown does not have many legacy devices
	  nor standard legacy replacement devices/features. e.g. Moorestown does
	  not contain i8259, i8254, HPET, legacy BIOS, most of the io ports.

config X86_RDC321X
	bool "RDC R-321x SoC"
	depends on X86_32
	depends on X86_EXTENDED_PLATFORM
	select M486
	select X86_REBOOTFIXUPS
	---help---
	  This option is needed for RDC R-321x system-on-chip, also known
	  as R-8610-(G).
	  If you don't have one of these chips, you should say N here.

config X86_32_NON_STANDARD
	bool "Support non-standard 32-bit SMP architectures"
	depends on X86_32 && SMP
	depends on X86_EXTENDED_PLATFORM
	---help---
	  This option compiles in the NUMAQ, Summit, bigsmp, ES7000, default
	  subarchitectures.  It is intended for a generic binary kernel.
	  if you select them all, kernel will probe it one by one. and will
	  fallback to default.

# Alphabetically sorted list of Non standard 32 bit platforms

config X86_NUMAQ
	bool "NUMAQ (IBM/Sequent)"
	depends on X86_32_NON_STANDARD
	depends on PCI
	select NUMA
	select X86_MPPARSE
	---help---
	  This option is used for getting Linux to run on a NUMAQ (IBM/Sequent)
	  NUMA multiquad box. This changes the way that processors are
	  bootstrapped, and uses Clustered Logical APIC addressing mode instead
	  of Flat Logical.  You will need a new lynxer.elf file to flash your
	  firmware with - send email to <Martin.Bligh@us.ibm.com>.

config X86_SUPPORTS_MEMORY_FAILURE
	def_bool y
	# MCE code calls memory_failure():
	depends on X86_MCE
	# On 32-bit this adds too big of NODES_SHIFT and we run out of page flags:
	depends on !X86_NUMAQ
	# On 32-bit SPARSEMEM adds too big of SECTIONS_WIDTH:
	depends on X86_64 || !SPARSEMEM
	select ARCH_SUPPORTS_MEMORY_FAILURE

config X86_VISWS
	bool "SGI 320/540 (Visual Workstation)"
	depends on X86_32 && PCI && X86_MPPARSE && PCI_GODIRECT
	depends on X86_32_NON_STANDARD
	---help---
	  The SGI Visual Workstation series is an IA32-based workstation
	  based on SGI systems chips with some legacy PC hardware attached.

	  Say Y here to create a kernel to run on the SGI 320 or 540.

	  A kernel compiled for the Visual Workstation will run on general
	  PCs as well. See <file:Documentation/sgi-visws.txt> for details.

config X86_SUMMIT
	bool "Summit/EXA (IBM x440)"
	depends on X86_32_NON_STANDARD
	---help---
	  This option is needed for IBM systems that use the Summit/EXA chipset.
	  In particular, it is needed for the x440.

config X86_ES7000
	bool "Unisys ES7000 IA32 series"
	depends on X86_32_NON_STANDARD && X86_BIGSMP
	---help---
	  Support for Unisys ES7000 systems.  Say 'Y' here if this kernel is
	  supposed to run on an IA32-based Unisys ES7000 system.

config X86_32_IRIS
	tristate "Eurobraille/Iris poweroff module"
	depends on X86_32
	---help---
	  The Iris machines from EuroBraille do not have APM or ACPI support
	  to shut themselves down properly.  A special I/O sequence is
	  needed to do so, which is what this module does at
	  kernel shutdown.

	  This is only for Iris machines from EuroBraille.

	  If unused, say N.

config SCHED_OMIT_FRAME_POINTER
	def_bool y
	prompt "Single-depth WCHAN output"
	depends on X86
	---help---
	  Calculate simpler /proc/<PID>/wchan values. If this option
	  is disabled then wchan values will recurse back to the
	  caller function. This provides more accurate wchan values,
	  at the expense of slightly more scheduling overhead.

	  If in doubt, say "Y".

menuconfig PARAVIRT_GUEST
	bool "Paravirtualized guest support"
	---help---
	  Say Y here to get to see options related to running Linux under
	  various hypervisors.  This option alone does not add any kernel code.

	  If you say N, all options in this submenu will be skipped and disabled.

if PARAVIRT_GUEST

source "arch/x86/xen/Kconfig"

config KVM_CLOCK
	bool "KVM paravirtualized clock"
	select PARAVIRT
	select PARAVIRT_CLOCK
	---help---
	  Turning on this option will allow you to run a paravirtualized clock
	  when running over the KVM hypervisor. Instead of relying on a PIT
	  (or probably other) emulation by the underlying device model, the host
	  provides the guest with timing infrastructure such as time of day, and
	  system time

config KVM_GUEST
	bool "KVM Guest support"
	select PARAVIRT
	---help---
	  This option enables various optimizations for running under the KVM
	  hypervisor.

source "arch/x86/lguest/Kconfig"

config PARAVIRT
	bool "Enable paravirtualization code"
	---help---
	  This changes the kernel so it can modify itself when it is run
	  under a hypervisor, potentially improving performance significantly
	  over full virtualization.  However, when run without a hypervisor
	  the kernel is theoretically slower and slightly larger.

config PARAVIRT_SPINLOCKS
	bool "Paravirtualization layer for spinlocks"
	depends on PARAVIRT && SMP && EXPERIMENTAL
	---help---
	  Paravirtualized spinlocks allow a pvops backend to replace the
	  spinlock implementation with something virtualization-friendly
	  (for example, block the virtual CPU rather than spinning).

	  Unfortunately the downside is an up to 5% performance hit on
	  native kernels, with various workloads.

	  If you are unsure how to answer this question, answer N.

config PARAVIRT_CLOCK
	bool

endif

config PARAVIRT_DEBUG
	bool "paravirt-ops debugging"
	depends on PARAVIRT && DEBUG_KERNEL
	---help---
	  Enable to debug paravirt_ops internals.  Specifically, BUG if
	  a paravirt_op is missing when it is called.

config NO_BOOTMEM
	def_bool y

config MEMTEST
	bool "Memtest"
	---help---
	  This option adds a kernel parameter 'memtest', which allows memtest
	  to be set.
	        memtest=0, mean disabled; -- default
	        memtest=1, mean do 1 test pattern;
	        ...
	        memtest=4, mean do 4 test patterns.
	  If you are unsure how to answer this question, answer N.

config X86_SUMMIT_NUMA
	def_bool y
	depends on X86_32 && NUMA && X86_32_NON_STANDARD

config X86_CYCLONE_TIMER
	def_bool y
	depends on X86_32_NON_STANDARD

source "arch/x86/Kconfig.cpu"

config HPET_TIMER
	def_bool X86_64
	prompt "HPET Timer Support" if X86_32
	---help---
	  Use the IA-PC HPET (High Precision Event Timer) to manage
	  time in preference to the PIT and RTC, if a HPET is
	  present.
	  HPET is the next generation timer replacing legacy 8254s.
	  The HPET provides a stable time base on SMP
	  systems, unlike the TSC, but it is more expensive to access,
	  as it is off-chip.  You can find the HPET spec at
	  <http://www.intel.com/hardwaredesign/hpetspec_1.pdf>.

	  You can safely choose Y here.  However, HPET will only be
	  activated if the platform and the BIOS support this feature.
	  Otherwise the 8254 will be used for timing services.

	  Choose N to continue using the legacy 8254 timer.

config HPET_EMULATE_RTC
	def_bool y
	depends on HPET_TIMER && (RTC=y || RTC=m || RTC_DRV_CMOS=m || RTC_DRV_CMOS=y)

config APB_TIMER
       def_bool y if MRST
       prompt "Langwell APB Timer Support" if X86_MRST
       help
         APB timer is the replacement for 8254, HPET on X86 MID platforms.
         The APBT provides a stable time base on SMP
         systems, unlike the TSC, but it is more expensive to access,
         as it is off-chip. APB timers are always running regardless of CPU
         C states, they are used as per CPU clockevent device when possible.

# Mark as expert because too many people got it wrong.
# The code disables itself when not needed.
config DMI
	default y
	bool "Enable DMI scanning" if EXPERT
	---help---
	  Enabled scanning of DMI to identify machine quirks. Say Y
	  here unless you have verified that your setup is not
	  affected by entries in the DMI blacklist. Required by PNP
	  BIOS code.

config GART_IOMMU
	bool "GART IOMMU support" if EXPERT
	default y
	select SWIOTLB
	depends on X86_64 && PCI && AMD_NB
	---help---
	  Support for full DMA access of devices with 32bit memory access only
	  on systems with more than 3GB. This is usually needed for USB,
	  sound, many IDE/SATA chipsets and some other devices.
	  Provides a driver for the AMD Athlon64/Opteron/Turion/Sempron GART
	  based hardware IOMMU and a software bounce buffer based IOMMU used
	  on Intel systems and as fallback.
	  The code is only active when needed (enough memory and limited
	  device) unless CONFIG_IOMMU_DEBUG or iommu=force is specified
	  too.

config CALGARY_IOMMU
	bool "IBM Calgary IOMMU support"
	select SWIOTLB
	depends on X86_64 && PCI && EXPERIMENTAL
	---help---
	  Support for hardware IOMMUs in IBM's xSeries x366 and x460
	  systems. Needed to run systems with more than 3GB of memory
	  properly with 32-bit PCI devices that do not support DAC
	  (Double Address Cycle). Calgary also supports bus level
	  isolation, where all DMAs pass through the IOMMU.  This
	  prevents them from going anywhere except their intended
	  destination. This catches hard-to-find kernel bugs and
	  mis-behaving drivers and devices that do not use the DMA-API
	  properly to set up their DMA buffers.  The IOMMU can be
	  turned off at boot time with the iommu=off parameter.
	  Normally the kernel will make the right choice by itself.
	  If unsure, say Y.

config CALGARY_IOMMU_ENABLED_BY_DEFAULT
	def_bool y
	prompt "Should Calgary be enabled by default?"
	depends on CALGARY_IOMMU
	---help---
	  Should Calgary be enabled by default? if you choose 'y', Calgary
	  will be used (if it exists). If you choose 'n', Calgary will not be
	  used even if it exists. If you choose 'n' and would like to use
	  Calgary anyway, pass 'iommu=calgary' on the kernel command line.
	  If unsure, say Y.

config AMD_IOMMU
	bool "AMD IOMMU support"
	select SWIOTLB
	select PCI_MSI
	select PCI_IOV
	depends on X86_64 && PCI && ACPI
	---help---
	  With this option you can enable support for AMD IOMMU hardware in
	  your system. An IOMMU is a hardware component which provides
	  remapping of DMA memory accesses from devices. With an AMD IOMMU you
	  can isolate the the DMA memory of different devices and protect the
	  system from misbehaving device drivers or hardware.

	  You can find out if your system has an AMD IOMMU if you look into
	  your BIOS for an option to enable it or if you have an IVRS ACPI
	  table.

config AMD_IOMMU_STATS
	bool "Export AMD IOMMU statistics to debugfs"
	depends on AMD_IOMMU
	select DEBUG_FS
	---help---
	  This option enables code in the AMD IOMMU driver to collect various
	  statistics about whats happening in the driver and exports that
	  information to userspace via debugfs.
	  If unsure, say N.

# need this always selected by IOMMU for the VIA workaround
config SWIOTLB
	def_bool y if X86_64
	---help---
	  Support for software bounce buffers used on x86-64 systems
	  which don't have a hardware IOMMU (e.g. the current generation
	  of Intel's x86-64 CPUs). Using this PCI devices which can only
	  access 32-bits of memory can be used on systems with more than
	  3 GB of memory. If unsure, say Y.

config IOMMU_HELPER
	def_bool (CALGARY_IOMMU || GART_IOMMU || SWIOTLB || AMD_IOMMU)

config IOMMU_API
	def_bool (AMD_IOMMU || DMAR)

config MAXSMP
	bool "Enable Maximum number of SMP Processors and NUMA Nodes"
	depends on X86_64 && SMP && DEBUG_KERNEL && EXPERIMENTAL
	select CPUMASK_OFFSTACK
	---help---
	  Enable maximum number of CPUS and NUMA Nodes for this architecture.
	  If unsure, say N.

config NR_CPUS
	int "Maximum number of CPUs" if SMP && !MAXSMP
	range 2 8 if SMP && X86_32 && !X86_BIGSMP
	range 2 512 if SMP && !MAXSMP
	default "1" if !SMP
	default "4096" if MAXSMP
	default "32" if SMP && (X86_NUMAQ || X86_SUMMIT || X86_BIGSMP || X86_ES7000)
	default "8" if SMP
	---help---
	  This allows you to specify the maximum number of CPUs which this
	  kernel will support.  The maximum supported value is 512 and the
	  minimum value which makes sense is 2.

	  This is purely to save memory - each supported CPU adds
	  approximately eight kilobytes to the kernel image.

config SCHED_SMT
	bool "SMT (Hyperthreading) scheduler support"
	depends on X86_HT
	---help---
	  SMT scheduler support improves the CPU scheduler's decision making
	  when dealing with Intel Pentium 4 chips with HyperThreading at a
	  cost of slightly increased overhead in some places. If unsure say
	  N here.

config SCHED_MC
	def_bool y
	prompt "Multi-core scheduler support"
	depends on X86_HT
	---help---
	  Multi-core scheduler support improves the CPU scheduler's decision
	  making when dealing with multi-core CPU chips at a cost of slightly
	  increased overhead in some places. If unsure say N here.

config IRQ_TIME_ACCOUNTING
	bool "Fine granularity task level IRQ time accounting"
	default n
	---help---
	  Select this option to enable fine granularity task irq time
	  accounting. This is done by reading a timestamp on each
	  transitions between softirq and hardirq state, so there can be a
	  small performance impact.

	  If in doubt, say N here.

source "kernel/Kconfig.preempt"

config X86_UP_APIC
	bool "Local APIC support on uniprocessors"
	depends on X86_32 && !SMP && !X86_32_NON_STANDARD
	---help---
	  A local APIC (Advanced Programmable Interrupt Controller) is an
	  integrated interrupt controller in the CPU. If you have a single-CPU
	  system which has a processor with a local APIC, you can say Y here to
	  enable and use it. If you say Y here even though your machine doesn't
	  have a local APIC, then the kernel will still run with no slowdown at
	  all. The local APIC supports CPU-generated self-interrupts (timer,
	  performance counters), and the NMI watchdog which detects hard
	  lockups.

config X86_UP_IOAPIC
	bool "IO-APIC support on uniprocessors"
	depends on X86_UP_APIC
	---help---
	  An IO-APIC (I/O Advanced Programmable Interrupt Controller) is an
	  SMP-capable replacement for PC-style interrupt controllers. Most
	  SMP systems and many recent uniprocessor systems have one.

	  If you have a single-CPU system with an IO-APIC, you can say Y here
	  to use it. If you say Y here even though your machine doesn't have
	  an IO-APIC, then the kernel will still run with no slowdown at all.

config X86_LOCAL_APIC
	def_bool y
	depends on X86_64 || SMP || X86_32_NON_STANDARD || X86_UP_APIC

config X86_IO_APIC
	def_bool y
	depends on X86_64 || SMP || X86_32_NON_STANDARD || X86_UP_IOAPIC

config X86_VISWS_APIC
	def_bool y
	depends on X86_32 && X86_VISWS

config X86_REROUTE_FOR_BROKEN_BOOT_IRQS
	bool "Reroute for broken boot IRQs"
	depends on X86_IO_APIC
	---help---
	  This option enables a workaround that fixes a source of
	  spurious interrupts. This is recommended when threaded
	  interrupt handling is used on systems where the generation of
	  superfluous "boot interrupts" cannot be disabled.

	  Some chipsets generate a legacy INTx "boot IRQ" when the IRQ
	  entry in the chipset's IO-APIC is masked (as, e.g. the RT
	  kernel does during interrupt handling). On chipsets where this
	  boot IRQ generation cannot be disabled, this workaround keeps
	  the original IRQ line masked so that only the equivalent "boot
	  IRQ" is delivered to the CPUs. The workaround also tells the
	  kernel to set up the IRQ handler on the boot IRQ line. In this
	  way only one interrupt is delivered to the kernel. Otherwise
	  the spurious second interrupt may cause the kernel to bring
	  down (vital) interrupt lines.

	  Only affects "broken" chipsets. Interrupt sharing may be
	  increased on these systems.

config X86_MCE
	bool "Machine Check / overheating reporting"
	---help---
	  Machine Check support allows the processor to notify the
	  kernel if it detects a problem (e.g. overheating, data corruption).
	  The action the kernel takes depends on the severity of the problem,
	  ranging from warning messages to halting the machine.

config X86_MCE_INTEL
	def_bool y
	prompt "Intel MCE features"
	depends on X86_MCE && X86_LOCAL_APIC
	---help---
	   Additional support for intel specific MCE features such as
	   the thermal monitor.

config X86_MCE_AMD
	def_bool y
	prompt "AMD MCE features"
	depends on X86_MCE && X86_LOCAL_APIC
	---help---
	   Additional support for AMD specific MCE features such as
	   the DRAM Error Threshold.

config X86_ANCIENT_MCE
	bool "Support for old Pentium 5 / WinChip machine checks"
	depends on X86_32 && X86_MCE
	---help---
	  Include support for machine check handling on old Pentium 5 or WinChip
	  systems. These typically need to be enabled explicitely on the command
	  line.

config X86_MCE_THRESHOLD
	depends on X86_MCE_AMD || X86_MCE_INTEL
	def_bool y

config X86_MCE_INJECT
	depends on X86_MCE
	tristate "Machine check injector support"
	---help---
	  Provide support for injecting machine checks for testing purposes.
	  If you don't know what a machine check is and you don't do kernel
	  QA it is safe to say n.

config X86_THERMAL_VECTOR
	def_bool y
	depends on X86_MCE_INTEL

config VM86
	bool "Enable VM86 support" if EXPERT
	default y
	depends on X86_32
	---help---
	  This option is required by programs like DOSEMU to run 16-bit legacy
	  code on X86 processors. It also may be needed by software like
	  XFree86 to initialize some video cards via BIOS. Disabling this
	  option saves about 6k.

config TOSHIBA
	tristate "Toshiba Laptop support"
	depends on X86_32
	---help---
	  This adds a driver to safely access the System Management Mode of
	  the CPU on Toshiba portables with a genuine Toshiba BIOS. It does
	  not work on models with a Phoenix BIOS. The System Management Mode
	  is used to set the BIOS and power saving options on Toshiba portables.

	  For information on utilities to make use of this driver see the
	  Toshiba Linux utilities web site at:
	  <http://www.buzzard.org.uk/toshiba/>.

	  Say Y if you intend to run this kernel on a Toshiba portable.
	  Say N otherwise.

config I8K
	tristate "Dell laptop support"
	---help---
	  This adds a driver to safely access the System Management Mode
	  of the CPU on the Dell Inspiron 8000. The System Management Mode
	  is used to read cpu temperature and cooling fan status and to
	  control the fans on the I8K portables.

	  This driver has been tested only on the Inspiron 8000 but it may
	  also work with other Dell laptops. You can force loading on other
	  models by passing the parameter `force=1' to the module. Use at
	  your own risk.

	  For information on utilities to make use of this driver see the
	  I8K Linux utilities web site at:
	  <http://people.debian.org/~dz/i8k/>

	  Say Y if you intend to run this kernel on a Dell Inspiron 8000.
	  Say N otherwise.

config X86_REBOOTFIXUPS
	bool "Enable X86 board specific fixups for reboot"
	depends on X86_32
	---help---
	  This enables chipset and/or board specific fixups to be done
	  in order to get reboot to work correctly. This is only needed on
	  some combinations of hardware and BIOS. The symptom, for which
	  this config is intended, is when reboot ends with a stalled/hung
	  system.

	  Currently, the only fixup is for the Geode machines using
	  CS5530A and CS5536 chipsets and the RDC R-321x SoC.

	  Say Y if you want to enable the fixup. Currently, it's safe to
	  enable this option even if you don't need it.
	  Say N otherwise.

config MICROCODE
	tristate "/dev/cpu/microcode - microcode support"
	select FW_LOADER
	---help---
	  If you say Y here, you will be able to update the microcode on
	  certain Intel and AMD processors. The Intel support is for the
	  IA32 family, e.g. Pentium Pro, Pentium II, Pentium III,
	  Pentium 4, Xeon etc. The AMD support is for family 0x10 and
	  0x11 processors, e.g. Opteron, Phenom and Turion 64 Ultra.
	  You will obviously need the actual microcode binary data itself
	  which is not shipped with the Linux kernel.

	  This option selects the general module only, you need to select
	  at least one vendor specific module as well.

	  To compile this driver as a module, choose M here: the
	  module will be called microcode.

config MICROCODE_INTEL
	bool "Intel microcode patch loading support"
	depends on MICROCODE
	default MICROCODE
	select FW_LOADER
	---help---
	  This options enables microcode patch loading support for Intel
	  processors.

	  For latest news and information on obtaining all the required
	  Intel ingredients for this driver, check:
	  <http://www.urbanmyth.org/microcode/>.

config MICROCODE_AMD
	bool "AMD microcode patch loading support"
	depends on MICROCODE
	select FW_LOADER
	---help---
	  If you select this option, microcode patch loading support for AMD
	  processors will be enabled.

config MICROCODE_OLD_INTERFACE
	def_bool y
	depends on MICROCODE

config X86_MSR
	tristate "/dev/cpu/*/msr - Model-specific register support"
	---help---
	  This device gives privileged processes access to the x86
	  Model-Specific Registers (MSRs).  It is a character device with
	  major 202 and minors 0 to 31 for /dev/cpu/0/msr to /dev/cpu/31/msr.
	  MSR accesses are directed to a specific CPU on multi-processor
	  systems.

config X86_CPUID
	tristate "/dev/cpu/*/cpuid - CPU information support"
	---help---
	  This device gives processes access to the x86 CPUID instruction to
	  be executed on a specific processor.  It is a character device
	  with major 203 and minors 0 to 31 for /dev/cpu/0/cpuid to
	  /dev/cpu/31/cpuid.

choice
	prompt "High Memory Support"
	default HIGHMEM64G if X86_NUMAQ
	default HIGHMEM4G
	depends on X86_32

config NOHIGHMEM
	bool "off"
	depends on !X86_NUMAQ
	---help---
	  Linux can use up to 64 Gigabytes of physical memory on x86 systems.
	  However, the address space of 32-bit x86 processors is only 4
	  Gigabytes large. That means that, if you have a large amount of
	  physical memory, not all of it can be "permanently mapped" by the
	  kernel. The physical memory that's not permanently mapped is called
	  "high memory".

	  If you are compiling a kernel which will never run on a machine with
	  more than 1 Gigabyte total physical RAM, answer "off" here (default
	  choice and suitable for most users). This will result in a "3GB/1GB"
	  split: 3GB are mapped so that each process sees a 3GB virtual memory
	  space and the remaining part of the 4GB virtual memory space is used
	  by the kernel to permanently map as much physical memory as
	  possible.

	  If the machine has between 1 and 4 Gigabytes physical RAM, then
	  answer "4GB" here.

	  If more than 4 Gigabytes is used then answer "64GB" here. This
	  selection turns Intel PAE (Physical Address Extension) mode on.
	  PAE implements 3-level paging on IA32 processors. PAE is fully
	  supported by Linux, PAE mode is implemented on all recent Intel
	  processors (Pentium Pro and better). NOTE: If you say "64GB" here,
	  then the kernel will not boot on CPUs that don't support PAE!

	  The actual amount of total physical memory will either be
	  auto detected or can be forced by using a kernel command line option
	  such as "mem=256M". (Try "man bootparam" or see the documentation of
	  your boot loader (lilo or loadlin) about how to pass options to the
	  kernel at boot time.)

	  If unsure, say "off".

config HIGHMEM4G
	bool "4GB"
	depends on !X86_NUMAQ
	---help---
	  Select this if you have a 32-bit processor and between 1 and 4
	  gigabytes of physical RAM.

config HIGHMEM64G
	bool "64GB"
	depends on !M386 && !M486
	select X86_PAE
	---help---
	  Select this if you have a 32-bit processor and more than 4
	  gigabytes of physical RAM.

endchoice

choice
	depends on EXPERIMENTAL
	prompt "Memory split" if EXPERT
	default VMSPLIT_3G
	depends on X86_32
	---help---
	  Select the desired split between kernel and user memory.

	  If the address range available to the kernel is less than the
	  physical memory installed, the remaining memory will be available
	  as "high memory". Accessing high memory is a little more costly
	  than low memory, as it needs to be mapped into the kernel first.
	  Note that increasing the kernel address space limits the range
	  available to user programs, making the address space there
	  tighter.  Selecting anything other than the default 3G/1G split
	  will also likely make your kernel incompatible with binary-only
	  kernel modules.

	  If you are not absolutely sure what you are doing, leave this
	  option alone!

	config VMSPLIT_3G
		bool "3G/1G user/kernel split"
	config VMSPLIT_3G_OPT
		depends on !X86_PAE
		bool "3G/1G user/kernel split (for full 1G low memory)"
	config VMSPLIT_2G
		bool "2G/2G user/kernel split"
	config VMSPLIT_2G_OPT
		depends on !X86_PAE
		bool "2G/2G user/kernel split (for full 2G low memory)"
	config VMSPLIT_1G
		bool "1G/3G user/kernel split"
endchoice

config PAGE_OFFSET
	hex
	default 0xB0000000 if VMSPLIT_3G_OPT
	default 0x80000000 if VMSPLIT_2G
	default 0x78000000 if VMSPLIT_2G_OPT
	default 0x40000000 if VMSPLIT_1G
	default 0xC0000000
	depends on X86_32

config HIGHMEM
	def_bool y
	depends on X86_32 && (HIGHMEM64G || HIGHMEM4G)

config X86_PAE
	bool "PAE (Physical Address Extension) Support"
	depends on X86_32 && !HIGHMEM4G
	---help---
	  PAE is required for NX support, and furthermore enables
	  larger swapspace support for non-overcommit purposes. It
	  has the cost of more pagetable lookup overhead, and also
	  consumes more pagetable space per process.

config ARCH_PHYS_ADDR_T_64BIT
	def_bool X86_64 || X86_PAE

config ARCH_DMA_ADDR_T_64BIT
	def_bool X86_64 || HIGHMEM64G

config DIRECT_GBPAGES
	bool "Enable 1GB pages for kernel pagetables" if EXPERT
	default y
	depends on X86_64
	---help---
	  Allow the kernel linear mapping to use 1GB pages on CPUs that
	  support it. This can improve the kernel's performance a tiny bit by
	  reducing TLB pressure. If in doubt, say "Y".

# Common NUMA Features
config NUMA
	bool "Numa Memory Allocation and Scheduler Support"
	depends on SMP
	depends on X86_64 || (X86_32 && HIGHMEM64G && (X86_NUMAQ || X86_BIGSMP || X86_SUMMIT && ACPI) && EXPERIMENTAL)
	default y if (X86_NUMAQ || X86_SUMMIT || X86_BIGSMP)
	---help---
	  Enable NUMA (Non Uniform Memory Access) support.

	  The kernel will try to allocate memory used by a CPU on the
	  local memory controller of the CPU and add some more
	  NUMA awareness to the kernel.

	  For 64-bit this is recommended if the system is Intel Core i7
	  (or later), AMD Opteron, or EM64T NUMA.

	  For 32-bit this is only needed on (rare) 32-bit-only platforms
	  that support NUMA topologies, such as NUMAQ / Summit, or if you
	  boot a 32-bit kernel on a 64-bit NUMA platform.

	  Otherwise, you should say N.

comment "NUMA (Summit) requires SMP, 64GB highmem support, ACPI"
	depends on X86_32 && X86_SUMMIT && (!HIGHMEM64G || !ACPI)

config AMD_NUMA
	def_bool y
	prompt "Old style AMD Opteron NUMA detection"
	depends on NUMA && PCI
	---help---
	  Enable AMD NUMA node topology detection.  You should say Y here if
	  you have a multi processor AMD system. This uses an old method to
	  read the NUMA configuration directly from the builtin Northbridge
	  of Opteron. It is recommended to use X86_64_ACPI_NUMA instead,
	  which also takes priority if both are compiled in.

config X86_64_ACPI_NUMA
	def_bool y
	prompt "ACPI NUMA detection"
	depends on X86_64 && NUMA && ACPI && PCI
	select ACPI_NUMA
	---help---
	  Enable ACPI SRAT based node topology detection.

# Some NUMA nodes have memory ranges that span
# other nodes.  Even though a pfn is valid and
# between a node's start and end pfns, it may not
# reside on that node.  See memmap_init_zone()
# for details.
config NODES_SPAN_OTHER_NODES
	def_bool y
	depends on X86_64_ACPI_NUMA

config NUMA_EMU
	bool "NUMA emulation"
	depends on NUMA
	---help---
	  Enable NUMA emulation. A flat machine will be split
	  into virtual nodes when booted with "numa=fake=N", where N is the
	  number of nodes. This is only useful for debugging.

config NODES_SHIFT
	int "Maximum NUMA Nodes (as a power of 2)" if !MAXSMP
	range 1 10
	default "10" if MAXSMP
	default "6" if X86_64
	default "4" if X86_NUMAQ
	default "3"
	depends on NEED_MULTIPLE_NODES
	---help---
	  Specify the maximum number of NUMA Nodes available on the target
	  system.  Increases memory reserved to accommodate various tables.

config HAVE_ARCH_BOOTMEM
	def_bool y
	depends on X86_32 && NUMA

config HAVE_ARCH_ALLOC_REMAP
	def_bool y
	depends on X86_32 && NUMA

config ARCH_HAVE_MEMORY_PRESENT
	def_bool y
	depends on X86_32 && DISCONTIGMEM

config NEED_NODE_MEMMAP_SIZE
	def_bool y
	depends on X86_32 && (DISCONTIGMEM || SPARSEMEM)

config ARCH_FLATMEM_ENABLE
	def_bool y
	depends on X86_32 && !NUMA

config ARCH_DISCONTIGMEM_ENABLE
	def_bool y
	depends on NUMA && X86_32

config ARCH_DISCONTIGMEM_DEFAULT
	def_bool y
	depends on NUMA && X86_32

config ARCH_SPARSEMEM_ENABLE
	def_bool y
	depends on X86_64 || NUMA || (EXPERIMENTAL && X86_32) || X86_32_NON_STANDARD
	select SPARSEMEM_STATIC if X86_32
	select SPARSEMEM_VMEMMAP_ENABLE if X86_64

config ARCH_SPARSEMEM_DEFAULT
	def_bool y
	depends on X86_64

config ARCH_SELECT_MEMORY_MODEL
	def_bool y
	depends on ARCH_SPARSEMEM_ENABLE

config ARCH_MEMORY_PROBE
	def_bool X86_64
	depends on MEMORY_HOTPLUG

config ARCH_PROC_KCORE_TEXT
	def_bool y
	depends on X86_64 && PROC_KCORE

config ILLEGAL_POINTER_VALUE
       hex
       default 0 if X86_32
       default 0xdead000000000000 if X86_64

source "mm/Kconfig"

config HIGHPTE
	bool "Allocate 3rd-level pagetables from highmem"
	depends on HIGHMEM
	---help---
	  The VM uses one page table entry for each page of physical memory.
	  For systems with a lot of RAM, this can be wasteful of precious
	  low memory.  Setting this option will put user-space page table
	  entries in high memory.

config X86_CHECK_BIOS_CORRUPTION
	bool "Check for low memory corruption"
	---help---
	  Periodically check for memory corruption in low memory, which
	  is suspected to be caused by BIOS.  Even when enabled in the
	  configuration, it is disabled at runtime.  Enable it by
	  setting "memory_corruption_check=1" on the kernel command
	  line.  By default it scans the low 64k of memory every 60
	  seconds; see the memory_corruption_check_size and
	  memory_corruption_check_period parameters in
	  Documentation/kernel-parameters.txt to adjust this.

	  When enabled with the default parameters, this option has
	  almost no overhead, as it reserves a relatively small amount
	  of memory and scans it infrequently.  It both detects corruption
	  and prevents it from affecting the running system.

	  It is, however, intended as a diagnostic tool; if repeatable
	  BIOS-originated corruption always affects the same memory,
	  you can use memmap= to prevent the kernel from using that
	  memory.

config X86_BOOTPARAM_MEMORY_CORRUPTION_CHECK
	bool "Set the default setting of memory_corruption_check"
	depends on X86_CHECK_BIOS_CORRUPTION
	default y
	---help---
	  Set whether the default state of memory_corruption_check is
	  on or off.

config X86_RESERVE_LOW
	int "Amount of low memory, in kilobytes, to reserve for the BIOS"
	default 64
	range 4 640
	---help---
	  Specify the amount of low memory to reserve for the BIOS.

	  The first page contains BIOS data structures that the kernel
	  must not use, so that page must always be reserved.

	  By default we reserve the first 64K of physical RAM, as a
	  number of BIOSes are known to corrupt that memory range
	  during events such as suspend/resume or monitor cable
	  insertion, so it must not be used by the kernel.

	  You can set this to 4 if you are absolutely sure that you
	  trust the BIOS to get all its memory reservations and usages
	  right.  If you know your BIOS have problems beyond the
	  default 64K area, you can set this to 640 to avoid using the
	  entire low memory range.

	  If you have doubts about the BIOS (e.g. suspend/resume does
	  not work or there's kernel crashes after certain hardware
	  hotplug events) then you might want to enable
	  X86_CHECK_BIOS_CORRUPTION=y to allow the kernel to check
	  typical corruption patterns.

	  Leave this to the default value of 64 if you are unsure.

config MATH_EMULATION
	bool
	prompt "Math emulation" if X86_32
	---help---
	  Linux can emulate a math coprocessor (used for floating point
	  operations) if you don't have one. 486DX and Pentium processors have
	  a math coprocessor built in, 486SX and 386 do not, unless you added
	  a 487DX or 387, respectively. (The messages during boot time can
	  give you some hints here ["man dmesg"].) Everyone needs either a
	  coprocessor or this emulation.

	  If you don't have a math coprocessor, you need to say Y here; if you
	  say Y here even though you have a coprocessor, the coprocessor will
	  be used nevertheless. (This behavior can be changed with the kernel
	  command line option "no387", which comes handy if your coprocessor
	  is broken. Try "man bootparam" or see the documentation of your boot
	  loader (lilo or loadlin) about how to pass options to the kernel at
	  boot time.) This means that it is a good idea to say Y here if you
	  intend to use this kernel on different machines.

	  More information about the internals of the Linux math coprocessor
	  emulation can be found in <file:arch/x86/math-emu/README>.

	  If you are not sure, say Y; apart from resulting in a 66 KB bigger
	  kernel, it won't hurt.

config MTRR
	def_bool y
	prompt "MTRR (Memory Type Range Register) support" if EXPERT
	---help---
	  On Intel P6 family processors (Pentium Pro, Pentium II and later)
	  the Memory Type Range Registers (MTRRs) may be used to control
	  processor access to memory ranges. This is most useful if you have
	  a video (VGA) card on a PCI or AGP bus. Enabling write-combining
	  allows bus write transfers to be combined into a larger transfer
	  before bursting over the PCI/AGP bus. This can increase performance
	  of image write operations 2.5 times or more. Saying Y here creates a
	  /proc/mtrr file which may be used to manipulate your processor's
	  MTRRs. Typically the X server should use this.

	  This code has a reasonably generic interface so that similar
	  control registers on other processors can be easily supported
	  as well:

	  The Cyrix 6x86, 6x86MX and M II processors have Address Range
	  Registers (ARRs) which provide a similar functionality to MTRRs. For
	  these, the ARRs are used to emulate the MTRRs.
	  The AMD K6-2 (stepping 8 and above) and K6-3 processors have two
	  MTRRs. The Centaur C6 (WinChip) has 8 MCRs, allowing
	  write-combining. All of these processors are supported by this code
	  and it makes sense to say Y here if you have one of them.

	  Saying Y here also fixes a problem with buggy SMP BIOSes which only
	  set the MTRRs for the boot CPU and not for the secondary CPUs. This
	  can lead to all sorts of problems, so it's good to say Y here.

	  You can safely say Y even if your machine doesn't have MTRRs, you'll
	  just add about 9 KB to your kernel.

	  See <file:Documentation/x86/mtrr.txt> for more information.

config MTRR_SANITIZER
	def_bool y
	prompt "MTRR cleanup support"
	depends on MTRR
	---help---
	  Convert MTRR layout from continuous to discrete, so X drivers can
	  add writeback entries.

	  Can be disabled with disable_mtrr_cleanup on the kernel command line.
	  The largest mtrr entry size for a continuous block can be set with
	  mtrr_chunk_size.

	  If unsure, say Y.

config MTRR_SANITIZER_ENABLE_DEFAULT
	int "MTRR cleanup enable value (0-1)"
	range 0 1
	default "0"
	depends on MTRR_SANITIZER
	---help---
	  Enable mtrr cleanup default value

config MTRR_SANITIZER_SPARE_REG_NR_DEFAULT
	int "MTRR cleanup spare reg num (0-7)"
	range 0 7
	default "1"
	depends on MTRR_SANITIZER
	---help---
	  mtrr cleanup spare entries default, it can be changed via
	  mtrr_spare_reg_nr=N on the kernel command line.

config X86_PAT
	def_bool y
	prompt "x86 PAT support" if EXPERT
	depends on MTRR
	---help---
	  Use PAT attributes to setup page level cache control.

	  PATs are the modern equivalents of MTRRs and are much more
	  flexible than MTRRs.

	  Say N here if you see bootup problems (boot crash, boot hang,
	  spontaneous reboots) or a non-working video driver.

	  If unsure, say Y.

config ARCH_USES_PG_UNCACHED
	def_bool y
	depends on X86_PAT

config EFI
	bool "EFI runtime service support"
	depends on ACPI
	---help---
	  This enables the kernel to use EFI runtime services that are
	  available (such as the EFI variable services).

	  This option is only useful on systems that have EFI firmware.
	  In addition, you should use the latest ELILO loader available
	  at <http://elilo.sourceforge.net> in order to take advantage
	  of EFI runtime services. However, even with this option, the
	  resultant kernel should continue to boot on existing non-EFI
	  platforms.

config SECCOMP
	def_bool y
	prompt "Enable seccomp to safely compute untrusted bytecode"
	---help---
	  This kernel feature is useful for number crunching applications
	  that may need to compute untrusted bytecode during their
	  execution. By using pipes or other transports made available to
	  the process as file descriptors supporting the read/write
	  syscalls, it's possible to isolate those applications in
	  their own address space using seccomp. Once seccomp is
	  enabled via prctl(PR_SET_SECCOMP), it cannot be disabled
	  and the task is only allowed to execute a few safe syscalls
	  defined by each seccomp mode.

	  If unsure, say Y. Only embedded should say N here.

config CC_STACKPROTECTOR
	bool "Enable -fstack-protector buffer overflow detection (EXPERIMENTAL)"
	---help---
	  This option turns on the -fstack-protector GCC feature. This
	  feature puts, at the beginning of functions, a canary value on
	  the stack just before the return address, and validates
	  the value just before actually returning.  Stack based buffer
	  overflows (that need to overwrite this return address) now also
	  overwrite the canary, which gets detected and the attack is then
	  neutralized via a kernel panic.

	  This feature requires gcc version 4.2 or above, or a distribution
	  gcc with the feature backported. Older versions are automatically
	  detected and for those versions, this configuration option is
	  ignored. (and a warning is printed during bootup)

source kernel/Kconfig.hz

config KEXEC
	bool "kexec system call"
	---help---
	  kexec is a system call that implements the ability to shutdown your
	  current kernel, and to start another kernel.  It is like a reboot
	  but it is independent of the system firmware.   And like a reboot
	  you can start any kernel with it, not just Linux.

	  The name comes from the similarity to the exec system call.

	  It is an ongoing process to be certain the hardware in a machine
	  is properly shutdown, so do not be surprised if this code does not
	  initially work for you.  It may help to enable device hotplugging
	  support.  As of this writing the exact hardware interface is
	  strongly in flux, so no good recommendation can be made.

config CRASH_DUMP
	bool "kernel crash dumps"
	depends on X86_64 || (X86_32 && HIGHMEM)
	---help---
	  Generate crash dump after being started by kexec.
	  This should be normally only set in special crash dump kernels
	  which are loaded in the main kernel with kexec-tools into
	  a specially reserved region and then later executed after
	  a crash by kdump/kexec. The crash dump kernel must be compiled
	  to a memory address not used by the main kernel or BIOS using
	  PHYSICAL_START, or it must be built as a relocatable image
	  (CONFIG_RELOCATABLE=y).
	  For more details see Documentation/kdump/kdump.txt

config KEXEC_JUMP
	bool "kexec jump (EXPERIMENTAL)"
	depends on EXPERIMENTAL
	depends on KEXEC && HIBERNATION
	---help---
	  Jump between original kernel and kexeced kernel and invoke
	  code in physical address mode via KEXEC

config PHYSICAL_START
	hex "Physical address where the kernel is loaded" if (EXPERT || CRASH_DUMP)
	default "0x1000000"
	---help---
	  This gives the physical address where the kernel is loaded.

	  If kernel is a not relocatable (CONFIG_RELOCATABLE=n) then
	  bzImage will decompress itself to above physical address and
	  run from there. Otherwise, bzImage will run from the address where
	  it has been loaded by the boot loader and will ignore above physical
	  address.

	  In normal kdump cases one does not have to set/change this option
	  as now bzImage can be compiled as a completely relocatable image
	  (CONFIG_RELOCATABLE=y) and be used to load and run from a different
	  address. This option is mainly useful for the folks who don't want
	  to use a bzImage for capturing the crash dump and want to use a
	  vmlinux instead. vmlinux is not relocatable hence a kernel needs
	  to be specifically compiled to run from a specific memory area
	  (normally a reserved region) and this option comes handy.

	  So if you are using bzImage for capturing the crash dump,
	  leave the value here unchanged to 0x1000000 and set
	  CONFIG_RELOCATABLE=y.  Otherwise if you plan to use vmlinux
	  for capturing the crash dump change this value to start of
	  the reserved region.  In other words, it can be set based on
	  the "X" value as specified in the "crashkernel=YM@XM"
	  command line boot parameter passed to the panic-ed
	  kernel. Please take a look at Documentation/kdump/kdump.txt
	  for more details about crash dumps.

	  Usage of bzImage for capturing the crash dump is recommended as
	  one does not have to build two kernels. Same kernel can be used
	  as production kernel and capture kernel. Above option should have
	  gone away after relocatable bzImage support is introduced. But it
	  is present because there are users out there who continue to use
	  vmlinux for dump capture. This option should go away down the
	  line.

	  Don't change this unless you know what you are doing.

config RELOCATABLE
	bool "Build a relocatable kernel"
	default y
	---help---
	  This builds a kernel image that retains relocation information
	  so it can be loaded someplace besides the default 1MB.
	  The relocations tend to make the kernel binary about 10% larger,
	  but are discarded at runtime.

	  One use is for the kexec on panic case where the recovery kernel
	  must live at a different physical address than the primary
	  kernel.

	  Note: If CONFIG_RELOCATABLE=y, then the kernel runs from the address
	  it has been loaded at and the compile time physical address
	  (CONFIG_PHYSICAL_START) is ignored.

# Relocation on x86-32 needs some additional build support
config X86_NEED_RELOCS
	def_bool y
	depends on X86_32 && RELOCATABLE

config PHYSICAL_ALIGN
	hex "Alignment value to which kernel should be aligned" if X86_32
	default "0x1000000"
	range 0x2000 0x1000000
	---help---
	  This value puts the alignment restrictions on physical address
	  where kernel is loaded and run from. Kernel is compiled for an
	  address which meets above alignment restriction.

	  If bootloader loads the kernel at a non-aligned address and
	  CONFIG_RELOCATABLE is set, kernel will move itself to nearest
	  address aligned to above value and run from there.

	  If bootloader loads the kernel at a non-aligned address and
	  CONFIG_RELOCATABLE is not set, kernel will ignore the run time
	  load address and decompress itself to the address it has been
	  compiled for and run from there. The address for which kernel is
	  compiled already meets above alignment restrictions. Hence the
	  end result is that kernel runs from a physical address meeting
	  above alignment restrictions.

	  Don't change this unless you know what you are doing.

config HOTPLUG_CPU
	bool "Support for hot-pluggable CPUs"
	depends on SMP && HOTPLUG
	---help---
	  Say Y here to allow turning CPUs off and on. CPUs can be
	  controlled through /sys/devices/system/cpu.
	  ( Note: power management support will enable this option
	    automatically on SMP systems. )
	  Say N if you want to disable CPU hotplug.

config COMPAT_VDSO
	def_bool y
	prompt "Compat VDSO support"
	depends on X86_32 || IA32_EMULATION
	---help---
	  Map the 32-bit VDSO to the predictable old-style address too.

	  Say N here if you are running a sufficiently recent glibc
	  version (2.3.3 or later), to remove the high-mapped
	  VDSO mapping and to exclusively use the randomized VDSO.

	  If unsure, say Y.

config CMDLINE_BOOL
	bool "Built-in kernel command line"
	---help---
	  Allow for specifying boot arguments to the kernel at
	  build time.  On some systems (e.g. embedded ones), it is
	  necessary or convenient to provide some or all of the
	  kernel boot arguments with the kernel itself (that is,
	  to not rely on the boot loader to provide them.)

	  To compile command line arguments into the kernel,
	  set this option to 'Y', then fill in the
	  the boot arguments in CONFIG_CMDLINE.

	  Systems with fully functional boot loaders (i.e. non-embedded)
	  should leave this option set to 'N'.

config CMDLINE
	string "Built-in kernel command string"
	depends on CMDLINE_BOOL
	default ""
	---help---
	  Enter arguments here that should be compiled into the kernel
	  image and used at boot time.  If the boot loader provides a
	  command line at boot time, it is appended to this string to
	  form the full kernel command line, when the system boots.

	  However, you can use the CONFIG_CMDLINE_OVERRIDE option to
	  change this behavior.

	  In most cases, the command line (whether built-in or provided
	  by the boot loader) should specify the device for the root
	  file system.

config CMDLINE_OVERRIDE
	bool "Built-in command line overrides boot loader arguments"
	depends on CMDLINE_BOOL
	---help---
	  Set this option to 'Y' to have the kernel ignore the boot loader
	  command line, and use ONLY the built-in command line.

	  This is used to work around broken boot loaders.  This should
	  be set to 'N' under normal conditions.

endmenu

config ARCH_ENABLE_MEMORY_HOTPLUG
	def_bool y
	depends on X86_64 || (X86_32 && HIGHMEM)

config ARCH_ENABLE_MEMORY_HOTREMOVE
	def_bool y
	depends on MEMORY_HOTPLUG

config USE_PERCPU_NUMA_NODE_ID
	def_bool y
	depends on NUMA

menu "Power management and ACPI options"

config ARCH_HIBERNATION_HEADER
	def_bool y
	depends on X86_64 && HIBERNATION

source "kernel/power/Kconfig"

source "drivers/acpi/Kconfig"

source "drivers/sfi/Kconfig"

config X86_APM_BOOT
	def_bool y
	depends on APM || APM_MODULE

menuconfig APM
	tristate "APM (Advanced Power Management) BIOS support"
	depends on X86_32 && PM_SLEEP
	---help---
	  APM is a BIOS specification for saving power using several different
	  techniques. This is mostly useful for battery powered laptops with
	  APM compliant BIOSes. If you say Y here, the system time will be
	  reset after a RESUME operation, the /proc/apm device will provide
	  battery status information, and user-space programs will receive
	  notification of APM "events" (e.g. battery status change).

	  If you select "Y" here, you can disable actual use of the APM
	  BIOS by passing the "apm=off" option to the kernel at boot time.

	  Note that the APM support is almost completely disabled for
	  machines with more than one CPU.

	  In order to use APM, you will need supporting software. For location
	  and more information, read <file:Documentation/power/pm.txt> and the
	  Battery Powered Linux mini-HOWTO, available from
	  <http://www.tldp.org/docs.html#howto>.

	  This driver does not spin down disk drives (see the hdparm(8)
	  manpage ("man 8 hdparm") for that), and it doesn't turn off
	  VESA-compliant "green" monitors.

	  This driver does not support the TI 4000M TravelMate and the ACER
	  486/DX4/75 because they don't have compliant BIOSes. Many "green"
	  desktop machines also don't have compliant BIOSes, and this driver
	  may cause those machines to panic during the boot phase.

	  Generally, if you don't have a battery in your machine, there isn't
	  much point in using this driver and you should say N. If you get
	  random kernel OOPSes or reboots that don't seem to be related to
	  anything, try disabling/enabling this option (or disabling/enabling
	  APM in your BIOS).

	  Some other things you should try when experiencing seemingly random,
	  "weird" problems:

	  1) make sure that you have enough swap space and that it is
	  enabled.
	  2) pass the "no-hlt" option to the kernel
	  3) switch on floating point emulation in the kernel and pass
	  the "no387" option to the kernel
	  4) pass the "floppy=nodma" option to the kernel
	  5) pass the "mem=4M" option to the kernel (thereby disabling
	  all but the first 4 MB of RAM)
	  6) make sure that the CPU is not over clocked.
	  7) read the sig11 FAQ at <http://www.bitwizard.nl/sig11/>
	  8) disable the cache from your BIOS settings
	  9) install a fan for the video card or exchange video RAM
	  10) install a better fan for the CPU
	  11) exchange RAM chips
	  12) exchange the motherboard.

	  To compile this driver as a module, choose M here: the
	  module will be called apm.

if APM

config APM_IGNORE_USER_SUSPEND
	bool "Ignore USER SUSPEND"
	---help---
	  This option will ignore USER SUSPEND requests. On machines with a
	  compliant APM BIOS, you want to say N. However, on the NEC Versa M
	  series notebooks, it is necessary to say Y because of a BIOS bug.

config APM_DO_ENABLE
	bool "Enable PM at boot time"
	---help---
	  Enable APM features at boot time. From page 36 of the APM BIOS
	  specification: "When disabled, the APM BIOS does not automatically
	  power manage devices, enter the Standby State, enter the Suspend
	  State, or take power saving steps in response to CPU Idle calls."
	  This driver will make CPU Idle calls when Linux is idle (unless this
	  feature is turned off -- see "Do CPU IDLE calls", below). This
	  should always save battery power, but more complicated APM features
	  will be dependent on your BIOS implementation. You may need to turn
	  this option off if your computer hangs at boot time when using APM
	  support, or if it beeps continuously instead of suspending. Turn
	  this off if you have a NEC UltraLite Versa 33/C or a Toshiba
	  T400CDT. This is off by default since most machines do fine without
	  this feature.

config APM_CPU_IDLE
	bool "Make CPU Idle calls when idle"
	---help---
	  Enable calls to APM CPU Idle/CPU Busy inside the kernel's idle loop.
	  On some machines, this can activate improved power savings, such as
	  a slowed CPU clock rate, when the machine is idle. These idle calls
	  are made after the idle loop has run for some length of time (e.g.,
	  333 mS). On some machines, this will cause a hang at boot time or
	  whenever the CPU becomes idle. (On machines with more than one CPU,
	  this option does nothing.)

config APM_DISPLAY_BLANK
	bool "Enable console blanking using APM"
	---help---
	  Enable console blanking using the APM. Some laptops can use this to
	  turn off the LCD backlight when the screen blanker of the Linux
	  virtual console blanks the screen. Note that this is only used by
	  the virtual console screen blanker, and won't turn off the backlight
	  when using the X Window system. This also doesn't have anything to
	  do with your VESA-compliant power-saving monitor. Further, this
	  option doesn't work for all laptops -- it might not turn off your
	  backlight at all, or it might print a lot of errors to the console,
	  especially if you are using gpm.

config APM_ALLOW_INTS
	bool "Allow interrupts during APM BIOS calls"
	---help---
	  Normally we disable external interrupts while we are making calls to
	  the APM BIOS as a measure to lessen the effects of a badly behaving
	  BIOS implementation.  The BIOS should reenable interrupts if it
	  needs to.  Unfortunately, some BIOSes do not -- especially those in
	  many of the newer IBM Thinkpads.  If you experience hangs when you
	  suspend, try setting this to Y.  Otherwise, say N.

endif # APM

source "drivers/cpufreq/Kconfig"

source "drivers/cpuidle/Kconfig"

source "drivers/idle/Kconfig"

endmenu


menu "Bus options (PCI etc.)"

config PCI
	bool "PCI support"
	default y
	select ARCH_SUPPORTS_MSI if (X86_LOCAL_APIC && X86_IO_APIC)
	---help---
	  Find out whether you have a PCI motherboard. PCI is the name of a
	  bus system, i.e. the way the CPU talks to the other stuff inside
	  your box. Other bus systems are ISA, EISA, MicroChannel (MCA) or
	  VESA. If you have PCI, say Y, otherwise N.

choice
	prompt "PCI access mode"
	depends on X86_32 && PCI
	default PCI_GOANY
	---help---
	  On PCI systems, the BIOS can be used to detect the PCI devices and
	  determine their configuration. However, some old PCI motherboards
	  have BIOS bugs and may crash if this is done. Also, some embedded
	  PCI-based systems don't have any BIOS at all. Linux can also try to
	  detect the PCI hardware directly without using the BIOS.

	  With this option, you can specify how Linux should detect the
	  PCI devices. If you choose "BIOS", the BIOS will be used,
	  if you choose "Direct", the BIOS won't be used, and if you
	  choose "MMConfig", then PCI Express MMCONFIG will be used.
	  If you choose "Any", the kernel will try MMCONFIG, then the
	  direct access method and falls back to the BIOS if that doesn't
	  work. If unsure, go with the default, which is "Any".

config PCI_GOBIOS
	bool "BIOS"

config PCI_GOMMCONFIG
	bool "MMConfig"

config PCI_GODIRECT
	bool "Direct"

config PCI_GOOLPC
	bool "OLPC XO-1"
	depends on OLPC

config PCI_GOANY
	bool "Any"

endchoice

config PCI_BIOS
	def_bool y
	depends on X86_32 && PCI && (PCI_GOBIOS || PCI_GOANY)

# x86-64 doesn't support PCI BIOS access from long mode so always go direct.
config PCI_DIRECT
	def_bool y
	depends on PCI && (X86_64 || (PCI_GODIRECT || PCI_GOANY || PCI_GOOLPC))

config PCI_MMCONFIG
	def_bool y
	depends on X86_32 && PCI && (ACPI || SFI) && (PCI_GOMMCONFIG || PCI_GOANY)

config PCI_OLPC
	def_bool y
	depends on PCI && OLPC && (PCI_GOOLPC || PCI_GOANY)

config PCI_XEN
	def_bool y
	depends on PCI && XEN
	select SWIOTLB_XEN

config PCI_DOMAINS
	def_bool y
	depends on PCI

config PCI_MMCONFIG
	bool "Support mmconfig PCI config space access"
	depends on X86_64 && PCI && ACPI

config PCI_CNB20LE_QUIRK
	bool "Read CNB20LE Host Bridge Windows" if EXPERT
	default n
	depends on PCI && EXPERIMENTAL
	help
	  Read the PCI windows out of the CNB20LE host bridge. This allows
	  PCI hotplug to work on systems with the CNB20LE chipset which do
	  not have ACPI.

	  There's no public spec for this chipset, and this functionality
	  is known to be incomplete.

	  You should say N unless you know you need this.

config DMAR
	bool "Support for DMA Remapping Devices (EXPERIMENTAL)"
	depends on PCI_MSI && ACPI && EXPERIMENTAL
	help
	  DMA remapping (DMAR) devices support enables independent address
	  translations for Direct Memory Access (DMA) from devices.
	  These DMA remapping devices are reported via ACPI tables
	  and include PCI device scope covered by these DMA
	  remapping devices.

config DMAR_DEFAULT_ON
	def_bool y
	prompt "Enable DMA Remapping Devices by default"
	depends on DMAR
	help
	  Selecting this option will enable a DMAR device at boot time if
	  one is found. If this option is not selected, DMAR support can
	  be enabled by passing intel_iommu=on to the kernel. It is
	  recommended you say N here while the DMAR code remains
	  experimental.

config DMAR_BROKEN_GFX_WA
	bool "Workaround broken graphics drivers (going away soon)"
	depends on DMAR && BROKEN
	---help---
	  Current Graphics drivers tend to use physical address
	  for DMA and avoid using DMA APIs. Setting this config
	  option permits the IOMMU driver to set a unity map for
	  all the OS-visible memory. Hence the driver can continue
	  to use physical addresses for DMA, at least until this
	  option is removed in the 2.6.32 kernel.

config DMAR_FLOPPY_WA
	def_bool y
	depends on DMAR
	---help---
	  Floppy disk drivers are known to bypass DMA API calls
	  thereby failing to work when IOMMU is enabled. This
	  workaround will setup a 1:1 mapping for the first
	  16MiB to make floppy (an ISA device) work.

config INTR_REMAP
	bool "Support for Interrupt Remapping (EXPERIMENTAL)"
	depends on X86_64 && X86_IO_APIC && PCI_MSI && ACPI && EXPERIMENTAL
	---help---
	  Supports Interrupt remapping for IO-APIC and MSI devices.
	  To use x2apic mode in the CPU's which support x2APIC enhancements or
	  to support platforms with CPU's having > 8 bit APIC ID, say Y.

source "drivers/pci/pcie/Kconfig"

source "drivers/pci/Kconfig"

# x86_64 have no ISA slots, but can have ISA-style DMA.
config ISA_DMA_API
	bool "ISA-style DMA support" if (X86_64 && EXPERT)
	default y
	help
	  Enables ISA-style DMA support for devices requiring such controllers.
	  If unsure, say Y.

if X86_32

config ISA
	bool "ISA support"
	---help---
	  Find out whether you have ISA slots on your motherboard.  ISA is the
	  name of a bus system, i.e. the way the CPU talks to the other stuff
	  inside your box.  Other bus systems are PCI, EISA, MicroChannel
	  (MCA) or VESA.  ISA is an older system, now being displaced by PCI;
	  newer boards don't support it.  If you have ISA, say Y, otherwise N.

config EISA
	bool "EISA support"
	depends on ISA
	---help---
	  The Extended Industry Standard Architecture (EISA) bus was
	  developed as an open alternative to the IBM MicroChannel bus.

	  The EISA bus provided some of the features of the IBM MicroChannel
	  bus while maintaining backward compatibility with cards made for
	  the older ISA bus.  The EISA bus saw limited use between 1988 and
	  1995 when it was made obsolete by the PCI bus.

	  Say Y here if you are building a kernel for an EISA-based machine.

	  Otherwise, say N.

source "drivers/eisa/Kconfig"

config MCA
	bool "MCA support"
	---help---
	  MicroChannel Architecture is found in some IBM PS/2 machines and
	  laptops.  It is a bus system similar to PCI or ISA. See
	  <file:Documentation/mca.txt> (and especially the web page given
	  there) before attempting to build an MCA bus kernel.

source "drivers/mca/Kconfig"

config SCx200
	tristate "NatSemi SCx200 support"
	---help---
	  This provides basic support for National Semiconductor's
	  (now AMD's) Geode processors.  The driver probes for the
	  PCI-IDs of several on-chip devices, so its a good dependency
	  for other scx200_* drivers.

	  If compiled as a module, the driver is named scx200.

config SCx200HR_TIMER
	tristate "NatSemi SCx200 27MHz High-Resolution Timer Support"
	depends on SCx200
	default y
	---help---
	  This driver provides a clocksource built upon the on-chip
	  27MHz high-resolution timer.  Its also a workaround for
	  NSC Geode SC-1100's buggy TSC, which loses time when the
	  processor goes idle (as is done by the scheduler).  The
	  other workaround is idle=poll boot option.

config OLPC
	bool "One Laptop Per Child support"
	depends on !X86_PAE
	select GPIOLIB
	select OF
	select OF_PROMTREE
	---help---
	  Add support for detecting the unique features of the OLPC
	  XO hardware.

config OLPC_XO1
	tristate "OLPC XO-1 support"
	depends on OLPC && MFD_CS5535
	---help---
	  Add support for non-essential features of the OLPC XO-1 laptop.

endif # X86_32

config AMD_NB
	def_bool y
	depends on CPU_SUP_AMD && PCI

source "drivers/pcmcia/Kconfig"

source "drivers/pci/hotplug/Kconfig"

config RAPIDIO
	bool "RapidIO support"
	depends on PCI
	default n
	help
	  If you say Y here, the kernel will include drivers and
	  infrastructure code to support RapidIO interconnect devices.

source "drivers/rapidio/Kconfig"

endmenu


menu "Executable file formats / Emulations"

source "fs/Kconfig.binfmt"

config IA32_EMULATION
	bool "IA32 Emulation"
	depends on X86_64
	select COMPAT_BINFMT_ELF
	---help---
	  Include code to run 32-bit programs under a 64-bit kernel. You should
	  likely turn this on, unless you're 100% sure that you don't have any
	  32-bit programs left.

config IA32_AOUT
	tristate "IA32 a.out support"
	depends on IA32_EMULATION
	---help---
	  Support old a.out binaries in the 32bit emulation.

config COMPAT
	def_bool y
	depends on IA32_EMULATION

config COMPAT_FOR_U64_ALIGNMENT
	def_bool COMPAT
	depends on X86_64

config SYSVIPC_COMPAT
	def_bool y
	depends on COMPAT && SYSVIPC

config KEYS_COMPAT
	bool
	depends on COMPAT && KEYS
	default y

endmenu


config HAVE_ATOMIC_IOMAP
	def_bool y
	depends on X86_32

config HAVE_TEXT_POKE_SMP
	bool
	select STOP_MACHINE if SMP

source "net/Kconfig"

source "drivers/Kconfig"

source "drivers/firmware/Kconfig"

source "fs/Kconfig"

source "arch/x86/Kconfig.debug"

source "security/Kconfig"

source "crypto/Kconfig"

source "arch/x86/kvm/Kconfig"

source "lib/Kconfig"<|MERGE_RESOLUTION|>--- conflicted
+++ resolved
@@ -72,11 +72,7 @@
 	select GENERIC_IRQ_SHOW
 	select IRQ_FORCED_THREADING
 	select USE_GENERIC_SMP_HELPERS if SMP
-<<<<<<< HEAD
-=======
-	select ARCH_NO_SYSDEV_OPS
 	select HAVE_BPF_JIT if (X86_64 && NET)
->>>>>>> d9351561
 
 config INSTRUCTION_DECODER
 	def_bool (KPROBES || PERF_EVENTS)
