// SPDX-License-Identifier: GPL-2.0-only
/*
 * sha1-ce-glue.c - SHA-1 secure hash using ARMv8 Crypto Extensions
 *
 * Copyright (C) 2014 - 2017 Linaro Ltd <ard.biesheuvel@linaro.org>
 */

#include <asm/neon.h>
#include <asm/simd.h>
#include <asm/unaligned.h>
#include <crypto/internal/hash.h>
#include <crypto/internal/simd.h>
#include <crypto/sha.h>
#include <crypto/sha1_base.h>
#include <linux/cpufeature.h>
#include <linux/crypto.h>
#include <linux/module.h>

MODULE_DESCRIPTION("SHA1 secure hash using ARMv8 Crypto Extensions");
MODULE_AUTHOR("Ard Biesheuvel <ard.biesheuvel@linaro.org>");
MODULE_LICENSE("GPL v2");

struct sha1_ce_state {
	struct sha1_state	sst;
	u32			finalize;
};

asmlinkage void sha1_ce_transform(struct sha1_ce_state *sst, u8 const *src,
				  int blocks);

static void __sha1_ce_transform(struct sha1_state *sst, u8 const *src,
				int blocks)
{
<<<<<<< HEAD
	return sha1_ce_transform(container_of(sst, struct sha1_ce_state, sst),
				 src, blocks);
=======
	sha1_ce_transform(container_of(sst, struct sha1_ce_state, sst), src,
			  blocks);
>>>>>>> a78208e2
}

const u32 sha1_ce_offsetof_count = offsetof(struct sha1_ce_state, sst.count);
const u32 sha1_ce_offsetof_finalize = offsetof(struct sha1_ce_state, finalize);

static int sha1_ce_update(struct shash_desc *desc, const u8 *data,
			  unsigned int len)
{
	struct sha1_ce_state *sctx = shash_desc_ctx(desc);

	if (!crypto_simd_usable())
		return crypto_sha1_update(desc, data, len);

	sctx->finalize = 0;
	kernel_neon_begin();
	sha1_base_do_update(desc, data, len, __sha1_ce_transform);
	kernel_neon_end();

	return 0;
}

static int sha1_ce_finup(struct shash_desc *desc, const u8 *data,
			 unsigned int len, u8 *out)
{
	struct sha1_ce_state *sctx = shash_desc_ctx(desc);
	bool finalize = !sctx->sst.count && !(len % SHA1_BLOCK_SIZE) && len;

	if (!crypto_simd_usable())
		return crypto_sha1_finup(desc, data, len, out);

	/*
	 * Allow the asm code to perform the finalization if there is no
	 * partial data and the input is a round multiple of the block size.
	 */
	sctx->finalize = finalize;

	kernel_neon_begin();
	sha1_base_do_update(desc, data, len, __sha1_ce_transform);
	if (!finalize)
		sha1_base_do_finalize(desc, __sha1_ce_transform);
	kernel_neon_end();
	return sha1_base_finish(desc, out);
}

static int sha1_ce_final(struct shash_desc *desc, u8 *out)
{
	struct sha1_ce_state *sctx = shash_desc_ctx(desc);

	if (!crypto_simd_usable())
		return crypto_sha1_finup(desc, NULL, 0, out);

	sctx->finalize = 0;
	kernel_neon_begin();
	sha1_base_do_finalize(desc, __sha1_ce_transform);
	kernel_neon_end();
	return sha1_base_finish(desc, out);
}

static struct shash_alg alg = {
	.init			= sha1_base_init,
	.update			= sha1_ce_update,
	.final			= sha1_ce_final,
	.finup			= sha1_ce_finup,
	.descsize		= sizeof(struct sha1_ce_state),
	.digestsize		= SHA1_DIGEST_SIZE,
	.base			= {
		.cra_name		= "sha1",
		.cra_driver_name	= "sha1-ce",
		.cra_priority		= 200,
		.cra_blocksize		= SHA1_BLOCK_SIZE,
		.cra_module		= THIS_MODULE,
	}
};

static int __init sha1_ce_mod_init(void)
{
	return crypto_register_shash(&alg);
}

static void __exit sha1_ce_mod_fini(void)
{
	crypto_unregister_shash(&alg);
}

module_cpu_feature_match(SHA1, sha1_ce_mod_init);
module_exit(sha1_ce_mod_fini);<|MERGE_RESOLUTION|>--- conflicted
+++ resolved
@@ -31,13 +31,8 @@
 static void __sha1_ce_transform(struct sha1_state *sst, u8 const *src,
 				int blocks)
 {
-<<<<<<< HEAD
-	return sha1_ce_transform(container_of(sst, struct sha1_ce_state, sst),
-				 src, blocks);
-=======
 	sha1_ce_transform(container_of(sst, struct sha1_ce_state, sst), src,
 			  blocks);
->>>>>>> a78208e2
 }
 
 const u32 sha1_ce_offsetof_count = offsetof(struct sha1_ce_state, sst.count);
