// SPDX-License-Identifier: (GPL-2.0 OR MIT)
/*
 * Copyright (C) 2020 MediaTek Inc.
 * Author: Seiya Wang <seiya.wang@mediatek.com>
 */

/dts-v1/;
#include <dt-bindings/clock/mt8192-clk.h>
#include <dt-bindings/gce/mt8192-gce.h>
#include <dt-bindings/interrupt-controller/arm-gic.h>
#include <dt-bindings/interrupt-controller/irq.h>
#include <dt-bindings/memory/mt8192-larb-port.h>
#include <dt-bindings/pinctrl/mt8192-pinfunc.h>
#include <dt-bindings/phy/phy.h>
#include <dt-bindings/power/mt8192-power.h>
#include <dt-bindings/reset/mt8192-resets.h>

/ {
	compatible = "mediatek,mt8192";
	interrupt-parent = <&gic>;
	#address-cells = <2>;
	#size-cells = <2>;

	aliases {
		ovl0 = &ovl0;
		ovl-2l0 = &ovl_2l0;
		ovl-2l2 = &ovl_2l2;
		rdma0 = &rdma0;
		rdma4 = &rdma4;
	};

	clk13m: fixed-factor-clock-13m {
		compatible = "fixed-factor-clock";
		#clock-cells = <0>;
		clocks = <&clk26m>;
		clock-div = <2>;
		clock-mult = <1>;
		clock-output-names = "clk13m";
	};

	clk26m: oscillator0 {
		compatible = "fixed-clock";
		#clock-cells = <0>;
		clock-frequency = <26000000>;
		clock-output-names = "clk26m";
	};

	clk32k: oscillator1 {
		compatible = "fixed-clock";
		#clock-cells = <0>;
		clock-frequency = <32768>;
		clock-output-names = "clk32k";
	};

	cpus {
		#address-cells = <1>;
		#size-cells = <0>;

		cpu0: cpu@0 {
			device_type = "cpu";
			compatible = "arm,cortex-a55";
			reg = <0x000>;
			enable-method = "psci";
			clock-frequency = <1701000000>;
			cpu-idle-states = <&cpu_ret_l &cpu_off_l>;
			i-cache-size = <32768>;
			i-cache-line-size = <64>;
			i-cache-sets = <128>;
			d-cache-size = <32768>;
			d-cache-line-size = <64>;
			d-cache-sets = <128>;
			next-level-cache = <&l2_0>;
			performance-domains = <&performance 0>;
<<<<<<< HEAD
			capacity-dmips-mhz = <530>;
=======
			capacity-dmips-mhz = <427>;
>>>>>>> a456e174
		};

		cpu1: cpu@100 {
			device_type = "cpu";
			compatible = "arm,cortex-a55";
			reg = <0x100>;
			enable-method = "psci";
			clock-frequency = <1701000000>;
			cpu-idle-states = <&cpu_ret_l &cpu_off_l>;
			i-cache-size = <32768>;
			i-cache-line-size = <64>;
			i-cache-sets = <128>;
			d-cache-size = <32768>;
			d-cache-line-size = <64>;
			d-cache-sets = <128>;
			next-level-cache = <&l2_0>;
			performance-domains = <&performance 0>;
<<<<<<< HEAD
			capacity-dmips-mhz = <530>;
=======
			capacity-dmips-mhz = <427>;
>>>>>>> a456e174
		};

		cpu2: cpu@200 {
			device_type = "cpu";
			compatible = "arm,cortex-a55";
			reg = <0x200>;
			enable-method = "psci";
			clock-frequency = <1701000000>;
			cpu-idle-states = <&cpu_ret_l &cpu_off_l>;
			i-cache-size = <32768>;
			i-cache-line-size = <64>;
			i-cache-sets = <128>;
			d-cache-size = <32768>;
			d-cache-line-size = <64>;
			d-cache-sets = <128>;
			next-level-cache = <&l2_0>;
			performance-domains = <&performance 0>;
<<<<<<< HEAD
			capacity-dmips-mhz = <530>;
=======
			capacity-dmips-mhz = <427>;
>>>>>>> a456e174
		};

		cpu3: cpu@300 {
			device_type = "cpu";
			compatible = "arm,cortex-a55";
			reg = <0x300>;
			enable-method = "psci";
			clock-frequency = <1701000000>;
			cpu-idle-states = <&cpu_ret_l &cpu_off_l>;
			i-cache-size = <32768>;
			i-cache-line-size = <64>;
			i-cache-sets = <128>;
			d-cache-size = <32768>;
			d-cache-line-size = <64>;
			d-cache-sets = <128>;
			next-level-cache = <&l2_0>;
			performance-domains = <&performance 0>;
<<<<<<< HEAD
			capacity-dmips-mhz = <530>;
=======
			capacity-dmips-mhz = <427>;
>>>>>>> a456e174
		};

		cpu4: cpu@400 {
			device_type = "cpu";
			compatible = "arm,cortex-a76";
			reg = <0x400>;
			enable-method = "psci";
			clock-frequency = <2171000000>;
			cpu-idle-states = <&cpu_ret_b &cpu_off_b>;
			i-cache-size = <65536>;
			i-cache-line-size = <64>;
			i-cache-sets = <256>;
			d-cache-size = <65536>;
			d-cache-line-size = <64>;
			d-cache-sets = <256>;
			next-level-cache = <&l2_1>;
			performance-domains = <&performance 1>;
			capacity-dmips-mhz = <1024>;
		};

		cpu5: cpu@500 {
			device_type = "cpu";
			compatible = "arm,cortex-a76";
			reg = <0x500>;
			enable-method = "psci";
			clock-frequency = <2171000000>;
			cpu-idle-states = <&cpu_ret_b &cpu_off_b>;
			i-cache-size = <65536>;
			i-cache-line-size = <64>;
			i-cache-sets = <256>;
			d-cache-size = <65536>;
			d-cache-line-size = <64>;
			d-cache-sets = <256>;
			next-level-cache = <&l2_1>;
			performance-domains = <&performance 1>;
			capacity-dmips-mhz = <1024>;
		};

		cpu6: cpu@600 {
			device_type = "cpu";
			compatible = "arm,cortex-a76";
			reg = <0x600>;
			enable-method = "psci";
			clock-frequency = <2171000000>;
			cpu-idle-states = <&cpu_ret_b &cpu_off_b>;
			i-cache-size = <65536>;
			i-cache-line-size = <64>;
			i-cache-sets = <256>;
			d-cache-size = <65536>;
			d-cache-line-size = <64>;
			d-cache-sets = <256>;
			next-level-cache = <&l2_1>;
			performance-domains = <&performance 1>;
			capacity-dmips-mhz = <1024>;
		};

		cpu7: cpu@700 {
			device_type = "cpu";
			compatible = "arm,cortex-a76";
			reg = <0x700>;
			enable-method = "psci";
			clock-frequency = <2171000000>;
			cpu-idle-states = <&cpu_ret_b &cpu_off_b>;
			i-cache-size = <65536>;
			i-cache-line-size = <64>;
			i-cache-sets = <256>;
			d-cache-size = <65536>;
			d-cache-line-size = <64>;
			d-cache-sets = <256>;
			next-level-cache = <&l2_1>;
			performance-domains = <&performance 1>;
			capacity-dmips-mhz = <1024>;
		};

		cpu-map {
			cluster0 {
				core0 {
					cpu = <&cpu0>;
				};
				core1 {
					cpu = <&cpu1>;
				};
				core2 {
					cpu = <&cpu2>;
				};
				core3 {
					cpu = <&cpu3>;
				};
				core4 {
					cpu = <&cpu4>;
				};
				core5 {
					cpu = <&cpu5>;
				};
				core6 {
					cpu = <&cpu6>;
				};
				core7 {
					cpu = <&cpu7>;
				};
			};
		};

		l2_0: l2-cache0 {
			compatible = "cache";
			cache-level = <2>;
			cache-size = <131072>;
			cache-line-size = <64>;
			cache-sets = <512>;
			next-level-cache = <&l3_0>;
		};

		l2_1: l2-cache1 {
			compatible = "cache";
			cache-level = <2>;
			cache-size = <262144>;
			cache-line-size = <64>;
			cache-sets = <512>;
			next-level-cache = <&l3_0>;
		};

		l3_0: l3-cache {
			compatible = "cache";
			cache-level = <3>;
			cache-size = <2097152>;
			cache-line-size = <64>;
			cache-sets = <2048>;
			cache-unified;
		};

		idle-states {
			entry-method = "psci";
			cpu_ret_l: cpu-retention-l {
				compatible = "arm,idle-state";
				arm,psci-suspend-param = <0x00010001>;
				local-timer-stop;
				entry-latency-us = <55>;
				exit-latency-us = <140>;
				min-residency-us = <780>;
			};
			cpu_ret_b: cpu-retention-b {
				compatible = "arm,idle-state";
				arm,psci-suspend-param = <0x00010001>;
				local-timer-stop;
				entry-latency-us = <35>;
				exit-latency-us = <145>;
				min-residency-us = <720>;
			};
			cpu_off_l: cpu-off-l {
				compatible = "arm,idle-state";
				arm,psci-suspend-param = <0x01010002>;
				local-timer-stop;
				entry-latency-us = <60>;
				exit-latency-us = <155>;
				min-residency-us = <860>;
			};
			cpu_off_b: cpu-off-b {
				compatible = "arm,idle-state";
				arm,psci-suspend-param = <0x01010002>;
				local-timer-stop;
				entry-latency-us = <40>;
				exit-latency-us = <155>;
				min-residency-us = <780>;
			};
		};
	};

	pmu-a55 {
		compatible = "arm,cortex-a55-pmu";
		interrupt-parent = <&gic>;
		interrupts = <GIC_PPI 7 IRQ_TYPE_LEVEL_HIGH &ppi_cluster0>;
	};

	pmu-a76 {
		compatible = "arm,cortex-a76-pmu";
		interrupt-parent = <&gic>;
		interrupts = <GIC_PPI 7 IRQ_TYPE_LEVEL_HIGH &ppi_cluster1>;
	};

	psci {
		compatible = "arm,psci-1.0";
		method = "smc";
	};

	timer: timer {
		compatible = "arm,armv8-timer";
		interrupt-parent = <&gic>;
		interrupts = <GIC_PPI 13 IRQ_TYPE_LEVEL_HIGH 0>,
			     <GIC_PPI 14 IRQ_TYPE_LEVEL_HIGH 0>,
			     <GIC_PPI 11 IRQ_TYPE_LEVEL_HIGH 0>,
			     <GIC_PPI 10 IRQ_TYPE_LEVEL_HIGH 0>;
		clock-frequency = <13000000>;
	};

	gpu_opp_table: opp-table-0 {
		compatible = "operating-points-v2";
		opp-shared;

		opp-358000000 {
			opp-hz = /bits/ 64 <358000000>;
			opp-microvolt = <606250>;
		};

		opp-399000000 {
			opp-hz = /bits/ 64 <399000000>;
			opp-microvolt = <618750>;
		};

		opp-440000000 {
			opp-hz = /bits/ 64 <440000000>;
			opp-microvolt = <631250>;
		};

		opp-482000000 {
			opp-hz = /bits/ 64 <482000000>;
			opp-microvolt = <643750>;
		};

		opp-523000000 {
			opp-hz = /bits/ 64 <523000000>;
			opp-microvolt = <656250>;
		};

		opp-564000000 {
			opp-hz = /bits/ 64 <564000000>;
			opp-microvolt = <668750>;
		};

		opp-605000000 {
			opp-hz = /bits/ 64 <605000000>;
			opp-microvolt = <681250>;
		};

		opp-647000000 {
			opp-hz = /bits/ 64 <647000000>;
			opp-microvolt = <693750>;
		};

		opp-688000000 {
			opp-hz = /bits/ 64 <688000000>;
			opp-microvolt = <706250>;
		};

		opp-724000000 {
			opp-hz = /bits/ 64 <724000000>;
			opp-microvolt = <725000>;
		};

		opp-748000000 {
			opp-hz = /bits/ 64 <748000000>;
			opp-microvolt = <737500>;
		};

		opp-772000000 {
			opp-hz = /bits/ 64 <772000000>;
			opp-microvolt = <750000>;
		};

		opp-795000000 {
			opp-hz = /bits/ 64 <795000000>;
			opp-microvolt = <762500>;
		};

		opp-819000000 {
			opp-hz = /bits/ 64 <819000000>;
			opp-microvolt = <775000>;
		};

		opp-843000000 {
			opp-hz = /bits/ 64 <843000000>;
			opp-microvolt = <787500>;
		};

		opp-866000000 {
			opp-hz = /bits/ 64 <866000000>;
			opp-microvolt = <800000>;
		};
	};

	thermal-zones {
		soc_max {
			polling-delay = <1000>; /* milliseconds */
			polling-delay-passive = <1000>; /* milliseconds */
			thermal-sensors = <&lvts 0>;

			trips {
				soc_max_crit: soc_max_crit@0 {
					temperature = <115000>;
					hysteresis = <2000>;
					type = "critical";
				};
			};
		};
		cpu_big1 {
			polling-delay = <0>; /* milliseconds */
			polling-delay-passive = <0>; /* milliseconds */
			thermal-sensors = <&lvts 1>;
		};
		cpu_big2 {
			polling-delay = <0>; /* milliseconds */
			polling-delay-passive = <0>; /* milliseconds */
			thermal-sensors = <&lvts 2>;
		};
		cpu_big3 {
			polling-delay = <0>; /* milliseconds */
			polling-delay-passive = <0>; /* milliseconds */
			thermal-sensors = <&lvts 3>;
		};
		cpu_big4 {
			polling-delay = <0>; /* milliseconds */
			polling-delay-passive = <0>; /* milliseconds */
			thermal-sensors = <&lvts 4>;
		};
		cci1 {
			polling-delay = <0>; /* milliseconds */
			polling-delay-passive = <0>; /* milliseconds */
			thermal-sensors = <&lvts 5>;
		};
		cci2 {
			polling-delay = <0>; /* milliseconds */
			polling-delay-passive = <0>; /* milliseconds */
			thermal-sensors = <&lvts 6>;
		};
		cpu_little1 {
			polling-delay = <0>; /* milliseconds */
			polling-delay-passive = <0>; /* milliseconds */
			thermal-sensors = <&lvts 7>;
		};
		cpu_little2 {
			polling-delay = <0>; /* milliseconds */
			polling-delay-passive = <0>; /* milliseconds */
			thermal-sensors = <&lvts 8>;
		};
		apu {
			polling-delay = <0>; /* milliseconds */
			polling-delay-passive = <0>; /* milliseconds */
			thermal-sensors = <&lvts 9>;
		};
		mlda {
			polling-delay = <0>; /* milliseconds */
			polling-delay-passive = <0>; /* milliseconds */
			thermal-sensors = <&lvts 10>;
		};
		gpu1 {
			polling-delay = <0>; /* milliseconds */
			polling-delay-passive = <0>; /* milliseconds */
			thermal-sensors = <&lvts 11>;
		};
		gpu2 {
			polling-delay = <0>; /* milliseconds */
			polling-delay-passive = <0>; /* milliseconds */
			thermal-sensors = <&lvts 12>;
		};
		infra {
			polling-delay = <0>; /* milliseconds */
			polling-delay-passive = <0>; /* milliseconds */
			thermal-sensors = <&lvts 13>;
		};
		camsys {
			polling-delay = <0>; /* milliseconds */
			polling-delay-passive = <0>; /* milliseconds */
			thermal-sensors = <&lvts 14>;
		};
		md1 {
			polling-delay = <0>; /* milliseconds */
			polling-delay-passive = <0>; /* milliseconds */
			thermal-sensors = <&lvts 15>;
		};
		md2{
			polling-delay = <0>; /* milliseconds */
			polling-delay-passive = <0>; /* milliseconds */
			thermal-sensors = <&lvts 16>;
		};
		md3 {
			polling-delay = <0>; /* milliseconds */
			polling-delay-passive = <0>; /* milliseconds */
			thermal-sensors = <&lvts 17>;
		};
	};

	soc {
		#address-cells = <2>;
		#size-cells = <2>;
		compatible = "simple-bus";
		dma-ranges = <0x0 0x0 0x0 0x0 0x4 0x0>;
		ranges;

		performance: performance-controller@11bc10 {
			compatible = "mediatek,cpufreq-hw";
			reg = <0 0x0011bc10 0 0x120>, <0 0x0011bd30 0 0x120>;
			#performance-domain-cells = <1>;
		};

		gic: interrupt-controller@c000000 {
			compatible = "arm,gic-v3";
			#interrupt-cells = <4>;
			#redistributor-regions = <1>;
			interrupt-parent = <&gic>;
			interrupt-controller;
			reg = <0 0x0c000000 0 0x40000>,
			      <0 0x0c040000 0 0x200000>;
			interrupts = <GIC_PPI 9 IRQ_TYPE_LEVEL_HIGH 0>;

			ppi-partitions {
				ppi_cluster0: interrupt-partition-0 {
					affinity = <&cpu0 &cpu1 &cpu2 &cpu3>;
				};
				ppi_cluster1: interrupt-partition-1 {
					affinity = <&cpu4 &cpu5 &cpu6 &cpu7>;
				};
			};
		};

		topckgen: syscon@10000000 {
			compatible = "mediatek,mt8192-topckgen", "syscon";
			reg = <0 0x10000000 0 0x1000>;
			#clock-cells = <1>;
		};

		infracfg: syscon@10001000 {
			compatible = "mediatek,mt8192-infracfg", "syscon";
			reg = <0 0x10001000 0 0x1000>;
			#clock-cells = <1>;
			#reset-cells = <1>;
		};

		pericfg: syscon@10003000 {
			compatible = "mediatek,mt8192-pericfg", "syscon";
			reg = <0 0x10003000 0 0x1000>;
			#clock-cells = <1>;
		};

		pio: pinctrl@10005000 {
			compatible = "mediatek,mt8192-pinctrl";
			reg = <0 0x10005000 0 0x1000>,
			      <0 0x11c20000 0 0x1000>,
			      <0 0x11d10000 0 0x1000>,
			      <0 0x11d30000 0 0x1000>,
			      <0 0x11d40000 0 0x1000>,
			      <0 0x11e20000 0 0x1000>,
			      <0 0x11e70000 0 0x1000>,
			      <0 0x11ea0000 0 0x1000>,
			      <0 0x11f20000 0 0x1000>,
			      <0 0x11f30000 0 0x1000>,
			      <0 0x1000b000 0 0x1000>;
			reg-names = "iocfg0", "iocfg_rm", "iocfg_bm",
				    "iocfg_bl", "iocfg_br", "iocfg_lm",
				    "iocfg_lb", "iocfg_rt", "iocfg_lt",
				    "iocfg_tl", "eint";
			gpio-controller;
			#gpio-cells = <2>;
			gpio-ranges = <&pio 0 0 220>;
			interrupt-controller;
			interrupts = <GIC_SPI 212 IRQ_TYPE_LEVEL_HIGH 0>;
			#interrupt-cells = <2>;
		};

		scpsys: syscon@10006000 {
			compatible = "mediatek,mt8192-scpsys", "syscon", "simple-mfd";
			reg = <0 0x10006000 0 0x1000>;

			/* System Power Manager */
			spm: power-controller {
				compatible = "mediatek,mt8192-power-controller";
				#address-cells = <1>;
				#size-cells = <0>;
				#power-domain-cells = <1>;

				/* power domain of the SoC */
				power-domain@MT8192_POWER_DOMAIN_AUDIO {
					reg = <MT8192_POWER_DOMAIN_AUDIO>;
					clocks = <&topckgen CLK_TOP_AUD_INTBUS_SEL>,
						 <&infracfg CLK_INFRA_AUDIO_26M_B>,
						 <&infracfg CLK_INFRA_AUDIO>;
					clock-names = "audio", "audio1", "audio2";
					mediatek,infracfg = <&infracfg>;
					#power-domain-cells = <0>;
				};

				power-domain@MT8192_POWER_DOMAIN_CONN {
					reg = <MT8192_POWER_DOMAIN_CONN>;
					clocks = <&infracfg CLK_INFRA_PMIC_CONN>;
					clock-names = "conn";
					mediatek,infracfg = <&infracfg>;
					#power-domain-cells = <0>;
				};

				mfg0: power-domain@MT8192_POWER_DOMAIN_MFG0 {
					reg = <MT8192_POWER_DOMAIN_MFG0>;
					clocks = <&topckgen CLK_TOP_MFG_PLL_SEL>,
						 <&topckgen CLK_TOP_MFG_REF_SEL>;
					clock-names = "mfg", "alt";
					#address-cells = <1>;
					#size-cells = <0>;
					#power-domain-cells = <1>;

					mfg1: power-domain@MT8192_POWER_DOMAIN_MFG1 {
						reg = <MT8192_POWER_DOMAIN_MFG1>;
						mediatek,infracfg = <&infracfg>;
						#address-cells = <1>;
						#size-cells = <0>;
						#power-domain-cells = <1>;

						power-domain@MT8192_POWER_DOMAIN_MFG2 {
							reg = <MT8192_POWER_DOMAIN_MFG2>;
							#power-domain-cells = <0>;
						};

						power-domain@MT8192_POWER_DOMAIN_MFG3 {
							reg = <MT8192_POWER_DOMAIN_MFG3>;
							#power-domain-cells = <0>;
						};

						power-domain@MT8192_POWER_DOMAIN_MFG4 {
							reg = <MT8192_POWER_DOMAIN_MFG4>;
							#power-domain-cells = <0>;
						};

						power-domain@MT8192_POWER_DOMAIN_MFG5 {
							reg = <MT8192_POWER_DOMAIN_MFG5>;
							#power-domain-cells = <0>;
						};

						power-domain@MT8192_POWER_DOMAIN_MFG6 {
							reg = <MT8192_POWER_DOMAIN_MFG6>;
							#power-domain-cells = <0>;
						};
					};
				};

				power-domain@MT8192_POWER_DOMAIN_DISP {
					reg = <MT8192_POWER_DOMAIN_DISP>;
					clocks = <&topckgen CLK_TOP_DISP_SEL>,
						 <&mmsys CLK_MM_SMI_INFRA>,
						 <&mmsys CLK_MM_SMI_COMMON>,
						 <&mmsys CLK_MM_SMI_GALS>,
						 <&mmsys CLK_MM_SMI_IOMMU>;
					clock-names = "disp", "disp-0", "disp-1", "disp-2",
						      "disp-3";
					mediatek,infracfg = <&infracfg>;
					#address-cells = <1>;
					#size-cells = <0>;
					#power-domain-cells = <1>;

					power-domain@MT8192_POWER_DOMAIN_IPE {
						reg = <MT8192_POWER_DOMAIN_IPE>;
						clocks = <&topckgen CLK_TOP_IPE_SEL>,
							 <&ipesys CLK_IPE_LARB19>,
							 <&ipesys CLK_IPE_LARB20>,
							 <&ipesys CLK_IPE_SMI_SUBCOM>,
							 <&ipesys CLK_IPE_GALS>;
						clock-names = "ipe", "ipe-0", "ipe-1", "ipe-2",
							      "ipe-3";
						mediatek,infracfg = <&infracfg>;
						#power-domain-cells = <0>;
					};

					power-domain@MT8192_POWER_DOMAIN_ISP {
						reg = <MT8192_POWER_DOMAIN_ISP>;
						clocks = <&topckgen CLK_TOP_IMG1_SEL>,
							 <&imgsys CLK_IMG_LARB9>,
							 <&imgsys CLK_IMG_GALS>;
						clock-names = "isp", "isp-0", "isp-1";
						mediatek,infracfg = <&infracfg>;
						#power-domain-cells = <0>;
					};

					power-domain@MT8192_POWER_DOMAIN_ISP2 {
						reg = <MT8192_POWER_DOMAIN_ISP2>;
						clocks = <&topckgen CLK_TOP_IMG2_SEL>,
							 <&imgsys2 CLK_IMG2_LARB11>,
							 <&imgsys2 CLK_IMG2_GALS>;
						clock-names = "isp2", "isp2-0", "isp2-1";
						mediatek,infracfg = <&infracfg>;
						#power-domain-cells = <0>;
					};

					power-domain@MT8192_POWER_DOMAIN_MDP {
						reg = <MT8192_POWER_DOMAIN_MDP>;
						clocks = <&topckgen CLK_TOP_MDP_SEL>,
							 <&mdpsys CLK_MDP_SMI0>;
						clock-names = "mdp", "mdp-0";
						mediatek,infracfg = <&infracfg>;
						#power-domain-cells = <0>;
					};

					power-domain@MT8192_POWER_DOMAIN_VENC {
						reg = <MT8192_POWER_DOMAIN_VENC>;
						clocks = <&topckgen CLK_TOP_VENC_SEL>,
							 <&vencsys CLK_VENC_SET1_VENC>;
						clock-names = "venc", "venc-0";
						mediatek,infracfg = <&infracfg>;
						#power-domain-cells = <0>;
					};

					power-domain@MT8192_POWER_DOMAIN_VDEC {
						reg = <MT8192_POWER_DOMAIN_VDEC>;
						clocks = <&topckgen CLK_TOP_VDEC_SEL>,
							 <&vdecsys_soc CLK_VDEC_SOC_VDEC>,
							 <&vdecsys_soc CLK_VDEC_SOC_LAT>,
							 <&vdecsys_soc CLK_VDEC_SOC_LARB1>;
						clock-names = "vdec", "vdec-0", "vdec-1", "vdec-2";
						mediatek,infracfg = <&infracfg>;
						#address-cells = <1>;
						#size-cells = <0>;
						#power-domain-cells = <1>;

						power-domain@MT8192_POWER_DOMAIN_VDEC2 {
							reg = <MT8192_POWER_DOMAIN_VDEC2>;
							clocks = <&vdecsys CLK_VDEC_VDEC>,
								 <&vdecsys CLK_VDEC_LAT>,
								 <&vdecsys CLK_VDEC_LARB1>;
							clock-names = "vdec2-0", "vdec2-1",
								      "vdec2-2";
							#power-domain-cells = <0>;
						};
					};

					power-domain@MT8192_POWER_DOMAIN_CAM {
						reg = <MT8192_POWER_DOMAIN_CAM>;
						clocks = <&topckgen CLK_TOP_CAM_SEL>,
							 <&camsys CLK_CAM_LARB13>,
							 <&camsys CLK_CAM_LARB14>,
							 <&camsys CLK_CAM_CCU_GALS>,
							 <&camsys CLK_CAM_CAM2MM_GALS>;
						clock-names = "cam", "cam-0", "cam-1", "cam-2",
							      "cam-3";
						mediatek,infracfg = <&infracfg>;
						#address-cells = <1>;
						#size-cells = <0>;
						#power-domain-cells = <1>;

						power-domain@MT8192_POWER_DOMAIN_CAM_RAWA {
							reg = <MT8192_POWER_DOMAIN_CAM_RAWA>;
							clocks = <&camsys_rawa CLK_CAM_RAWA_LARBX>;
							clock-names = "cam_rawa-0";
							#power-domain-cells = <0>;
						};

						power-domain@MT8192_POWER_DOMAIN_CAM_RAWB {
							reg = <MT8192_POWER_DOMAIN_CAM_RAWB>;
							clocks = <&camsys_rawb CLK_CAM_RAWB_LARBX>;
							clock-names = "cam_rawb-0";
							#power-domain-cells = <0>;
						};

						power-domain@MT8192_POWER_DOMAIN_CAM_RAWC {
							reg = <MT8192_POWER_DOMAIN_CAM_RAWC>;
							clocks = <&camsys_rawc CLK_CAM_RAWC_LARBX>;
							clock-names = "cam_rawc-0";
							#power-domain-cells = <0>;
						};
					};
				};
			};
		};

		watchdog: watchdog@10007000 {
			compatible = "mediatek,mt8192-wdt";
			reg = <0 0x10007000 0 0x100>;
			#reset-cells = <1>;
		};

		apmixedsys: syscon@1000c000 {
			compatible = "mediatek,mt8192-apmixedsys", "syscon";
			reg = <0 0x1000c000 0 0x1000>;
			#clock-cells = <1>;
		};

		systimer: timer@10017000 {
			compatible = "mediatek,mt8192-timer",
				     "mediatek,mt6765-timer";
			reg = <0 0x10017000 0 0x1000>;
			interrupts = <GIC_SPI 233 IRQ_TYPE_LEVEL_HIGH 0>;
			clocks = <&clk13m>;
		};

		pwrap: pwrap@10026000 {
			compatible = "mediatek,mt6873-pwrap";
			reg = <0 0x10026000 0 0x1000>;
			reg-names = "pwrap";
			interrupts = <GIC_SPI 220 IRQ_TYPE_LEVEL_HIGH 0>;
			clocks = <&infracfg CLK_INFRA_PMIC_AP>,
				 <&infracfg CLK_INFRA_PMIC_TMR>;
			clock-names = "spi", "wrap";
			assigned-clocks = <&topckgen CLK_TOP_PWRAP_ULPOSC_SEL>;
			assigned-clock-parents = <&topckgen CLK_TOP_OSC_D10>;
		};

		spmi: spmi@10027000 {
			compatible = "mediatek,mt6873-spmi";
			reg = <0 0x10027000 0 0x000e00>,
			      <0 0x10029000 0 0x000100>;
			reg-names = "pmif", "spmimst";
			clocks = <&infracfg CLK_INFRA_PMIC_AP>,
				 <&infracfg CLK_INFRA_PMIC_TMR>,
				 <&topckgen CLK_TOP_SPMI_MST_SEL>;
			clock-names = "pmif_sys_ck",
				      "pmif_tmr_ck",
				      "spmimst_clk_mux";
			assigned-clocks = <&topckgen CLK_TOP_PWRAP_ULPOSC_SEL>;
			assigned-clock-parents = <&topckgen CLK_TOP_OSC_D10>;
		};

		gce: mailbox@10228000 {
			compatible = "mediatek,mt8192-gce";
			reg = <0 0x10228000 0 0x4000>;
			interrupts = <GIC_SPI 203 IRQ_TYPE_LEVEL_HIGH 0>;
			#mbox-cells = <2>;
			clocks = <&infracfg CLK_INFRA_GCE>;
			clock-names = "gce";
		};

		scp_adsp: clock-controller@10720000 {
			compatible = "mediatek,mt8192-scp_adsp";
			reg = <0 0x10720000 0 0x1000>;
			#clock-cells = <1>;
			/* power domain dependency not upstreamed */
			status = "fail";
		};

		uart0: serial@11002000 {
			compatible = "mediatek,mt8192-uart",
				     "mediatek,mt6577-uart";
			reg = <0 0x11002000 0 0x1000>;
			interrupts = <GIC_SPI 109 IRQ_TYPE_LEVEL_HIGH 0>;
			clocks = <&clk26m>, <&infracfg CLK_INFRA_UART0>;
			clock-names = "baud", "bus";
			status = "disabled";
		};

		uart1: serial@11003000 {
			compatible = "mediatek,mt8192-uart",
				     "mediatek,mt6577-uart";
			reg = <0 0x11003000 0 0x1000>;
			interrupts = <GIC_SPI 110 IRQ_TYPE_LEVEL_HIGH 0>;
			clocks = <&clk26m>, <&infracfg CLK_INFRA_UART1>;
			clock-names = "baud", "bus";
			status = "disabled";
		};

		imp_iic_wrap_c: clock-controller@11007000 {
			compatible = "mediatek,mt8192-imp_iic_wrap_c";
			reg = <0 0x11007000 0 0x1000>;
			#clock-cells = <1>;
		};

		spi0: spi@1100a000 {
			compatible = "mediatek,mt8192-spi",
				     "mediatek,mt6765-spi";
			#address-cells = <1>;
			#size-cells = <0>;
			reg = <0 0x1100a000 0 0x1000>;
			interrupts = <GIC_SPI 159 IRQ_TYPE_LEVEL_HIGH 0>;
			clocks = <&topckgen CLK_TOP_MAINPLL_D5_D4>,
				 <&topckgen CLK_TOP_SPI_SEL>,
				 <&infracfg CLK_INFRA_SPI0>;
			clock-names = "parent-clk", "sel-clk", "spi-clk";
			status = "disabled";
		};

		lvts: lvts@1100b000 {
			compatible = "mediatek,mt6873-lvts";
			#thermal-sensor-cells = <1>;
			reg = <0 0x1100b000 0 0x1000>, <0 0x11278000 0 0x1000>;
			interrupts = <GIC_SPI 169 IRQ_TYPE_LEVEL_HIGH 0>,
				     <GIC_SPI 170 IRQ_TYPE_LEVEL_HIGH 0>;
			clocks = <&infracfg CLK_INFRA_THERM>;
			clock-names = "lvts_clk";
			resets = <&infracfg MT8192_INFRA_RST0_THERM_CTRL_SWRST>,
				 <&infracfg MT8192_INFRA_RST4_THERM_CTRL_MCU_SWRST>;
			nvmem-cells = <&lvts_e_data1>;
			nvmem-cell-names = "e_data1";
		};

		pwm0: pwm@1100e000 {
			compatible = "mediatek,mt8183-disp-pwm";
			reg = <0 0x1100e000 0 0x1000>;
			interrupts = <GIC_SPI 171 IRQ_TYPE_LEVEL_HIGH 0>;
			#pwm-cells = <2>;
			clocks = <&topckgen CLK_TOP_DISP_PWM_SEL>,
				 <&infracfg CLK_INFRA_DISP_PWM>;
			clock-names = "main", "mm";
			status = "disabled";
		};

		spi1: spi@11010000 {
			compatible = "mediatek,mt8192-spi",
				     "mediatek,mt6765-spi";
			#address-cells = <1>;
			#size-cells = <0>;
			reg = <0 0x11010000 0 0x1000>;
			interrupts = <GIC_SPI 160 IRQ_TYPE_LEVEL_HIGH 0>;
			clocks = <&topckgen CLK_TOP_MAINPLL_D5_D4>,
				 <&topckgen CLK_TOP_SPI_SEL>,
				 <&infracfg CLK_INFRA_SPI1>;
			clock-names = "parent-clk", "sel-clk", "spi-clk";
			status = "disabled";
		};

		spi2: spi@11012000 {
			compatible = "mediatek,mt8192-spi",
				     "mediatek,mt6765-spi";
			#address-cells = <1>;
			#size-cells = <0>;
			reg = <0 0x11012000 0 0x1000>;
			interrupts = <GIC_SPI 161 IRQ_TYPE_LEVEL_HIGH 0>;
			clocks = <&topckgen CLK_TOP_MAINPLL_D5_D4>,
				 <&topckgen CLK_TOP_SPI_SEL>,
				 <&infracfg CLK_INFRA_SPI2>;
			clock-names = "parent-clk", "sel-clk", "spi-clk";
			status = "disabled";
		};

		spi3: spi@11013000 {
			compatible = "mediatek,mt8192-spi",
				     "mediatek,mt6765-spi";
			#address-cells = <1>;
			#size-cells = <0>;
			reg = <0 0x11013000 0 0x1000>;
			interrupts = <GIC_SPI 162 IRQ_TYPE_LEVEL_HIGH 0>;
			clocks = <&topckgen CLK_TOP_MAINPLL_D5_D4>,
				 <&topckgen CLK_TOP_SPI_SEL>,
				 <&infracfg CLK_INFRA_SPI3>;
			clock-names = "parent-clk", "sel-clk", "spi-clk";
			status = "disabled";
		};

		spi4: spi@11018000 {
			compatible = "mediatek,mt8192-spi",
				     "mediatek,mt6765-spi";
			#address-cells = <1>;
			#size-cells = <0>;
			reg = <0 0x11018000 0 0x1000>;
			interrupts = <GIC_SPI 163 IRQ_TYPE_LEVEL_HIGH 0>;
			clocks = <&topckgen CLK_TOP_MAINPLL_D5_D4>,
				 <&topckgen CLK_TOP_SPI_SEL>,
				 <&infracfg CLK_INFRA_SPI4>;
			clock-names = "parent-clk", "sel-clk", "spi-clk";
			status = "disabled";
		};

		spi5: spi@11019000 {
			compatible = "mediatek,mt8192-spi",
				     "mediatek,mt6765-spi";
			#address-cells = <1>;
			#size-cells = <0>;
			reg = <0 0x11019000 0 0x1000>;
			interrupts = <GIC_SPI 164 IRQ_TYPE_LEVEL_HIGH 0>;
			clocks = <&topckgen CLK_TOP_MAINPLL_D5_D4>,
				 <&topckgen CLK_TOP_SPI_SEL>,
				 <&infracfg CLK_INFRA_SPI5>;
			clock-names = "parent-clk", "sel-clk", "spi-clk";
			status = "disabled";
		};

		spi6: spi@1101d000 {
			compatible = "mediatek,mt8192-spi",
				     "mediatek,mt6765-spi";
			#address-cells = <1>;
			#size-cells = <0>;
			reg = <0 0x1101d000 0 0x1000>;
			interrupts = <GIC_SPI 165 IRQ_TYPE_LEVEL_HIGH 0>;
			clocks = <&topckgen CLK_TOP_MAINPLL_D5_D4>,
				 <&topckgen CLK_TOP_SPI_SEL>,
				 <&infracfg CLK_INFRA_SPI6>;
			clock-names = "parent-clk", "sel-clk", "spi-clk";
			status = "disabled";
		};

		spi7: spi@1101e000 {
			compatible = "mediatek,mt8192-spi",
				     "mediatek,mt6765-spi";
			#address-cells = <1>;
			#size-cells = <0>;
			reg = <0 0x1101e000 0 0x1000>;
			interrupts = <GIC_SPI 166 IRQ_TYPE_LEVEL_HIGH 0>;
			clocks = <&topckgen CLK_TOP_MAINPLL_D5_D4>,
				 <&topckgen CLK_TOP_SPI_SEL>,
				 <&infracfg CLK_INFRA_SPI7>;
			clock-names = "parent-clk", "sel-clk", "spi-clk";
			status = "disabled";
		};

		scp: scp@10500000 {
			compatible = "mediatek,mt8192-scp";
			reg = <0 0x10500000 0 0x100000>,
			      <0 0x10720000 0 0xe0000>,
			      <0 0x10700000 0 0x8000>;
			reg-names = "sram", "cfg", "l1tcm";
			interrupts = <GIC_SPI 435 IRQ_TYPE_LEVEL_HIGH 0>;
			clocks = <&infracfg CLK_INFRA_SCPSYS>;
			clock-names = "main";
			status = "disabled";
		};

		xhci: usb@11200000 {
			compatible = "mediatek,mt8192-xhci",
				     "mediatek,mtk-xhci";
			reg = <0 0x11200000 0 0x1000>,
			      <0 0x11203e00 0 0x0100>;
			reg-names = "mac", "ippc";
			interrupts-extended = <&gic GIC_SPI 97 IRQ_TYPE_LEVEL_HIGH 0>;
			interrupt-names = "host";
			phys = <&u2port0 PHY_TYPE_USB2>,
			       <&u3port0 PHY_TYPE_USB3>;
			assigned-clocks = <&topckgen CLK_TOP_USB_TOP_SEL>,
					  <&topckgen CLK_TOP_SSUSB_XHCI_SEL>;
			assigned-clock-parents = <&topckgen CLK_TOP_UNIVPLL_D5_D4>,
						 <&topckgen CLK_TOP_UNIVPLL_D5_D4>;
			clocks = <&infracfg CLK_INFRA_SSUSB>,
				 <&apmixedsys CLK_APMIXED_USBPLL>,
				 <&clk26m>,
				 <&clk26m>,
				 <&infracfg CLK_INFRA_SSUSB_XHCI>;
			clock-names = "sys_ck", "ref_ck", "mcu_ck", "dma_ck",
				      "xhci_ck";
			wakeup-source;
			mediatek,syscon-wakeup = <&pericfg 0x420 102>;
			status = "disabled";
		};

		audsys: syscon@11210000 {
			compatible = "mediatek,mt8192-audsys", "syscon";
			reg = <0 0x11210000 0 0x2000>;
			#clock-cells = <1>;

			afe: mt8192-afe-pcm {
				compatible = "mediatek,mt8192-audio";
				interrupts = <GIC_SPI 202 IRQ_TYPE_LEVEL_HIGH 0>;
				resets = <&watchdog 17>;
				reset-names = "audiosys";
				mediatek,apmixedsys = <&apmixedsys>;
				mediatek,infracfg = <&infracfg>;
				mediatek,topckgen = <&topckgen>;
				power-domains = <&spm MT8192_POWER_DOMAIN_AUDIO>;
				clocks = <&audsys CLK_AUD_AFE>,
					 <&audsys CLK_AUD_DAC>,
					 <&audsys CLK_AUD_DAC_PREDIS>,
					 <&audsys CLK_AUD_ADC>,
					 <&audsys CLK_AUD_ADDA6_ADC>,
					 <&audsys CLK_AUD_22M>,
					 <&audsys CLK_AUD_24M>,
					 <&audsys CLK_AUD_APLL_TUNER>,
					 <&audsys CLK_AUD_APLL2_TUNER>,
					 <&audsys CLK_AUD_TDM>,
					 <&audsys CLK_AUD_TML>,
					 <&audsys CLK_AUD_NLE>,
					 <&audsys CLK_AUD_DAC_HIRES>,
					 <&audsys CLK_AUD_ADC_HIRES>,
					 <&audsys CLK_AUD_ADC_HIRES_TML>,
					 <&audsys CLK_AUD_ADDA6_ADC_HIRES>,
					 <&audsys CLK_AUD_3RD_DAC>,
					 <&audsys CLK_AUD_3RD_DAC_PREDIS>,
					 <&audsys CLK_AUD_3RD_DAC_TML>,
					 <&audsys CLK_AUD_3RD_DAC_HIRES>,
					 <&infracfg CLK_INFRA_AUDIO>,
					 <&infracfg CLK_INFRA_AUDIO_26M_B>,
					 <&topckgen CLK_TOP_AUDIO_SEL>,
					 <&topckgen CLK_TOP_AUD_INTBUS_SEL>,
					 <&topckgen CLK_TOP_MAINPLL_D4_D4>,
					 <&topckgen CLK_TOP_AUD_1_SEL>,
					 <&topckgen CLK_TOP_APLL1>,
					 <&topckgen CLK_TOP_AUD_2_SEL>,
					 <&topckgen CLK_TOP_APLL2>,
					 <&topckgen CLK_TOP_AUD_ENGEN1_SEL>,
					 <&topckgen CLK_TOP_APLL1_D4>,
					 <&topckgen CLK_TOP_AUD_ENGEN2_SEL>,
					 <&topckgen CLK_TOP_APLL2_D4>,
					 <&topckgen CLK_TOP_APLL_I2S0_M_SEL>,
					 <&topckgen CLK_TOP_APLL_I2S1_M_SEL>,
					 <&topckgen CLK_TOP_APLL_I2S2_M_SEL>,
					 <&topckgen CLK_TOP_APLL_I2S3_M_SEL>,
					 <&topckgen CLK_TOP_APLL_I2S4_M_SEL>,
					 <&topckgen CLK_TOP_APLL_I2S5_M_SEL>,
					 <&topckgen CLK_TOP_APLL_I2S6_M_SEL>,
					 <&topckgen CLK_TOP_APLL_I2S7_M_SEL>,
					 <&topckgen CLK_TOP_APLL_I2S8_M_SEL>,
					 <&topckgen CLK_TOP_APLL_I2S9_M_SEL>,
					 <&topckgen CLK_TOP_APLL12_DIV0>,
					 <&topckgen CLK_TOP_APLL12_DIV1>,
					 <&topckgen CLK_TOP_APLL12_DIV2>,
					 <&topckgen CLK_TOP_APLL12_DIV3>,
					 <&topckgen CLK_TOP_APLL12_DIV4>,
					 <&topckgen CLK_TOP_APLL12_DIVB>,
					 <&topckgen CLK_TOP_APLL12_DIV5>,
					 <&topckgen CLK_TOP_APLL12_DIV6>,
					 <&topckgen CLK_TOP_APLL12_DIV7>,
					 <&topckgen CLK_TOP_APLL12_DIV8>,
					 <&topckgen CLK_TOP_APLL12_DIV9>,
					 <&topckgen CLK_TOP_AUDIO_H_SEL>,
					 <&clk26m>;
				clock-names = "aud_afe_clk",
					      "aud_dac_clk",
					      "aud_dac_predis_clk",
					      "aud_adc_clk",
					      "aud_adda6_adc_clk",
					      "aud_apll22m_clk",
					      "aud_apll24m_clk",
					      "aud_apll1_tuner_clk",
					      "aud_apll2_tuner_clk",
					      "aud_tdm_clk",
					      "aud_tml_clk",
					      "aud_nle",
					      "aud_dac_hires_clk",
					      "aud_adc_hires_clk",
					      "aud_adc_hires_tml",
					      "aud_adda6_adc_hires_clk",
					      "aud_3rd_dac_clk",
					      "aud_3rd_dac_predis_clk",
					      "aud_3rd_dac_tml",
					      "aud_3rd_dac_hires_clk",
					      "aud_infra_clk",
					      "aud_infra_26m_clk",
					      "top_mux_audio",
					      "top_mux_audio_int",
					      "top_mainpll_d4_d4",
					      "top_mux_aud_1",
					      "top_apll1_ck",
					      "top_mux_aud_2",
					      "top_apll2_ck",
					      "top_mux_aud_eng1",
					      "top_apll1_d4",
					      "top_mux_aud_eng2",
					      "top_apll2_d4",
					      "top_i2s0_m_sel",
					      "top_i2s1_m_sel",
					      "top_i2s2_m_sel",
					      "top_i2s3_m_sel",
					      "top_i2s4_m_sel",
					      "top_i2s5_m_sel",
					      "top_i2s6_m_sel",
					      "top_i2s7_m_sel",
					      "top_i2s8_m_sel",
					      "top_i2s9_m_sel",
					      "top_apll12_div0",
					      "top_apll12_div1",
					      "top_apll12_div2",
					      "top_apll12_div3",
					      "top_apll12_div4",
					      "top_apll12_divb",
					      "top_apll12_div5",
					      "top_apll12_div6",
					      "top_apll12_div7",
					      "top_apll12_div8",
					      "top_apll12_div9",
					      "top_mux_audio_h",
					      "top_clk26m_clk";
			};
		};

		pcie: pcie@11230000 {
			compatible = "mediatek,mt8192-pcie";
			device_type = "pci";
			reg = <0 0x11230000 0 0x2000>;
			reg-names = "pcie-mac";
			#address-cells = <3>;
			#size-cells = <2>;
			clocks = <&infracfg CLK_INFRA_PCIE_PL_P_250M>,
				 <&infracfg CLK_INFRA_PCIE_TL_26M>,
				 <&infracfg CLK_INFRA_PCIE_TL_96M>,
				 <&infracfg CLK_INFRA_PCIE_TL_32K>,
				 <&infracfg CLK_INFRA_PCIE_PERI_26M>,
				 <&infracfg CLK_INFRA_PCIE_TOP_H_133M>;
			clock-names = "pl_250m", "tl_26m", "tl_96m",
				      "tl_32k", "peri_26m", "top_133m";
			assigned-clocks = <&topckgen CLK_TOP_TL_SEL>;
			assigned-clock-parents = <&topckgen CLK_TOP_MAINPLL_D6_D4>;
			interrupts = <GIC_SPI 251 IRQ_TYPE_LEVEL_HIGH 0>;
			bus-range = <0x00 0xff>;
			ranges = <0x82000000 0 0x12000000 0x0 0x12000000 0 0x0800000>,
				 <0x81000000 0 0x12800000 0x0 0x12800000 0 0x0800000>;
			#interrupt-cells = <1>;
			interrupt-map-mask = <0 0 0 7>;
			interrupt-map = <0 0 0 1 &pcie_intc0 0>,
					<0 0 0 2 &pcie_intc0 1>,
					<0 0 0 3 &pcie_intc0 2>,
					<0 0 0 4 &pcie_intc0 3>;

			pcie_intc0: interrupt-controller {
				interrupt-controller;
				#address-cells = <0>;
				#interrupt-cells = <1>;
			};
		};

		nor_flash: spi@11234000 {
			compatible = "mediatek,mt8192-nor";
			reg = <0 0x11234000 0 0xe0>;
			interrupts = <GIC_SPI 431 IRQ_TYPE_LEVEL_HIGH 0>;
			clocks = <&topckgen CLK_TOP_SFLASH_SEL>,
				 <&infracfg CLK_INFRA_FLASHIF_SFLASH>,
				 <&infracfg CLK_INFRA_FLASHIF_TOP_H_133M>;
			clock-names = "spi", "sf", "axi";
			assigned-clocks = <&topckgen CLK_TOP_SFLASH_SEL>;
			assigned-clock-parents = <&clk26m>;
			#address-cells = <1>;
			#size-cells = <0>;
			status = "disabled";
		};

		efuse: efuse@11c10000 {
			compatible = "mediatek,mt8192-efuse", "mediatek,efuse";
			reg = <0 0x11c10000 0 0x1000>;
			#address-cells = <1>;
			#size-cells = <1>;

			lvts_e_data1: data1@1c0 {
				reg = <0x1c0 0x58>;
			};

			svs_calibration: calib@580 {
				reg = <0x580 0x68>;
			};
		};

		i2c3: i2c@11cb0000 {
			compatible = "mediatek,mt8192-i2c";
			reg = <0 0x11cb0000 0 0x1000>,
			      <0 0x10217300 0 0x80>;
			interrupts = <GIC_SPI 115 IRQ_TYPE_LEVEL_HIGH 0>;
			clocks = <&imp_iic_wrap_e CLK_IMP_IIC_WRAP_E_I2C3>,
				 <&infracfg CLK_INFRA_AP_DMA>;
			clock-names = "main", "dma";
			clock-div = <1>;
			#address-cells = <1>;
			#size-cells = <0>;
			status = "disabled";
		};

		imp_iic_wrap_e: clock-controller@11cb1000 {
			compatible = "mediatek,mt8192-imp_iic_wrap_e";
			reg = <0 0x11cb1000 0 0x1000>;
			#clock-cells = <1>;
		};

		i2c7: i2c@11d00000 {
			compatible = "mediatek,mt8192-i2c";
			reg = <0 0x11d00000 0 0x1000>,
			      <0 0x10217600 0 0x180>;
			interrupts = <GIC_SPI 119 IRQ_TYPE_LEVEL_HIGH 0>;
			clocks = <&imp_iic_wrap_s CLK_IMP_IIC_WRAP_S_I2C7>,
				 <&infracfg CLK_INFRA_AP_DMA>;
			clock-names = "main", "dma";
			clock-div = <1>;
			#address-cells = <1>;
			#size-cells = <0>;
			status = "disabled";
		};

		i2c8: i2c@11d01000 {
			compatible = "mediatek,mt8192-i2c";
			reg = <0 0x11d01000 0 0x1000>,
			      <0 0x10217780 0 0x180>;
			interrupts = <GIC_SPI 120 IRQ_TYPE_LEVEL_HIGH 0>;
			clocks = <&imp_iic_wrap_s CLK_IMP_IIC_WRAP_S_I2C8>,
				 <&infracfg CLK_INFRA_AP_DMA>;
			clock-names = "main", "dma";
			clock-div = <1>;
			#address-cells = <1>;
			#size-cells = <0>;
			status = "disabled";
		};

		i2c9: i2c@11d02000 {
			compatible = "mediatek,mt8192-i2c";
			reg = <0 0x11d02000 0 0x1000>,
			      <0 0x10217900 0 0x180>;
			interrupts = <GIC_SPI 121 IRQ_TYPE_LEVEL_HIGH 0>;
			clocks = <&imp_iic_wrap_s CLK_IMP_IIC_WRAP_S_I2C9>,
				 <&infracfg CLK_INFRA_AP_DMA>;
			clock-names = "main", "dma";
			clock-div = <1>;
			#address-cells = <1>;
			#size-cells = <0>;
			status = "disabled";
		};

		imp_iic_wrap_s: clock-controller@11d03000 {
			compatible = "mediatek,mt8192-imp_iic_wrap_s";
			reg = <0 0x11d03000 0 0x1000>;
			#clock-cells = <1>;
		};

		i2c1: i2c@11d20000 {
			compatible = "mediatek,mt8192-i2c";
			reg = <0 0x11d20000 0 0x1000>,
			      <0 0x10217100 0 0x80>;
			interrupts = <GIC_SPI 113 IRQ_TYPE_LEVEL_HIGH 0>;
			clocks = <&imp_iic_wrap_ws CLK_IMP_IIC_WRAP_WS_I2C1>,
				 <&infracfg CLK_INFRA_AP_DMA>;
			clock-names = "main", "dma";
			clock-div = <1>;
			#address-cells = <1>;
			#size-cells = <0>;
			status = "disabled";
		};

		i2c2: i2c@11d21000 {
			compatible = "mediatek,mt8192-i2c";
			reg = <0 0x11d21000 0 0x1000>,
			      <0 0x10217180 0 0x180>;
			interrupts = <GIC_SPI 114 IRQ_TYPE_LEVEL_HIGH 0>;
			clocks = <&imp_iic_wrap_ws CLK_IMP_IIC_WRAP_WS_I2C2>,
				 <&infracfg CLK_INFRA_AP_DMA>;
			clock-names = "main", "dma";
			clock-div = <1>;
			#address-cells = <1>;
			#size-cells = <0>;
			status = "disabled";
		};

		i2c4: i2c@11d22000 {
			compatible = "mediatek,mt8192-i2c";
			reg = <0 0x11d22000 0 0x1000>,
			      <0 0x10217380 0 0x180>;
			interrupts = <GIC_SPI 116 IRQ_TYPE_LEVEL_HIGH 0>;
			clocks = <&imp_iic_wrap_ws CLK_IMP_IIC_WRAP_WS_I2C4>,
				 <&infracfg CLK_INFRA_AP_DMA>;
			clock-names = "main", "dma";
			clock-div = <1>;
			#address-cells = <1>;
			#size-cells = <0>;
			status = "disabled";
		};

		imp_iic_wrap_ws: clock-controller@11d23000 {
			compatible = "mediatek,mt8192-imp_iic_wrap_ws";
			reg = <0 0x11d23000 0 0x1000>;
			#clock-cells = <1>;
		};

		i2c5: i2c@11e00000 {
			compatible = "mediatek,mt8192-i2c";
			reg = <0 0x11e00000 0 0x1000>,
			      <0 0x10217500 0 0x80>;
			interrupts = <GIC_SPI 117 IRQ_TYPE_LEVEL_HIGH 0>;
			clocks = <&imp_iic_wrap_w CLK_IMP_IIC_WRAP_W_I2C5>,
				 <&infracfg CLK_INFRA_AP_DMA>;
			clock-names = "main", "dma";
			clock-div = <1>;
			#address-cells = <1>;
			#size-cells = <0>;
			status = "disabled";
		};

		imp_iic_wrap_w: clock-controller@11e01000 {
			compatible = "mediatek,mt8192-imp_iic_wrap_w";
			reg = <0 0x11e01000 0 0x1000>;
			#clock-cells = <1>;
		};

		u3phy0: t-phy@11e40000 {
			compatible = "mediatek,mt8192-tphy",
				     "mediatek,generic-tphy-v2";
			#address-cells = <1>;
			#size-cells = <1>;
			ranges = <0x0 0x0 0x11e40000 0x1000>;

			u2port0: usb-phy@0 {
				reg = <0x0 0x700>;
				clocks = <&clk26m>;
				clock-names = "ref";
				#phy-cells = <1>;
			};

			u3port0: usb-phy@700 {
				reg = <0x700 0x900>;
				clocks = <&clk26m>;
				clock-names = "ref";
				#phy-cells = <1>;
			};
		};

		mipi_tx0: dsi-phy@11e50000 {
			compatible = "mediatek,mt8183-mipi-tx";
			reg = <0 0x11e50000 0 0x1000>;
			clocks = <&apmixedsys CLK_APMIXED_MIPID26M>;
			#clock-cells = <0>;
			#phy-cells = <0>;
			clock-output-names = "mipi_tx0_pll";
			status = "disabled";
		};

		i2c0: i2c@11f00000 {
			compatible = "mediatek,mt8192-i2c";
			reg = <0 0x11f00000 0 0x1000>,
			      <0 0x10217080 0 0x80>;
			interrupts = <GIC_SPI 112 IRQ_TYPE_LEVEL_HIGH 0>;
			clocks = <&imp_iic_wrap_n CLK_IMP_IIC_WRAP_N_I2C0>,
				 <&infracfg CLK_INFRA_AP_DMA>;
			clock-names = "main", "dma";
			clock-div = <1>;
			#address-cells = <1>;
			#size-cells = <0>;
			status = "disabled";
		};

		i2c6: i2c@11f01000 {
			compatible = "mediatek,mt8192-i2c";
			reg = <0 0x11f01000 0 0x1000>,
			      <0 0x10217580 0 0x80>;
			interrupts = <GIC_SPI 118 IRQ_TYPE_LEVEL_HIGH 0>;
			clocks = <&imp_iic_wrap_n CLK_IMP_IIC_WRAP_N_I2C6>,
				 <&infracfg CLK_INFRA_AP_DMA>;
			clock-names = "main", "dma";
			clock-div = <1>;
			#address-cells = <1>;
			#size-cells = <0>;
			status = "disabled";
		};

		imp_iic_wrap_n: clock-controller@11f02000 {
			compatible = "mediatek,mt8192-imp_iic_wrap_n";
			reg = <0 0x11f02000 0 0x1000>;
			#clock-cells = <1>;
		};

		msdc_top: clock-controller@11f10000 {
			compatible = "mediatek,mt8192-msdc_top";
			reg = <0 0x11f10000 0 0x1000>;
			#clock-cells = <1>;
		};

		mmc0: mmc@11f60000 {
			compatible = "mediatek,mt8192-mmc", "mediatek,mt8183-mmc";
			reg = <0 0x11f60000 0 0x1000>, <0 0x11f50000 0 0x1000>;
			interrupts = <GIC_SPI 99 IRQ_TYPE_LEVEL_HIGH 0>;
			clocks = <&topckgen CLK_TOP_MSDC50_0_SEL>,
				 <&msdc_top CLK_MSDC_TOP_H_MST_0P>,
				 <&msdc_top CLK_MSDC_TOP_SRC_0P>,
				 <&msdc_top CLK_MSDC_TOP_P_CFG>,
				 <&msdc_top CLK_MSDC_TOP_P_MSDC0>,
				 <&msdc_top CLK_MSDC_TOP_AXI>,
				 <&msdc_top CLK_MSDC_TOP_AHB2AXI_BRG_AXI>;
			clock-names = "source", "hclk", "source_cg", "sys_cg",
				      "pclk_cg", "axi_cg", "ahb_cg";
			status = "disabled";
		};

		mmc1: mmc@11f70000 {
			compatible = "mediatek,mt8192-mmc", "mediatek,mt8183-mmc";
			reg = <0 0x11f70000 0 0x1000>, <0 0x11c70000 0 0x1000>;
			interrupts = <GIC_SPI 103 IRQ_TYPE_LEVEL_HIGH 0>;
			clocks = <&topckgen CLK_TOP_MSDC30_1_SEL>,
				 <&msdc_top CLK_MSDC_TOP_H_MST_1P>,
				 <&msdc_top CLK_MSDC_TOP_SRC_1P>,
				 <&msdc_top CLK_MSDC_TOP_P_CFG>,
				 <&msdc_top CLK_MSDC_TOP_P_MSDC1>,
				 <&msdc_top CLK_MSDC_TOP_AXI>,
				 <&msdc_top CLK_MSDC_TOP_AHB2AXI_BRG_AXI>;
			clock-names = "source", "hclk", "source_cg", "sys_cg",
				      "pclk_cg", "axi_cg", "ahb_cg";
			status = "disabled";
		};

		gpu: gpu@13000000 {
			compatible = "mediatek,mt8192-mali", "arm,mali-valhall-jm";
			reg = <0 0x13000000 0 0x4000>;
			interrupts = <GIC_SPI 365 IRQ_TYPE_LEVEL_HIGH 0>,
				     <GIC_SPI 364 IRQ_TYPE_LEVEL_HIGH 0>,
				     <GIC_SPI 363 IRQ_TYPE_LEVEL_HIGH 0>;
			interrupt-names = "job", "mmu", "gpu";

			clocks = <&apmixedsys CLK_APMIXED_MFGPLL>;

			power-domains = <&spm MT8192_POWER_DOMAIN_MFG2>,
					<&spm MT8192_POWER_DOMAIN_MFG3>,
					<&spm MT8192_POWER_DOMAIN_MFG4>,
					<&spm MT8192_POWER_DOMAIN_MFG5>,
					<&spm MT8192_POWER_DOMAIN_MFG6>;
			power-domain-names = "core0", "core1", "core2", "core3", "core4";

			operating-points-v2 = <&gpu_opp_table>;

			status = "disabled";

			power_model@0 {
				compatible = "arm,mali-simple-power-model";
				static-coefficient = <162868>;
				dynamic-coefficient = <2649>;
				ts = <(-199560) 37873 (-665) 9>;
				thermal-zone = "soc_max";
			};

			power_model@1 {
				compatible = "arm,mali-tnax-power-model";
				scale = <5>;
			};
		};

		mfgcfg: clock-controller@13fbf000 {
			compatible = "mediatek,mt8192-mfgcfg";
			reg = <0 0x13fbf000 0 0x1000>;
			#clock-cells = <1>;
		};

		mmsys: syscon@14000000 {
			compatible = "mediatek,mt8192-mmsys", "syscon";
			reg = <0 0x14000000 0 0x1000>;
			#clock-cells = <1>;
			#reset-cells = <1>;
			mboxes = <&gce 0 CMDQ_THR_PRIO_HIGHEST>,
				 <&gce 1 CMDQ_THR_PRIO_HIGHEST>;
			mediatek,gce-client-reg = <&gce SUBSYS_1400XXXX 0 0x1000>;
		};

		mutex: mutex@14001000 {
			compatible = "mediatek,mt8192-disp-mutex";
			reg = <0 0x14001000 0 0x1000>;
			interrupts = <GIC_SPI 252 IRQ_TYPE_LEVEL_HIGH 0>;
			clocks = <&mmsys CLK_MM_DISP_MUTEX0>;
			mediatek,gce-events = <CMDQ_EVENT_DISP_STREAM_DONE_ENG_EVENT_0>,
					      <CMDQ_EVENT_DISP_STREAM_DONE_ENG_EVENT_1>;
			power-domains = <&spm MT8192_POWER_DOMAIN_DISP>;
		};

		smi_common: smi@14002000 {
			compatible = "mediatek,mt8192-smi-common";
			reg = <0 0x14002000 0 0x1000>;
			clocks = <&mmsys CLK_MM_SMI_COMMON>,
				 <&mmsys CLK_MM_SMI_INFRA>,
				 <&mmsys CLK_MM_SMI_GALS>,
				 <&mmsys CLK_MM_SMI_GALS>;
			clock-names = "apb", "smi", "gals0", "gals1";
			power-domains = <&spm MT8192_POWER_DOMAIN_DISP>;
		};

		larb0: larb@14003000 {
			compatible = "mediatek,mt8192-smi-larb";
			reg = <0 0x14003000 0 0x1000>;
			mediatek,larb-id = <0>;
			mediatek,smi = <&smi_common>;
			clocks = <&clk26m>, <&clk26m>;
			clock-names = "apb", "smi";
			power-domains = <&spm MT8192_POWER_DOMAIN_DISP>;
		};

		larb1: larb@14004000 {
			compatible = "mediatek,mt8192-smi-larb";
			reg = <0 0x14004000 0 0x1000>;
			mediatek,larb-id = <1>;
			mediatek,smi = <&smi_common>;
			clocks = <&clk26m>, <&clk26m>;
			clock-names = "apb", "smi";
			power-domains = <&spm MT8192_POWER_DOMAIN_DISP>;
		};

		ovl0: ovl@14005000 {
			compatible = "mediatek,mt8192-disp-ovl";
			reg = <0 0x14005000 0 0x1000>;
			interrupts = <GIC_SPI 254 IRQ_TYPE_LEVEL_HIGH 0>;
			clocks = <&mmsys CLK_MM_DISP_OVL0>;
			iommus = <&iommu0 M4U_PORT_L0_OVL_RDMA0>,
				 <&iommu0 M4U_PORT_L0_OVL_RDMA0_HDR>;
			power-domains = <&spm MT8192_POWER_DOMAIN_DISP>;
			mediatek,gce-client-reg = <&gce SUBSYS_1400XXXX 0x5000 0x1000>;
		};

		ovl_2l0: ovl@14006000 {
			compatible = "mediatek,mt8192-disp-ovl-2l";
			reg = <0 0x14006000 0 0x1000>;
			interrupts = <GIC_SPI 255 IRQ_TYPE_LEVEL_HIGH 0>;
			power-domains = <&spm MT8192_POWER_DOMAIN_DISP>;
			clocks = <&mmsys CLK_MM_DISP_OVL0_2L>;
			iommus = <&iommu0 M4U_PORT_L1_OVL_2L_RDMA0>,
				 <&iommu0 M4U_PORT_L1_OVL_2L_RDMA0_HDR>;
			mediatek,gce-client-reg = <&gce SUBSYS_1400XXXX 0x6000 0x1000>;
		};

		rdma0: rdma@14007000 {
			compatible = "mediatek,mt8192-disp-rdma",
				     "mediatek,mt8183-disp-rdma";
			reg = <0 0x14007000 0 0x1000>;
			interrupts = <GIC_SPI 256 IRQ_TYPE_LEVEL_HIGH 0>;
			clocks = <&mmsys CLK_MM_DISP_RDMA0>;
			iommus = <&iommu0 M4U_PORT_L0_DISP_RDMA0>;
			mediatek,rdma-fifo-size = <5120>;
			power-domains = <&spm MT8192_POWER_DOMAIN_DISP>;
			mediatek,gce-client-reg = <&gce SUBSYS_1400XXXX 0x7000 0x1000>;
		};

		color0: color@14009000 {
			compatible = "mediatek,mt8192-disp-color",
				     "mediatek,mt8173-disp-color";
			reg = <0 0x14009000 0 0x1000>;
			interrupts = <GIC_SPI 258 IRQ_TYPE_LEVEL_HIGH 0>;
			power-domains = <&spm MT8192_POWER_DOMAIN_DISP>;
			clocks = <&mmsys CLK_MM_DISP_COLOR0>;
			mediatek,gce-client-reg = <&gce SUBSYS_1400XXXX 0x9000 0x1000>;
		};

		ccorr0: ccorr@1400a000 {
			compatible = "mediatek,mt8192-disp-ccorr";
			reg = <0 0x1400a000 0 0x1000>;
			interrupts = <GIC_SPI 259 IRQ_TYPE_LEVEL_HIGH 0>;
			power-domains = <&spm MT8192_POWER_DOMAIN_DISP>;
			clocks = <&mmsys CLK_MM_DISP_CCORR0>;
			mediatek,gce-client-reg = <&gce SUBSYS_1400XXXX 0xa000 0x1000>;
		};

		aal0: aal@1400b000 {
			compatible = "mediatek,mt8192-disp-aal",
				     "mediatek,mt8183-disp-aal";
			reg = <0 0x1400b000 0 0x1000>;
			interrupts = <GIC_SPI 260 IRQ_TYPE_LEVEL_HIGH 0>;
			power-domains = <&spm MT8192_POWER_DOMAIN_DISP>;
			clocks = <&mmsys CLK_MM_DISP_AAL0>;
			mediatek,gce-client-reg = <&gce SUBSYS_1400XXXX 0xb000 0x1000>;
		};

		gamma0: gamma@1400c000 {
			compatible = "mediatek,mt8192-disp-gamma",
				     "mediatek,mt8183-disp-gamma";
			reg = <0 0x1400c000 0 0x1000>;
			interrupts = <GIC_SPI 261 IRQ_TYPE_LEVEL_HIGH 0>;
			power-domains = <&spm MT8192_POWER_DOMAIN_DISP>;
			clocks = <&mmsys CLK_MM_DISP_GAMMA0>;
			mediatek,gce-client-reg = <&gce SUBSYS_1400XXXX 0xc000 0x1000>;
		};

		postmask0: postmask@1400d000 {
			compatible = "mediatek,mt8192-disp-postmask";
			reg = <0 0x1400d000 0 0x1000>;
			interrupts = <GIC_SPI 262 IRQ_TYPE_LEVEL_HIGH 0>;
			power-domains = <&spm MT8192_POWER_DOMAIN_DISP>;
			clocks = <&mmsys CLK_MM_DISP_POSTMASK0>;
			mediatek,gce-client-reg = <&gce SUBSYS_1400XXXX 0xd000 0x1000>;
		};

		dither0: dither@1400e000 {
			compatible = "mediatek,mt8192-disp-dither",
				     "mediatek,mt8183-disp-dither";
			reg = <0 0x1400e000 0 0x1000>;
			interrupts = <GIC_SPI 263 IRQ_TYPE_LEVEL_HIGH 0>;
			power-domains = <&spm MT8192_POWER_DOMAIN_DISP>;
			clocks = <&mmsys CLK_MM_DISP_DITHER0>;
			mediatek,gce-client-reg = <&gce SUBSYS_1400XXXX 0xe000 0x1000>;
		};

		dsi0: dsi@14010000 {
			compatible = "mediatek,mt8183-dsi";
			reg = <0 0x14010000 0 0x1000>;
			interrupts = <GIC_SPI 265 IRQ_TYPE_LEVEL_HIGH 0>;
			clocks = <&mmsys CLK_MM_DSI0>,
				 <&mmsys CLK_MM_DSI_DSI0>,
				 <&mipi_tx0>;
			clock-names = "engine", "digital", "hs";
			phys = <&mipi_tx0>;
			phy-names = "dphy";
			power-domains = <&spm MT8192_POWER_DOMAIN_DISP>;
			resets = <&mmsys MT8192_MMSYS_SW0_RST_B_DISP_DSI0>;
			status = "disabled";

			port {
				dsi_out: endpoint { };
			};
		};

		ovl_2l2: ovl@14014000 {
			compatible = "mediatek,mt8192-disp-ovl-2l";
			reg = <0 0x14014000 0 0x1000>;
			interrupts = <GIC_SPI 268 IRQ_TYPE_LEVEL_HIGH 0>;
			power-domains = <&spm MT8192_POWER_DOMAIN_DISP>;
			clocks = <&mmsys CLK_MM_DISP_OVL2_2L>;
			iommus = <&iommu0 M4U_PORT_L1_OVL_2L_RDMA2>,
				 <&iommu0 M4U_PORT_L1_OVL_2L_RDMA2_HDR>;
			mediatek,gce-client-reg = <&gce SUBSYS_1401XXXX 0x4000 0x1000>;
		};

		rdma4: rdma@14015000 {
			compatible = "mediatek,mt8192-disp-rdma",
				     "mediatek,mt8183-disp-rdma";
			reg = <0 0x14015000 0 0x1000>;
			interrupts = <GIC_SPI 269 IRQ_TYPE_LEVEL_HIGH 0>;
			power-domains = <&spm MT8192_POWER_DOMAIN_DISP>;
			clocks = <&mmsys CLK_MM_DISP_RDMA4>;
			iommus = <&iommu0 M4U_PORT_L1_DISP_RDMA4>;
			mediatek,rdma-fifo-size = <2048>;
			mediatek,gce-client-reg = <&gce SUBSYS_1401XXXX 0x5000 0x1000>;
		};

		dpi0: dpi@14016000 {
			compatible = "mediatek,mt8192-dpi";
			reg = <0 0x14016000 0 0x1000>;
			interrupts = <GIC_SPI 270 IRQ_TYPE_LEVEL_HIGH 0>;
			clocks = <&mmsys CLK_MM_DPI_DPI0>,
				 <&mmsys CLK_MM_DISP_DPI0>,
				 <&apmixedsys CLK_APMIXED_TVDPLL>;
			clock-names = "pixel", "engine", "pll";
			status = "disabled";
		};

		iommu0: m4u@1401d000 {
			compatible = "mediatek,mt8192-m4u";
			reg = <0 0x1401d000 0 0x1000>;
			mediatek,larbs = <&larb0>, <&larb1>, <&larb2>,
					 <&larb4>, <&larb5>, <&larb7>,
					 <&larb9>, <&larb11>, <&larb13>,
					 <&larb14>, <&larb16>, <&larb17>,
					 <&larb18>, <&larb19>, <&larb20>;
			interrupts = <GIC_SPI 277 IRQ_TYPE_LEVEL_HIGH 0>;
			clocks = <&mmsys CLK_MM_SMI_IOMMU>;
			clock-names = "bclk";
			power-domains = <&spm MT8192_POWER_DOMAIN_DISP>;
			#iommu-cells = <1>;
		};

		imgsys: clock-controller@15020000 {
			compatible = "mediatek,mt8192-imgsys";
			reg = <0 0x15020000 0 0x1000>;
			#clock-cells = <1>;
		};

		larb9: larb@1502e000 {
			compatible = "mediatek,mt8192-smi-larb";
			reg = <0 0x1502e000 0 0x1000>;
			mediatek,larb-id = <9>;
			mediatek,smi = <&smi_common>;
			clocks = <&imgsys CLK_IMG_LARB9>,
				 <&imgsys CLK_IMG_LARB9>;
			clock-names = "apb", "smi";
			power-domains = <&spm MT8192_POWER_DOMAIN_ISP>;
		};

		imgsys2: clock-controller@15820000 {
			compatible = "mediatek,mt8192-imgsys2";
			reg = <0 0x15820000 0 0x1000>;
			#clock-cells = <1>;
		};

		larb11: larb@1582e000 {
			compatible = "mediatek,mt8192-smi-larb";
			reg = <0 0x1582e000 0 0x1000>;
			mediatek,larb-id = <11>;
			mediatek,smi = <&smi_common>;
			clocks = <&imgsys2 CLK_IMG2_LARB11>,
				 <&imgsys2 CLK_IMG2_LARB11>;
			clock-names = "apb", "smi";
			power-domains = <&spm MT8192_POWER_DOMAIN_ISP2>;
		};

		vcodec_dec: video-codec@16000000 {
			compatible = "mediatek,mt8192-vcodec-dec";
			reg = <0 0x16000000 0 0x1000>;
			mediatek,scp = <&scp>;
			iommus = <&iommu0 M4U_PORT_L4_VDEC_MC_EXT>;
			#address-cells = <2>;
			#size-cells = <2>;
			ranges = <0 0 0 0x16000000 0 0x26000>;

			video-codec@10000 {
				compatible = "mediatek,mtk-vcodec-lat";
				reg = <0x0 0x10000 0 0x800>;
				interrupts = <GIC_SPI 426 IRQ_TYPE_LEVEL_HIGH 0>;
				iommus = <&iommu0 M4U_PORT_L5_VDEC_LAT0_VLD_EXT>,
					 <&iommu0 M4U_PORT_L5_VDEC_LAT0_VLD2_EXT>,
					 <&iommu0 M4U_PORT_L5_VDEC_LAT0_AVC_MV_EXT>,
					 <&iommu0 M4U_PORT_L5_VDEC_LAT0_PRED_RD_EXT>,
					 <&iommu0 M4U_PORT_L5_VDEC_LAT0_TILE_EXT>,
					 <&iommu0 M4U_PORT_L5_VDEC_LAT0_WDMA_EXT>,
					 <&iommu0 M4U_PORT_L5_VDEC_LAT0_RG_CTRL_DMA_EXT>,
					 <&iommu0 M4U_PORT_L5_VDEC_UFO_ENC_EXT>;
				clocks = <&topckgen CLK_TOP_VDEC_SEL>,
					 <&vdecsys_soc CLK_VDEC_SOC_VDEC>,
					 <&vdecsys_soc CLK_VDEC_SOC_LAT>,
					 <&vdecsys_soc CLK_VDEC_SOC_LARB1>,
					 <&topckgen CLK_TOP_MAINPLL_D4>;
				clock-names = "sel", "soc-vdec", "soc-lat", "vdec", "top";
				assigned-clocks = <&topckgen CLK_TOP_VDEC_SEL>;
				assigned-clock-parents = <&topckgen CLK_TOP_MAINPLL_D4>;
				power-domains = <&spm MT8192_POWER_DOMAIN_VDEC>;
			};

			video-codec@25000 {
				compatible = "mediatek,mtk-vcodec-core";
				reg = <0 0x25000 0 0x1000>;
				interrupts = <GIC_SPI 425 IRQ_TYPE_LEVEL_HIGH 0>;
				iommus = <&iommu0 M4U_PORT_L4_VDEC_MC_EXT>,
					 <&iommu0 M4U_PORT_L4_VDEC_UFO_EXT>,
					 <&iommu0 M4U_PORT_L4_VDEC_PP_EXT>,
					 <&iommu0 M4U_PORT_L4_VDEC_PRED_RD_EXT>,
					 <&iommu0 M4U_PORT_L4_VDEC_PRED_WR_EXT>,
					 <&iommu0 M4U_PORT_L4_VDEC_PPWRAP_EXT>,
					 <&iommu0 M4U_PORT_L4_VDEC_TILE_EXT>,
					 <&iommu0 M4U_PORT_L4_VDEC_VLD_EXT>,
					 <&iommu0 M4U_PORT_L4_VDEC_VLD2_EXT>,
					 <&iommu0 M4U_PORT_L4_VDEC_AVC_MV_EXT>,
					 <&iommu0 M4U_PORT_L4_VDEC_RG_CTRL_DMA_EXT>;
				clocks = <&topckgen CLK_TOP_VDEC_SEL>,
					 <&vdecsys CLK_VDEC_VDEC>,
					 <&vdecsys CLK_VDEC_LAT>,
					 <&vdecsys CLK_VDEC_LARB1>,
					 <&topckgen CLK_TOP_MAINPLL_D4>;
				clock-names = "sel", "soc-vdec", "soc-lat", "vdec", "top";
				assigned-clocks = <&topckgen CLK_TOP_VDEC_SEL>;
				assigned-clock-parents = <&topckgen CLK_TOP_MAINPLL_D4>;
				power-domains = <&spm MT8192_POWER_DOMAIN_VDEC2>;
			};
		};

		larb5: larb@1600d000 {
			compatible = "mediatek,mt8192-smi-larb";
			reg = <0 0x1600d000 0 0x1000>;
			mediatek,larb-id = <5>;
			mediatek,smi = <&smi_common>;
			clocks = <&vdecsys_soc CLK_VDEC_SOC_LARB1>,
				 <&vdecsys_soc CLK_VDEC_SOC_LARB1>;
			clock-names = "apb", "smi";
			power-domains = <&spm MT8192_POWER_DOMAIN_VDEC>;
		};

		vdecsys_soc: clock-controller@1600f000 {
			compatible = "mediatek,mt8192-vdecsys_soc";
			reg = <0 0x1600f000 0 0x1000>;
			#clock-cells = <1>;
		};

		larb4: larb@1602e000 {
			compatible = "mediatek,mt8192-smi-larb";
			reg = <0 0x1602e000 0 0x1000>;
			mediatek,larb-id = <4>;
			mediatek,smi = <&smi_common>;
			clocks = <&vdecsys CLK_VDEC_SOC_LARB1>,
				 <&vdecsys CLK_VDEC_SOC_LARB1>;
			clock-names = "apb", "smi";
			power-domains = <&spm MT8192_POWER_DOMAIN_VDEC2>;
		};

		vdecsys: clock-controller@1602f000 {
			compatible = "mediatek,mt8192-vdecsys";
			reg = <0 0x1602f000 0 0x1000>;
			#clock-cells = <1>;
		};

		vencsys: clock-controller@17000000 {
			compatible = "mediatek,mt8192-vencsys";
			reg = <0 0x17000000 0 0x1000>;
			#clock-cells = <1>;
		};

		larb7: larb@17010000 {
			compatible = "mediatek,mt8192-smi-larb";
			reg = <0 0x17010000 0 0x1000>;
			mediatek,larb-id = <7>;
			mediatek,smi = <&smi_common>;
			clocks = <&vencsys CLK_VENC_SET0_LARB>,
				 <&vencsys CLK_VENC_SET1_VENC>;
			clock-names = "apb", "smi";
			power-domains = <&spm MT8192_POWER_DOMAIN_VENC>;
		};

		vcodec_enc: vcodec@17020000 {
			compatible = "mediatek,mt8192-vcodec-enc";
			reg = <0 0x17020000 0 0x2000>;
			iommus = <&iommu0 M4U_PORT_L7_VENC_RCPU>,
				 <&iommu0 M4U_PORT_L7_VENC_REC>,
				 <&iommu0 M4U_PORT_L7_VENC_BSDMA>,
				 <&iommu0 M4U_PORT_L7_VENC_SV_COMV>,
				 <&iommu0 M4U_PORT_L7_VENC_RD_COMV>,
				 <&iommu0 M4U_PORT_L7_VENC_CUR_LUMA>,
				 <&iommu0 M4U_PORT_L7_VENC_CUR_CHROMA>,
				 <&iommu0 M4U_PORT_L7_VENC_REF_LUMA>,
				 <&iommu0 M4U_PORT_L7_VENC_REF_CHROMA>,
				 <&iommu0 M4U_PORT_L7_VENC_SUB_R_LUMA>,
				 <&iommu0 M4U_PORT_L7_VENC_SUB_W_LUMA>;
			interrupts = <GIC_SPI 309 IRQ_TYPE_LEVEL_HIGH 0>;
			mediatek,scp = <&scp>;
			power-domains = <&spm MT8192_POWER_DOMAIN_VENC>;
			clocks = <&vencsys CLK_VENC_SET1_VENC>;
			clock-names = "venc-set1";
			assigned-clocks = <&topckgen CLK_TOP_VENC_SEL>;
			assigned-clock-parents = <&topckgen CLK_TOP_UNIVPLL_D4>;
		};

		camsys: clock-controller@1a000000 {
			compatible = "mediatek,mt8192-camsys";
			reg = <0 0x1a000000 0 0x1000>;
			#clock-cells = <1>;
		};

		larb13: larb@1a001000 {
			compatible = "mediatek,mt8192-smi-larb";
			reg = <0 0x1a001000 0 0x1000>;
			mediatek,larb-id = <13>;
			mediatek,smi = <&smi_common>;
			clocks = <&camsys CLK_CAM_CAM>,
				 <&camsys CLK_CAM_LARB13>;
			clock-names = "apb", "smi";
			power-domains = <&spm MT8192_POWER_DOMAIN_CAM>;
		};

		larb14: larb@1a002000 {
			compatible = "mediatek,mt8192-smi-larb";
			reg = <0 0x1a002000 0 0x1000>;
			mediatek,larb-id = <14>;
			mediatek,smi = <&smi_common>;
			clocks = <&camsys CLK_CAM_CAM>,
				 <&camsys CLK_CAM_LARB14>;
			clock-names = "apb", "smi";
			power-domains = <&spm MT8192_POWER_DOMAIN_CAM>;
		};

		larb16: larb@1a00f000 {
			compatible = "mediatek,mt8192-smi-larb";
			reg = <0 0x1a00f000 0 0x1000>;
			mediatek,larb-id = <16>;
			mediatek,smi = <&smi_common>;
			clocks = <&camsys_rawa CLK_CAM_RAWA_CAM>,
				 <&camsys_rawa CLK_CAM_RAWA_LARBX>;
			clock-names = "apb", "smi";
			power-domains = <&spm MT8192_POWER_DOMAIN_CAM_RAWA>;
		};

		larb17: larb@1a010000 {
			compatible = "mediatek,mt8192-smi-larb";
			reg = <0 0x1a010000 0 0x1000>;
			mediatek,larb-id = <17>;
			mediatek,smi = <&smi_common>;
			clocks = <&camsys_rawb CLK_CAM_RAWB_CAM>,
				 <&camsys_rawb CLK_CAM_RAWB_LARBX>;
			clock-names = "apb", "smi";
			power-domains = <&spm MT8192_POWER_DOMAIN_CAM_RAWB>;
		};

		larb18: larb@1a011000 {
			compatible = "mediatek,mt8192-smi-larb";
			reg = <0 0x1a011000 0 0x1000>;
			mediatek,larb-id = <18>;
			mediatek,smi = <&smi_common>;
			clocks = <&camsys_rawc CLK_CAM_RAWC_LARBX>,
				 <&camsys_rawc CLK_CAM_RAWC_CAM>;
			clock-names = "apb", "smi";
			power-domains = <&spm MT8192_POWER_DOMAIN_CAM_RAWC>;
		};

		camsys_rawa: clock-controller@1a04f000 {
			compatible = "mediatek,mt8192-camsys_rawa";
			reg = <0 0x1a04f000 0 0x1000>;
			#clock-cells = <1>;
		};

		camsys_rawb: clock-controller@1a06f000 {
			compatible = "mediatek,mt8192-camsys_rawb";
			reg = <0 0x1a06f000 0 0x1000>;
			#clock-cells = <1>;
		};

		camsys_rawc: clock-controller@1a08f000 {
			compatible = "mediatek,mt8192-camsys_rawc";
			reg = <0 0x1a08f000 0 0x1000>;
			#clock-cells = <1>;
		};

		ipesys: clock-controller@1b000000 {
			compatible = "mediatek,mt8192-ipesys";
			reg = <0 0x1b000000 0 0x1000>;
			#clock-cells = <1>;
		};

		larb20: larb@1b00f000 {
			compatible = "mediatek,mt8192-smi-larb";
			reg = <0 0x1b00f000 0 0x1000>;
			mediatek,larb-id = <20>;
			mediatek,smi = <&smi_common>;
			clocks = <&ipesys CLK_IPE_SMI_SUBCOM>,
				 <&ipesys CLK_IPE_LARB20>;
			clock-names = "apb", "smi";
			power-domains = <&spm MT8192_POWER_DOMAIN_IPE>;
		};

		larb19: larb@1b10f000 {
			compatible = "mediatek,mt8192-smi-larb";
			reg = <0 0x1b10f000 0 0x1000>;
			mediatek,larb-id = <19>;
			mediatek,smi = <&smi_common>;
			clocks = <&ipesys CLK_IPE_SMI_SUBCOM>,
				 <&ipesys CLK_IPE_LARB19>;
			clock-names = "apb", "smi";
			power-domains = <&spm MT8192_POWER_DOMAIN_IPE>;
		};

		mdpsys: clock-controller@1f000000 {
			compatible = "mediatek,mt8192-mdpsys";
			reg = <0 0x1f000000 0 0x1000>;
			#clock-cells = <1>;
		};

		larb2: larb@1f002000 {
			compatible = "mediatek,mt8192-smi-larb";
			reg = <0 0x1f002000 0 0x1000>;
			mediatek,larb-id = <2>;
			mediatek,smi = <&smi_common>;
			clocks = <&mdpsys CLK_MDP_SMI0>,
				 <&mdpsys CLK_MDP_SMI0>;
			clock-names = "apb", "smi";
			power-domains = <&spm MT8192_POWER_DOMAIN_MDP>;
		};
	};
};<|MERGE_RESOLUTION|>--- conflicted
+++ resolved
@@ -71,11 +71,7 @@
 			d-cache-sets = <128>;
 			next-level-cache = <&l2_0>;
 			performance-domains = <&performance 0>;
-<<<<<<< HEAD
-			capacity-dmips-mhz = <530>;
-=======
 			capacity-dmips-mhz = <427>;
->>>>>>> a456e174
 		};
 
 		cpu1: cpu@100 {
@@ -93,11 +89,7 @@
 			d-cache-sets = <128>;
 			next-level-cache = <&l2_0>;
 			performance-domains = <&performance 0>;
-<<<<<<< HEAD
-			capacity-dmips-mhz = <530>;
-=======
 			capacity-dmips-mhz = <427>;
->>>>>>> a456e174
 		};
 
 		cpu2: cpu@200 {
@@ -115,11 +107,7 @@
 			d-cache-sets = <128>;
 			next-level-cache = <&l2_0>;
 			performance-domains = <&performance 0>;
-<<<<<<< HEAD
-			capacity-dmips-mhz = <530>;
-=======
 			capacity-dmips-mhz = <427>;
->>>>>>> a456e174
 		};
 
 		cpu3: cpu@300 {
@@ -137,11 +125,7 @@
 			d-cache-sets = <128>;
 			next-level-cache = <&l2_0>;
 			performance-domains = <&performance 0>;
-<<<<<<< HEAD
-			capacity-dmips-mhz = <530>;
-=======
 			capacity-dmips-mhz = <427>;
->>>>>>> a456e174
 		};
 
 		cpu4: cpu@400 {
