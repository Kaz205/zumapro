--- conflicted
+++ resolved
@@ -528,7 +528,6 @@
 		};
 	};
 
-<<<<<<< HEAD
 	camera_pins_cam0: cam0@2 {
 		pins_cmd_dat {
 			pinmux = <PINMUX_GPIO99__FUNC_CMMCLK0>;
@@ -586,10 +585,7 @@
 		};
 	};
 
-	ec_ap_int_odl: ec_ap_int_odl {
-=======
 	ec_ap_int_odl: ec-ap-int-odl {
->>>>>>> ba6f5fb4
 		pins1 {
 			pinmux = <PINMUX_GPIO151__FUNC_GPIO151>;
 			input-enable;
