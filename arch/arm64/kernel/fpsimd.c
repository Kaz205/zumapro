--- conflicted
+++ resolved
@@ -1423,11 +1423,7 @@
  * would have disabled the SME access trap for userspace during
  * ret_to_user, making an SVE access trap impossible in that case.
  */
-<<<<<<< HEAD
-void do_sme_acc(unsigned int esr, struct pt_regs *regs)
-=======
 void do_sme_acc(unsigned long esr, struct pt_regs *regs)
->>>>>>> 143a6252
 {
 	/* Even if we chose not to use SME, the hardware could still trap: */
 	if (unlikely(!system_supports_sme()) || WARN_ON(is_compat_task())) {
