--- conflicted
+++ resolved
@@ -162,8 +162,6 @@
 	return 1;
 }
 
-<<<<<<< HEAD
-=======
 #define __ptrauth_save_key(regs, key)						\
 ({										\
 	regs[key ## KEYLO_EL1] = read_sysreg_s(SYS_ ## key ## KEYLO_EL1);	\
@@ -191,25 +189,13 @@
 	}
 }
 
->>>>>>> 0ecfebd2
 /*
  * Guest usage of a ptrauth instruction (which the guest EL1 did not turn into
  * a NOP).
  */
 static int kvm_handle_ptrauth(struct kvm_vcpu *vcpu, struct kvm_run *run)
 {
-<<<<<<< HEAD
-	/*
-	 * We don't currently support ptrauth in a guest, and we mask the ID
-	 * registers to prevent well-behaved guests from trying to make use of
-	 * it.
-	 *
-	 * Inject an UNDEF, as if the feature really isn't present.
-	 */
-	kvm_inject_undefined(vcpu);
-=======
 	kvm_arm_vcpu_ptrauth_trap(vcpu);
->>>>>>> 0ecfebd2
 	return 1;
 }
 
