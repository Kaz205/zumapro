// SPDX-License-Identifier: GPL-2.0-only
/*
 * Copyright (C) 2012,2013 - ARM Ltd
 * Author: Marc Zyngier <marc.zyngier@arm.com>
 *
 * Derived from arch/arm/kvm/coproc.c:
 * Copyright (C) 2012 - Virtual Open Systems and Columbia University
 * Authors: Rusty Russell <rusty@rustcorp.com.au>
 *          Christoffer Dall <c.dall@virtualopensystems.com>
 */

#include <linux/bsearch.h>
#include <linux/kvm_host.h>
#include <linux/mm.h>
#include <linux/printk.h>
#include <linux/uaccess.h>

#include <asm/cacheflush.h>
#include <asm/cputype.h>
#include <asm/debug-monitors.h>
#include <asm/esr.h>
#include <asm/kvm_arm.h>
#include <asm/kvm_emulate.h>
#include <asm/kvm_hyp.h>
#include <asm/kvm_mmu.h>
#include <asm/perf_event.h>
#include <asm/sysreg.h>

#include <trace/events/kvm.h>

#include "sys_regs.h"

#include "trace.h"

/*
 * All of this file is extremely similar to the ARM coproc.c, but the
 * types are different. My gut feeling is that it should be pretty
 * easy to merge, but that would be an ABI breakage -- again. VFP
 * would also need to be abstracted.
 *
 * For AArch32, we only take care of what is being trapped. Anything
 * that has to do with init and userspace access has to go via the
 * 64bit interface.
 */

static bool read_from_write_only(struct kvm_vcpu *vcpu,
				 struct sys_reg_params *params,
				 const struct sys_reg_desc *r)
{
	WARN_ONCE(1, "Unexpected sys_reg read to write-only register\n");
	print_sys_reg_instr(params);
	kvm_inject_undefined(vcpu);
	return false;
}

static bool write_to_read_only(struct kvm_vcpu *vcpu,
			       struct sys_reg_params *params,
			       const struct sys_reg_desc *r)
{
	WARN_ONCE(1, "Unexpected sys_reg write to read-only register\n");
	print_sys_reg_instr(params);
	kvm_inject_undefined(vcpu);
	return false;
}

u64 vcpu_read_sys_reg(const struct kvm_vcpu *vcpu, int reg)
{
	u64 val = 0x8badf00d8badf00d;

	if (vcpu->arch.sysregs_loaded_on_cpu &&
	    __vcpu_read_sys_reg_from_cpu(reg, &val))
		return val;

	return __vcpu_sys_reg(vcpu, reg);
}

void vcpu_write_sys_reg(struct kvm_vcpu *vcpu, u64 val, int reg)
{
	if (vcpu->arch.sysregs_loaded_on_cpu &&
	    __vcpu_write_sys_reg_to_cpu(val, reg))
		return;

	 __vcpu_sys_reg(vcpu, reg) = val;
}

/* 3 bits per cache level, as per CLIDR, but non-existent caches always 0 */
static u32 cache_levels;

/* CSSELR values; used to index KVM_REG_ARM_DEMUX_ID_CCSIDR */
#define CSSELR_MAX 14

/* Which cache CCSIDR represents depends on CSSELR value. */
static u32 get_ccsidr(u32 csselr)
{
	u32 ccsidr;

	/* Make sure noone else changes CSSELR during this! */
	local_irq_disable();
	write_sysreg(csselr, csselr_el1);
	isb();
	ccsidr = read_sysreg(ccsidr_el1);
	local_irq_enable();

	return ccsidr;
}

/*
 * See note at ARMv7 ARM B1.14.4 (TL;DR: S/W ops are not easily virtualized).
 */
static bool access_dcsw(struct kvm_vcpu *vcpu,
			struct sys_reg_params *p,
			const struct sys_reg_desc *r)
{
	if (!p->is_write)
		return read_from_write_only(vcpu, p, r);

	/*
	 * Only track S/W ops if we don't have FWB. It still indicates
	 * that the guest is a bit broken (S/W operations should only
	 * be done by firmware, knowing that there is only a single
	 * CPU left in the system, and certainly not from non-secure
	 * software).
	 */
	if (!cpus_have_const_cap(ARM64_HAS_STAGE2_FWB))
		kvm_set_way_flush(vcpu);

	return true;
}

static void get_access_mask(const struct sys_reg_desc *r, u64 *mask, u64 *shift)
{
	switch (r->aarch32_map) {
	case AA32_LO:
		*mask = GENMASK_ULL(31, 0);
		*shift = 0;
		break;
	case AA32_HI:
		*mask = GENMASK_ULL(63, 32);
		*shift = 32;
		break;
	default:
		*mask = GENMASK_ULL(63, 0);
		*shift = 0;
		break;
	}
}

/*
 * Generic accessor for VM registers. Only called as long as HCR_TVM
 * is set. If the guest enables the MMU, we stop trapping the VM
 * sys_regs and leave it in complete control of the caches.
 */
static bool access_vm_reg(struct kvm_vcpu *vcpu,
			  struct sys_reg_params *p,
			  const struct sys_reg_desc *r)
{
	bool was_enabled = vcpu_has_cache_enabled(vcpu);
	u64 val, mask, shift;

	BUG_ON(!p->is_write);

	get_access_mask(r, &mask, &shift);

	if (~mask) {
		val = vcpu_read_sys_reg(vcpu, r->reg);
		val &= ~mask;
	} else {
		val = 0;
	}

	val |= (p->regval & (mask >> shift)) << shift;
	vcpu_write_sys_reg(vcpu, val, r->reg);

	kvm_toggle_cache(vcpu, was_enabled);
	return true;
}

static bool access_actlr(struct kvm_vcpu *vcpu,
			 struct sys_reg_params *p,
			 const struct sys_reg_desc *r)
{
	u64 mask, shift;

	if (p->is_write)
		return ignore_write(vcpu, p);

	get_access_mask(r, &mask, &shift);
	p->regval = (vcpu_read_sys_reg(vcpu, r->reg) & mask) >> shift;

	return true;
}

/*
 * Trap handler for the GICv3 SGI generation system register.
 * Forward the request to the VGIC emulation.
 * The cp15_64 code makes sure this automatically works
 * for both AArch64 and AArch32 accesses.
 */
static bool access_gic_sgi(struct kvm_vcpu *vcpu,
			   struct sys_reg_params *p,
			   const struct sys_reg_desc *r)
{
	bool g1;

	if (!p->is_write)
		return read_from_write_only(vcpu, p, r);

	/*
	 * In a system where GICD_CTLR.DS=1, a ICC_SGI0R_EL1 access generates
	 * Group0 SGIs only, while ICC_SGI1R_EL1 can generate either group,
	 * depending on the SGI configuration. ICC_ASGI1R_EL1 is effectively
	 * equivalent to ICC_SGI0R_EL1, as there is no "alternative" secure
	 * group.
	 */
	if (p->Op0 == 0) {		/* AArch32 */
		switch (p->Op1) {
		default:		/* Keep GCC quiet */
		case 0:			/* ICC_SGI1R */
			g1 = true;
			break;
		case 1:			/* ICC_ASGI1R */
		case 2:			/* ICC_SGI0R */
			g1 = false;
			break;
		}
	} else {			/* AArch64 */
		switch (p->Op2) {
		default:		/* Keep GCC quiet */
		case 5:			/* ICC_SGI1R_EL1 */
			g1 = true;
			break;
		case 6:			/* ICC_ASGI1R_EL1 */
		case 7:			/* ICC_SGI0R_EL1 */
			g1 = false;
			break;
		}
	}

	vgic_v3_dispatch_sgi(vcpu, p->regval, g1);

	return true;
}

static bool access_gic_sre(struct kvm_vcpu *vcpu,
			   struct sys_reg_params *p,
			   const struct sys_reg_desc *r)
{
	if (p->is_write)
		return ignore_write(vcpu, p);

	p->regval = vcpu->arch.vgic_cpu.vgic_v3.vgic_sre;
	return true;
}

static bool trap_raz_wi(struct kvm_vcpu *vcpu,
			struct sys_reg_params *p,
			const struct sys_reg_desc *r)
{
	if (p->is_write)
		return ignore_write(vcpu, p);
	else
		return read_zero(vcpu, p);
}

/*
 * ARMv8.1 mandates at least a trivial LORegion implementation, where all the
 * RW registers are RES0 (which we can implement as RAZ/WI). On an ARMv8.0
 * system, these registers should UNDEF. LORID_EL1 being a RO register, we
 * treat it separately.
 */
static bool trap_loregion(struct kvm_vcpu *vcpu,
			  struct sys_reg_params *p,
			  const struct sys_reg_desc *r)
{
	u64 val = read_sanitised_ftr_reg(SYS_ID_AA64MMFR1_EL1);
	u32 sr = sys_reg((u32)r->Op0, (u32)r->Op1,
			 (u32)r->CRn, (u32)r->CRm, (u32)r->Op2);

	if (!(val & (0xfUL << ID_AA64MMFR1_LOR_SHIFT))) {
		kvm_inject_undefined(vcpu);
		return false;
	}

	if (p->is_write && sr == SYS_LORID_EL1)
		return write_to_read_only(vcpu, p, r);

	return trap_raz_wi(vcpu, p, r);
}

static bool trap_oslsr_el1(struct kvm_vcpu *vcpu,
			   struct sys_reg_params *p,
			   const struct sys_reg_desc *r)
{
	if (p->is_write) {
		return ignore_write(vcpu, p);
	} else {
		p->regval = (1 << 3);
		return true;
	}
}

static bool trap_dbgauthstatus_el1(struct kvm_vcpu *vcpu,
				   struct sys_reg_params *p,
				   const struct sys_reg_desc *r)
{
	if (p->is_write) {
		return ignore_write(vcpu, p);
	} else {
		p->regval = read_sysreg(dbgauthstatus_el1);
		return true;
	}
}

/*
 * We want to avoid world-switching all the DBG registers all the
 * time:
 * 
 * - If we've touched any debug register, it is likely that we're
 *   going to touch more of them. It then makes sense to disable the
 *   traps and start doing the save/restore dance
 * - If debug is active (DBG_MDSCR_KDE or DBG_MDSCR_MDE set), it is
 *   then mandatory to save/restore the registers, as the guest
 *   depends on them.
 * 
 * For this, we use a DIRTY bit, indicating the guest has modified the
 * debug registers, used as follow:
 *
 * On guest entry:
 * - If the dirty bit is set (because we're coming back from trapping),
 *   disable the traps, save host registers, restore guest registers.
 * - If debug is actively in use (DBG_MDSCR_KDE or DBG_MDSCR_MDE set),
 *   set the dirty bit, disable the traps, save host registers,
 *   restore guest registers.
 * - Otherwise, enable the traps
 *
 * On guest exit:
 * - If the dirty bit is set, save guest registers, restore host
 *   registers and clear the dirty bit. This ensure that the host can
 *   now use the debug registers.
 */
static bool trap_debug_regs(struct kvm_vcpu *vcpu,
			    struct sys_reg_params *p,
			    const struct sys_reg_desc *r)
{
	if (p->is_write) {
		vcpu_write_sys_reg(vcpu, p->regval, r->reg);
		vcpu->arch.flags |= KVM_ARM64_DEBUG_DIRTY;
	} else {
		p->regval = vcpu_read_sys_reg(vcpu, r->reg);
	}

	trace_trap_reg(__func__, r->reg, p->is_write, p->regval);

	return true;
}

/*
 * reg_to_dbg/dbg_to_reg
 *
 * A 32 bit write to a debug register leave top bits alone
 * A 32 bit read from a debug register only returns the bottom bits
 *
 * All writes will set the KVM_ARM64_DEBUG_DIRTY flag to ensure the
 * hyp.S code switches between host and guest values in future.
 */
static void reg_to_dbg(struct kvm_vcpu *vcpu,
		       struct sys_reg_params *p,
		       const struct sys_reg_desc *rd,
		       u64 *dbg_reg)
{
	u64 mask, shift, val;

	get_access_mask(rd, &mask, &shift);

	val = *dbg_reg;
	val &= ~mask;
	val |= (p->regval & (mask >> shift)) << shift;
	*dbg_reg = val;

	vcpu->arch.flags |= KVM_ARM64_DEBUG_DIRTY;
}

static void dbg_to_reg(struct kvm_vcpu *vcpu,
		       struct sys_reg_params *p,
		       const struct sys_reg_desc *rd,
		       u64 *dbg_reg)
{
	u64 mask, shift;

	get_access_mask(rd, &mask, &shift);
	p->regval = (*dbg_reg & mask) >> shift;
}

static bool trap_bvr(struct kvm_vcpu *vcpu,
		     struct sys_reg_params *p,
		     const struct sys_reg_desc *rd)
{
	u64 *dbg_reg = &vcpu->arch.vcpu_debug_state.dbg_bvr[rd->reg];

	if (p->is_write)
		reg_to_dbg(vcpu, p, rd, dbg_reg);
	else
		dbg_to_reg(vcpu, p, rd, dbg_reg);

	trace_trap_reg(__func__, rd->reg, p->is_write, *dbg_reg);

	return true;
}

static int set_bvr(struct kvm_vcpu *vcpu, const struct sys_reg_desc *rd,
		const struct kvm_one_reg *reg, void __user *uaddr)
{
	__u64 *r = &vcpu->arch.vcpu_debug_state.dbg_bvr[rd->reg];

	if (copy_from_user(r, uaddr, KVM_REG_SIZE(reg->id)) != 0)
		return -EFAULT;
	return 0;
}

static int get_bvr(struct kvm_vcpu *vcpu, const struct sys_reg_desc *rd,
	const struct kvm_one_reg *reg, void __user *uaddr)
{
	__u64 *r = &vcpu->arch.vcpu_debug_state.dbg_bvr[rd->reg];

	if (copy_to_user(uaddr, r, KVM_REG_SIZE(reg->id)) != 0)
		return -EFAULT;
	return 0;
}

static void reset_bvr(struct kvm_vcpu *vcpu,
		      const struct sys_reg_desc *rd)
{
	vcpu->arch.vcpu_debug_state.dbg_bvr[rd->reg] = rd->val;
}

static bool trap_bcr(struct kvm_vcpu *vcpu,
		     struct sys_reg_params *p,
		     const struct sys_reg_desc *rd)
{
	u64 *dbg_reg = &vcpu->arch.vcpu_debug_state.dbg_bcr[rd->reg];

	if (p->is_write)
		reg_to_dbg(vcpu, p, rd, dbg_reg);
	else
		dbg_to_reg(vcpu, p, rd, dbg_reg);

	trace_trap_reg(__func__, rd->reg, p->is_write, *dbg_reg);

	return true;
}

static int set_bcr(struct kvm_vcpu *vcpu, const struct sys_reg_desc *rd,
		const struct kvm_one_reg *reg, void __user *uaddr)
{
	__u64 *r = &vcpu->arch.vcpu_debug_state.dbg_bcr[rd->reg];

	if (copy_from_user(r, uaddr, KVM_REG_SIZE(reg->id)) != 0)
		return -EFAULT;

	return 0;
}

static int get_bcr(struct kvm_vcpu *vcpu, const struct sys_reg_desc *rd,
	const struct kvm_one_reg *reg, void __user *uaddr)
{
	__u64 *r = &vcpu->arch.vcpu_debug_state.dbg_bcr[rd->reg];

	if (copy_to_user(uaddr, r, KVM_REG_SIZE(reg->id)) != 0)
		return -EFAULT;
	return 0;
}

static void reset_bcr(struct kvm_vcpu *vcpu,
		      const struct sys_reg_desc *rd)
{
	vcpu->arch.vcpu_debug_state.dbg_bcr[rd->reg] = rd->val;
}

static bool trap_wvr(struct kvm_vcpu *vcpu,
		     struct sys_reg_params *p,
		     const struct sys_reg_desc *rd)
{
	u64 *dbg_reg = &vcpu->arch.vcpu_debug_state.dbg_wvr[rd->reg];

	if (p->is_write)
		reg_to_dbg(vcpu, p, rd, dbg_reg);
	else
		dbg_to_reg(vcpu, p, rd, dbg_reg);

	trace_trap_reg(__func__, rd->reg, p->is_write,
		vcpu->arch.vcpu_debug_state.dbg_wvr[rd->reg]);

	return true;
}

static int set_wvr(struct kvm_vcpu *vcpu, const struct sys_reg_desc *rd,
		const struct kvm_one_reg *reg, void __user *uaddr)
{
	__u64 *r = &vcpu->arch.vcpu_debug_state.dbg_wvr[rd->reg];

	if (copy_from_user(r, uaddr, KVM_REG_SIZE(reg->id)) != 0)
		return -EFAULT;
	return 0;
}

static int get_wvr(struct kvm_vcpu *vcpu, const struct sys_reg_desc *rd,
	const struct kvm_one_reg *reg, void __user *uaddr)
{
	__u64 *r = &vcpu->arch.vcpu_debug_state.dbg_wvr[rd->reg];

	if (copy_to_user(uaddr, r, KVM_REG_SIZE(reg->id)) != 0)
		return -EFAULT;
	return 0;
}

static void reset_wvr(struct kvm_vcpu *vcpu,
		      const struct sys_reg_desc *rd)
{
	vcpu->arch.vcpu_debug_state.dbg_wvr[rd->reg] = rd->val;
}

static bool trap_wcr(struct kvm_vcpu *vcpu,
		     struct sys_reg_params *p,
		     const struct sys_reg_desc *rd)
{
	u64 *dbg_reg = &vcpu->arch.vcpu_debug_state.dbg_wcr[rd->reg];

	if (p->is_write)
		reg_to_dbg(vcpu, p, rd, dbg_reg);
	else
		dbg_to_reg(vcpu, p, rd, dbg_reg);

	trace_trap_reg(__func__, rd->reg, p->is_write, *dbg_reg);

	return true;
}

static int set_wcr(struct kvm_vcpu *vcpu, const struct sys_reg_desc *rd,
		const struct kvm_one_reg *reg, void __user *uaddr)
{
	__u64 *r = &vcpu->arch.vcpu_debug_state.dbg_wcr[rd->reg];

	if (copy_from_user(r, uaddr, KVM_REG_SIZE(reg->id)) != 0)
		return -EFAULT;
	return 0;
}

static int get_wcr(struct kvm_vcpu *vcpu, const struct sys_reg_desc *rd,
	const struct kvm_one_reg *reg, void __user *uaddr)
{
	__u64 *r = &vcpu->arch.vcpu_debug_state.dbg_wcr[rd->reg];

	if (copy_to_user(uaddr, r, KVM_REG_SIZE(reg->id)) != 0)
		return -EFAULT;
	return 0;
}

static void reset_wcr(struct kvm_vcpu *vcpu,
		      const struct sys_reg_desc *rd)
{
	vcpu->arch.vcpu_debug_state.dbg_wcr[rd->reg] = rd->val;
}

static void reset_amair_el1(struct kvm_vcpu *vcpu, const struct sys_reg_desc *r)
{
	u64 amair = read_sysreg(amair_el1);
	vcpu_write_sys_reg(vcpu, amair, AMAIR_EL1);
}

static void reset_actlr(struct kvm_vcpu *vcpu, const struct sys_reg_desc *r)
{
	u64 actlr = read_sysreg(actlr_el1);
	vcpu_write_sys_reg(vcpu, actlr, ACTLR_EL1);
}

static void reset_mpidr(struct kvm_vcpu *vcpu, const struct sys_reg_desc *r)
{
	u64 mpidr;

	/*
	 * Map the vcpu_id into the first three affinity level fields of
	 * the MPIDR. We limit the number of VCPUs in level 0 due to a
	 * limitation to 16 CPUs in that level in the ICC_SGIxR registers
	 * of the GICv3 to be able to address each CPU directly when
	 * sending IPIs.
	 */
	mpidr = (vcpu->vcpu_id & 0x0f) << MPIDR_LEVEL_SHIFT(0);
	mpidr |= ((vcpu->vcpu_id >> 4) & 0xff) << MPIDR_LEVEL_SHIFT(1);
	mpidr |= ((vcpu->vcpu_id >> 12) & 0xff) << MPIDR_LEVEL_SHIFT(2);
	vcpu_write_sys_reg(vcpu, (1ULL << 31) | mpidr, MPIDR_EL1);
}

static void reset_pmcr(struct kvm_vcpu *vcpu, const struct sys_reg_desc *r)
{
	u64 pmcr, val;

	pmcr = read_sysreg(pmcr_el0);
	/*
	 * Writable bits of PMCR_EL0 (ARMV8_PMU_PMCR_MASK) are reset to UNKNOWN
	 * except PMCR.E resetting to zero.
	 */
	val = ((pmcr & ~ARMV8_PMU_PMCR_MASK)
	       | (ARMV8_PMU_PMCR_MASK & 0xdecafbad)) & (~ARMV8_PMU_PMCR_E);
	if (!kvm_system_supports_32bit_el0())
		val |= ARMV8_PMU_PMCR_LC;
	__vcpu_sys_reg(vcpu, r->reg) = val;
}

static bool check_pmu_access_disabled(struct kvm_vcpu *vcpu, u64 flags)
{
	u64 reg = __vcpu_sys_reg(vcpu, PMUSERENR_EL0);
	bool enabled = kvm_vcpu_has_pmu(vcpu);

	enabled &= (reg & flags) || vcpu_mode_priv(vcpu);
	if (!enabled)
		kvm_inject_undefined(vcpu);

	return !enabled;
}

static bool pmu_access_el0_disabled(struct kvm_vcpu *vcpu)
{
	return check_pmu_access_disabled(vcpu, ARMV8_PMU_USERENR_EN);
}

static bool pmu_write_swinc_el0_disabled(struct kvm_vcpu *vcpu)
{
	return check_pmu_access_disabled(vcpu, ARMV8_PMU_USERENR_SW | ARMV8_PMU_USERENR_EN);
}

static bool pmu_access_cycle_counter_el0_disabled(struct kvm_vcpu *vcpu)
{
	return check_pmu_access_disabled(vcpu, ARMV8_PMU_USERENR_CR | ARMV8_PMU_USERENR_EN);
}

static bool pmu_access_event_counter_el0_disabled(struct kvm_vcpu *vcpu)
{
	return check_pmu_access_disabled(vcpu, ARMV8_PMU_USERENR_ER | ARMV8_PMU_USERENR_EN);
}

static bool access_pmcr(struct kvm_vcpu *vcpu, struct sys_reg_params *p,
			const struct sys_reg_desc *r)
{
	u64 val;

	if (pmu_access_el0_disabled(vcpu))
		return false;

	if (p->is_write) {
		/* Only update writeable bits of PMCR */
		val = __vcpu_sys_reg(vcpu, PMCR_EL0);
		val &= ~ARMV8_PMU_PMCR_MASK;
		val |= p->regval & ARMV8_PMU_PMCR_MASK;
		if (!kvm_system_supports_32bit_el0())
			val |= ARMV8_PMU_PMCR_LC;
		__vcpu_sys_reg(vcpu, PMCR_EL0) = val;
		kvm_pmu_handle_pmcr(vcpu, val);
		kvm_vcpu_pmu_restore_guest(vcpu);
	} else {
		/* PMCR.P & PMCR.C are RAZ */
		val = __vcpu_sys_reg(vcpu, PMCR_EL0)
		      & ~(ARMV8_PMU_PMCR_P | ARMV8_PMU_PMCR_C);
		p->regval = val;
	}

	return true;
}

static bool access_pmselr(struct kvm_vcpu *vcpu, struct sys_reg_params *p,
			  const struct sys_reg_desc *r)
{
	if (pmu_access_event_counter_el0_disabled(vcpu))
		return false;

	if (p->is_write)
		__vcpu_sys_reg(vcpu, PMSELR_EL0) = p->regval;
	else
		/* return PMSELR.SEL field */
		p->regval = __vcpu_sys_reg(vcpu, PMSELR_EL0)
			    & ARMV8_PMU_COUNTER_MASK;

	return true;
}

static bool access_pmceid(struct kvm_vcpu *vcpu, struct sys_reg_params *p,
			  const struct sys_reg_desc *r)
{
	u64 pmceid;

	BUG_ON(p->is_write);

	if (pmu_access_el0_disabled(vcpu))
		return false;

	pmceid = kvm_pmu_get_pmceid(vcpu, (p->Op2 & 1));

	p->regval = pmceid;

	return true;
}

static bool pmu_counter_idx_valid(struct kvm_vcpu *vcpu, u64 idx)
{
	u64 pmcr, val;

	pmcr = __vcpu_sys_reg(vcpu, PMCR_EL0);
	val = (pmcr >> ARMV8_PMU_PMCR_N_SHIFT) & ARMV8_PMU_PMCR_N_MASK;
	if (idx >= val && idx != ARMV8_PMU_CYCLE_IDX) {
		kvm_inject_undefined(vcpu);
		return false;
	}

	return true;
}

static bool access_pmu_evcntr(struct kvm_vcpu *vcpu,
			      struct sys_reg_params *p,
			      const struct sys_reg_desc *r)
{
	u64 idx = ~0UL;

	if (r->CRn == 9 && r->CRm == 13) {
		if (r->Op2 == 2) {
			/* PMXEVCNTR_EL0 */
			if (pmu_access_event_counter_el0_disabled(vcpu))
				return false;

			idx = __vcpu_sys_reg(vcpu, PMSELR_EL0)
			      & ARMV8_PMU_COUNTER_MASK;
		} else if (r->Op2 == 0) {
			/* PMCCNTR_EL0 */
			if (pmu_access_cycle_counter_el0_disabled(vcpu))
				return false;

			idx = ARMV8_PMU_CYCLE_IDX;
		}
	} else if (r->CRn == 0 && r->CRm == 9) {
		/* PMCCNTR */
		if (pmu_access_event_counter_el0_disabled(vcpu))
			return false;

		idx = ARMV8_PMU_CYCLE_IDX;
	} else if (r->CRn == 14 && (r->CRm & 12) == 8) {
		/* PMEVCNTRn_EL0 */
		if (pmu_access_event_counter_el0_disabled(vcpu))
			return false;

		idx = ((r->CRm & 3) << 3) | (r->Op2 & 7);
	}

	/* Catch any decoding mistake */
	WARN_ON(idx == ~0UL);

	if (!pmu_counter_idx_valid(vcpu, idx))
		return false;

	if (p->is_write) {
		if (pmu_access_el0_disabled(vcpu))
			return false;

		kvm_pmu_set_counter_value(vcpu, idx, p->regval);
	} else {
		p->regval = kvm_pmu_get_counter_value(vcpu, idx);
	}

	return true;
}

static bool access_pmu_evtyper(struct kvm_vcpu *vcpu, struct sys_reg_params *p,
			       const struct sys_reg_desc *r)
{
	u64 idx, reg;

	if (pmu_access_el0_disabled(vcpu))
		return false;

	if (r->CRn == 9 && r->CRm == 13 && r->Op2 == 1) {
		/* PMXEVTYPER_EL0 */
		idx = __vcpu_sys_reg(vcpu, PMSELR_EL0) & ARMV8_PMU_COUNTER_MASK;
		reg = PMEVTYPER0_EL0 + idx;
	} else if (r->CRn == 14 && (r->CRm & 12) == 12) {
		idx = ((r->CRm & 3) << 3) | (r->Op2 & 7);
		if (idx == ARMV8_PMU_CYCLE_IDX)
			reg = PMCCFILTR_EL0;
		else
			/* PMEVTYPERn_EL0 */
			reg = PMEVTYPER0_EL0 + idx;
	} else {
		BUG();
	}

	if (!pmu_counter_idx_valid(vcpu, idx))
		return false;

	if (p->is_write) {
		kvm_pmu_set_counter_event_type(vcpu, p->regval, idx);
		__vcpu_sys_reg(vcpu, reg) = p->regval & ARMV8_PMU_EVTYPE_MASK;
		kvm_vcpu_pmu_restore_guest(vcpu);
	} else {
		p->regval = __vcpu_sys_reg(vcpu, reg) & ARMV8_PMU_EVTYPE_MASK;
	}

	return true;
}

static bool access_pmcnten(struct kvm_vcpu *vcpu, struct sys_reg_params *p,
			   const struct sys_reg_desc *r)
{
	u64 val, mask;

	if (pmu_access_el0_disabled(vcpu))
		return false;

	mask = kvm_pmu_valid_counter_mask(vcpu);
	if (p->is_write) {
		val = p->regval & mask;
		if (r->Op2 & 0x1) {
			/* accessing PMCNTENSET_EL0 */
			__vcpu_sys_reg(vcpu, PMCNTENSET_EL0) |= val;
			kvm_pmu_enable_counter_mask(vcpu, val);
			kvm_vcpu_pmu_restore_guest(vcpu);
		} else {
			/* accessing PMCNTENCLR_EL0 */
			__vcpu_sys_reg(vcpu, PMCNTENSET_EL0) &= ~val;
			kvm_pmu_disable_counter_mask(vcpu, val);
		}
	} else {
		p->regval = __vcpu_sys_reg(vcpu, PMCNTENSET_EL0) & mask;
	}

	return true;
}

static bool access_pminten(struct kvm_vcpu *vcpu, struct sys_reg_params *p,
			   const struct sys_reg_desc *r)
{
	u64 mask = kvm_pmu_valid_counter_mask(vcpu);

	if (check_pmu_access_disabled(vcpu, 0))
		return false;

	if (p->is_write) {
		u64 val = p->regval & mask;

		if (r->Op2 & 0x1)
			/* accessing PMINTENSET_EL1 */
			__vcpu_sys_reg(vcpu, PMINTENSET_EL1) |= val;
		else
			/* accessing PMINTENCLR_EL1 */
			__vcpu_sys_reg(vcpu, PMINTENSET_EL1) &= ~val;
	} else {
		p->regval = __vcpu_sys_reg(vcpu, PMINTENSET_EL1) & mask;
	}

	return true;
}

static bool access_pmovs(struct kvm_vcpu *vcpu, struct sys_reg_params *p,
			 const struct sys_reg_desc *r)
{
	u64 mask = kvm_pmu_valid_counter_mask(vcpu);

	if (pmu_access_el0_disabled(vcpu))
		return false;

	if (p->is_write) {
		if (r->CRm & 0x2)
			/* accessing PMOVSSET_EL0 */
			__vcpu_sys_reg(vcpu, PMOVSSET_EL0) |= (p->regval & mask);
		else
			/* accessing PMOVSCLR_EL0 */
			__vcpu_sys_reg(vcpu, PMOVSSET_EL0) &= ~(p->regval & mask);
	} else {
		p->regval = __vcpu_sys_reg(vcpu, PMOVSSET_EL0) & mask;
	}

	return true;
}

static bool access_pmswinc(struct kvm_vcpu *vcpu, struct sys_reg_params *p,
			   const struct sys_reg_desc *r)
{
	u64 mask;

	if (!p->is_write)
		return read_from_write_only(vcpu, p, r);

	if (pmu_write_swinc_el0_disabled(vcpu))
		return false;

	mask = kvm_pmu_valid_counter_mask(vcpu);
	kvm_pmu_software_increment(vcpu, p->regval & mask);
	return true;
}

static bool access_pmuserenr(struct kvm_vcpu *vcpu, struct sys_reg_params *p,
			     const struct sys_reg_desc *r)
{
	if (!kvm_vcpu_has_pmu(vcpu)) {
		kvm_inject_undefined(vcpu);
		return false;
	}

	if (p->is_write) {
		if (!vcpu_mode_priv(vcpu)) {
			kvm_inject_undefined(vcpu);
			return false;
		}

		__vcpu_sys_reg(vcpu, PMUSERENR_EL0) =
			       p->regval & ARMV8_PMU_USERENR_MASK;
	} else {
		p->regval = __vcpu_sys_reg(vcpu, PMUSERENR_EL0)
			    & ARMV8_PMU_USERENR_MASK;
	}

	return true;
}

#define reg_to_encoding(x)						\
	sys_reg((u32)(x)->Op0, (u32)(x)->Op1,				\
		(u32)(x)->CRn, (u32)(x)->CRm, (u32)(x)->Op2);

/* Silly macro to expand the DBG{BCR,BVR,WVR,WCR}n_EL1 registers in one go */
#define DBG_BCR_BVR_WCR_WVR_EL1(n)					\
	{ SYS_DESC(SYS_DBGBVRn_EL1(n)),					\
	  trap_bvr, reset_bvr, 0, 0, get_bvr, set_bvr },		\
	{ SYS_DESC(SYS_DBGBCRn_EL1(n)),					\
	  trap_bcr, reset_bcr, 0, 0, get_bcr, set_bcr },		\
	{ SYS_DESC(SYS_DBGWVRn_EL1(n)),					\
	  trap_wvr, reset_wvr, 0, 0,  get_wvr, set_wvr },		\
	{ SYS_DESC(SYS_DBGWCRn_EL1(n)),					\
	  trap_wcr, reset_wcr, 0, 0,  get_wcr, set_wcr }

/* Macro to expand the PMEVCNTRn_EL0 register */
#define PMU_PMEVCNTR_EL0(n)						\
	{ SYS_DESC(SYS_PMEVCNTRn_EL0(n)),					\
	  access_pmu_evcntr, reset_unknown, (PMEVCNTR0_EL0 + n), }

/* Macro to expand the PMEVTYPERn_EL0 register */
#define PMU_PMEVTYPER_EL0(n)						\
	{ SYS_DESC(SYS_PMEVTYPERn_EL0(n)),					\
	  access_pmu_evtyper, reset_unknown, (PMEVTYPER0_EL0 + n), }

static bool undef_access(struct kvm_vcpu *vcpu, struct sys_reg_params *p,
			 const struct sys_reg_desc *r)
{
	kvm_inject_undefined(vcpu);

	return false;
}

/* Macro to expand the AMU counter and type registers*/
#define AMU_AMEVCNTR0_EL0(n) { SYS_DESC(SYS_AMEVCNTR0_EL0(n)), undef_access }
#define AMU_AMEVTYPER0_EL0(n) { SYS_DESC(SYS_AMEVTYPER0_EL0(n)), undef_access }
#define AMU_AMEVCNTR1_EL0(n) { SYS_DESC(SYS_AMEVCNTR1_EL0(n)), undef_access }
#define AMU_AMEVTYPER1_EL0(n) { SYS_DESC(SYS_AMEVTYPER1_EL0(n)), undef_access }

static unsigned int ptrauth_visibility(const struct kvm_vcpu *vcpu,
			const struct sys_reg_desc *rd)
{
	return vcpu_has_ptrauth(vcpu) ? 0 : REG_HIDDEN;
}

/*
 * If we land here on a PtrAuth access, that is because we didn't
 * fixup the access on exit by allowing the PtrAuth sysregs. The only
 * way this happens is when the guest does not have PtrAuth support
 * enabled.
 */
#define __PTRAUTH_KEY(k)						\
	{ SYS_DESC(SYS_## k), undef_access, reset_unknown, k,		\
	.visibility = ptrauth_visibility}

#define PTRAUTH_KEY(k)							\
	__PTRAUTH_KEY(k ## KEYLO_EL1),					\
	__PTRAUTH_KEY(k ## KEYHI_EL1)

static bool access_arch_timer(struct kvm_vcpu *vcpu,
			      struct sys_reg_params *p,
			      const struct sys_reg_desc *r)
{
	enum kvm_arch_timers tmr;
	enum kvm_arch_timer_regs treg;
	u64 reg = reg_to_encoding(r);

	switch (reg) {
	case SYS_CNTP_TVAL_EL0:
	case SYS_AARCH32_CNTP_TVAL:
		tmr = TIMER_PTIMER;
		treg = TIMER_REG_TVAL;
		break;
	case SYS_CNTP_CTL_EL0:
	case SYS_AARCH32_CNTP_CTL:
		tmr = TIMER_PTIMER;
		treg = TIMER_REG_CTL;
		break;
	case SYS_CNTP_CVAL_EL0:
	case SYS_AARCH32_CNTP_CVAL:
		tmr = TIMER_PTIMER;
		treg = TIMER_REG_CVAL;
		break;
	default:
		BUG();
	}

	if (p->is_write)
		kvm_arm_timer_write_sysreg(vcpu, tmr, treg, p->regval);
	else
		p->regval = kvm_arm_timer_read_sysreg(vcpu, tmr, treg);

	return true;
}

/* Read a sanitised cpufeature ID register by sys_reg_desc */
static u64 read_id_reg(const struct kvm_vcpu *vcpu,
		struct sys_reg_desc const *r, bool raz)
{
	u32 id = sys_reg((u32)r->Op0, (u32)r->Op1,
			 (u32)r->CRn, (u32)r->CRm, (u32)r->Op2);
	u64 val = raz ? 0 : read_sanitised_ftr_reg(id);

	if (id == SYS_ID_AA64PFR0_EL1) {
		if (!vcpu_has_sve(vcpu))
			val &= ~(0xfUL << ID_AA64PFR0_SVE_SHIFT);
		val &= ~(0xfUL << ID_AA64PFR0_AMU_SHIFT);
		val &= ~(0xfUL << ID_AA64PFR0_CSV2_SHIFT);
		val |= ((u64)vcpu->kvm->arch.pfr0_csv2 << ID_AA64PFR0_CSV2_SHIFT);
<<<<<<< HEAD

		if (!kvm_system_supports_32bit_el0()) {
			/*
			 * We could be running on asym aarch32 system.
			 * Override to present a aarch64 only system.
			 */
			val &= ~(0xfUL << ID_AA64PFR0_EL0_SHIFT);
			val |= (ID_AA64PFR0_EL0_64BIT_ONLY << ID_AA64PFR0_EL0_SHIFT);
		}
=======
		val &= ~(0xfUL << ID_AA64PFR0_CSV3_SHIFT);
		val |= ((u64)vcpu->kvm->arch.pfr0_csv3 << ID_AA64PFR0_CSV3_SHIFT);
>>>>>>> e37b12e4
	} else if (id == SYS_ID_AA64PFR1_EL1) {
		val &= ~(0xfUL << ID_AA64PFR1_MTE_SHIFT);
	} else if (id == SYS_ID_AA64ISAR1_EL1 && !vcpu_has_ptrauth(vcpu)) {
		val &= ~((0xfUL << ID_AA64ISAR1_APA_SHIFT) |
			 (0xfUL << ID_AA64ISAR1_API_SHIFT) |
			 (0xfUL << ID_AA64ISAR1_GPA_SHIFT) |
			 (0xfUL << ID_AA64ISAR1_GPI_SHIFT));
	} else if (id == SYS_ID_AA64DFR0_EL1) {
		u64 cap = 0;

		/* Limit guests to PMUv3 for ARMv8.1 */
		if (kvm_vcpu_has_pmu(vcpu))
			cap = ID_AA64DFR0_PMUVER_8_1;

		val = cpuid_feature_cap_perfmon_field(val,
						ID_AA64DFR0_PMUVER_SHIFT,
						cap);
	} else if (id == SYS_ID_DFR0_EL1) {
		/* Limit guests to PMUv3 for ARMv8.1 */
		val = cpuid_feature_cap_perfmon_field(val,
						ID_DFR0_PERFMON_SHIFT,
						ID_DFR0_PERFMON_8_1);
	}

	return val;
}

static unsigned int id_visibility(const struct kvm_vcpu *vcpu,
				  const struct sys_reg_desc *r)
{
	u32 id = sys_reg((u32)r->Op0, (u32)r->Op1,
			 (u32)r->CRn, (u32)r->CRm, (u32)r->Op2);

	switch (id) {
	case SYS_ID_AA64ZFR0_EL1:
		if (!vcpu_has_sve(vcpu))
			return REG_RAZ;
		break;
	}

	return 0;
}

/* cpufeature ID register access trap handlers */

static bool __access_id_reg(struct kvm_vcpu *vcpu,
			    struct sys_reg_params *p,
			    const struct sys_reg_desc *r,
			    bool raz)
{
	if (p->is_write)
		return write_to_read_only(vcpu, p, r);

	p->regval = read_id_reg(vcpu, r, raz);
	return true;
}

static bool access_id_reg(struct kvm_vcpu *vcpu,
			  struct sys_reg_params *p,
			  const struct sys_reg_desc *r)
{
	bool raz = sysreg_visible_as_raz(vcpu, r);

	return __access_id_reg(vcpu, p, r, raz);
}

static bool access_raz_id_reg(struct kvm_vcpu *vcpu,
			      struct sys_reg_params *p,
			      const struct sys_reg_desc *r)
{
	return __access_id_reg(vcpu, p, r, true);
}

static int reg_from_user(u64 *val, const void __user *uaddr, u64 id);
static int reg_to_user(void __user *uaddr, const u64 *val, u64 id);
static u64 sys_reg_to_index(const struct sys_reg_desc *reg);

/* Visibility overrides for SVE-specific control registers */
static unsigned int sve_visibility(const struct kvm_vcpu *vcpu,
				   const struct sys_reg_desc *rd)
{
	if (vcpu_has_sve(vcpu))
		return 0;

	return REG_HIDDEN;
}

static int set_id_aa64pfr0_el1(struct kvm_vcpu *vcpu,
			       const struct sys_reg_desc *rd,
			       const struct kvm_one_reg *reg, void __user *uaddr)
{
	const u64 id = sys_reg_to_index(rd);
	u8 csv2, csv3;
	int err;
	u64 val;

	err = reg_from_user(&val, uaddr, id);
	if (err)
		return err;

	/*
	 * Allow AA64PFR0_EL1.CSV2 to be set from userspace as long as
	 * it doesn't promise more than what is actually provided (the
	 * guest could otherwise be covered in ectoplasmic residue).
	 */
	csv2 = cpuid_feature_extract_unsigned_field(val, ID_AA64PFR0_CSV2_SHIFT);
	if (csv2 > 1 ||
	    (csv2 && arm64_get_spectre_v2_state() != SPECTRE_UNAFFECTED))
		return -EINVAL;

	/* Same thing for CSV3 */
	csv3 = cpuid_feature_extract_unsigned_field(val, ID_AA64PFR0_CSV3_SHIFT);
	if (csv3 > 1 ||
	    (csv3 && arm64_get_meltdown_state() != SPECTRE_UNAFFECTED))
		return -EINVAL;

	/* We can only differ with CSV[23], and anything else is an error */
	val ^= read_id_reg(vcpu, rd, false);
	val &= ~((0xFUL << ID_AA64PFR0_CSV2_SHIFT) |
		 (0xFUL << ID_AA64PFR0_CSV3_SHIFT));
	if (val)
		return -EINVAL;

	vcpu->kvm->arch.pfr0_csv2 = csv2;
	vcpu->kvm->arch.pfr0_csv3 = csv3 ;

	return 0;
}

/*
 * cpufeature ID register user accessors
 *
 * For now, these registers are immutable for userspace, so no values
 * are stored, and for set_id_reg() we don't allow the effective value
 * to be changed.
 */
static int __get_id_reg(const struct kvm_vcpu *vcpu,
			const struct sys_reg_desc *rd, void __user *uaddr,
			bool raz)
{
	const u64 id = sys_reg_to_index(rd);
	const u64 val = read_id_reg(vcpu, rd, raz);

	return reg_to_user(uaddr, &val, id);
}

static int __set_id_reg(const struct kvm_vcpu *vcpu,
			const struct sys_reg_desc *rd, void __user *uaddr,
			bool raz)
{
	const u64 id = sys_reg_to_index(rd);
	int err;
	u64 val;

	err = reg_from_user(&val, uaddr, id);
	if (err)
		return err;

	/* This is what we mean by invariant: you can't change it. */
	if (val != read_id_reg(vcpu, rd, raz))
		return -EINVAL;

	return 0;
}

static int get_id_reg(struct kvm_vcpu *vcpu, const struct sys_reg_desc *rd,
		      const struct kvm_one_reg *reg, void __user *uaddr)
{
	bool raz = sysreg_visible_as_raz(vcpu, rd);

	return __get_id_reg(vcpu, rd, uaddr, raz);
}

static int set_id_reg(struct kvm_vcpu *vcpu, const struct sys_reg_desc *rd,
		      const struct kvm_one_reg *reg, void __user *uaddr)
{
	bool raz = sysreg_visible_as_raz(vcpu, rd);

	return __set_id_reg(vcpu, rd, uaddr, raz);
}

static int get_raz_id_reg(struct kvm_vcpu *vcpu, const struct sys_reg_desc *rd,
			  const struct kvm_one_reg *reg, void __user *uaddr)
{
	return __get_id_reg(vcpu, rd, uaddr, true);
}

static int set_raz_id_reg(struct kvm_vcpu *vcpu, const struct sys_reg_desc *rd,
			  const struct kvm_one_reg *reg, void __user *uaddr)
{
	return __set_id_reg(vcpu, rd, uaddr, true);
}

static bool access_ctr(struct kvm_vcpu *vcpu, struct sys_reg_params *p,
		       const struct sys_reg_desc *r)
{
	if (p->is_write)
		return write_to_read_only(vcpu, p, r);

	p->regval = read_sanitised_ftr_reg(SYS_CTR_EL0);
	return true;
}

static bool access_clidr(struct kvm_vcpu *vcpu, struct sys_reg_params *p,
			 const struct sys_reg_desc *r)
{
	if (p->is_write)
		return write_to_read_only(vcpu, p, r);

	p->regval = read_sysreg(clidr_el1);
	return true;
}

static bool access_csselr(struct kvm_vcpu *vcpu, struct sys_reg_params *p,
			  const struct sys_reg_desc *r)
{
	int reg = r->reg;

	if (p->is_write)
		vcpu_write_sys_reg(vcpu, p->regval, reg);
	else
		p->regval = vcpu_read_sys_reg(vcpu, reg);
	return true;
}

static bool access_ccsidr(struct kvm_vcpu *vcpu, struct sys_reg_params *p,
			  const struct sys_reg_desc *r)
{
	u32 csselr;

	if (p->is_write)
		return write_to_read_only(vcpu, p, r);

	csselr = vcpu_read_sys_reg(vcpu, CSSELR_EL1);
	p->regval = get_ccsidr(csselr);

	/*
	 * Guests should not be doing cache operations by set/way at all, and
	 * for this reason, we trap them and attempt to infer the intent, so
	 * that we can flush the entire guest's address space at the appropriate
	 * time.
	 * To prevent this trapping from causing performance problems, let's
	 * expose the geometry of all data and unified caches (which are
	 * guaranteed to be PIPT and thus non-aliasing) as 1 set and 1 way.
	 * [If guests should attempt to infer aliasing properties from the
	 * geometry (which is not permitted by the architecture), they would
	 * only do so for virtually indexed caches.]
	 */
	if (!(csselr & 1)) // data or unified cache
		p->regval &= ~GENMASK(27, 3);
	return true;
}

/* sys_reg_desc initialiser for known cpufeature ID registers */
#define ID_SANITISED(name) {			\
	SYS_DESC(SYS_##name),			\
	.access	= access_id_reg,		\
	.get_user = get_id_reg,			\
	.set_user = set_id_reg,			\
	.visibility = id_visibility,		\
}

/*
 * sys_reg_desc initialiser for architecturally unallocated cpufeature ID
 * register with encoding Op0=3, Op1=0, CRn=0, CRm=crm, Op2=op2
 * (1 <= crm < 8, 0 <= Op2 < 8).
 */
#define ID_UNALLOCATED(crm, op2) {			\
	Op0(3), Op1(0), CRn(0), CRm(crm), Op2(op2),	\
	.access = access_raz_id_reg,			\
	.get_user = get_raz_id_reg,			\
	.set_user = set_raz_id_reg,			\
}

/*
 * sys_reg_desc initialiser for known ID registers that we hide from guests.
 * For now, these are exposed just like unallocated ID regs: they appear
 * RAZ for the guest.
 */
#define ID_HIDDEN(name) {			\
	SYS_DESC(SYS_##name),			\
	.access = access_raz_id_reg,		\
	.get_user = get_raz_id_reg,		\
	.set_user = set_raz_id_reg,		\
}

/*
 * Architected system registers.
 * Important: Must be sorted ascending by Op0, Op1, CRn, CRm, Op2
 *
 * Debug handling: We do trap most, if not all debug related system
 * registers. The implementation is good enough to ensure that a guest
 * can use these with minimal performance degradation. The drawback is
 * that we don't implement any of the external debug, none of the
 * OSlock protocol. This should be revisited if we ever encounter a
 * more demanding guest...
 */
static const struct sys_reg_desc sys_reg_descs[] = {
	{ SYS_DESC(SYS_DC_ISW), access_dcsw },
	{ SYS_DESC(SYS_DC_CSW), access_dcsw },
	{ SYS_DESC(SYS_DC_CISW), access_dcsw },

	DBG_BCR_BVR_WCR_WVR_EL1(0),
	DBG_BCR_BVR_WCR_WVR_EL1(1),
	{ SYS_DESC(SYS_MDCCINT_EL1), trap_debug_regs, reset_val, MDCCINT_EL1, 0 },
	{ SYS_DESC(SYS_MDSCR_EL1), trap_debug_regs, reset_val, MDSCR_EL1, 0 },
	DBG_BCR_BVR_WCR_WVR_EL1(2),
	DBG_BCR_BVR_WCR_WVR_EL1(3),
	DBG_BCR_BVR_WCR_WVR_EL1(4),
	DBG_BCR_BVR_WCR_WVR_EL1(5),
	DBG_BCR_BVR_WCR_WVR_EL1(6),
	DBG_BCR_BVR_WCR_WVR_EL1(7),
	DBG_BCR_BVR_WCR_WVR_EL1(8),
	DBG_BCR_BVR_WCR_WVR_EL1(9),
	DBG_BCR_BVR_WCR_WVR_EL1(10),
	DBG_BCR_BVR_WCR_WVR_EL1(11),
	DBG_BCR_BVR_WCR_WVR_EL1(12),
	DBG_BCR_BVR_WCR_WVR_EL1(13),
	DBG_BCR_BVR_WCR_WVR_EL1(14),
	DBG_BCR_BVR_WCR_WVR_EL1(15),

	{ SYS_DESC(SYS_MDRAR_EL1), trap_raz_wi },
	{ SYS_DESC(SYS_OSLAR_EL1), trap_raz_wi },
	{ SYS_DESC(SYS_OSLSR_EL1), trap_oslsr_el1 },
	{ SYS_DESC(SYS_OSDLR_EL1), trap_raz_wi },
	{ SYS_DESC(SYS_DBGPRCR_EL1), trap_raz_wi },
	{ SYS_DESC(SYS_DBGCLAIMSET_EL1), trap_raz_wi },
	{ SYS_DESC(SYS_DBGCLAIMCLR_EL1), trap_raz_wi },
	{ SYS_DESC(SYS_DBGAUTHSTATUS_EL1), trap_dbgauthstatus_el1 },

	{ SYS_DESC(SYS_MDCCSR_EL0), trap_raz_wi },
	{ SYS_DESC(SYS_DBGDTR_EL0), trap_raz_wi },
	// DBGDTR[TR]X_EL0 share the same encoding
	{ SYS_DESC(SYS_DBGDTRTX_EL0), trap_raz_wi },

	{ SYS_DESC(SYS_DBGVCR32_EL2), NULL, reset_val, DBGVCR32_EL2, 0 },

	{ SYS_DESC(SYS_MPIDR_EL1), NULL, reset_mpidr, MPIDR_EL1 },

	/*
	 * ID regs: all ID_SANITISED() entries here must have corresponding
	 * entries in arm64_ftr_regs[].
	 */

	/* AArch64 mappings of the AArch32 ID registers */
	/* CRm=1 */
	ID_SANITISED(ID_PFR0_EL1),
	ID_SANITISED(ID_PFR1_EL1),
	ID_SANITISED(ID_DFR0_EL1),
	ID_HIDDEN(ID_AFR0_EL1),
	ID_SANITISED(ID_MMFR0_EL1),
	ID_SANITISED(ID_MMFR1_EL1),
	ID_SANITISED(ID_MMFR2_EL1),
	ID_SANITISED(ID_MMFR3_EL1),

	/* CRm=2 */
	ID_SANITISED(ID_ISAR0_EL1),
	ID_SANITISED(ID_ISAR1_EL1),
	ID_SANITISED(ID_ISAR2_EL1),
	ID_SANITISED(ID_ISAR3_EL1),
	ID_SANITISED(ID_ISAR4_EL1),
	ID_SANITISED(ID_ISAR5_EL1),
	ID_SANITISED(ID_MMFR4_EL1),
	ID_SANITISED(ID_ISAR6_EL1),

	/* CRm=3 */
	ID_SANITISED(MVFR0_EL1),
	ID_SANITISED(MVFR1_EL1),
	ID_SANITISED(MVFR2_EL1),
	ID_UNALLOCATED(3,3),
	ID_SANITISED(ID_PFR2_EL1),
	ID_HIDDEN(ID_DFR1_EL1),
	ID_SANITISED(ID_MMFR5_EL1),
	ID_UNALLOCATED(3,7),

	/* AArch64 ID registers */
	/* CRm=4 */
	{ SYS_DESC(SYS_ID_AA64PFR0_EL1), .access = access_id_reg,
	  .get_user = get_id_reg, .set_user = set_id_aa64pfr0_el1, },
	ID_SANITISED(ID_AA64PFR1_EL1),
	ID_UNALLOCATED(4,2),
	ID_UNALLOCATED(4,3),
	ID_SANITISED(ID_AA64ZFR0_EL1),
	ID_UNALLOCATED(4,5),
	ID_UNALLOCATED(4,6),
	ID_UNALLOCATED(4,7),

	/* CRm=5 */
	ID_SANITISED(ID_AA64DFR0_EL1),
	ID_SANITISED(ID_AA64DFR1_EL1),
	ID_UNALLOCATED(5,2),
	ID_UNALLOCATED(5,3),
	ID_HIDDEN(ID_AA64AFR0_EL1),
	ID_HIDDEN(ID_AA64AFR1_EL1),
	ID_UNALLOCATED(5,6),
	ID_UNALLOCATED(5,7),

	/* CRm=6 */
	ID_SANITISED(ID_AA64ISAR0_EL1),
	ID_SANITISED(ID_AA64ISAR1_EL1),
	ID_UNALLOCATED(6,2),
	ID_UNALLOCATED(6,3),
	ID_UNALLOCATED(6,4),
	ID_UNALLOCATED(6,5),
	ID_UNALLOCATED(6,6),
	ID_UNALLOCATED(6,7),

	/* CRm=7 */
	ID_SANITISED(ID_AA64MMFR0_EL1),
	ID_SANITISED(ID_AA64MMFR1_EL1),
	ID_SANITISED(ID_AA64MMFR2_EL1),
	ID_UNALLOCATED(7,3),
	ID_UNALLOCATED(7,4),
	ID_UNALLOCATED(7,5),
	ID_UNALLOCATED(7,6),
	ID_UNALLOCATED(7,7),

	{ SYS_DESC(SYS_SCTLR_EL1), access_vm_reg, reset_val, SCTLR_EL1, 0x00C50078 },
	{ SYS_DESC(SYS_ACTLR_EL1), access_actlr, reset_actlr, ACTLR_EL1 },
	{ SYS_DESC(SYS_CPACR_EL1), NULL, reset_val, CPACR_EL1, 0 },

	{ SYS_DESC(SYS_RGSR_EL1), undef_access },
	{ SYS_DESC(SYS_GCR_EL1), undef_access },

	{ SYS_DESC(SYS_ZCR_EL1), NULL, reset_val, ZCR_EL1, 0, .visibility = sve_visibility },
	{ SYS_DESC(SYS_TTBR0_EL1), access_vm_reg, reset_unknown, TTBR0_EL1 },
	{ SYS_DESC(SYS_TTBR1_EL1), access_vm_reg, reset_unknown, TTBR1_EL1 },
	{ SYS_DESC(SYS_TCR_EL1), access_vm_reg, reset_val, TCR_EL1, 0 },

	PTRAUTH_KEY(APIA),
	PTRAUTH_KEY(APIB),
	PTRAUTH_KEY(APDA),
	PTRAUTH_KEY(APDB),
	PTRAUTH_KEY(APGA),

	{ SYS_DESC(SYS_AFSR0_EL1), access_vm_reg, reset_unknown, AFSR0_EL1 },
	{ SYS_DESC(SYS_AFSR1_EL1), access_vm_reg, reset_unknown, AFSR1_EL1 },
	{ SYS_DESC(SYS_ESR_EL1), access_vm_reg, reset_unknown, ESR_EL1 },

	{ SYS_DESC(SYS_ERRIDR_EL1), trap_raz_wi },
	{ SYS_DESC(SYS_ERRSELR_EL1), trap_raz_wi },
	{ SYS_DESC(SYS_ERXFR_EL1), trap_raz_wi },
	{ SYS_DESC(SYS_ERXCTLR_EL1), trap_raz_wi },
	{ SYS_DESC(SYS_ERXSTATUS_EL1), trap_raz_wi },
	{ SYS_DESC(SYS_ERXADDR_EL1), trap_raz_wi },
	{ SYS_DESC(SYS_ERXMISC0_EL1), trap_raz_wi },
	{ SYS_DESC(SYS_ERXMISC1_EL1), trap_raz_wi },

	{ SYS_DESC(SYS_TFSR_EL1), undef_access },
	{ SYS_DESC(SYS_TFSRE0_EL1), undef_access },

	{ SYS_DESC(SYS_FAR_EL1), access_vm_reg, reset_unknown, FAR_EL1 },
	{ SYS_DESC(SYS_PAR_EL1), NULL, reset_unknown, PAR_EL1 },

	{ SYS_DESC(SYS_PMINTENSET_EL1), access_pminten, reset_unknown, PMINTENSET_EL1 },
	{ SYS_DESC(SYS_PMINTENCLR_EL1), access_pminten, reset_unknown, PMINTENSET_EL1 },

	{ SYS_DESC(SYS_MAIR_EL1), access_vm_reg, reset_unknown, MAIR_EL1 },
	{ SYS_DESC(SYS_AMAIR_EL1), access_vm_reg, reset_amair_el1, AMAIR_EL1 },

	{ SYS_DESC(SYS_LORSA_EL1), trap_loregion },
	{ SYS_DESC(SYS_LOREA_EL1), trap_loregion },
	{ SYS_DESC(SYS_LORN_EL1), trap_loregion },
	{ SYS_DESC(SYS_LORC_EL1), trap_loregion },
	{ SYS_DESC(SYS_LORID_EL1), trap_loregion },

	{ SYS_DESC(SYS_VBAR_EL1), NULL, reset_val, VBAR_EL1, 0 },
	{ SYS_DESC(SYS_DISR_EL1), NULL, reset_val, DISR_EL1, 0 },

	{ SYS_DESC(SYS_ICC_IAR0_EL1), write_to_read_only },
	{ SYS_DESC(SYS_ICC_EOIR0_EL1), read_from_write_only },
	{ SYS_DESC(SYS_ICC_HPPIR0_EL1), write_to_read_only },
	{ SYS_DESC(SYS_ICC_DIR_EL1), read_from_write_only },
	{ SYS_DESC(SYS_ICC_RPR_EL1), write_to_read_only },
	{ SYS_DESC(SYS_ICC_SGI1R_EL1), access_gic_sgi },
	{ SYS_DESC(SYS_ICC_ASGI1R_EL1), access_gic_sgi },
	{ SYS_DESC(SYS_ICC_SGI0R_EL1), access_gic_sgi },
	{ SYS_DESC(SYS_ICC_IAR1_EL1), write_to_read_only },
	{ SYS_DESC(SYS_ICC_EOIR1_EL1), read_from_write_only },
	{ SYS_DESC(SYS_ICC_HPPIR1_EL1), write_to_read_only },
	{ SYS_DESC(SYS_ICC_SRE_EL1), access_gic_sre },

	{ SYS_DESC(SYS_CONTEXTIDR_EL1), access_vm_reg, reset_val, CONTEXTIDR_EL1, 0 },
	{ SYS_DESC(SYS_TPIDR_EL1), NULL, reset_unknown, TPIDR_EL1 },

	{ SYS_DESC(SYS_SCXTNUM_EL1), undef_access },

	{ SYS_DESC(SYS_CNTKCTL_EL1), NULL, reset_val, CNTKCTL_EL1, 0},

	{ SYS_DESC(SYS_CCSIDR_EL1), access_ccsidr },
	{ SYS_DESC(SYS_CLIDR_EL1), access_clidr },
	{ SYS_DESC(SYS_CSSELR_EL1), access_csselr, reset_unknown, CSSELR_EL1 },
	{ SYS_DESC(SYS_CTR_EL0), access_ctr },

	{ SYS_DESC(SYS_PMCR_EL0), access_pmcr, reset_pmcr, PMCR_EL0 },
	{ SYS_DESC(SYS_PMCNTENSET_EL0), access_pmcnten, reset_unknown, PMCNTENSET_EL0 },
	{ SYS_DESC(SYS_PMCNTENCLR_EL0), access_pmcnten, reset_unknown, PMCNTENSET_EL0 },
	{ SYS_DESC(SYS_PMOVSCLR_EL0), access_pmovs, reset_unknown, PMOVSSET_EL0 },
	{ SYS_DESC(SYS_PMSWINC_EL0), access_pmswinc, reset_unknown, PMSWINC_EL0 },
	{ SYS_DESC(SYS_PMSELR_EL0), access_pmselr, reset_unknown, PMSELR_EL0 },
	{ SYS_DESC(SYS_PMCEID0_EL0), access_pmceid },
	{ SYS_DESC(SYS_PMCEID1_EL0), access_pmceid },
	{ SYS_DESC(SYS_PMCCNTR_EL0), access_pmu_evcntr, reset_unknown, PMCCNTR_EL0 },
	{ SYS_DESC(SYS_PMXEVTYPER_EL0), access_pmu_evtyper },
	{ SYS_DESC(SYS_PMXEVCNTR_EL0), access_pmu_evcntr },
	/*
	 * PMUSERENR_EL0 resets as unknown in 64bit mode while it resets as zero
	 * in 32bit mode. Here we choose to reset it as zero for consistency.
	 */
	{ SYS_DESC(SYS_PMUSERENR_EL0), access_pmuserenr, reset_val, PMUSERENR_EL0, 0 },
	{ SYS_DESC(SYS_PMOVSSET_EL0), access_pmovs, reset_unknown, PMOVSSET_EL0 },

	{ SYS_DESC(SYS_TPIDR_EL0), NULL, reset_unknown, TPIDR_EL0 },
	{ SYS_DESC(SYS_TPIDRRO_EL0), NULL, reset_unknown, TPIDRRO_EL0 },

	{ SYS_DESC(SYS_SCXTNUM_EL0), undef_access },

	{ SYS_DESC(SYS_AMCR_EL0), undef_access },
	{ SYS_DESC(SYS_AMCFGR_EL0), undef_access },
	{ SYS_DESC(SYS_AMCGCR_EL0), undef_access },
	{ SYS_DESC(SYS_AMUSERENR_EL0), undef_access },
	{ SYS_DESC(SYS_AMCNTENCLR0_EL0), undef_access },
	{ SYS_DESC(SYS_AMCNTENSET0_EL0), undef_access },
	{ SYS_DESC(SYS_AMCNTENCLR1_EL0), undef_access },
	{ SYS_DESC(SYS_AMCNTENSET1_EL0), undef_access },
	AMU_AMEVCNTR0_EL0(0),
	AMU_AMEVCNTR0_EL0(1),
	AMU_AMEVCNTR0_EL0(2),
	AMU_AMEVCNTR0_EL0(3),
	AMU_AMEVCNTR0_EL0(4),
	AMU_AMEVCNTR0_EL0(5),
	AMU_AMEVCNTR0_EL0(6),
	AMU_AMEVCNTR0_EL0(7),
	AMU_AMEVCNTR0_EL0(8),
	AMU_AMEVCNTR0_EL0(9),
	AMU_AMEVCNTR0_EL0(10),
	AMU_AMEVCNTR0_EL0(11),
	AMU_AMEVCNTR0_EL0(12),
	AMU_AMEVCNTR0_EL0(13),
	AMU_AMEVCNTR0_EL0(14),
	AMU_AMEVCNTR0_EL0(15),
	AMU_AMEVTYPER0_EL0(0),
	AMU_AMEVTYPER0_EL0(1),
	AMU_AMEVTYPER0_EL0(2),
	AMU_AMEVTYPER0_EL0(3),
	AMU_AMEVTYPER0_EL0(4),
	AMU_AMEVTYPER0_EL0(5),
	AMU_AMEVTYPER0_EL0(6),
	AMU_AMEVTYPER0_EL0(7),
	AMU_AMEVTYPER0_EL0(8),
	AMU_AMEVTYPER0_EL0(9),
	AMU_AMEVTYPER0_EL0(10),
	AMU_AMEVTYPER0_EL0(11),
	AMU_AMEVTYPER0_EL0(12),
	AMU_AMEVTYPER0_EL0(13),
	AMU_AMEVTYPER0_EL0(14),
	AMU_AMEVTYPER0_EL0(15),
	AMU_AMEVCNTR1_EL0(0),
	AMU_AMEVCNTR1_EL0(1),
	AMU_AMEVCNTR1_EL0(2),
	AMU_AMEVCNTR1_EL0(3),
	AMU_AMEVCNTR1_EL0(4),
	AMU_AMEVCNTR1_EL0(5),
	AMU_AMEVCNTR1_EL0(6),
	AMU_AMEVCNTR1_EL0(7),
	AMU_AMEVCNTR1_EL0(8),
	AMU_AMEVCNTR1_EL0(9),
	AMU_AMEVCNTR1_EL0(10),
	AMU_AMEVCNTR1_EL0(11),
	AMU_AMEVCNTR1_EL0(12),
	AMU_AMEVCNTR1_EL0(13),
	AMU_AMEVCNTR1_EL0(14),
	AMU_AMEVCNTR1_EL0(15),
	AMU_AMEVTYPER1_EL0(0),
	AMU_AMEVTYPER1_EL0(1),
	AMU_AMEVTYPER1_EL0(2),
	AMU_AMEVTYPER1_EL0(3),
	AMU_AMEVTYPER1_EL0(4),
	AMU_AMEVTYPER1_EL0(5),
	AMU_AMEVTYPER1_EL0(6),
	AMU_AMEVTYPER1_EL0(7),
	AMU_AMEVTYPER1_EL0(8),
	AMU_AMEVTYPER1_EL0(9),
	AMU_AMEVTYPER1_EL0(10),
	AMU_AMEVTYPER1_EL0(11),
	AMU_AMEVTYPER1_EL0(12),
	AMU_AMEVTYPER1_EL0(13),
	AMU_AMEVTYPER1_EL0(14),
	AMU_AMEVTYPER1_EL0(15),

	{ SYS_DESC(SYS_CNTP_TVAL_EL0), access_arch_timer },
	{ SYS_DESC(SYS_CNTP_CTL_EL0), access_arch_timer },
	{ SYS_DESC(SYS_CNTP_CVAL_EL0), access_arch_timer },

	/* PMEVCNTRn_EL0 */
	PMU_PMEVCNTR_EL0(0),
	PMU_PMEVCNTR_EL0(1),
	PMU_PMEVCNTR_EL0(2),
	PMU_PMEVCNTR_EL0(3),
	PMU_PMEVCNTR_EL0(4),
	PMU_PMEVCNTR_EL0(5),
	PMU_PMEVCNTR_EL0(6),
	PMU_PMEVCNTR_EL0(7),
	PMU_PMEVCNTR_EL0(8),
	PMU_PMEVCNTR_EL0(9),
	PMU_PMEVCNTR_EL0(10),
	PMU_PMEVCNTR_EL0(11),
	PMU_PMEVCNTR_EL0(12),
	PMU_PMEVCNTR_EL0(13),
	PMU_PMEVCNTR_EL0(14),
	PMU_PMEVCNTR_EL0(15),
	PMU_PMEVCNTR_EL0(16),
	PMU_PMEVCNTR_EL0(17),
	PMU_PMEVCNTR_EL0(18),
	PMU_PMEVCNTR_EL0(19),
	PMU_PMEVCNTR_EL0(20),
	PMU_PMEVCNTR_EL0(21),
	PMU_PMEVCNTR_EL0(22),
	PMU_PMEVCNTR_EL0(23),
	PMU_PMEVCNTR_EL0(24),
	PMU_PMEVCNTR_EL0(25),
	PMU_PMEVCNTR_EL0(26),
	PMU_PMEVCNTR_EL0(27),
	PMU_PMEVCNTR_EL0(28),
	PMU_PMEVCNTR_EL0(29),
	PMU_PMEVCNTR_EL0(30),
	/* PMEVTYPERn_EL0 */
	PMU_PMEVTYPER_EL0(0),
	PMU_PMEVTYPER_EL0(1),
	PMU_PMEVTYPER_EL0(2),
	PMU_PMEVTYPER_EL0(3),
	PMU_PMEVTYPER_EL0(4),
	PMU_PMEVTYPER_EL0(5),
	PMU_PMEVTYPER_EL0(6),
	PMU_PMEVTYPER_EL0(7),
	PMU_PMEVTYPER_EL0(8),
	PMU_PMEVTYPER_EL0(9),
	PMU_PMEVTYPER_EL0(10),
	PMU_PMEVTYPER_EL0(11),
	PMU_PMEVTYPER_EL0(12),
	PMU_PMEVTYPER_EL0(13),
	PMU_PMEVTYPER_EL0(14),
	PMU_PMEVTYPER_EL0(15),
	PMU_PMEVTYPER_EL0(16),
	PMU_PMEVTYPER_EL0(17),
	PMU_PMEVTYPER_EL0(18),
	PMU_PMEVTYPER_EL0(19),
	PMU_PMEVTYPER_EL0(20),
	PMU_PMEVTYPER_EL0(21),
	PMU_PMEVTYPER_EL0(22),
	PMU_PMEVTYPER_EL0(23),
	PMU_PMEVTYPER_EL0(24),
	PMU_PMEVTYPER_EL0(25),
	PMU_PMEVTYPER_EL0(26),
	PMU_PMEVTYPER_EL0(27),
	PMU_PMEVTYPER_EL0(28),
	PMU_PMEVTYPER_EL0(29),
	PMU_PMEVTYPER_EL0(30),
	/*
	 * PMCCFILTR_EL0 resets as unknown in 64bit mode while it resets as zero
	 * in 32bit mode. Here we choose to reset it as zero for consistency.
	 */
	{ SYS_DESC(SYS_PMCCFILTR_EL0), access_pmu_evtyper, reset_val, PMCCFILTR_EL0, 0 },

	{ SYS_DESC(SYS_DACR32_EL2), NULL, reset_unknown, DACR32_EL2 },
	{ SYS_DESC(SYS_IFSR32_EL2), NULL, reset_unknown, IFSR32_EL2 },
	{ SYS_DESC(SYS_FPEXC32_EL2), NULL, reset_val, FPEXC32_EL2, 0x700 },
};

static bool trap_dbgidr(struct kvm_vcpu *vcpu,
			struct sys_reg_params *p,
			const struct sys_reg_desc *r)
{
	if (p->is_write) {
		return ignore_write(vcpu, p);
	} else {
		u64 dfr = read_sanitised_ftr_reg(SYS_ID_AA64DFR0_EL1);
		u64 pfr = read_sanitised_ftr_reg(SYS_ID_AA64PFR0_EL1);
		u32 el3 = !!cpuid_feature_extract_unsigned_field(pfr, ID_AA64PFR0_EL3_SHIFT);

		p->regval = ((((dfr >> ID_AA64DFR0_WRPS_SHIFT) & 0xf) << 28) |
			     (((dfr >> ID_AA64DFR0_BRPS_SHIFT) & 0xf) << 24) |
			     (((dfr >> ID_AA64DFR0_CTX_CMPS_SHIFT) & 0xf) << 20)
			     | (6 << 16) | (el3 << 14) | (el3 << 12));
		return true;
	}
}

/*
 * AArch32 debug register mappings
 *
 * AArch32 DBGBVRn is mapped to DBGBVRn_EL1[31:0]
 * AArch32 DBGBXVRn is mapped to DBGBVRn_EL1[63:32]
 *
 * None of the other registers share their location, so treat them as
 * if they were 64bit.
 */
#define DBG_BCR_BVR_WCR_WVR(n)						      \
	/* DBGBVRn */							      \
	{ AA32(LO), Op1( 0), CRn( 0), CRm((n)), Op2( 4), trap_bvr, NULL, n }, \
	/* DBGBCRn */							      \
	{ Op1( 0), CRn( 0), CRm((n)), Op2( 5), trap_bcr, NULL, n },	      \
	/* DBGWVRn */							      \
	{ Op1( 0), CRn( 0), CRm((n)), Op2( 6), trap_wvr, NULL, n },	      \
	/* DBGWCRn */							      \
	{ Op1( 0), CRn( 0), CRm((n)), Op2( 7), trap_wcr, NULL, n }

#define DBGBXVR(n)							      \
	{ AA32(HI), Op1( 0), CRn( 1), CRm((n)), Op2( 1), trap_bvr, NULL, n }

/*
 * Trapped cp14 registers. We generally ignore most of the external
 * debug, on the principle that they don't really make sense to a
 * guest. Revisit this one day, would this principle change.
 */
static const struct sys_reg_desc cp14_regs[] = {
	/* DBGIDR */
	{ Op1( 0), CRn( 0), CRm( 0), Op2( 0), trap_dbgidr },
	/* DBGDTRRXext */
	{ Op1( 0), CRn( 0), CRm( 0), Op2( 2), trap_raz_wi },

	DBG_BCR_BVR_WCR_WVR(0),
	/* DBGDSCRint */
	{ Op1( 0), CRn( 0), CRm( 1), Op2( 0), trap_raz_wi },
	DBG_BCR_BVR_WCR_WVR(1),
	/* DBGDCCINT */
	{ Op1( 0), CRn( 0), CRm( 2), Op2( 0), trap_debug_regs, NULL, MDCCINT_EL1 },
	/* DBGDSCRext */
	{ Op1( 0), CRn( 0), CRm( 2), Op2( 2), trap_debug_regs, NULL, MDSCR_EL1 },
	DBG_BCR_BVR_WCR_WVR(2),
	/* DBGDTR[RT]Xint */
	{ Op1( 0), CRn( 0), CRm( 3), Op2( 0), trap_raz_wi },
	/* DBGDTR[RT]Xext */
	{ Op1( 0), CRn( 0), CRm( 3), Op2( 2), trap_raz_wi },
	DBG_BCR_BVR_WCR_WVR(3),
	DBG_BCR_BVR_WCR_WVR(4),
	DBG_BCR_BVR_WCR_WVR(5),
	/* DBGWFAR */
	{ Op1( 0), CRn( 0), CRm( 6), Op2( 0), trap_raz_wi },
	/* DBGOSECCR */
	{ Op1( 0), CRn( 0), CRm( 6), Op2( 2), trap_raz_wi },
	DBG_BCR_BVR_WCR_WVR(6),
	/* DBGVCR */
	{ Op1( 0), CRn( 0), CRm( 7), Op2( 0), trap_debug_regs, NULL, DBGVCR32_EL2 },
	DBG_BCR_BVR_WCR_WVR(7),
	DBG_BCR_BVR_WCR_WVR(8),
	DBG_BCR_BVR_WCR_WVR(9),
	DBG_BCR_BVR_WCR_WVR(10),
	DBG_BCR_BVR_WCR_WVR(11),
	DBG_BCR_BVR_WCR_WVR(12),
	DBG_BCR_BVR_WCR_WVR(13),
	DBG_BCR_BVR_WCR_WVR(14),
	DBG_BCR_BVR_WCR_WVR(15),

	/* DBGDRAR (32bit) */
	{ Op1( 0), CRn( 1), CRm( 0), Op2( 0), trap_raz_wi },

	DBGBXVR(0),
	/* DBGOSLAR */
	{ Op1( 0), CRn( 1), CRm( 0), Op2( 4), trap_raz_wi },
	DBGBXVR(1),
	/* DBGOSLSR */
	{ Op1( 0), CRn( 1), CRm( 1), Op2( 4), trap_oslsr_el1 },
	DBGBXVR(2),
	DBGBXVR(3),
	/* DBGOSDLR */
	{ Op1( 0), CRn( 1), CRm( 3), Op2( 4), trap_raz_wi },
	DBGBXVR(4),
	/* DBGPRCR */
	{ Op1( 0), CRn( 1), CRm( 4), Op2( 4), trap_raz_wi },
	DBGBXVR(5),
	DBGBXVR(6),
	DBGBXVR(7),
	DBGBXVR(8),
	DBGBXVR(9),
	DBGBXVR(10),
	DBGBXVR(11),
	DBGBXVR(12),
	DBGBXVR(13),
	DBGBXVR(14),
	DBGBXVR(15),

	/* DBGDSAR (32bit) */
	{ Op1( 0), CRn( 2), CRm( 0), Op2( 0), trap_raz_wi },

	/* DBGDEVID2 */
	{ Op1( 0), CRn( 7), CRm( 0), Op2( 7), trap_raz_wi },
	/* DBGDEVID1 */
	{ Op1( 0), CRn( 7), CRm( 1), Op2( 7), trap_raz_wi },
	/* DBGDEVID */
	{ Op1( 0), CRn( 7), CRm( 2), Op2( 7), trap_raz_wi },
	/* DBGCLAIMSET */
	{ Op1( 0), CRn( 7), CRm( 8), Op2( 6), trap_raz_wi },
	/* DBGCLAIMCLR */
	{ Op1( 0), CRn( 7), CRm( 9), Op2( 6), trap_raz_wi },
	/* DBGAUTHSTATUS */
	{ Op1( 0), CRn( 7), CRm(14), Op2( 6), trap_dbgauthstatus_el1 },
};

/* Trapped cp14 64bit registers */
static const struct sys_reg_desc cp14_64_regs[] = {
	/* DBGDRAR (64bit) */
	{ Op1( 0), CRm( 1), .access = trap_raz_wi },

	/* DBGDSAR (64bit) */
	{ Op1( 0), CRm( 2), .access = trap_raz_wi },
};

/* Macro to expand the PMEVCNTRn register */
#define PMU_PMEVCNTR(n)							\
	/* PMEVCNTRn */							\
	{ Op1(0), CRn(0b1110),						\
	  CRm((0b1000 | (((n) >> 3) & 0x3))), Op2(((n) & 0x7)),		\
	  access_pmu_evcntr }

/* Macro to expand the PMEVTYPERn register */
#define PMU_PMEVTYPER(n)						\
	/* PMEVTYPERn */						\
	{ Op1(0), CRn(0b1110),						\
	  CRm((0b1100 | (((n) >> 3) & 0x3))), Op2(((n) & 0x7)),		\
	  access_pmu_evtyper }

/*
 * Trapped cp15 registers. TTBR0/TTBR1 get a double encoding,
 * depending on the way they are accessed (as a 32bit or a 64bit
 * register).
 */
static const struct sys_reg_desc cp15_regs[] = {
	{ Op1( 0), CRn( 0), CRm( 0), Op2( 1), access_ctr },
	{ Op1( 0), CRn( 1), CRm( 0), Op2( 0), access_vm_reg, NULL, SCTLR_EL1 },
	/* ACTLR */
	{ AA32(LO), Op1( 0), CRn( 1), CRm( 0), Op2( 1), access_actlr, NULL, ACTLR_EL1 },
	/* ACTLR2 */
	{ AA32(HI), Op1( 0), CRn( 1), CRm( 0), Op2( 3), access_actlr, NULL, ACTLR_EL1 },
	{ Op1( 0), CRn( 2), CRm( 0), Op2( 0), access_vm_reg, NULL, TTBR0_EL1 },
	{ Op1( 0), CRn( 2), CRm( 0), Op2( 1), access_vm_reg, NULL, TTBR1_EL1 },
	/* TTBCR */
	{ AA32(LO), Op1( 0), CRn( 2), CRm( 0), Op2( 2), access_vm_reg, NULL, TCR_EL1 },
	/* TTBCR2 */
	{ AA32(HI), Op1( 0), CRn( 2), CRm( 0), Op2( 3), access_vm_reg, NULL, TCR_EL1 },
	{ Op1( 0), CRn( 3), CRm( 0), Op2( 0), access_vm_reg, NULL, DACR32_EL2 },
	/* DFSR */
	{ Op1( 0), CRn( 5), CRm( 0), Op2( 0), access_vm_reg, NULL, ESR_EL1 },
	{ Op1( 0), CRn( 5), CRm( 0), Op2( 1), access_vm_reg, NULL, IFSR32_EL2 },
	/* ADFSR */
	{ Op1( 0), CRn( 5), CRm( 1), Op2( 0), access_vm_reg, NULL, AFSR0_EL1 },
	/* AIFSR */
	{ Op1( 0), CRn( 5), CRm( 1), Op2( 1), access_vm_reg, NULL, AFSR1_EL1 },
	/* DFAR */
	{ AA32(LO), Op1( 0), CRn( 6), CRm( 0), Op2( 0), access_vm_reg, NULL, FAR_EL1 },
	/* IFAR */
	{ AA32(HI), Op1( 0), CRn( 6), CRm( 0), Op2( 2), access_vm_reg, NULL, FAR_EL1 },

	/*
	 * DC{C,I,CI}SW operations:
	 */
	{ Op1( 0), CRn( 7), CRm( 6), Op2( 2), access_dcsw },
	{ Op1( 0), CRn( 7), CRm(10), Op2( 2), access_dcsw },
	{ Op1( 0), CRn( 7), CRm(14), Op2( 2), access_dcsw },

	/* PMU */
	{ Op1( 0), CRn( 9), CRm(12), Op2( 0), access_pmcr },
	{ Op1( 0), CRn( 9), CRm(12), Op2( 1), access_pmcnten },
	{ Op1( 0), CRn( 9), CRm(12), Op2( 2), access_pmcnten },
	{ Op1( 0), CRn( 9), CRm(12), Op2( 3), access_pmovs },
	{ Op1( 0), CRn( 9), CRm(12), Op2( 4), access_pmswinc },
	{ Op1( 0), CRn( 9), CRm(12), Op2( 5), access_pmselr },
	{ Op1( 0), CRn( 9), CRm(12), Op2( 6), access_pmceid },
	{ Op1( 0), CRn( 9), CRm(12), Op2( 7), access_pmceid },
	{ Op1( 0), CRn( 9), CRm(13), Op2( 0), access_pmu_evcntr },
	{ Op1( 0), CRn( 9), CRm(13), Op2( 1), access_pmu_evtyper },
	{ Op1( 0), CRn( 9), CRm(13), Op2( 2), access_pmu_evcntr },
	{ Op1( 0), CRn( 9), CRm(14), Op2( 0), access_pmuserenr },
	{ Op1( 0), CRn( 9), CRm(14), Op2( 1), access_pminten },
	{ Op1( 0), CRn( 9), CRm(14), Op2( 2), access_pminten },
	{ Op1( 0), CRn( 9), CRm(14), Op2( 3), access_pmovs },

	/* PRRR/MAIR0 */
	{ AA32(LO), Op1( 0), CRn(10), CRm( 2), Op2( 0), access_vm_reg, NULL, MAIR_EL1 },
	/* NMRR/MAIR1 */
	{ AA32(HI), Op1( 0), CRn(10), CRm( 2), Op2( 1), access_vm_reg, NULL, MAIR_EL1 },
	/* AMAIR0 */
	{ AA32(LO), Op1( 0), CRn(10), CRm( 3), Op2( 0), access_vm_reg, NULL, AMAIR_EL1 },
	/* AMAIR1 */
	{ AA32(HI), Op1( 0), CRn(10), CRm( 3), Op2( 1), access_vm_reg, NULL, AMAIR_EL1 },

	/* ICC_SRE */
	{ Op1( 0), CRn(12), CRm(12), Op2( 5), access_gic_sre },

	{ Op1( 0), CRn(13), CRm( 0), Op2( 1), access_vm_reg, NULL, CONTEXTIDR_EL1 },

	/* Arch Tmers */
	{ SYS_DESC(SYS_AARCH32_CNTP_TVAL), access_arch_timer },
	{ SYS_DESC(SYS_AARCH32_CNTP_CTL), access_arch_timer },

	/* PMEVCNTRn */
	PMU_PMEVCNTR(0),
	PMU_PMEVCNTR(1),
	PMU_PMEVCNTR(2),
	PMU_PMEVCNTR(3),
	PMU_PMEVCNTR(4),
	PMU_PMEVCNTR(5),
	PMU_PMEVCNTR(6),
	PMU_PMEVCNTR(7),
	PMU_PMEVCNTR(8),
	PMU_PMEVCNTR(9),
	PMU_PMEVCNTR(10),
	PMU_PMEVCNTR(11),
	PMU_PMEVCNTR(12),
	PMU_PMEVCNTR(13),
	PMU_PMEVCNTR(14),
	PMU_PMEVCNTR(15),
	PMU_PMEVCNTR(16),
	PMU_PMEVCNTR(17),
	PMU_PMEVCNTR(18),
	PMU_PMEVCNTR(19),
	PMU_PMEVCNTR(20),
	PMU_PMEVCNTR(21),
	PMU_PMEVCNTR(22),
	PMU_PMEVCNTR(23),
	PMU_PMEVCNTR(24),
	PMU_PMEVCNTR(25),
	PMU_PMEVCNTR(26),
	PMU_PMEVCNTR(27),
	PMU_PMEVCNTR(28),
	PMU_PMEVCNTR(29),
	PMU_PMEVCNTR(30),
	/* PMEVTYPERn */
	PMU_PMEVTYPER(0),
	PMU_PMEVTYPER(1),
	PMU_PMEVTYPER(2),
	PMU_PMEVTYPER(3),
	PMU_PMEVTYPER(4),
	PMU_PMEVTYPER(5),
	PMU_PMEVTYPER(6),
	PMU_PMEVTYPER(7),
	PMU_PMEVTYPER(8),
	PMU_PMEVTYPER(9),
	PMU_PMEVTYPER(10),
	PMU_PMEVTYPER(11),
	PMU_PMEVTYPER(12),
	PMU_PMEVTYPER(13),
	PMU_PMEVTYPER(14),
	PMU_PMEVTYPER(15),
	PMU_PMEVTYPER(16),
	PMU_PMEVTYPER(17),
	PMU_PMEVTYPER(18),
	PMU_PMEVTYPER(19),
	PMU_PMEVTYPER(20),
	PMU_PMEVTYPER(21),
	PMU_PMEVTYPER(22),
	PMU_PMEVTYPER(23),
	PMU_PMEVTYPER(24),
	PMU_PMEVTYPER(25),
	PMU_PMEVTYPER(26),
	PMU_PMEVTYPER(27),
	PMU_PMEVTYPER(28),
	PMU_PMEVTYPER(29),
	PMU_PMEVTYPER(30),
	/* PMCCFILTR */
	{ Op1(0), CRn(14), CRm(15), Op2(7), access_pmu_evtyper },

	{ Op1(1), CRn( 0), CRm( 0), Op2(0), access_ccsidr },
	{ Op1(1), CRn( 0), CRm( 0), Op2(1), access_clidr },
	{ Op1(2), CRn( 0), CRm( 0), Op2(0), access_csselr, NULL, CSSELR_EL1 },
};

static const struct sys_reg_desc cp15_64_regs[] = {
	{ Op1( 0), CRn( 0), CRm( 2), Op2( 0), access_vm_reg, NULL, TTBR0_EL1 },
	{ Op1( 0), CRn( 0), CRm( 9), Op2( 0), access_pmu_evcntr },
	{ Op1( 0), CRn( 0), CRm(12), Op2( 0), access_gic_sgi }, /* ICC_SGI1R */
	{ Op1( 1), CRn( 0), CRm( 2), Op2( 0), access_vm_reg, NULL, TTBR1_EL1 },
	{ Op1( 1), CRn( 0), CRm(12), Op2( 0), access_gic_sgi }, /* ICC_ASGI1R */
	{ Op1( 2), CRn( 0), CRm(12), Op2( 0), access_gic_sgi }, /* ICC_SGI0R */
	{ SYS_DESC(SYS_AARCH32_CNTP_CVAL),    access_arch_timer },
};

static int check_sysreg_table(const struct sys_reg_desc *table, unsigned int n,
			      bool is_32)
{
	unsigned int i;

	for (i = 0; i < n; i++) {
		if (!is_32 && table[i].reg && !table[i].reset) {
			kvm_err("sys_reg table %p entry %d has lacks reset\n",
				table, i);
			return 1;
		}

		if (i && cmp_sys_reg(&table[i-1], &table[i]) >= 0) {
			kvm_err("sys_reg table %p out of order (%d)\n", table, i - 1);
			return 1;
		}
	}

	return 0;
}

static int match_sys_reg(const void *key, const void *elt)
{
	const unsigned long pval = (unsigned long)key;
	const struct sys_reg_desc *r = elt;

	return pval - reg_to_encoding(r);
}

static const struct sys_reg_desc *find_reg(const struct sys_reg_params *params,
					 const struct sys_reg_desc table[],
					 unsigned int num)
{
	unsigned long pval = reg_to_encoding(params);

	return bsearch((void *)pval, table, num, sizeof(table[0]), match_sys_reg);
}

int kvm_handle_cp14_load_store(struct kvm_vcpu *vcpu)
{
	kvm_inject_undefined(vcpu);
	return 1;
}

static void perform_access(struct kvm_vcpu *vcpu,
			   struct sys_reg_params *params,
			   const struct sys_reg_desc *r)
{
	trace_kvm_sys_access(*vcpu_pc(vcpu), params, r);

	/* Check for regs disabled by runtime config */
	if (sysreg_hidden(vcpu, r)) {
		kvm_inject_undefined(vcpu);
		return;
	}

	/*
	 * Not having an accessor means that we have configured a trap
	 * that we don't know how to handle. This certainly qualifies
	 * as a gross bug that should be fixed right away.
	 */
	BUG_ON(!r->access);

	/* Skip instruction if instructed so */
	if (likely(r->access(vcpu, params, r)))
		kvm_incr_pc(vcpu);
}

/*
 * emulate_cp --  tries to match a sys_reg access in a handling table, and
 *                call the corresponding trap handler.
 *
 * @params: pointer to the descriptor of the access
 * @table: array of trap descriptors
 * @num: size of the trap descriptor array
 *
 * Return 0 if the access has been handled, and -1 if not.
 */
static int emulate_cp(struct kvm_vcpu *vcpu,
		      struct sys_reg_params *params,
		      const struct sys_reg_desc *table,
		      size_t num)
{
	const struct sys_reg_desc *r;

	if (!table)
		return -1;	/* Not handled */

	r = find_reg(params, table, num);

	if (r) {
		perform_access(vcpu, params, r);
		return 0;
	}

	/* Not handled */
	return -1;
}

static void unhandled_cp_access(struct kvm_vcpu *vcpu,
				struct sys_reg_params *params)
{
	u8 esr_ec = kvm_vcpu_trap_get_class(vcpu);
	int cp = -1;

	switch (esr_ec) {
	case ESR_ELx_EC_CP15_32:
	case ESR_ELx_EC_CP15_64:
		cp = 15;
		break;
	case ESR_ELx_EC_CP14_MR:
	case ESR_ELx_EC_CP14_64:
		cp = 14;
		break;
	default:
		WARN_ON(1);
	}

	print_sys_reg_msg(params,
			  "Unsupported guest CP%d access at: %08lx [%08lx]\n",
			  cp, *vcpu_pc(vcpu), *vcpu_cpsr(vcpu));
	kvm_inject_undefined(vcpu);
}

/**
 * kvm_handle_cp_64 -- handles a mrrc/mcrr trap on a guest CP14/CP15 access
 * @vcpu: The VCPU pointer
 * @run:  The kvm_run struct
 */
static int kvm_handle_cp_64(struct kvm_vcpu *vcpu,
			    const struct sys_reg_desc *global,
			    size_t nr_global)
{
	struct sys_reg_params params;
	u32 esr = kvm_vcpu_get_esr(vcpu);
	int Rt = kvm_vcpu_sys_get_rt(vcpu);
	int Rt2 = (esr >> 10) & 0x1f;

	params.CRm = (esr >> 1) & 0xf;
	params.is_write = ((esr & 1) == 0);

	params.Op0 = 0;
	params.Op1 = (esr >> 16) & 0xf;
	params.Op2 = 0;
	params.CRn = 0;

	/*
	 * Make a 64-bit value out of Rt and Rt2. As we use the same trap
	 * backends between AArch32 and AArch64, we get away with it.
	 */
	if (params.is_write) {
		params.regval = vcpu_get_reg(vcpu, Rt) & 0xffffffff;
		params.regval |= vcpu_get_reg(vcpu, Rt2) << 32;
	}

	/*
	 * If the table contains a handler, handle the
	 * potential register operation in the case of a read and return
	 * with success.
	 */
	if (!emulate_cp(vcpu, &params, global, nr_global)) {
		/* Split up the value between registers for the read side */
		if (!params.is_write) {
			vcpu_set_reg(vcpu, Rt, lower_32_bits(params.regval));
			vcpu_set_reg(vcpu, Rt2, upper_32_bits(params.regval));
		}

		return 1;
	}

	unhandled_cp_access(vcpu, &params);
	return 1;
}

/**
 * kvm_handle_cp_32 -- handles a mrc/mcr trap on a guest CP14/CP15 access
 * @vcpu: The VCPU pointer
 * @run:  The kvm_run struct
 */
static int kvm_handle_cp_32(struct kvm_vcpu *vcpu,
			    const struct sys_reg_desc *global,
			    size_t nr_global)
{
	struct sys_reg_params params;
	u32 esr = kvm_vcpu_get_esr(vcpu);
	int Rt  = kvm_vcpu_sys_get_rt(vcpu);

	params.CRm = (esr >> 1) & 0xf;
	params.regval = vcpu_get_reg(vcpu, Rt);
	params.is_write = ((esr & 1) == 0);
	params.CRn = (esr >> 10) & 0xf;
	params.Op0 = 0;
	params.Op1 = (esr >> 14) & 0x7;
	params.Op2 = (esr >> 17) & 0x7;

	if (!emulate_cp(vcpu, &params, global, nr_global)) {
		if (!params.is_write)
			vcpu_set_reg(vcpu, Rt, params.regval);
		return 1;
	}

	unhandled_cp_access(vcpu, &params);
	return 1;
}

int kvm_handle_cp15_64(struct kvm_vcpu *vcpu)
{
	return kvm_handle_cp_64(vcpu, cp15_64_regs, ARRAY_SIZE(cp15_64_regs));
}

int kvm_handle_cp15_32(struct kvm_vcpu *vcpu)
{
	return kvm_handle_cp_32(vcpu, cp15_regs, ARRAY_SIZE(cp15_regs));
}

int kvm_handle_cp14_64(struct kvm_vcpu *vcpu)
{
	return kvm_handle_cp_64(vcpu, cp14_64_regs, ARRAY_SIZE(cp14_64_regs));
}

int kvm_handle_cp14_32(struct kvm_vcpu *vcpu)
{
	return kvm_handle_cp_32(vcpu, cp14_regs, ARRAY_SIZE(cp14_regs));
}

static bool is_imp_def_sys_reg(struct sys_reg_params *params)
{
	// See ARM DDI 0487E.a, section D12.3.2
	return params->Op0 == 3 && (params->CRn & 0b1011) == 0b1011;
}

static int emulate_sys_reg(struct kvm_vcpu *vcpu,
			   struct sys_reg_params *params)
{
	const struct sys_reg_desc *r;

	r = find_reg(params, sys_reg_descs, ARRAY_SIZE(sys_reg_descs));

	if (likely(r)) {
		perform_access(vcpu, params, r);
	} else if (is_imp_def_sys_reg(params)) {
		kvm_inject_undefined(vcpu);
	} else {
		print_sys_reg_msg(params,
				  "Unsupported guest sys_reg access at: %lx [%08lx]\n",
				  *vcpu_pc(vcpu), *vcpu_cpsr(vcpu));
		kvm_inject_undefined(vcpu);
	}
	return 1;
}

/**
 * kvm_reset_sys_regs - sets system registers to reset value
 * @vcpu: The VCPU pointer
 *
 * This function finds the right table above and sets the registers on the
 * virtual CPU struct to their architecturally defined reset values.
 */
void kvm_reset_sys_regs(struct kvm_vcpu *vcpu)
{
	unsigned long i;

	for (i = 0; i < ARRAY_SIZE(sys_reg_descs); i++)
		if (sys_reg_descs[i].reset)
			sys_reg_descs[i].reset(vcpu, &sys_reg_descs[i]);
}

/**
 * kvm_handle_sys_reg -- handles a mrs/msr trap on a guest sys_reg access
 * @vcpu: The VCPU pointer
 */
int kvm_handle_sys_reg(struct kvm_vcpu *vcpu)
{
	struct sys_reg_params params;
	unsigned long esr = kvm_vcpu_get_esr(vcpu);
	int Rt = kvm_vcpu_sys_get_rt(vcpu);
	int ret;

	trace_kvm_handle_sys_reg(esr);

	params.Op0 = (esr >> 20) & 3;
	params.Op1 = (esr >> 14) & 0x7;
	params.CRn = (esr >> 10) & 0xf;
	params.CRm = (esr >> 1) & 0xf;
	params.Op2 = (esr >> 17) & 0x7;
	params.regval = vcpu_get_reg(vcpu, Rt);
	params.is_write = !(esr & 1);

	ret = emulate_sys_reg(vcpu, &params);

	if (!params.is_write)
		vcpu_set_reg(vcpu, Rt, params.regval);
	return ret;
}

/******************************************************************************
 * Userspace API
 *****************************************************************************/

static bool index_to_params(u64 id, struct sys_reg_params *params)
{
	switch (id & KVM_REG_SIZE_MASK) {
	case KVM_REG_SIZE_U64:
		/* Any unused index bits means it's not valid. */
		if (id & ~(KVM_REG_ARCH_MASK | KVM_REG_SIZE_MASK
			      | KVM_REG_ARM_COPROC_MASK
			      | KVM_REG_ARM64_SYSREG_OP0_MASK
			      | KVM_REG_ARM64_SYSREG_OP1_MASK
			      | KVM_REG_ARM64_SYSREG_CRN_MASK
			      | KVM_REG_ARM64_SYSREG_CRM_MASK
			      | KVM_REG_ARM64_SYSREG_OP2_MASK))
			return false;
		params->Op0 = ((id & KVM_REG_ARM64_SYSREG_OP0_MASK)
			       >> KVM_REG_ARM64_SYSREG_OP0_SHIFT);
		params->Op1 = ((id & KVM_REG_ARM64_SYSREG_OP1_MASK)
			       >> KVM_REG_ARM64_SYSREG_OP1_SHIFT);
		params->CRn = ((id & KVM_REG_ARM64_SYSREG_CRN_MASK)
			       >> KVM_REG_ARM64_SYSREG_CRN_SHIFT);
		params->CRm = ((id & KVM_REG_ARM64_SYSREG_CRM_MASK)
			       >> KVM_REG_ARM64_SYSREG_CRM_SHIFT);
		params->Op2 = ((id & KVM_REG_ARM64_SYSREG_OP2_MASK)
			       >> KVM_REG_ARM64_SYSREG_OP2_SHIFT);
		return true;
	default:
		return false;
	}
}

const struct sys_reg_desc *find_reg_by_id(u64 id,
					  struct sys_reg_params *params,
					  const struct sys_reg_desc table[],
					  unsigned int num)
{
	if (!index_to_params(id, params))
		return NULL;

	return find_reg(params, table, num);
}

/* Decode an index value, and find the sys_reg_desc entry. */
static const struct sys_reg_desc *index_to_sys_reg_desc(struct kvm_vcpu *vcpu,
						    u64 id)
{
	const struct sys_reg_desc *r;
	struct sys_reg_params params;

	/* We only do sys_reg for now. */
	if ((id & KVM_REG_ARM_COPROC_MASK) != KVM_REG_ARM64_SYSREG)
		return NULL;

	if (!index_to_params(id, &params))
		return NULL;

	r = find_reg(&params, sys_reg_descs, ARRAY_SIZE(sys_reg_descs));

	/* Not saved in the sys_reg array and not otherwise accessible? */
	if (r && !(r->reg || r->get_user))
		r = NULL;

	return r;
}

/*
 * These are the invariant sys_reg registers: we let the guest see the
 * host versions of these, so they're part of the guest state.
 *
 * A future CPU may provide a mechanism to present different values to
 * the guest, or a future kvm may trap them.
 */

#define FUNCTION_INVARIANT(reg)						\
	static void get_##reg(struct kvm_vcpu *v,			\
			      const struct sys_reg_desc *r)		\
	{								\
		((struct sys_reg_desc *)r)->val = read_sysreg(reg);	\
	}

FUNCTION_INVARIANT(midr_el1)
FUNCTION_INVARIANT(revidr_el1)
FUNCTION_INVARIANT(clidr_el1)
FUNCTION_INVARIANT(aidr_el1)

static void get_ctr_el0(struct kvm_vcpu *v, const struct sys_reg_desc *r)
{
	((struct sys_reg_desc *)r)->val = read_sanitised_ftr_reg(SYS_CTR_EL0);
}

/* ->val is filled in by kvm_sys_reg_table_init() */
static struct sys_reg_desc invariant_sys_regs[] = {
	{ SYS_DESC(SYS_MIDR_EL1), NULL, get_midr_el1 },
	{ SYS_DESC(SYS_REVIDR_EL1), NULL, get_revidr_el1 },
	{ SYS_DESC(SYS_CLIDR_EL1), NULL, get_clidr_el1 },
	{ SYS_DESC(SYS_AIDR_EL1), NULL, get_aidr_el1 },
	{ SYS_DESC(SYS_CTR_EL0), NULL, get_ctr_el0 },
};

static int reg_from_user(u64 *val, const void __user *uaddr, u64 id)
{
	if (copy_from_user(val, uaddr, KVM_REG_SIZE(id)) != 0)
		return -EFAULT;
	return 0;
}

static int reg_to_user(void __user *uaddr, const u64 *val, u64 id)
{
	if (copy_to_user(uaddr, val, KVM_REG_SIZE(id)) != 0)
		return -EFAULT;
	return 0;
}

static int get_invariant_sys_reg(u64 id, void __user *uaddr)
{
	struct sys_reg_params params;
	const struct sys_reg_desc *r;

	r = find_reg_by_id(id, &params, invariant_sys_regs,
			   ARRAY_SIZE(invariant_sys_regs));
	if (!r)
		return -ENOENT;

	return reg_to_user(uaddr, &r->val, id);
}

static int set_invariant_sys_reg(u64 id, void __user *uaddr)
{
	struct sys_reg_params params;
	const struct sys_reg_desc *r;
	int err;
	u64 val = 0; /* Make sure high bits are 0 for 32-bit regs */

	r = find_reg_by_id(id, &params, invariant_sys_regs,
			   ARRAY_SIZE(invariant_sys_regs));
	if (!r)
		return -ENOENT;

	err = reg_from_user(&val, uaddr, id);
	if (err)
		return err;

	/* This is what we mean by invariant: you can't change it. */
	if (r->val != val)
		return -EINVAL;

	return 0;
}

static bool is_valid_cache(u32 val)
{
	u32 level, ctype;

	if (val >= CSSELR_MAX)
		return false;

	/* Bottom bit is Instruction or Data bit.  Next 3 bits are level. */
	level = (val >> 1);
	ctype = (cache_levels >> (level * 3)) & 7;

	switch (ctype) {
	case 0: /* No cache */
		return false;
	case 1: /* Instruction cache only */
		return (val & 1);
	case 2: /* Data cache only */
	case 4: /* Unified cache */
		return !(val & 1);
	case 3: /* Separate instruction and data caches */
		return true;
	default: /* Reserved: we can't know instruction or data. */
		return false;
	}
}

static int demux_c15_get(u64 id, void __user *uaddr)
{
	u32 val;
	u32 __user *uval = uaddr;

	/* Fail if we have unknown bits set. */
	if (id & ~(KVM_REG_ARCH_MASK|KVM_REG_SIZE_MASK|KVM_REG_ARM_COPROC_MASK
		   | ((1 << KVM_REG_ARM_COPROC_SHIFT)-1)))
		return -ENOENT;

	switch (id & KVM_REG_ARM_DEMUX_ID_MASK) {
	case KVM_REG_ARM_DEMUX_ID_CCSIDR:
		if (KVM_REG_SIZE(id) != 4)
			return -ENOENT;
		val = (id & KVM_REG_ARM_DEMUX_VAL_MASK)
			>> KVM_REG_ARM_DEMUX_VAL_SHIFT;
		if (!is_valid_cache(val))
			return -ENOENT;

		return put_user(get_ccsidr(val), uval);
	default:
		return -ENOENT;
	}
}

static int demux_c15_set(u64 id, void __user *uaddr)
{
	u32 val, newval;
	u32 __user *uval = uaddr;

	/* Fail if we have unknown bits set. */
	if (id & ~(KVM_REG_ARCH_MASK|KVM_REG_SIZE_MASK|KVM_REG_ARM_COPROC_MASK
		   | ((1 << KVM_REG_ARM_COPROC_SHIFT)-1)))
		return -ENOENT;

	switch (id & KVM_REG_ARM_DEMUX_ID_MASK) {
	case KVM_REG_ARM_DEMUX_ID_CCSIDR:
		if (KVM_REG_SIZE(id) != 4)
			return -ENOENT;
		val = (id & KVM_REG_ARM_DEMUX_VAL_MASK)
			>> KVM_REG_ARM_DEMUX_VAL_SHIFT;
		if (!is_valid_cache(val))
			return -ENOENT;

		if (get_user(newval, uval))
			return -EFAULT;

		/* This is also invariant: you can't change it. */
		if (newval != get_ccsidr(val))
			return -EINVAL;
		return 0;
	default:
		return -ENOENT;
	}
}

int kvm_arm_sys_reg_get_reg(struct kvm_vcpu *vcpu, const struct kvm_one_reg *reg)
{
	const struct sys_reg_desc *r;
	void __user *uaddr = (void __user *)(unsigned long)reg->addr;

	if ((reg->id & KVM_REG_ARM_COPROC_MASK) == KVM_REG_ARM_DEMUX)
		return demux_c15_get(reg->id, uaddr);

	if (KVM_REG_SIZE(reg->id) != sizeof(__u64))
		return -ENOENT;

	r = index_to_sys_reg_desc(vcpu, reg->id);
	if (!r)
		return get_invariant_sys_reg(reg->id, uaddr);

	/* Check for regs disabled by runtime config */
	if (sysreg_hidden(vcpu, r))
		return -ENOENT;

	if (r->get_user)
		return (r->get_user)(vcpu, r, reg, uaddr);

	return reg_to_user(uaddr, &__vcpu_sys_reg(vcpu, r->reg), reg->id);
}

int kvm_arm_sys_reg_set_reg(struct kvm_vcpu *vcpu, const struct kvm_one_reg *reg)
{
	const struct sys_reg_desc *r;
	void __user *uaddr = (void __user *)(unsigned long)reg->addr;

	if ((reg->id & KVM_REG_ARM_COPROC_MASK) == KVM_REG_ARM_DEMUX)
		return demux_c15_set(reg->id, uaddr);

	if (KVM_REG_SIZE(reg->id) != sizeof(__u64))
		return -ENOENT;

	r = index_to_sys_reg_desc(vcpu, reg->id);
	if (!r)
		return set_invariant_sys_reg(reg->id, uaddr);

	/* Check for regs disabled by runtime config */
	if (sysreg_hidden(vcpu, r))
		return -ENOENT;

	if (r->set_user)
		return (r->set_user)(vcpu, r, reg, uaddr);

	return reg_from_user(&__vcpu_sys_reg(vcpu, r->reg), uaddr, reg->id);
}

static unsigned int num_demux_regs(void)
{
	unsigned int i, count = 0;

	for (i = 0; i < CSSELR_MAX; i++)
		if (is_valid_cache(i))
			count++;

	return count;
}

static int write_demux_regids(u64 __user *uindices)
{
	u64 val = KVM_REG_ARM64 | KVM_REG_SIZE_U32 | KVM_REG_ARM_DEMUX;
	unsigned int i;

	val |= KVM_REG_ARM_DEMUX_ID_CCSIDR;
	for (i = 0; i < CSSELR_MAX; i++) {
		if (!is_valid_cache(i))
			continue;
		if (put_user(val | i, uindices))
			return -EFAULT;
		uindices++;
	}
	return 0;
}

static u64 sys_reg_to_index(const struct sys_reg_desc *reg)
{
	return (KVM_REG_ARM64 | KVM_REG_SIZE_U64 |
		KVM_REG_ARM64_SYSREG |
		(reg->Op0 << KVM_REG_ARM64_SYSREG_OP0_SHIFT) |
		(reg->Op1 << KVM_REG_ARM64_SYSREG_OP1_SHIFT) |
		(reg->CRn << KVM_REG_ARM64_SYSREG_CRN_SHIFT) |
		(reg->CRm << KVM_REG_ARM64_SYSREG_CRM_SHIFT) |
		(reg->Op2 << KVM_REG_ARM64_SYSREG_OP2_SHIFT));
}

static bool copy_reg_to_user(const struct sys_reg_desc *reg, u64 __user **uind)
{
	if (!*uind)
		return true;

	if (put_user(sys_reg_to_index(reg), *uind))
		return false;

	(*uind)++;
	return true;
}

static int walk_one_sys_reg(const struct kvm_vcpu *vcpu,
			    const struct sys_reg_desc *rd,
			    u64 __user **uind,
			    unsigned int *total)
{
	/*
	 * Ignore registers we trap but don't save,
	 * and for which no custom user accessor is provided.
	 */
	if (!(rd->reg || rd->get_user))
		return 0;

	if (sysreg_hidden(vcpu, rd))
		return 0;

	if (!copy_reg_to_user(rd, uind))
		return -EFAULT;

	(*total)++;
	return 0;
}

/* Assumed ordered tables, see kvm_sys_reg_table_init. */
static int walk_sys_regs(struct kvm_vcpu *vcpu, u64 __user *uind)
{
	const struct sys_reg_desc *i2, *end2;
	unsigned int total = 0;
	int err;

	i2 = sys_reg_descs;
	end2 = sys_reg_descs + ARRAY_SIZE(sys_reg_descs);

	while (i2 != end2) {
		err = walk_one_sys_reg(vcpu, i2++, &uind, &total);
		if (err)
			return err;
	}
	return total;
}

unsigned long kvm_arm_num_sys_reg_descs(struct kvm_vcpu *vcpu)
{
	return ARRAY_SIZE(invariant_sys_regs)
		+ num_demux_regs()
		+ walk_sys_regs(vcpu, (u64 __user *)NULL);
}

int kvm_arm_copy_sys_reg_indices(struct kvm_vcpu *vcpu, u64 __user *uindices)
{
	unsigned int i;
	int err;

	/* Then give them all the invariant registers' indices. */
	for (i = 0; i < ARRAY_SIZE(invariant_sys_regs); i++) {
		if (put_user(sys_reg_to_index(&invariant_sys_regs[i]), uindices))
			return -EFAULT;
		uindices++;
	}

	err = walk_sys_regs(vcpu, uindices);
	if (err < 0)
		return err;
	uindices += err;

	return write_demux_regids(uindices);
}

void kvm_sys_reg_table_init(void)
{
	unsigned int i;
	struct sys_reg_desc clidr;

	/* Make sure tables are unique and in order. */
	BUG_ON(check_sysreg_table(sys_reg_descs, ARRAY_SIZE(sys_reg_descs), false));
	BUG_ON(check_sysreg_table(cp14_regs, ARRAY_SIZE(cp14_regs), true));
	BUG_ON(check_sysreg_table(cp14_64_regs, ARRAY_SIZE(cp14_64_regs), true));
	BUG_ON(check_sysreg_table(cp15_regs, ARRAY_SIZE(cp15_regs), true));
	BUG_ON(check_sysreg_table(cp15_64_regs, ARRAY_SIZE(cp15_64_regs), true));
	BUG_ON(check_sysreg_table(invariant_sys_regs, ARRAY_SIZE(invariant_sys_regs), false));

	/* We abuse the reset function to overwrite the table itself. */
	for (i = 0; i < ARRAY_SIZE(invariant_sys_regs); i++)
		invariant_sys_regs[i].reset(NULL, &invariant_sys_regs[i]);

	/*
	 * CLIDR format is awkward, so clean it up.  See ARM B4.1.20:
	 *
	 *   If software reads the Cache Type fields from Ctype1
	 *   upwards, once it has seen a value of 0b000, no caches
	 *   exist at further-out levels of the hierarchy. So, for
	 *   example, if Ctype3 is the first Cache Type field with a
	 *   value of 0b000, the values of Ctype4 to Ctype7 must be
	 *   ignored.
	 */
	get_clidr_el1(NULL, &clidr); /* Ugly... */
	cache_levels = clidr.val;
	for (i = 0; i < 7; i++)
		if (((cache_levels >> (i*3)) & 7) == 0)
			break;
	/* Clear all higher bits. */
	cache_levels &= (1 << (i*3))-1;
}<|MERGE_RESOLUTION|>--- conflicted
+++ resolved
@@ -1026,7 +1026,8 @@
 		val &= ~(0xfUL << ID_AA64PFR0_AMU_SHIFT);
 		val &= ~(0xfUL << ID_AA64PFR0_CSV2_SHIFT);
 		val |= ((u64)vcpu->kvm->arch.pfr0_csv2 << ID_AA64PFR0_CSV2_SHIFT);
-<<<<<<< HEAD
+		val &= ~(0xfUL << ID_AA64PFR0_CSV3_SHIFT);
+		val |= ((u64)vcpu->kvm->arch.pfr0_csv3 << ID_AA64PFR0_CSV3_SHIFT);
 
 		if (!kvm_system_supports_32bit_el0()) {
 			/*
@@ -1036,10 +1037,6 @@
 			val &= ~(0xfUL << ID_AA64PFR0_EL0_SHIFT);
 			val |= (ID_AA64PFR0_EL0_64BIT_ONLY << ID_AA64PFR0_EL0_SHIFT);
 		}
-=======
-		val &= ~(0xfUL << ID_AA64PFR0_CSV3_SHIFT);
-		val |= ((u64)vcpu->kvm->arch.pfr0_csv3 << ID_AA64PFR0_CSV3_SHIFT);
->>>>>>> e37b12e4
 	} else if (id == SYS_ID_AA64PFR1_EL1) {
 		val &= ~(0xfUL << ID_AA64PFR1_MTE_SHIFT);
 	} else if (id == SYS_ID_AA64ISAR1_EL1 && !vcpu_has_ptrauth(vcpu)) {
