--- conflicted
+++ resolved
@@ -25,8 +25,6 @@
 #define __NR_pidfd_send_signal -1
 #endif
 
-<<<<<<< HEAD
-=======
 #define str(s) _str(s)
 #define _str(s) #s
 #define CHILD_THREAD_MIN_WAIT 3 /* seconds */
@@ -49,7 +47,6 @@
 #endif
 }
 
->>>>>>> 172bb24a
 static inline int sys_pidfd_send_signal(int pidfd, int sig, siginfo_t *info,
 					unsigned int flags)
 {
