--- conflicted
+++ resolved
@@ -561,11 +561,7 @@
 }
 
 void bpf_gen__record_extern(struct bpf_gen *gen, const char *name, bool is_weak,
-<<<<<<< HEAD
-			    int kind, int insn_idx)
-=======
 			    bool is_typeless, int kind, int insn_idx)
->>>>>>> fc02cb2b
 {
 	struct ksym_relo_desc *relo;
 
@@ -578,10 +574,7 @@
 	relo += gen->relo_cnt;
 	relo->name = name;
 	relo->is_weak = is_weak;
-<<<<<<< HEAD
-=======
 	relo->is_typeless = is_typeless;
->>>>>>> fc02cb2b
 	relo->kind = kind;
 	relo->insn_idx = insn_idx;
 	gen->relo_cnt++;
@@ -631,8 +624,6 @@
 	debug_ret(gen, "find_by_name_kind(%s,%d)", relo->name, relo->kind);
 }
 
-<<<<<<< HEAD
-=======
 /* Overwrites BPF_REG_{0, 1, 2, 3, 4, 7}
  * Returns result in BPF_REG_7
  * Returns u64 symbol addr in BPF_REG_9
@@ -656,7 +647,6 @@
 	debug_ret(gen, "kallsyms_lookup_name(%s,%d)", relo->name, relo->kind);
 }
 
->>>>>>> fc02cb2b
 /* Expects:
  * BPF_REG_8 - pointer to instruction
  *
@@ -736,12 +726,6 @@
 		   relo->name, kdesc->ref);
 }
 
-<<<<<<< HEAD
-/* Expects:
- * BPF_REG_8 - pointer to instruction
- */
-static void emit_relo_ksym_btf(struct bpf_gen *gen, struct ksym_relo_desc *relo, int insn)
-=======
 static void emit_ksym_relo_log(struct bpf_gen *gen, struct ksym_relo_desc *relo,
 			       int ref)
 {
@@ -763,7 +747,6 @@
  */
 static void emit_relo_ksym_typeless(struct bpf_gen *gen,
 				    struct ksym_relo_desc *relo, int insn)
->>>>>>> fc02cb2b
 {
 	struct ksym_desc *kdesc;
 
@@ -778,12 +761,6 @@
 			       kdesc->insn + sizeof(struct bpf_insn) + offsetof(struct bpf_insn, imm));
 		goto log;
 	}
-<<<<<<< HEAD
-	/* remember insn offset, so we can copy BTF ID and FD later */
-	kdesc->insn = insn;
-	emit_bpf_find_by_name_kind(gen, relo);
-	emit_check_err(gen);
-=======
 	/* remember insn offset, so we can copy ksym addr later */
 	kdesc->insn = insn;
 	/* skip typeless ksym_desc in fd closing loop in cleanup_relos */
@@ -844,24 +821,12 @@
 	emit(gen, BPF_ST_MEM(BPF_W, BPF_REG_8, sizeof(struct bpf_insn) + offsetof(struct bpf_insn, imm), 0));
 	/* skip success case stores if ret < 0 */
 	emit(gen, BPF_JMP_IMM(BPF_JSLT, BPF_REG_7, 0, 4));
->>>>>>> fc02cb2b
 	/* store btf_id into insn[insn_idx].imm */
 	emit(gen, BPF_STX_MEM(BPF_W, BPF_REG_8, BPF_REG_7, offsetof(struct bpf_insn, imm)));
 	/* store btf_obj_fd into insn[insn_idx + 1].imm */
 	emit(gen, BPF_ALU64_IMM(BPF_RSH, BPF_REG_7, 32));
 	emit(gen, BPF_STX_MEM(BPF_W, BPF_REG_8, BPF_REG_7,
 			      sizeof(struct bpf_insn) + offsetof(struct bpf_insn, imm)));
-<<<<<<< HEAD
-log:
-	if (!gen->log_level)
-		return;
-	emit(gen, BPF_LDX_MEM(BPF_W, BPF_REG_7, BPF_REG_8,
-			      offsetof(struct bpf_insn, imm)));
-	emit(gen, BPF_LDX_MEM(BPF_H, BPF_REG_9, BPF_REG_8, sizeof(struct bpf_insn) +
-			      offsetof(struct bpf_insn, imm)));
-	debug_regs(gen, BPF_REG_7, BPF_REG_9, " var (%s:count=%d): imm: %%d, fd: %%d",
-		   relo->name, kdesc->ref);
-=======
 	emit(gen, BPF_JMP_IMM(BPF_JSGE, BPF_REG_7, 0, 3));
 clear_src_reg:
 	/* clear bpf_object__relocate_data's src_reg assignment, otherwise we get a verifier failure */
@@ -871,7 +836,6 @@
 	emit(gen, BPF_STX_MEM(BPF_B, BPF_REG_8, BPF_REG_9, offsetofend(struct bpf_insn, code)));
 
 	emit_ksym_relo_log(gen, relo, kdesc->ref);
->>>>>>> fc02cb2b
 }
 
 static void emit_relo(struct bpf_gen *gen, struct ksym_relo_desc *relo, int insns)
@@ -883,14 +847,10 @@
 	emit2(gen, BPF_LD_IMM64_RAW_FULL(BPF_REG_8, BPF_PSEUDO_MAP_IDX_VALUE, 0, 0, 0, insn));
 	switch (relo->kind) {
 	case BTF_KIND_VAR:
-<<<<<<< HEAD
-		emit_relo_ksym_btf(gen, relo, insn);
-=======
 		if (relo->is_typeless)
 			emit_relo_ksym_typeless(gen, relo, insn);
 		else
 			emit_relo_ksym_btf(gen, relo, insn);
->>>>>>> fc02cb2b
 		break;
 	case BTF_KIND_FUNC:
 		emit_relo_kfunc_btf(gen, relo, insn);
@@ -915,21 +875,13 @@
 	int i, insn;
 
 	for (i = 0; i < gen->nr_ksyms; i++) {
-<<<<<<< HEAD
-		if (gen->ksyms[i].kind == BTF_KIND_VAR) {
-=======
 		/* only close fds for typed ksyms and kfuncs */
 		if (gen->ksyms[i].kind == BTF_KIND_VAR && !gen->ksyms[i].typeless) {
->>>>>>> fc02cb2b
 			/* close fd recorded in insn[insn_idx + 1].imm */
 			insn = gen->ksyms[i].insn;
 			insn += sizeof(struct bpf_insn) + offsetof(struct bpf_insn, imm);
 			emit_sys_close_blob(gen, insn);
-<<<<<<< HEAD
-		} else { /* BTF_KIND_FUNC */
-=======
 		} else if (gen->ksyms[i].kind == BTF_KIND_FUNC) {
->>>>>>> fc02cb2b
 			emit_sys_close_blob(gen, blob_fd_array_off(gen, gen->ksyms[i].off));
 			if (gen->ksyms[i].off < MAX_FD_ARRAY_SZ)
 				gen->nr_fd_array--;
