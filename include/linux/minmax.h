/* SPDX-License-Identifier: GPL-2.0 */
#ifndef _LINUX_MINMAX_H
#define _LINUX_MINMAX_H

#include <linux/build_bug.h>
#include <linux/compiler.h>
#include <linux/const.h>

/*
 * min()/max()/clamp() macros must accomplish three things:
 *
 * - Avoid multiple evaluations of the arguments (so side-effects like
 *   "x++" happen only once) when non-constant.
<<<<<<< HEAD
 * - perform signed v unsigned type-checking (to generate compile
 *   errors instead of nasty runtime surprises).
 * - retain result as a constant expressions when called with only
=======
 * - Retain result as a constant expressions when called with only
>>>>>>> c18e82d3
 *   constant expressions (to avoid tripping VLA warnings in stack
 *   allocation usage).
 * - Perform signed v unsigned type-checking (to generate compile
 *   errors instead of nasty runtime surprises).
 * - Unsigned char/short are always promoted to signed int and can be
 *   compared against signed or unsigned arguments.
 * - Unsigned arguments can be compared against non-negative signed constants.
 * - Comparison of a signed argument against an unsigned constant fails
 *   even if the constant is below __INT_MAX__ and could be cast to int.
 */
#define __typecheck(x, y) \
	(!!(sizeof((typeof(x) *)1 == (typeof(y) *)1)))

/* is_signed_type() isn't a constexpr for pointer types */
#define __is_signed(x) 								\
	__builtin_choose_expr(__is_constexpr(is_signed_type(typeof(x))),	\
		is_signed_type(typeof(x)), 0)

<<<<<<< HEAD
#define __types_ok(x, y) \
	(__is_signed(x) == __is_signed(y))

#define __cmp_op_min <
#define __cmp_op_max >

=======
/* True for a non-negative signed int constant */
#define __is_noneg_int(x)	\
	(__builtin_choose_expr(__is_constexpr(x) && __is_signed(x), x, -1) >= 0)

#define __types_ok(x, y) 					\
	(__is_signed(x) == __is_signed(y) ||			\
		__is_signed((x) + 0) == __is_signed((y) + 0) ||	\
		__is_noneg_int(x) || __is_noneg_int(y))

#define __cmp_op_min <
#define __cmp_op_max >

>>>>>>> c18e82d3
#define __cmp(op, x, y)	((x) __cmp_op_##op (y) ? (x) : (y))

#define __cmp_once(op, x, y, unique_x, unique_y) ({	\
		typeof(x) unique_x = (x);		\
		typeof(y) unique_y = (y);		\
		static_assert(__types_ok(x, y),		\
			#op "(" #x ", " #y ") signedness error, fix types or consider u" #op "() before " #op "_t()"); \
		__cmp(op, unique_x, unique_y); })

#define __careful_cmp(op, x, y)					\
	__builtin_choose_expr(__is_constexpr((x) - (y)),	\
		__cmp(op, x, y),				\
		__cmp_once(op, x, y, __UNIQUE_ID(__x), __UNIQUE_ID(__y)))

#define __clamp(val, lo, hi)	\
	((val) >= (hi) ? (hi) : ((val) <= (lo) ? (lo) : (val)))

#define __clamp_once(val, lo, hi, unique_val, unique_lo, unique_hi) ({	\
		typeof(val) unique_val = (val);				\
		typeof(lo) unique_lo = (lo);				\
		typeof(hi) unique_hi = (hi);				\
		static_assert(__builtin_choose_expr(__is_constexpr((lo) > (hi)), 	\
				(lo) <= (hi), true),					\
			"clamp() low limit " #lo " greater than high limit " #hi);	\
		static_assert(__types_ok(val, lo), "clamp() 'lo' signedness error");	\
		static_assert(__types_ok(val, hi), "clamp() 'hi' signedness error");	\
		__clamp(unique_val, unique_lo, unique_hi); })

#define __careful_clamp(val, lo, hi) ({					\
	__builtin_choose_expr(__is_constexpr((val) - (lo) + (hi)),	\
		__clamp(val, lo, hi),					\
		__clamp_once(val, lo, hi, __UNIQUE_ID(__val),		\
			     __UNIQUE_ID(__lo), __UNIQUE_ID(__hi))); })

/**
 * min - return minimum of two values of the same or compatible types
 * @x: first value
 * @y: second value
 */
#define min(x, y)	__careful_cmp(min, x, y)

/**
 * max - return maximum of two values of the same or compatible types
 * @x: first value
 * @y: second value
 */
#define max(x, y)	__careful_cmp(max, x, y)

/**
 * umin - return minimum of two non-negative values
 *   Signed types are zero extended to match a larger unsigned type.
 * @x: first value
 * @y: second value
 */
#define umin(x, y)	\
	__careful_cmp(min, (x) + 0u + 0ul + 0ull, (y) + 0u + 0ul + 0ull)

/**
 * umax - return maximum of two non-negative values
 * @x: first value
 * @y: second value
 */
#define umax(x, y)	\
	__careful_cmp(max, (x) + 0u + 0ul + 0ull, (y) + 0u + 0ul + 0ull)

/**
 * min3 - return minimum of three values
 * @x: first value
 * @y: second value
 * @z: third value
 */
#define min3(x, y, z) min((typeof(x))min(x, y), z)

/**
 * max3 - return maximum of three values
 * @x: first value
 * @y: second value
 * @z: third value
 */
#define max3(x, y, z) max((typeof(x))max(x, y), z)

/**
 * min_not_zero - return the minimum that is _not_ zero, unless both are zero
 * @x: value1
 * @y: value2
 */
#define min_not_zero(x, y) ({			\
	typeof(x) __x = (x);			\
	typeof(y) __y = (y);			\
	__x == 0 ? __y : ((__y == 0) ? __x : min(__x, __y)); })

/**
 * clamp - return a value clamped to a given range with strict typechecking
 * @val: current value
 * @lo: lowest allowable value
 * @hi: highest allowable value
 *
 * This macro does strict typechecking of @lo/@hi to make sure they are of the
 * same type as @val.  See the unnecessary pointer comparisons.
 */
#define clamp(val, lo, hi) __careful_clamp(val, lo, hi)

/*
 * ..and if you can't take the strict
 * types, you can specify one yourself.
 *
 * Or not use min/max/clamp at all, of course.
 */

/**
 * min_t - return minimum of two values, using the specified type
 * @type: data type to use
 * @x: first value
 * @y: second value
 */
#define min_t(type, x, y)	__careful_cmp(min, (type)(x), (type)(y))

/**
 * max_t - return maximum of two values, using the specified type
 * @type: data type to use
 * @x: first value
 * @y: second value
 */
#define max_t(type, x, y)	__careful_cmp(max, (type)(x), (type)(y))
<<<<<<< HEAD

/*
 * Do not check the array parameter using __must_be_array().
 * In the following legit use-case where the "array" passed is a simple pointer,
 * __must_be_array() will return a failure.
 * --- 8< ---
 * int *buff
 * ...
 * min = min_array(buff, nb_items);
 * --- 8< ---
 *
 * The first typeof(&(array)[0]) is needed in order to support arrays of both
 * 'int *buff' and 'int buff[N]' types.
 *
 * The array can be an array of const items.
 * typeof() keeps the const qualifier. Use __unqual_scalar_typeof() in order
 * to discard the const qualifier for the __element variable.
 */
#define __minmax_array(op, array, len) ({				\
	typeof(&(array)[0]) __array = (array);				\
	typeof(len) __len = (len);					\
	__unqual_scalar_typeof(__array[0]) __element = __array[--__len];\
	while (__len--)							\
		__element = op(__element, __array[__len]);		\
	__element; })

/**
 * min_array - return minimum of values present in an array
 * @array: array
 * @len: array length
 *
 * Note that @len must not be zero (empty array).
 */
#define min_array(array, len) __minmax_array(min, array, len)

/**
 * max_array - return maximum of values present in an array
 * @array: array
 * @len: array length
 *
 * Note that @len must not be zero (empty array).
 */
#define max_array(array, len) __minmax_array(max, array, len)
=======
>>>>>>> c18e82d3

/**
 * clamp_t - return a value clamped to a given range using a given type
 * @type: the type of variable to use
 * @val: current value
 * @lo: minimum allowable value
 * @hi: maximum allowable value
 *
 * This macro does no typechecking and uses temporary variables of type
 * @type to make all the comparisons.
 */
#define clamp_t(type, val, lo, hi) __careful_clamp((type)(val), (type)(lo), (type)(hi))

/**
 * clamp_val - return a value clamped to a given range using val's type
 * @val: current value
 * @lo: minimum allowable value
 * @hi: maximum allowable value
 *
 * This macro does no typechecking and uses temporary variables of whatever
 * type the input argument @val is.  This is useful when @val is an unsigned
 * type and @lo and @hi are literals that will otherwise be assigned a signed
 * integer type.
 */
#define clamp_val(val, lo, hi) clamp_t(typeof(val), val, lo, hi)

/**
 * swap - swap values of @a and @b
 * @a: first value
 * @b: second value
 */
#define swap(a, b) \
	do { typeof(a) __tmp = (a); (a) = (b); (b) = __tmp; } while (0)

#endif	/* _LINUX_MINMAX_H */<|MERGE_RESOLUTION|>--- conflicted
+++ resolved
@@ -11,13 +11,7 @@
  *
  * - Avoid multiple evaluations of the arguments (so side-effects like
  *   "x++" happen only once) when non-constant.
-<<<<<<< HEAD
- * - perform signed v unsigned type-checking (to generate compile
- *   errors instead of nasty runtime surprises).
- * - retain result as a constant expressions when called with only
-=======
  * - Retain result as a constant expressions when called with only
->>>>>>> c18e82d3
  *   constant expressions (to avoid tripping VLA warnings in stack
  *   allocation usage).
  * - Perform signed v unsigned type-checking (to generate compile
@@ -36,14 +30,6 @@
 	__builtin_choose_expr(__is_constexpr(is_signed_type(typeof(x))),	\
 		is_signed_type(typeof(x)), 0)
 
-<<<<<<< HEAD
-#define __types_ok(x, y) \
-	(__is_signed(x) == __is_signed(y))
-
-#define __cmp_op_min <
-#define __cmp_op_max >
-
-=======
 /* True for a non-negative signed int constant */
 #define __is_noneg_int(x)	\
 	(__builtin_choose_expr(__is_constexpr(x) && __is_signed(x), x, -1) >= 0)
@@ -56,7 +42,6 @@
 #define __cmp_op_min <
 #define __cmp_op_max >
 
->>>>>>> c18e82d3
 #define __cmp(op, x, y)	((x) __cmp_op_##op (y) ? (x) : (y))
 
 #define __cmp_once(op, x, y, unique_x, unique_y) ({	\
@@ -181,7 +166,6 @@
  * @y: second value
  */
 #define max_t(type, x, y)	__careful_cmp(max, (type)(x), (type)(y))
-<<<<<<< HEAD
 
 /*
  * Do not check the array parameter using __must_be_array().
@@ -225,8 +209,6 @@
  * Note that @len must not be zero (empty array).
  */
 #define max_array(array, len) __minmax_array(max, array, len)
-=======
->>>>>>> c18e82d3
 
 /**
  * clamp_t - return a value clamped to a given range using a given type
