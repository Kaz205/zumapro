// SPDX-License-Identifier: (GPL-2.0+ OR BSD-3-Clause)
/* Copyright 2019 NXP */

#include <linux/acpi.h>
#include <linux/pcs-lynx.h>
#include <linux/property.h>

#include "dpaa2-eth.h"
#include "dpaa2-mac.h"

#define phylink_to_dpaa2_mac(config) \
	container_of((config), struct dpaa2_mac, phylink_config)

static int phy_mode(enum dpmac_eth_if eth_if, phy_interface_t *if_mode)
{
	*if_mode = PHY_INTERFACE_MODE_NA;

	switch (eth_if) {
	case DPMAC_ETH_IF_RGMII:
		*if_mode = PHY_INTERFACE_MODE_RGMII;
		break;
	case DPMAC_ETH_IF_USXGMII:
		*if_mode = PHY_INTERFACE_MODE_USXGMII;
		break;
	case DPMAC_ETH_IF_QSGMII:
		*if_mode = PHY_INTERFACE_MODE_QSGMII;
		break;
	case DPMAC_ETH_IF_SGMII:
		*if_mode = PHY_INTERFACE_MODE_SGMII;
		break;
	case DPMAC_ETH_IF_XFI:
		*if_mode = PHY_INTERFACE_MODE_10GBASER;
		break;
	default:
		return -EINVAL;
	}

	return 0;
}

static struct fwnode_handle *dpaa2_mac_get_node(struct device *dev,
						u16 dpmac_id)
{
	struct fwnode_handle *fwnode, *parent = NULL, *child  = NULL;
	struct device_node *dpmacs = NULL;
	int err;
	u32 id;

	fwnode = dev_fwnode(dev->parent);
	if (is_of_node(fwnode)) {
		dpmacs = of_find_node_by_name(NULL, "dpmacs");
		if (!dpmacs)
			return NULL;
		parent = of_fwnode_handle(dpmacs);
	} else if (is_acpi_node(fwnode)) {
		parent = fwnode;
	} else {
		/* The root dprc device didn't yet get to finalize it's probe,
		 * thus the fwnode field is not yet set. Defer probe if we are
		 * facing this situation.
		 */
		return ERR_PTR(-EPROBE_DEFER);
	}

	if (!parent)
		return NULL;

	fwnode_for_each_child_node(parent, child) {
		err = -EINVAL;
		if (is_acpi_device_node(child))
			err = acpi_get_local_address(ACPI_HANDLE_FWNODE(child), &id);
		else if (is_of_node(child))
			err = of_property_read_u32(to_of_node(child), "reg", &id);
		if (err)
			continue;

		if (id == dpmac_id) {
			of_node_put(dpmacs);
			return child;
		}
	}
	of_node_put(dpmacs);
	return NULL;
}

static int dpaa2_mac_get_if_mode(struct fwnode_handle *dpmac_node,
				 struct dpmac_attr attr)
{
	phy_interface_t if_mode;
	int err;

	err = fwnode_get_phy_mode(dpmac_node);
	if (err > 0)
		return err;

	err = phy_mode(attr.eth_if, &if_mode);
	if (!err)
		return if_mode;

	return err;
}

<<<<<<< HEAD
static bool dpaa2_mac_phy_mode_mismatch(struct dpaa2_mac *mac,
					phy_interface_t interface)
{
	switch (interface) {
	/* We can switch between SGMII and 1000BASE-X at runtime with
	 * pcs-lynx
	 */
	case PHY_INTERFACE_MODE_SGMII:
	case PHY_INTERFACE_MODE_1000BASEX:
		if (mac->pcs &&
		    (mac->if_mode == PHY_INTERFACE_MODE_SGMII ||
		     mac->if_mode == PHY_INTERFACE_MODE_1000BASEX))
			return false;
		return interface != mac->if_mode;

	case PHY_INTERFACE_MODE_10GBASER:
	case PHY_INTERFACE_MODE_USXGMII:
	case PHY_INTERFACE_MODE_QSGMII:
	case PHY_INTERFACE_MODE_RGMII:
	case PHY_INTERFACE_MODE_RGMII_ID:
	case PHY_INTERFACE_MODE_RGMII_RXID:
	case PHY_INTERFACE_MODE_RGMII_TXID:
		return (interface != mac->if_mode);
	default:
		return true;
	}
}

static void dpaa2_mac_validate(struct phylink_config *config,
			       unsigned long *supported,
			       struct phylink_link_state *state)
{
	struct dpaa2_mac *mac = phylink_to_dpaa2_mac(config);
	__ETHTOOL_DECLARE_LINK_MODE_MASK(mask) = { 0, };

	if (state->interface != PHY_INTERFACE_MODE_NA &&
	    dpaa2_mac_phy_mode_mismatch(mac, state->interface)) {
		goto empty_set;
	}

	phylink_set_port_modes(mask);
	phylink_set(mask, Autoneg);
	phylink_set(mask, Pause);
	phylink_set(mask, Asym_Pause);

	switch (state->interface) {
	case PHY_INTERFACE_MODE_NA:
	case PHY_INTERFACE_MODE_10GBASER:
	case PHY_INTERFACE_MODE_USXGMII:
		phylink_set_10g_modes(mask);
		if (state->interface == PHY_INTERFACE_MODE_10GBASER)
			break;
		phylink_set(mask, 5000baseT_Full);
		phylink_set(mask, 2500baseT_Full);
		fallthrough;
	case PHY_INTERFACE_MODE_SGMII:
	case PHY_INTERFACE_MODE_QSGMII:
	case PHY_INTERFACE_MODE_1000BASEX:
	case PHY_INTERFACE_MODE_RGMII:
	case PHY_INTERFACE_MODE_RGMII_ID:
	case PHY_INTERFACE_MODE_RGMII_RXID:
	case PHY_INTERFACE_MODE_RGMII_TXID:
		phylink_set(mask, 1000baseX_Full);
		phylink_set(mask, 1000baseT_Full);
		if (state->interface == PHY_INTERFACE_MODE_1000BASEX)
			break;
		phylink_set(mask, 100baseT_Full);
		phylink_set(mask, 10baseT_Full);
		break;
	default:
		goto empty_set;
	}

	linkmode_and(supported, supported, mask);
	linkmode_and(state->advertising, state->advertising, mask);

	return;

empty_set:
	linkmode_zero(supported);
}

=======
>>>>>>> 754e0b0e
static void dpaa2_mac_config(struct phylink_config *config, unsigned int mode,
			     const struct phylink_link_state *state)
{
	struct dpaa2_mac *mac = phylink_to_dpaa2_mac(config);
	struct dpmac_link_state *dpmac_state = &mac->state;
	int err;

	if (state->an_enabled)
		dpmac_state->options |= DPMAC_LINK_OPT_AUTONEG;
	else
		dpmac_state->options &= ~DPMAC_LINK_OPT_AUTONEG;

	err = dpmac_set_link_state(mac->mc_io, 0,
				   mac->mc_dev->mc_handle, dpmac_state);
	if (err)
		netdev_err(mac->net_dev, "%s: dpmac_set_link_state() = %d\n",
			   __func__, err);
}

static void dpaa2_mac_link_up(struct phylink_config *config,
			      struct phy_device *phy,
			      unsigned int mode, phy_interface_t interface,
			      int speed, int duplex,
			      bool tx_pause, bool rx_pause)
{
	struct dpaa2_mac *mac = phylink_to_dpaa2_mac(config);
	struct dpmac_link_state *dpmac_state = &mac->state;
	int err;

	dpmac_state->up = 1;

	dpmac_state->rate = speed;

	if (duplex == DUPLEX_HALF)
		dpmac_state->options |= DPMAC_LINK_OPT_HALF_DUPLEX;
	else if (duplex == DUPLEX_FULL)
		dpmac_state->options &= ~DPMAC_LINK_OPT_HALF_DUPLEX;

	if (rx_pause)
		dpmac_state->options |= DPMAC_LINK_OPT_PAUSE;
	else
		dpmac_state->options &= ~DPMAC_LINK_OPT_PAUSE;

	if (rx_pause ^ tx_pause)
		dpmac_state->options |= DPMAC_LINK_OPT_ASYM_PAUSE;
	else
		dpmac_state->options &= ~DPMAC_LINK_OPT_ASYM_PAUSE;

	err = dpmac_set_link_state(mac->mc_io, 0,
				   mac->mc_dev->mc_handle, dpmac_state);
	if (err)
		netdev_err(mac->net_dev, "%s: dpmac_set_link_state() = %d\n",
			   __func__, err);
}

static void dpaa2_mac_link_down(struct phylink_config *config,
				unsigned int mode,
				phy_interface_t interface)
{
	struct dpaa2_mac *mac = phylink_to_dpaa2_mac(config);
	struct dpmac_link_state *dpmac_state = &mac->state;
	int err;

	dpmac_state->up = 0;
	err = dpmac_set_link_state(mac->mc_io, 0,
				   mac->mc_dev->mc_handle, dpmac_state);
	if (err)
		netdev_err(mac->net_dev, "dpmac_set_link_state() = %d\n", err);
}

static const struct phylink_mac_ops dpaa2_mac_phylink_ops = {
	.validate = phylink_generic_validate,
	.mac_config = dpaa2_mac_config,
	.mac_link_up = dpaa2_mac_link_up,
	.mac_link_down = dpaa2_mac_link_down,
};

static int dpaa2_pcs_create(struct dpaa2_mac *mac,
			    struct fwnode_handle *dpmac_node,
			    int id)
{
	struct mdio_device *mdiodev;
	struct fwnode_handle *node;

	node = fwnode_find_reference(dpmac_node, "pcs-handle", 0);
	if (IS_ERR(node)) {
		/* do not error out on old DTS files */
		netdev_warn(mac->net_dev, "pcs-handle node not found\n");
		return 0;
	}

	if (!fwnode_device_is_available(node)) {
		netdev_err(mac->net_dev, "pcs-handle node not available\n");
		fwnode_handle_put(node);
		return -ENODEV;
	}

	mdiodev = fwnode_mdio_find_device(node);
	fwnode_handle_put(node);
	if (!mdiodev)
		return -EPROBE_DEFER;

	mac->pcs = lynx_pcs_create(mdiodev);
	if (!mac->pcs) {
		netdev_err(mac->net_dev, "lynx_pcs_create() failed\n");
		put_device(&mdiodev->dev);
		return -ENOMEM;
	}

	return 0;
}

static void dpaa2_pcs_destroy(struct dpaa2_mac *mac)
{
	struct phylink_pcs *phylink_pcs = mac->pcs;

	if (phylink_pcs) {
		struct mdio_device *mdio = lynx_get_mdio_device(phylink_pcs);
		struct device *dev = &mdio->dev;

		lynx_pcs_destroy(phylink_pcs);
		put_device(dev);
		mac->pcs = NULL;
	}
}

int dpaa2_mac_connect(struct dpaa2_mac *mac)
{
	struct net_device *net_dev = mac->net_dev;
	struct fwnode_handle *dpmac_node;
	struct phylink *phylink;
	int err;

	mac->if_link_type = mac->attr.link_type;

	dpmac_node = mac->fw_node;
	if (!dpmac_node) {
		netdev_err(net_dev, "No dpmac@%d node found.\n", mac->attr.id);
		return -ENODEV;
	}

	err = dpaa2_mac_get_if_mode(dpmac_node, mac->attr);
	if (err < 0)
		return -EINVAL;
	mac->if_mode = err;

	/* The MAC does not have the capability to add RGMII delays so
	 * error out if the interface mode requests them and there is no PHY
	 * to act upon them
	 */
	if (of_phy_is_fixed_link(to_of_node(dpmac_node)) &&
	    (mac->if_mode == PHY_INTERFACE_MODE_RGMII_ID ||
	     mac->if_mode == PHY_INTERFACE_MODE_RGMII_RXID ||
	     mac->if_mode == PHY_INTERFACE_MODE_RGMII_TXID)) {
		netdev_err(net_dev, "RGMII delay not supported\n");
		return -EINVAL;
	}

	if ((mac->attr.link_type == DPMAC_LINK_TYPE_PHY &&
	     mac->attr.eth_if != DPMAC_ETH_IF_RGMII) ||
	    mac->attr.link_type == DPMAC_LINK_TYPE_BACKPLANE) {
		err = dpaa2_pcs_create(mac, dpmac_node, mac->attr.id);
		if (err)
			return err;
	}

	memset(&mac->phylink_config, 0, sizeof(mac->phylink_config));
	mac->phylink_config.dev = &net_dev->dev;
	mac->phylink_config.type = PHYLINK_NETDEV;

	mac->phylink_config.mac_capabilities = MAC_SYM_PAUSE | MAC_ASYM_PAUSE |
		MAC_10FD | MAC_100FD | MAC_1000FD | MAC_2500FD | MAC_5000FD |
		MAC_10000FD;

	/* We support the current interface mode, and if we have a PCS
	 * similar interface modes that do not require the PLLs to be
	 * reconfigured.
	 */
	__set_bit(mac->if_mode, mac->phylink_config.supported_interfaces);
	if (mac->pcs) {
		switch (mac->if_mode) {
		case PHY_INTERFACE_MODE_1000BASEX:
		case PHY_INTERFACE_MODE_SGMII:
			__set_bit(PHY_INTERFACE_MODE_1000BASEX,
				  mac->phylink_config.supported_interfaces);
			__set_bit(PHY_INTERFACE_MODE_SGMII,
				  mac->phylink_config.supported_interfaces);
			break;

		default:
			break;
		}
	}

	phylink = phylink_create(&mac->phylink_config,
				 dpmac_node, mac->if_mode,
				 &dpaa2_mac_phylink_ops);
	if (IS_ERR(phylink)) {
		err = PTR_ERR(phylink);
		goto err_pcs_destroy;
	}
	mac->phylink = phylink;

	if (mac->pcs)
		phylink_set_pcs(mac->phylink, mac->pcs);

	err = phylink_fwnode_phy_connect(mac->phylink, dpmac_node, 0);
	if (err) {
		netdev_err(net_dev, "phylink_fwnode_phy_connect() = %d\n", err);
		goto err_phylink_destroy;
	}

	return 0;

err_phylink_destroy:
	phylink_destroy(mac->phylink);
err_pcs_destroy:
	dpaa2_pcs_destroy(mac);

	return err;
}

void dpaa2_mac_disconnect(struct dpaa2_mac *mac)
{
	if (!mac->phylink)
		return;

	phylink_disconnect_phy(mac->phylink);
	phylink_destroy(mac->phylink);
	dpaa2_pcs_destroy(mac);
}

int dpaa2_mac_open(struct dpaa2_mac *mac)
{
	struct fsl_mc_device *dpmac_dev = mac->mc_dev;
	struct net_device *net_dev = mac->net_dev;
	struct fwnode_handle *fw_node;
	int err;

	err = dpmac_open(mac->mc_io, 0, dpmac_dev->obj_desc.id,
			 &dpmac_dev->mc_handle);
	if (err || !dpmac_dev->mc_handle) {
		netdev_err(net_dev, "dpmac_open() = %d\n", err);
		return -ENODEV;
	}

	err = dpmac_get_attributes(mac->mc_io, 0, dpmac_dev->mc_handle,
				   &mac->attr);
	if (err) {
		netdev_err(net_dev, "dpmac_get_attributes() = %d\n", err);
		goto err_close_dpmac;
	}

	/* Find the device node representing the MAC device and link the device
	 * behind the associated netdev to it.
	 */
	fw_node = dpaa2_mac_get_node(&mac->mc_dev->dev, mac->attr.id);
	if (IS_ERR(fw_node)) {
		err = PTR_ERR(fw_node);
		goto err_close_dpmac;
	}

	mac->fw_node = fw_node;
	net_dev->dev.of_node = to_of_node(mac->fw_node);

	return 0;

err_close_dpmac:
	dpmac_close(mac->mc_io, 0, dpmac_dev->mc_handle);
	return err;
}

void dpaa2_mac_close(struct dpaa2_mac *mac)
{
	struct fsl_mc_device *dpmac_dev = mac->mc_dev;

	dpmac_close(mac->mc_io, 0, dpmac_dev->mc_handle);
	if (mac->fw_node)
		fwnode_handle_put(mac->fw_node);
}

static char dpaa2_mac_ethtool_stats[][ETH_GSTRING_LEN] = {
	[DPMAC_CNT_ING_ALL_FRAME]		= "[mac] rx all frames",
	[DPMAC_CNT_ING_GOOD_FRAME]		= "[mac] rx frames ok",
	[DPMAC_CNT_ING_ERR_FRAME]		= "[mac] rx frame errors",
	[DPMAC_CNT_ING_FRAME_DISCARD]		= "[mac] rx frame discards",
	[DPMAC_CNT_ING_UCAST_FRAME]		= "[mac] rx u-cast",
	[DPMAC_CNT_ING_BCAST_FRAME]		= "[mac] rx b-cast",
	[DPMAC_CNT_ING_MCAST_FRAME]		= "[mac] rx m-cast",
	[DPMAC_CNT_ING_FRAME_64]		= "[mac] rx 64 bytes",
	[DPMAC_CNT_ING_FRAME_127]		= "[mac] rx 65-127 bytes",
	[DPMAC_CNT_ING_FRAME_255]		= "[mac] rx 128-255 bytes",
	[DPMAC_CNT_ING_FRAME_511]		= "[mac] rx 256-511 bytes",
	[DPMAC_CNT_ING_FRAME_1023]		= "[mac] rx 512-1023 bytes",
	[DPMAC_CNT_ING_FRAME_1518]		= "[mac] rx 1024-1518 bytes",
	[DPMAC_CNT_ING_FRAME_1519_MAX]		= "[mac] rx 1519-max bytes",
	[DPMAC_CNT_ING_FRAG]			= "[mac] rx frags",
	[DPMAC_CNT_ING_JABBER]			= "[mac] rx jabber",
	[DPMAC_CNT_ING_ALIGN_ERR]		= "[mac] rx align errors",
	[DPMAC_CNT_ING_OVERSIZED]		= "[mac] rx oversized",
	[DPMAC_CNT_ING_VALID_PAUSE_FRAME]	= "[mac] rx pause",
	[DPMAC_CNT_ING_BYTE]			= "[mac] rx bytes",
	[DPMAC_CNT_EGR_GOOD_FRAME]		= "[mac] tx frames ok",
	[DPMAC_CNT_EGR_UCAST_FRAME]		= "[mac] tx u-cast",
	[DPMAC_CNT_EGR_MCAST_FRAME]		= "[mac] tx m-cast",
	[DPMAC_CNT_EGR_BCAST_FRAME]		= "[mac] tx b-cast",
	[DPMAC_CNT_EGR_ERR_FRAME]		= "[mac] tx frame errors",
	[DPMAC_CNT_EGR_UNDERSIZED]		= "[mac] tx undersized",
	[DPMAC_CNT_EGR_VALID_PAUSE_FRAME]	= "[mac] tx b-pause",
	[DPMAC_CNT_EGR_BYTE]			= "[mac] tx bytes",
};

#define DPAA2_MAC_NUM_STATS	ARRAY_SIZE(dpaa2_mac_ethtool_stats)

int dpaa2_mac_get_sset_count(void)
{
	return DPAA2_MAC_NUM_STATS;
}

void dpaa2_mac_get_strings(u8 *data)
{
	u8 *p = data;
	int i;

	for (i = 0; i < DPAA2_MAC_NUM_STATS; i++) {
		strlcpy(p, dpaa2_mac_ethtool_stats[i], ETH_GSTRING_LEN);
		p += ETH_GSTRING_LEN;
	}
}

void dpaa2_mac_get_ethtool_stats(struct dpaa2_mac *mac, u64 *data)
{
	struct fsl_mc_device *dpmac_dev = mac->mc_dev;
	int i, err;
	u64 value;

	for (i = 0; i < DPAA2_MAC_NUM_STATS; i++) {
		err = dpmac_get_counter(mac->mc_io, 0, dpmac_dev->mc_handle,
					i, &value);
		if (err) {
			netdev_err_once(mac->net_dev,
					"dpmac_get_counter error %d\n", err);
			*(data + i) = U64_MAX;
			continue;
		}
		*(data + i) = value;
	}
}<|MERGE_RESOLUTION|>--- conflicted
+++ resolved
@@ -100,91 +100,6 @@
 	return err;
 }
 
-<<<<<<< HEAD
-static bool dpaa2_mac_phy_mode_mismatch(struct dpaa2_mac *mac,
-					phy_interface_t interface)
-{
-	switch (interface) {
-	/* We can switch between SGMII and 1000BASE-X at runtime with
-	 * pcs-lynx
-	 */
-	case PHY_INTERFACE_MODE_SGMII:
-	case PHY_INTERFACE_MODE_1000BASEX:
-		if (mac->pcs &&
-		    (mac->if_mode == PHY_INTERFACE_MODE_SGMII ||
-		     mac->if_mode == PHY_INTERFACE_MODE_1000BASEX))
-			return false;
-		return interface != mac->if_mode;
-
-	case PHY_INTERFACE_MODE_10GBASER:
-	case PHY_INTERFACE_MODE_USXGMII:
-	case PHY_INTERFACE_MODE_QSGMII:
-	case PHY_INTERFACE_MODE_RGMII:
-	case PHY_INTERFACE_MODE_RGMII_ID:
-	case PHY_INTERFACE_MODE_RGMII_RXID:
-	case PHY_INTERFACE_MODE_RGMII_TXID:
-		return (interface != mac->if_mode);
-	default:
-		return true;
-	}
-}
-
-static void dpaa2_mac_validate(struct phylink_config *config,
-			       unsigned long *supported,
-			       struct phylink_link_state *state)
-{
-	struct dpaa2_mac *mac = phylink_to_dpaa2_mac(config);
-	__ETHTOOL_DECLARE_LINK_MODE_MASK(mask) = { 0, };
-
-	if (state->interface != PHY_INTERFACE_MODE_NA &&
-	    dpaa2_mac_phy_mode_mismatch(mac, state->interface)) {
-		goto empty_set;
-	}
-
-	phylink_set_port_modes(mask);
-	phylink_set(mask, Autoneg);
-	phylink_set(mask, Pause);
-	phylink_set(mask, Asym_Pause);
-
-	switch (state->interface) {
-	case PHY_INTERFACE_MODE_NA:
-	case PHY_INTERFACE_MODE_10GBASER:
-	case PHY_INTERFACE_MODE_USXGMII:
-		phylink_set_10g_modes(mask);
-		if (state->interface == PHY_INTERFACE_MODE_10GBASER)
-			break;
-		phylink_set(mask, 5000baseT_Full);
-		phylink_set(mask, 2500baseT_Full);
-		fallthrough;
-	case PHY_INTERFACE_MODE_SGMII:
-	case PHY_INTERFACE_MODE_QSGMII:
-	case PHY_INTERFACE_MODE_1000BASEX:
-	case PHY_INTERFACE_MODE_RGMII:
-	case PHY_INTERFACE_MODE_RGMII_ID:
-	case PHY_INTERFACE_MODE_RGMII_RXID:
-	case PHY_INTERFACE_MODE_RGMII_TXID:
-		phylink_set(mask, 1000baseX_Full);
-		phylink_set(mask, 1000baseT_Full);
-		if (state->interface == PHY_INTERFACE_MODE_1000BASEX)
-			break;
-		phylink_set(mask, 100baseT_Full);
-		phylink_set(mask, 10baseT_Full);
-		break;
-	default:
-		goto empty_set;
-	}
-
-	linkmode_and(supported, supported, mask);
-	linkmode_and(state->advertising, state->advertising, mask);
-
-	return;
-
-empty_set:
-	linkmode_zero(supported);
-}
-
-=======
->>>>>>> 754e0b0e
 static void dpaa2_mac_config(struct phylink_config *config, unsigned int mode,
 			     const struct phylink_link_state *state)
 {
