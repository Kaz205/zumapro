--- conflicted
+++ resolved
@@ -2038,11 +2038,7 @@
 					      sband->band);
 	}
 
-<<<<<<< HEAD
 	ieee80211_sta_init_nss(link_sta);
-=======
-	ieee80211_sta_set_rx_nss(link_sta);
->>>>>>> 2911719e
 
 	return ret;
 }
@@ -5286,7 +5282,7 @@
 	return sta_del_link_station(sdata, params);
 }
 
-#if CFG80211_VERSION >= KERNEL_VERSION(6,4,0)
+#if CFG80211_VERSION >= KERNEL_VERSION(6,1,0)
 static int ieee80211_set_hw_timestamp(struct wiphy *wiphy,
 				      struct net_device *dev,
 				      struct cfg80211_set_hw_timestamp *hwts)
@@ -5478,7 +5474,7 @@
 	.mod_link_station = ieee80211_mod_link_station,
 	.del_link_station = ieee80211_del_link_station,
 #endif
-#if CFG80211_VERSION >= KERNEL_VERSION(6,4,0)
+#if CFG80211_VERSION >= KERNEL_VERSION(6,1,0)
 	.set_hw_timestamp = ieee80211_set_hw_timestamp,
 #endif
 #if CFG80211_VERSION >= KERNEL_VERSION(6,8,0)
