# SPDX-License-Identifier: ISC
config ATH10K
	tristate "Atheros 802.11ac wireless cards support"
	depends on MAC80211 && HAS_DMA
	select ATH_COMMON
	select CRC32
	select WANT_DEV_COREDUMP
	select ATH10K_CE
	help
	  This module adds support for wireless adapters based on
	  Atheros IEEE 802.11ac family of chipsets.

	  If you choose to build a module, it'll be called ath10k.

config ATH10K_CE
	bool

config ATH10K_PCI
	tristate "Atheros ath10k PCI support"
	depends on ATH10K && PCI
	help
	  This module adds support for PCIE bus

config ATH10K_AHB
	bool "Atheros ath10k AHB support"
	depends on ATH10K_PCI && OF && RESET_CONTROLLER
	help
	  This module adds support for AHB bus

config ATH10K_SDIO
	tristate "Atheros ath10k SDIO support"
	depends on ATH10K && MMC
	help
	  This module adds support for SDIO/MMC bus.

config ATH10K_USB
	tristate "Atheros ath10k USB support (EXPERIMENTAL)"
	depends on ATH10K && USB
	help
	  This module adds experimental support for USB bus. Currently
	  work in progress and will not fully work.

config ATH10K_SNOC
	tristate "Qualcomm ath10k SNOC support"
	depends on ATH10K
	depends on ARCH_QCOM || COMPILE_TEST
<<<<<<< HEAD
	depends on QCOM_SMEM
=======
	depends on QCOM_RPROC_COMMON || QCOM_RPROC_COMMON=n
>>>>>>> a6398e37
	select QCOM_SCM
	select QCOM_QMI_HELPERS
	help
	  This module adds support for integrated WCN3990 chip connected
	  to system NOC(SNOC).

config ATH10K_DEBUG
	bool "Atheros ath10k debugging"
	depends on ATH10K
	help
	  Enables debug support

	  If unsure, say Y to make it easier to debug problems.

config ATH10K_DEBUGFS
	bool "Atheros ath10k debugfs support"
	depends on ATH10K && DEBUG_FS
	help
	  Enabled debugfs support

	  If unsure, say Y to make it easier to debug problems.

config ATH10K_SPECTRAL
	bool "Atheros ath10k spectral scan support"
	depends on ATH10K_DEBUGFS
	select RELAY
	default n
	help
	  Say Y to enable access to the FFT/spectral data via debugfs.

config ATH10K_TRACING
	bool "Atheros ath10k tracing support"
	depends on ATH10K
	depends on EVENT_TRACING
	help
	  Select this to ath10k use tracing infrastructure.

config ATH10K_DFS_CERTIFIED
	bool "Atheros DFS support for certified platforms"
	depends on ATH10K && CFG80211_CERTIFICATION_ONUS
	default n
	help
	This option enables DFS support for initiating radiation on
	ath10k.<|MERGE_RESOLUTION|>--- conflicted
+++ resolved
@@ -44,11 +44,8 @@
 	tristate "Qualcomm ath10k SNOC support"
 	depends on ATH10K
 	depends on ARCH_QCOM || COMPILE_TEST
-<<<<<<< HEAD
 	depends on QCOM_SMEM
-=======
 	depends on QCOM_RPROC_COMMON || QCOM_RPROC_COMMON=n
->>>>>>> a6398e37
 	select QCOM_SCM
 	select QCOM_QMI_HELPERS
 	help
