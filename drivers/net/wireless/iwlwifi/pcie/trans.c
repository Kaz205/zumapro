/******************************************************************************
 *
 * This file is provided under a dual BSD/GPLv2 license.  When using or
 * redistributing this file, you may do so under either license.
 *
 * GPL LICENSE SUMMARY
 *
 * Copyright(c) 2007 - 2014 Intel Corporation. All rights reserved.
 * Copyright(c) 2013 - 2014 Intel Mobile Communications GmbH
 *
 * This program is free software; you can redistribute it and/or modify
 * it under the terms of version 2 of the GNU General Public License as
 * published by the Free Software Foundation.
 *
 * This program is distributed in the hope that it will be useful, but
 * WITHOUT ANY WARRANTY; without even the implied warranty of
 * MERCHANTABILITY or FITNESS FOR A PARTICULAR PURPOSE.  See the GNU
 * General Public License for more details.
 *
 * You should have received a copy of the GNU General Public License
 * along with this program; if not, write to the Free Software
 * Foundation, Inc., 51 Franklin Street, Fifth Floor, Boston, MA 02110,
 * USA
 *
 * The full GNU General Public License is included in this distribution
 * in the file called COPYING.
 *
 * Contact Information:
 *  Intel Linux Wireless <ilw@linux.intel.com>
 * Intel Corporation, 5200 N.E. Elam Young Parkway, Hillsboro, OR 97124-6497
 *
 * BSD LICENSE
 *
 * Copyright(c) 2005 - 2014 Intel Corporation. All rights reserved.
 * Copyright(c) 2013 - 2014 Intel Mobile Communications GmbH
 * All rights reserved.
 *
 * Redistribution and use in source and binary forms, with or without
 * modification, are permitted provided that the following conditions
 * are met:
 *
 *  * Redistributions of source code must retain the above copyright
 *    notice, this list of conditions and the following disclaimer.
 *  * Redistributions in binary form must reproduce the above copyright
 *    notice, this list of conditions and the following disclaimer in
 *    the documentation and/or other materials provided with the
 *    distribution.
 *  * Neither the name Intel Corporation nor the names of its
 *    contributors may be used to endorse or promote products derived
 *    from this software without specific prior written permission.
 *
 * THIS SOFTWARE IS PROVIDED BY THE COPYRIGHT HOLDERS AND CONTRIBUTORS
 * "AS IS" AND ANY EXPRESS OR IMPLIED WARRANTIES, INCLUDING, BUT NOT
 * LIMITED TO, THE IMPLIED WARRANTIES OF MERCHANTABILITY AND FITNESS FOR
 * A PARTICULAR PURPOSE ARE DISCLAIMED. IN NO EVENT SHALL THE COPYRIGHT
 * OWNER OR CONTRIBUTORS BE LIABLE FOR ANY DIRECT, INDIRECT, INCIDENTAL,
 * SPECIAL, EXEMPLARY, OR CONSEQUENTIAL DAMAGES (INCLUDING, BUT NOT
 * LIMITED TO, PROCUREMENT OF SUBSTITUTE GOODS OR SERVICES; LOSS OF USE,
 * DATA, OR PROFITS; OR BUSINESS INTERRUPTION) HOWEVER CAUSED AND ON ANY
 * THEORY OF LIABILITY, WHETHER IN CONTRACT, STRICT LIABILITY, OR TORT
 * (INCLUDING NEGLIGENCE OR OTHERWISE) ARISING IN ANY WAY OUT OF THE USE
 * OF THIS SOFTWARE, EVEN IF ADVISED OF THE POSSIBILITY OF SUCH DAMAGE.
 *
 *****************************************************************************/
#include <linux/pci.h>
#include <linux/pci-aspm.h>
#include <linux/interrupt.h>
#include <linux/debugfs.h>
#include <linux/sched.h>
#include <linux/bitops.h>
#include <linux/gfp.h>
#include <linux/vmalloc.h>

#include "iwl-drv.h"
#include "iwl-trans.h"
#include "iwl-csr.h"
#include "iwl-prph.h"
#include "iwl-scd.h"
#include "iwl-agn-hw.h"
#include "iwl-fw-error-dump.h"
#include "internal.h"
#include "iwl-fh.h"

/* extended range in FW SRAM */
#define IWL_FW_MEM_EXTENDED_START	0x40000
#define IWL_FW_MEM_EXTENDED_END		0x57FFF

static void iwl_pcie_free_fw_monitor(struct iwl_trans *trans)
{
	struct iwl_trans_pcie *trans_pcie = IWL_TRANS_GET_PCIE_TRANS(trans);

	if (!trans_pcie->fw_mon_page)
		return;

	dma_unmap_page(trans->dev, trans_pcie->fw_mon_phys,
		       trans_pcie->fw_mon_size, DMA_FROM_DEVICE);
	__free_pages(trans_pcie->fw_mon_page,
		     get_order(trans_pcie->fw_mon_size));
	trans_pcie->fw_mon_page = NULL;
	trans_pcie->fw_mon_phys = 0;
	trans_pcie->fw_mon_size = 0;
}

static void iwl_pcie_alloc_fw_monitor(struct iwl_trans *trans)
{
	struct iwl_trans_pcie *trans_pcie = IWL_TRANS_GET_PCIE_TRANS(trans);
	struct page *page;
	dma_addr_t phys;
	u32 size;
	u8 power;

	if (trans_pcie->fw_mon_page) {
		dma_sync_single_for_device(trans->dev, trans_pcie->fw_mon_phys,
					   trans_pcie->fw_mon_size,
					   DMA_FROM_DEVICE);
		return;
	}

	phys = 0;
	for (power = 26; power >= 11; power--) {
		int order;

		size = BIT(power);
		order = get_order(size);
		page = alloc_pages(__GFP_COMP | __GFP_NOWARN | __GFP_ZERO,
				   order);
		if (!page)
			continue;

		phys = dma_map_page(trans->dev, page, 0, PAGE_SIZE << order,
				    DMA_FROM_DEVICE);
		if (dma_mapping_error(trans->dev, phys)) {
			__free_pages(page, order);
			continue;
		}
		IWL_INFO(trans,
			 "Allocated 0x%08x bytes (order %d) for firmware monitor.\n",
			 size, order);
		break;
	}

	if (WARN_ON_ONCE(!page))
		return;

	trans_pcie->fw_mon_page = page;
	trans_pcie->fw_mon_phys = phys;
	trans_pcie->fw_mon_size = size;
}

static u32 iwl_trans_pcie_read_shr(struct iwl_trans *trans, u32 reg)
{
	iwl_write32(trans, HEEP_CTRL_WRD_PCIEX_CTRL_REG,
		    ((reg & 0x0000ffff) | (2 << 28)));
	return iwl_read32(trans, HEEP_CTRL_WRD_PCIEX_DATA_REG);
}

static void iwl_trans_pcie_write_shr(struct iwl_trans *trans, u32 reg, u32 val)
{
	iwl_write32(trans, HEEP_CTRL_WRD_PCIEX_DATA_REG, val);
	iwl_write32(trans, HEEP_CTRL_WRD_PCIEX_CTRL_REG,
		    ((reg & 0x0000ffff) | (3 << 28)));
}

static void iwl_pcie_set_pwr(struct iwl_trans *trans, bool vaux)
{
	if (vaux && pci_pme_capable(to_pci_dev(trans->dev), PCI_D3cold))
		iwl_set_bits_mask_prph(trans, APMG_PS_CTRL_REG,
				       APMG_PS_CTRL_VAL_PWR_SRC_VAUX,
				       ~APMG_PS_CTRL_MSK_PWR_SRC);
	else
		iwl_set_bits_mask_prph(trans, APMG_PS_CTRL_REG,
				       APMG_PS_CTRL_VAL_PWR_SRC_VMAIN,
				       ~APMG_PS_CTRL_MSK_PWR_SRC);
}

/* PCI registers */
#define PCI_CFG_RETRY_TIMEOUT	0x041

static void iwl_pcie_apm_config(struct iwl_trans *trans)
{
	struct iwl_trans_pcie *trans_pcie = IWL_TRANS_GET_PCIE_TRANS(trans);
	u16 lctl;
	u16 cap;

	/*
	 * HW bug W/A for instability in PCIe bus L0S->L1 transition.
	 * Check if BIOS (or OS) enabled L1-ASPM on this device.
	 * If so (likely), disable L0S, so device moves directly L0->L1;
	 *    costs negligible amount of power savings.
	 * If not (unlikely), enable L0S, so there is at least some
	 *    power savings, even without L1.
	 */
	pcie_capability_read_word(trans_pcie->pci_dev, PCI_EXP_LNKCTL, &lctl);
	if (lctl & PCI_EXP_LNKCTL_ASPM_L1)
		iwl_set_bit(trans, CSR_GIO_REG, CSR_GIO_REG_VAL_L0S_ENABLED);
	else
		iwl_clear_bit(trans, CSR_GIO_REG, CSR_GIO_REG_VAL_L0S_ENABLED);
	trans->pm_support = !(lctl & PCI_EXP_LNKCTL_ASPM_L0S);

	pcie_capability_read_word(trans_pcie->pci_dev, PCI_EXP_DEVCTL2, &cap);
	trans->ltr_enabled = cap & PCI_EXP_DEVCTL2_LTR_EN;
	dev_info(trans->dev, "L1 %sabled - LTR %sabled\n",
		 (lctl & PCI_EXP_LNKCTL_ASPM_L1) ? "En" : "Dis",
		 trans->ltr_enabled ? "En" : "Dis");
}

/*
 * Start up NIC's basic functionality after it has been reset
 * (e.g. after platform boot, or shutdown via iwl_pcie_apm_stop())
 * NOTE:  This does not load uCode nor start the embedded processor
 */
static int iwl_pcie_apm_init(struct iwl_trans *trans)
{
	int ret = 0;
	IWL_DEBUG_INFO(trans, "Init card's basic functions\n");

	/*
	 * Use "set_bit" below rather than "write", to preserve any hardware
	 * bits already set by default after reset.
	 */

	/* Disable L0S exit timer (platform NMI Work/Around) */
	if (trans->cfg->device_family != IWL_DEVICE_FAMILY_8000)
		iwl_set_bit(trans, CSR_GIO_CHICKEN_BITS,
			    CSR_GIO_CHICKEN_BITS_REG_BIT_DIS_L0S_EXIT_TIMER);

	/*
	 * Disable L0s without affecting L1;
	 *  don't wait for ICH L0s (ICH bug W/A)
	 */
	iwl_set_bit(trans, CSR_GIO_CHICKEN_BITS,
		    CSR_GIO_CHICKEN_BITS_REG_BIT_L1A_NO_L0S_RX);

	/* Set FH wait threshold to maximum (HW error during stress W/A) */
	iwl_set_bit(trans, CSR_DBG_HPET_MEM_REG, CSR_DBG_HPET_MEM_REG_VAL);

	/*
	 * Enable HAP INTA (interrupt from management bus) to
	 * wake device's PCI Express link L1a -> L0s
	 */
	iwl_set_bit(trans, CSR_HW_IF_CONFIG_REG,
		    CSR_HW_IF_CONFIG_REG_BIT_HAP_WAKE_L1A);

	iwl_pcie_apm_config(trans);

	/* Configure analog phase-lock-loop before activating to D0A */
	if (trans->cfg->base_params->pll_cfg_val)
		iwl_set_bit(trans, CSR_ANA_PLL_CFG,
			    trans->cfg->base_params->pll_cfg_val);

	/*
	 * Set "initialization complete" bit to move adapter from
	 * D0U* --> D0A* (powered-up active) state.
	 */
	iwl_set_bit(trans, CSR_GP_CNTRL, CSR_GP_CNTRL_REG_FLAG_INIT_DONE);

	/*
	 * Wait for clock stabilization; once stabilized, access to
	 * device-internal resources is supported, e.g. iwl_write_prph()
	 * and accesses to uCode SRAM.
	 */
	ret = iwl_poll_bit(trans, CSR_GP_CNTRL,
			   CSR_GP_CNTRL_REG_FLAG_MAC_CLOCK_READY,
			   CSR_GP_CNTRL_REG_FLAG_MAC_CLOCK_READY, 25000);
	if (ret < 0) {
		IWL_DEBUG_INFO(trans, "Failed to init the card\n");
		goto out;
	}

	if (trans->cfg->host_interrupt_operation_mode) {
		/*
		 * This is a bit of an abuse - This is needed for 7260 / 3160
		 * only check host_interrupt_operation_mode even if this is
		 * not related to host_interrupt_operation_mode.
		 *
		 * Enable the oscillator to count wake up time for L1 exit. This
		 * consumes slightly more power (100uA) - but allows to be sure
		 * that we wake up from L1 on time.
		 *
		 * This looks weird: read twice the same register, discard the
		 * value, set a bit, and yet again, read that same register
		 * just to discard the value. But that's the way the hardware
		 * seems to like it.
		 */
		iwl_read_prph(trans, OSC_CLK);
		iwl_read_prph(trans, OSC_CLK);
		iwl_set_bits_prph(trans, OSC_CLK, OSC_CLK_FORCE_CONTROL);
		iwl_read_prph(trans, OSC_CLK);
		iwl_read_prph(trans, OSC_CLK);
	}

	/*
	 * Enable DMA clock and wait for it to stabilize.
	 *
	 * Write to "CLK_EN_REG"; "1" bits enable clocks, while "0"
	 * bits do not disable clocks.  This preserves any hardware
	 * bits already set by default in "CLK_CTRL_REG" after reset.
	 */
	if (trans->cfg->device_family != IWL_DEVICE_FAMILY_8000) {
		iwl_write_prph(trans, APMG_CLK_EN_REG,
			       APMG_CLK_VAL_DMA_CLK_RQT);
		udelay(20);

		/* Disable L1-Active */
		iwl_set_bits_prph(trans, APMG_PCIDEV_STT_REG,
				  APMG_PCIDEV_STT_VAL_L1_ACT_DIS);

		/* Clear the interrupt in APMG if the NIC is in RFKILL */
		iwl_write_prph(trans, APMG_RTC_INT_STT_REG,
			       APMG_RTC_INT_STT_RFKILL);
	}

	set_bit(STATUS_DEVICE_ENABLED, &trans->status);

out:
	return ret;
}

/*
 * Enable LP XTAL to avoid HW bug where device may consume much power if
 * FW is not loaded after device reset. LP XTAL is disabled by default
 * after device HW reset. Do it only if XTAL is fed by internal source.
 * Configure device's "persistence" mode to avoid resetting XTAL again when
 * SHRD_HW_RST occurs in S3.
 */
static void iwl_pcie_apm_lp_xtal_enable(struct iwl_trans *trans)
{
	int ret;
	u32 apmg_gp1_reg;
	u32 apmg_xtal_cfg_reg;
	u32 dl_cfg_reg;

	/* Force XTAL ON */
	__iwl_trans_pcie_set_bit(trans, CSR_GP_CNTRL,
				 CSR_GP_CNTRL_REG_FLAG_XTAL_ON);

	/* Reset entire device - do controller reset (results in SHRD_HW_RST) */
	iwl_set_bit(trans, CSR_RESET, CSR_RESET_REG_FLAG_SW_RESET);

	udelay(10);

	/*
	 * Set "initialization complete" bit to move adapter from
	 * D0U* --> D0A* (powered-up active) state.
	 */
	iwl_set_bit(trans, CSR_GP_CNTRL, CSR_GP_CNTRL_REG_FLAG_INIT_DONE);

	/*
	 * Wait for clock stabilization; once stabilized, access to
	 * device-internal resources is possible.
	 */
	ret = iwl_poll_bit(trans, CSR_GP_CNTRL,
			   CSR_GP_CNTRL_REG_FLAG_MAC_CLOCK_READY,
			   CSR_GP_CNTRL_REG_FLAG_MAC_CLOCK_READY,
			   25000);
	if (WARN_ON(ret < 0)) {
		IWL_ERR(trans, "Access time out - failed to enable LP XTAL\n");
		/* Release XTAL ON request */
		__iwl_trans_pcie_clear_bit(trans, CSR_GP_CNTRL,
					   CSR_GP_CNTRL_REG_FLAG_XTAL_ON);
		return;
	}

	/*
	 * Clear "disable persistence" to avoid LP XTAL resetting when
	 * SHRD_HW_RST is applied in S3.
	 */
	iwl_clear_bits_prph(trans, APMG_PCIDEV_STT_REG,
				    APMG_PCIDEV_STT_VAL_PERSIST_DIS);

	/*
	 * Force APMG XTAL to be active to prevent its disabling by HW
	 * caused by APMG idle state.
	 */
	apmg_xtal_cfg_reg = iwl_trans_pcie_read_shr(trans,
						    SHR_APMG_XTAL_CFG_REG);
	iwl_trans_pcie_write_shr(trans, SHR_APMG_XTAL_CFG_REG,
				 apmg_xtal_cfg_reg |
				 SHR_APMG_XTAL_CFG_XTAL_ON_REQ);

	/*
	 * Reset entire device again - do controller reset (results in
	 * SHRD_HW_RST). Turn MAC off before proceeding.
	 */
	iwl_set_bit(trans, CSR_RESET, CSR_RESET_REG_FLAG_SW_RESET);

	udelay(10);

	/* Enable LP XTAL by indirect access through CSR */
	apmg_gp1_reg = iwl_trans_pcie_read_shr(trans, SHR_APMG_GP1_REG);
	iwl_trans_pcie_write_shr(trans, SHR_APMG_GP1_REG, apmg_gp1_reg |
				 SHR_APMG_GP1_WF_XTAL_LP_EN |
				 SHR_APMG_GP1_CHICKEN_BIT_SELECT);

	/* Clear delay line clock power up */
	dl_cfg_reg = iwl_trans_pcie_read_shr(trans, SHR_APMG_DL_CFG_REG);
	iwl_trans_pcie_write_shr(trans, SHR_APMG_DL_CFG_REG, dl_cfg_reg &
				 ~SHR_APMG_DL_CFG_DL_CLOCK_POWER_UP);

	/*
	 * Enable persistence mode to avoid LP XTAL resetting when
	 * SHRD_HW_RST is applied in S3.
	 */
	iwl_set_bit(trans, CSR_HW_IF_CONFIG_REG,
		    CSR_HW_IF_CONFIG_REG_PERSIST_MODE);

	/*
	 * Clear "initialization complete" bit to move adapter from
	 * D0A* (powered-up Active) --> D0U* (Uninitialized) state.
	 */
	iwl_clear_bit(trans, CSR_GP_CNTRL,
		      CSR_GP_CNTRL_REG_FLAG_INIT_DONE);

	/* Activates XTAL resources monitor */
	__iwl_trans_pcie_set_bit(trans, CSR_MONITOR_CFG_REG,
				 CSR_MONITOR_XTAL_RESOURCES);

	/* Release XTAL ON request */
	__iwl_trans_pcie_clear_bit(trans, CSR_GP_CNTRL,
				   CSR_GP_CNTRL_REG_FLAG_XTAL_ON);
	udelay(10);

	/* Release APMG XTAL */
	iwl_trans_pcie_write_shr(trans, SHR_APMG_XTAL_CFG_REG,
				 apmg_xtal_cfg_reg &
				 ~SHR_APMG_XTAL_CFG_XTAL_ON_REQ);
}

static int iwl_pcie_apm_stop_master(struct iwl_trans *trans)
{
	int ret = 0;

	/* stop device's busmaster DMA activity */
	iwl_set_bit(trans, CSR_RESET, CSR_RESET_REG_FLAG_STOP_MASTER);

	ret = iwl_poll_bit(trans, CSR_RESET,
			   CSR_RESET_REG_FLAG_MASTER_DISABLED,
			   CSR_RESET_REG_FLAG_MASTER_DISABLED, 100);
	if (ret < 0)
		IWL_WARN(trans, "Master Disable Timed Out, 100 usec\n");

	IWL_DEBUG_INFO(trans, "stop master\n");

	return ret;
}

static void iwl_pcie_apm_stop(struct iwl_trans *trans, bool op_mode_leave)
{
	IWL_DEBUG_INFO(trans, "Stop card, put in low power state\n");

	if (op_mode_leave) {
		if (!test_bit(STATUS_DEVICE_ENABLED, &trans->status))
			iwl_pcie_apm_init(trans);

		/* inform ME that we are leaving */
		if (trans->cfg->device_family == IWL_DEVICE_FAMILY_7000)
			iwl_set_bits_prph(trans, APMG_PCIDEV_STT_REG,
					  APMG_PCIDEV_STT_VAL_WAKE_ME);
		else if (trans->cfg->device_family == IWL_DEVICE_FAMILY_8000)
			iwl_set_bit(trans, CSR_HW_IF_CONFIG_REG,
				    CSR_HW_IF_CONFIG_REG_PREPARE |
				    CSR_HW_IF_CONFIG_REG_ENABLE_PME);
		mdelay(5);
	}

	clear_bit(STATUS_DEVICE_ENABLED, &trans->status);

	/* Stop device's DMA activity */
	iwl_pcie_apm_stop_master(trans);

	if (trans->cfg->lp_xtal_workaround) {
		iwl_pcie_apm_lp_xtal_enable(trans);
		return;
	}

	/* Reset the entire device */
	iwl_set_bit(trans, CSR_RESET, CSR_RESET_REG_FLAG_SW_RESET);

	udelay(10);

	/*
	 * Clear "initialization complete" bit to move adapter from
	 * D0A* (powered-up Active) --> D0U* (Uninitialized) state.
	 */
	iwl_clear_bit(trans, CSR_GP_CNTRL,
		      CSR_GP_CNTRL_REG_FLAG_INIT_DONE);
}

static int iwl_pcie_nic_init(struct iwl_trans *trans)
{
	struct iwl_trans_pcie *trans_pcie = IWL_TRANS_GET_PCIE_TRANS(trans);

	/* nic_init */
	spin_lock(&trans_pcie->irq_lock);
	iwl_pcie_apm_init(trans);

	spin_unlock(&trans_pcie->irq_lock);

	if (trans->cfg->device_family != IWL_DEVICE_FAMILY_8000)
		iwl_pcie_set_pwr(trans, false);

	iwl_op_mode_nic_config(trans->op_mode);

	/* Allocate the RX queue, or reset if it is already allocated */
	iwl_pcie_rx_init(trans);

	/* Allocate or reset and init all Tx and Command queues */
	if (iwl_pcie_tx_init(trans))
		return -ENOMEM;

	if (trans->cfg->base_params->shadow_reg_enable) {
		/* enable shadow regs in HW */
		iwl_set_bit(trans, CSR_MAC_SHADOW_REG_CTRL, 0x800FFFFF);
		IWL_DEBUG_INFO(trans, "Enabling shadow registers in device\n");
	}

	return 0;
}

#define HW_READY_TIMEOUT (50)

/* Note: returns poll_bit return value, which is >= 0 if success */
static int iwl_pcie_set_hw_ready(struct iwl_trans *trans)
{
	int ret;

	iwl_set_bit(trans, CSR_HW_IF_CONFIG_REG,
		    CSR_HW_IF_CONFIG_REG_BIT_NIC_READY);

	/* See if we got it */
	ret = iwl_poll_bit(trans, CSR_HW_IF_CONFIG_REG,
			   CSR_HW_IF_CONFIG_REG_BIT_NIC_READY,
			   CSR_HW_IF_CONFIG_REG_BIT_NIC_READY,
			   HW_READY_TIMEOUT);

	if (ret >= 0)
		iwl_set_bit(trans, CSR_MBOX_SET_REG, CSR_MBOX_SET_REG_OS_ALIVE);

	IWL_DEBUG_INFO(trans, "hardware%s ready\n", ret < 0 ? " not" : "");
	return ret;
}

/* Note: returns standard 0/-ERROR code */
static int iwl_pcie_prepare_card_hw(struct iwl_trans *trans)
{
	int ret;
	int t = 0;
	int iter;

	IWL_DEBUG_INFO(trans, "iwl_trans_prepare_card_hw enter\n");

	ret = iwl_pcie_set_hw_ready(trans);
	/* If the card is ready, exit 0 */
	if (ret >= 0)
		return 0;

	for (iter = 0; iter < 10; iter++) {
		/* If HW is not ready, prepare the conditions to check again */
		iwl_set_bit(trans, CSR_HW_IF_CONFIG_REG,
			    CSR_HW_IF_CONFIG_REG_PREPARE);

		do {
			ret = iwl_pcie_set_hw_ready(trans);
			if (ret >= 0)
				return 0;

			usleep_range(200, 1000);
			t += 200;
		} while (t < 150000);
		msleep(25);
	}

	IWL_ERR(trans, "Couldn't prepare the card\n");

	return ret;
}

/*
 * ucode
 */
static int iwl_pcie_load_firmware_chunk(struct iwl_trans *trans, u32 dst_addr,
				   dma_addr_t phy_addr, u32 byte_cnt)
{
	struct iwl_trans_pcie *trans_pcie = IWL_TRANS_GET_PCIE_TRANS(trans);
	int ret;

	trans_pcie->ucode_write_complete = false;

	iwl_write_direct32(trans,
			   FH_TCSR_CHNL_TX_CONFIG_REG(FH_SRVC_CHNL),
			   FH_TCSR_TX_CONFIG_REG_VAL_DMA_CHNL_PAUSE);

	iwl_write_direct32(trans,
			   FH_SRVC_CHNL_SRAM_ADDR_REG(FH_SRVC_CHNL),
			   dst_addr);

	iwl_write_direct32(trans,
			   FH_TFDIB_CTRL0_REG(FH_SRVC_CHNL),
			   phy_addr & FH_MEM_TFDIB_DRAM_ADDR_LSB_MSK);

	iwl_write_direct32(trans,
			   FH_TFDIB_CTRL1_REG(FH_SRVC_CHNL),
			   (iwl_get_dma_hi_addr(phy_addr)
				<< FH_MEM_TFDIB_REG1_ADDR_BITSHIFT) | byte_cnt);

	iwl_write_direct32(trans,
			   FH_TCSR_CHNL_TX_BUF_STS_REG(FH_SRVC_CHNL),
			   1 << FH_TCSR_CHNL_TX_BUF_STS_REG_POS_TB_NUM |
			   1 << FH_TCSR_CHNL_TX_BUF_STS_REG_POS_TB_IDX |
			   FH_TCSR_CHNL_TX_BUF_STS_REG_VAL_TFDB_VALID);

	iwl_write_direct32(trans,
			   FH_TCSR_CHNL_TX_CONFIG_REG(FH_SRVC_CHNL),
			   FH_TCSR_TX_CONFIG_REG_VAL_DMA_CHNL_ENABLE	|
			   FH_TCSR_TX_CONFIG_REG_VAL_DMA_CREDIT_DISABLE	|
			   FH_TCSR_TX_CONFIG_REG_VAL_CIRQ_HOST_ENDTFD);

	ret = wait_event_timeout(trans_pcie->ucode_write_waitq,
				 trans_pcie->ucode_write_complete, 5 * HZ);
	if (!ret) {
		IWL_ERR(trans, "Failed to load firmware chunk!\n");
		return -ETIMEDOUT;
	}

	return 0;
}

static int iwl_pcie_load_section(struct iwl_trans *trans, u8 section_num,
			    const struct fw_desc *section)
{
	u8 *v_addr;
	dma_addr_t p_addr;
	u32 offset, chunk_sz = min_t(u32, FH_MEM_TB_MAX_LENGTH, section->len);
	int ret = 0;

	IWL_DEBUG_FW(trans, "[%d] uCode section being loaded...\n",
		     section_num);

	v_addr = dma_alloc_coherent(trans->dev, chunk_sz, &p_addr,
				    GFP_KERNEL | __GFP_NOWARN);
	if (!v_addr) {
		IWL_DEBUG_INFO(trans, "Falling back to small chunks of DMA\n");
		chunk_sz = PAGE_SIZE;
		v_addr = dma_alloc_coherent(trans->dev, chunk_sz,
					    &p_addr, GFP_KERNEL);
		if (!v_addr)
			return -ENOMEM;
	}

	for (offset = 0; offset < section->len; offset += chunk_sz) {
		u32 copy_size, dst_addr;
		bool extended_addr = false;

		copy_size = min_t(u32, chunk_sz, section->len - offset);
		dst_addr = section->offset + offset;

		if (dst_addr >= IWL_FW_MEM_EXTENDED_START &&
		    dst_addr <= IWL_FW_MEM_EXTENDED_END)
			extended_addr = true;

		if (extended_addr)
			iwl_set_bits_prph(trans, LMPM_CHICK,
					  LMPM_CHICK_EXTENDED_ADDR_SPACE);

		memcpy(v_addr, (u8 *)section->data + offset, copy_size);
		ret = iwl_pcie_load_firmware_chunk(trans, dst_addr, p_addr,
						   copy_size);

		if (extended_addr)
			iwl_clear_bits_prph(trans, LMPM_CHICK,
					    LMPM_CHICK_EXTENDED_ADDR_SPACE);

		if (ret) {
			IWL_ERR(trans,
				"Could not load the [%d] uCode section\n",
				section_num);
			break;
		}
	}

	dma_free_coherent(trans->dev, chunk_sz, v_addr, p_addr);
	return ret;
}

/*
 * Driver Takes the ownership on secure machine before FW load
 * and prevent race with the BT load.
 * W/A for ROM bug. (should be remove in the next Si step)
 */
static int iwl_pcie_rsa_race_bug_wa(struct iwl_trans *trans)
{
	u32 val, loop = 1000;

<<<<<<< HEAD
	/* Check the RSA semaphore is accessible - if not, we are in trouble */
	val = iwl_read_prph(trans, PREG_AUX_BUS_WPROT_0);
	if (val & (BIT(1) | BIT(17))) {
		IWL_ERR(trans,
			"can't access the RSA semaphore it is write protected\n");
=======
	/*
	 * Check the RSA semaphore is accessible.
	 * If the HW isn't locked and the rsa semaphore isn't accessible,
	 * we are in trouble.
	 */
	val = iwl_read_prph(trans, PREG_AUX_BUS_WPROT_0);
	if (val & (BIT(1) | BIT(17))) {
		IWL_INFO(trans,
			 "can't access the RSA semaphore it is write protected\n");
>>>>>>> 31755207
		return 0;
	}

	/* take ownership on the AUX IF */
	iwl_write_prph(trans, WFPM_CTRL_REG, WFPM_AUX_CTL_AUX_IF_MAC_OWNER_MSK);
	iwl_write_prph(trans, AUX_MISC_MASTER1_EN, AUX_MISC_MASTER1_EN_SBE_MSK);

	do {
		iwl_write_prph(trans, AUX_MISC_MASTER1_SMPHR_STATUS, 0x1);
		val = iwl_read_prph(trans, AUX_MISC_MASTER1_SMPHR_STATUS);
		if (val == 0x1) {
			iwl_write_prph(trans, RSA_ENABLE, 0);
			return 0;
		}

		udelay(10);
		loop--;
	} while (loop > 0);

	IWL_ERR(trans, "Failed to take ownership on secure machine\n");
	return -EIO;
}

<<<<<<< HEAD
static int iwl_pcie_load_cpu_sections_8000b(struct iwl_trans *trans,
					    const struct fw_img *image,
					    int cpu,
					    int *first_ucode_section)
=======
static int iwl_pcie_load_cpu_sections_8000(struct iwl_trans *trans,
					   const struct fw_img *image,
					   int cpu,
					   int *first_ucode_section)
>>>>>>> 31755207
{
	int shift_param;
	int i, ret = 0, sec_num = 0x1;
	u32 val, last_read_idx = 0;

	if (cpu == 1) {
		shift_param = 0;
		*first_ucode_section = 0;
	} else {
		shift_param = 16;
		(*first_ucode_section)++;
	}

	for (i = *first_ucode_section; i < IWL_UCODE_SECTION_MAX; i++) {
		last_read_idx = i;

		if (!image->sec[i].data ||
		    image->sec[i].offset == CPU1_CPU2_SEPARATOR_SECTION) {
			IWL_DEBUG_FW(trans,
				     "Break since Data not valid or Empty section, sec = %d\n",
				     i);
			break;
		}

		ret = iwl_pcie_load_section(trans, i, &image->sec[i]);
		if (ret)
			return ret;

		/* Notify the ucode of the loaded section number and status */
		val = iwl_read_direct32(trans, FH_UCODE_LOAD_STATUS);
		val = val | (sec_num << shift_param);
		iwl_write_direct32(trans, FH_UCODE_LOAD_STATUS, val);
		sec_num = (sec_num << 1) | 0x1;
	}

	*first_ucode_section = last_read_idx;

	if (cpu == 1)
		iwl_write_direct32(trans, FH_UCODE_LOAD_STATUS, 0xFFFF);
	else
		iwl_write_direct32(trans, FH_UCODE_LOAD_STATUS, 0xFFFFFFFF);

	return 0;
}

static int iwl_pcie_load_cpu_sections(struct iwl_trans *trans,
				      const struct fw_img *image,
				      int cpu,
				      int *first_ucode_section)
{
	int shift_param;
	int i, ret = 0;
	u32 last_read_idx = 0;

	if (cpu == 1) {
		shift_param = 0;
		*first_ucode_section = 0;
	} else {
		shift_param = 16;
		(*first_ucode_section)++;
	}

	for (i = *first_ucode_section; i < IWL_UCODE_SECTION_MAX; i++) {
		last_read_idx = i;

		if (!image->sec[i].data ||
		    image->sec[i].offset == CPU1_CPU2_SEPARATOR_SECTION) {
			IWL_DEBUG_FW(trans,
				     "Break since Data not valid or Empty section, sec = %d\n",
				     i);
			break;
		}

		ret = iwl_pcie_load_section(trans, i, &image->sec[i]);
		if (ret)
			return ret;
	}

	if (trans->cfg->device_family == IWL_DEVICE_FAMILY_8000)
		iwl_set_bits_prph(trans,
				  CSR_UCODE_LOAD_STATUS_ADDR,
				  (LMPM_CPU_UCODE_LOADING_COMPLETED |
				   LMPM_CPU_HDRS_LOADING_COMPLETED |
				   LMPM_CPU_UCODE_LOADING_STARTED) <<
					shift_param);

	*first_ucode_section = last_read_idx;

	return 0;
}

static void iwl_pcie_apply_destination(struct iwl_trans *trans)
{
	struct iwl_trans_pcie *trans_pcie = IWL_TRANS_GET_PCIE_TRANS(trans);
	const struct iwl_fw_dbg_dest_tlv *dest = trans->dbg_dest_tlv;
	int i;

	if (dest->version)
		IWL_ERR(trans,
			"DBG DEST version is %d - expect issues\n",
			dest->version);

	IWL_INFO(trans, "Applying debug destination %s\n",
		 get_fw_dbg_mode_string(dest->monitor_mode));

	if (dest->monitor_mode == EXTERNAL_MODE)
		iwl_pcie_alloc_fw_monitor(trans);
	else
		IWL_WARN(trans, "PCI should have external buffer debug\n");

	for (i = 0; i < trans->dbg_dest_reg_num; i++) {
		u32 addr = le32_to_cpu(dest->reg_ops[i].addr);
		u32 val = le32_to_cpu(dest->reg_ops[i].val);

		switch (dest->reg_ops[i].op) {
		case CSR_ASSIGN:
			iwl_write32(trans, addr, val);
			break;
		case CSR_SETBIT:
			iwl_set_bit(trans, addr, BIT(val));
			break;
		case CSR_CLEARBIT:
			iwl_clear_bit(trans, addr, BIT(val));
			break;
		case PRPH_ASSIGN:
			iwl_write_prph(trans, addr, val);
			break;
		case PRPH_SETBIT:
			iwl_set_bits_prph(trans, addr, BIT(val));
			break;
		case PRPH_CLEARBIT:
			iwl_clear_bits_prph(trans, addr, BIT(val));
			break;
		default:
			IWL_ERR(trans, "FW debug - unknown OP %d\n",
				dest->reg_ops[i].op);
			break;
		}
	}

	if (dest->monitor_mode == EXTERNAL_MODE && trans_pcie->fw_mon_size) {
		iwl_write_prph(trans, le32_to_cpu(dest->base_reg),
			       trans_pcie->fw_mon_phys >> dest->base_shift);
		iwl_write_prph(trans, le32_to_cpu(dest->end_reg),
			       (trans_pcie->fw_mon_phys +
				trans_pcie->fw_mon_size) >> dest->end_shift);
	}
}

static int iwl_pcie_load_given_ucode(struct iwl_trans *trans,
				const struct fw_img *image)
{
	struct iwl_trans_pcie *trans_pcie = IWL_TRANS_GET_PCIE_TRANS(trans);
	int ret = 0;
	int first_ucode_section;

	IWL_DEBUG_FW(trans, "working with %s CPU\n",
		     image->is_dual_cpus ? "Dual" : "Single");

	/* load to FW the binary non secured sections of CPU1 */
	ret = iwl_pcie_load_cpu_sections(trans, image, 1, &first_ucode_section);
	if (ret)
		return ret;

	if (image->is_dual_cpus) {
		/* set CPU2 header address */
		iwl_write_prph(trans,
			       LMPM_SECURE_UCODE_LOAD_CPU2_HDR_ADDR,
			       LMPM_SECURE_CPU2_HDR_MEM_SPACE);

		/* load to FW the binary sections of CPU2 */
		ret = iwl_pcie_load_cpu_sections(trans, image, 2,
						 &first_ucode_section);
		if (ret)
			return ret;
	}

	/* supported for 7000 only for the moment */
	if (iwlwifi_mod_params.fw_monitor &&
	    trans->cfg->device_family == IWL_DEVICE_FAMILY_7000) {
		iwl_pcie_alloc_fw_monitor(trans);

		if (trans_pcie->fw_mon_size) {
			iwl_write_prph(trans, MON_BUFF_BASE_ADDR,
				       trans_pcie->fw_mon_phys >> 4);
			iwl_write_prph(trans, MON_BUFF_END_ADDR,
				       (trans_pcie->fw_mon_phys +
					trans_pcie->fw_mon_size) >> 4);
		}
	} else if (trans->dbg_dest_tlv) {
		iwl_pcie_apply_destination(trans);
	}

	/* release CPU reset */
	iwl_write32(trans, CSR_RESET, 0);

	return 0;
}

static int iwl_pcie_load_given_ucode_8000(struct iwl_trans *trans,
					  const struct fw_img *image)
{
	int ret = 0;
	int first_ucode_section;

	IWL_DEBUG_FW(trans, "working with %s CPU\n",
		     image->is_dual_cpus ? "Dual" : "Single");

	if (trans->dbg_dest_tlv)
		iwl_pcie_apply_destination(trans);

	/* TODO: remove in the next Si step */
	ret = iwl_pcie_rsa_race_bug_wa(trans);
	if (ret)
		return ret;

	/* configure the ucode to be ready to get the secured image */
	/* release CPU reset */
	iwl_write_prph(trans, RELEASE_CPU_RESET, RELEASE_CPU_RESET_BIT);

	/* load to FW the binary Secured sections of CPU1 */
	ret = iwl_pcie_load_cpu_sections_8000(trans, image, 1,
					      &first_ucode_section);
	if (ret)
		return ret;

	/* load to FW the binary sections of CPU2 */
	ret = iwl_pcie_load_cpu_sections_8000(trans, image, 2,
					      &first_ucode_section);
	if (ret)
		return ret;

<<<<<<< HEAD
	/* wait for image verification to complete  */
	ret = iwl_poll_prph_bit(trans, LMPM_SECURE_BOOT_CPU1_STATUS_ADDR_B0,
				LMPM_SECURE_BOOT_STATUS_SUCCESS,
				LMPM_SECURE_BOOT_STATUS_SUCCESS,
				LMPM_SECURE_TIME_OUT);
	if (ret < 0) {
		reg = iwl_read_prph(trans,
				    LMPM_SECURE_BOOT_CPU1_STATUS_ADDR_B0);

		IWL_ERR(trans, "Timeout on secure boot process, reg = %x\n",
			reg);
		return ret;
	}

=======
>>>>>>> 31755207
	return 0;
}

static int iwl_trans_pcie_start_fw(struct iwl_trans *trans,
				   const struct fw_img *fw, bool run_in_rfkill)
{
	int ret;
	bool hw_rfkill;

	/* This may fail if AMT took ownership of the device */
	if (iwl_pcie_prepare_card_hw(trans)) {
		IWL_WARN(trans, "Exit HW not ready\n");
		return -EIO;
	}

	iwl_enable_rfkill_int(trans);

	/* If platform's RF_KILL switch is NOT set to KILL */
	hw_rfkill = iwl_is_rfkill_set(trans);
	if (hw_rfkill)
		set_bit(STATUS_RFKILL, &trans->status);
	else
		clear_bit(STATUS_RFKILL, &trans->status);
	iwl_trans_pcie_rf_kill(trans, hw_rfkill);
	if (hw_rfkill && !run_in_rfkill)
		return -ERFKILL;

	iwl_write32(trans, CSR_INT, 0xFFFFFFFF);

	ret = iwl_pcie_nic_init(trans);
	if (ret) {
		IWL_ERR(trans, "Unable to init nic\n");
		return ret;
	}

	/* make sure rfkill handshake bits are cleared */
	iwl_write32(trans, CSR_UCODE_DRV_GP1_CLR, CSR_UCODE_SW_BIT_RFKILL);
	iwl_write32(trans, CSR_UCODE_DRV_GP1_CLR,
		    CSR_UCODE_DRV_GP1_BIT_CMD_BLOCKED);

	/* clear (again), then enable host interrupts */
	iwl_write32(trans, CSR_INT, 0xFFFFFFFF);
	iwl_enable_interrupts(trans);

	/* really make sure rfkill handshake bits are cleared */
	iwl_write32(trans, CSR_UCODE_DRV_GP1_CLR, CSR_UCODE_SW_BIT_RFKILL);
	iwl_write32(trans, CSR_UCODE_DRV_GP1_CLR, CSR_UCODE_SW_BIT_RFKILL);

	/* Load the given image to the HW */
	if (trans->cfg->device_family == IWL_DEVICE_FAMILY_8000)
		return iwl_pcie_load_given_ucode_8000(trans, fw);
	else
		return iwl_pcie_load_given_ucode(trans, fw);
}

static void iwl_trans_pcie_fw_alive(struct iwl_trans *trans, u32 scd_addr)
{
	iwl_pcie_reset_ict(trans);
	iwl_pcie_tx_start(trans, scd_addr);
}

static void iwl_trans_pcie_stop_device(struct iwl_trans *trans)
{
	struct iwl_trans_pcie *trans_pcie = IWL_TRANS_GET_PCIE_TRANS(trans);
	bool hw_rfkill, was_hw_rfkill;

	was_hw_rfkill = iwl_is_rfkill_set(trans);

	/* tell the device to stop sending interrupts */
	spin_lock(&trans_pcie->irq_lock);
	iwl_disable_interrupts(trans);
	spin_unlock(&trans_pcie->irq_lock);

	/* device going down, Stop using ICT table */
	iwl_pcie_disable_ict(trans);

	/*
	 * If a HW restart happens during firmware loading,
	 * then the firmware loading might call this function
	 * and later it might be called again due to the
	 * restart. So don't process again if the device is
	 * already dead.
	 */
	if (test_and_clear_bit(STATUS_DEVICE_ENABLED, &trans->status)) {
		IWL_DEBUG_INFO(trans, "DEVICE_ENABLED bit was set and is now cleared\n");
		iwl_pcie_tx_stop(trans);
		iwl_pcie_rx_stop(trans);

		/* Power-down device's busmaster DMA clocks */
		iwl_write_prph(trans, APMG_CLK_DIS_REG,
			       APMG_CLK_VAL_DMA_CLK_RQT);
		udelay(5);
	}

	/* Make sure (redundant) we've released our request to stay awake */
	iwl_clear_bit(trans, CSR_GP_CNTRL,
		      CSR_GP_CNTRL_REG_FLAG_MAC_ACCESS_REQ);

	/* Stop the device, and put it in low power state */
	iwl_pcie_apm_stop(trans, false);

	/* stop and reset the on-board processor */
	iwl_write32(trans, CSR_RESET, CSR_RESET_REG_FLAG_SW_RESET);
	udelay(20);

	/*
	 * Upon stop, the APM issues an interrupt if HW RF kill is set.
	 * This is a bug in certain verions of the hardware.
	 * Certain devices also keep sending HW RF kill interrupt all
	 * the time, unless the interrupt is ACKed even if the interrupt
	 * should be masked. Re-ACK all the interrupts here.
	 */
	spin_lock(&trans_pcie->irq_lock);
	iwl_disable_interrupts(trans);
	spin_unlock(&trans_pcie->irq_lock);


	/* clear all status bits */
	clear_bit(STATUS_SYNC_HCMD_ACTIVE, &trans->status);
	clear_bit(STATUS_INT_ENABLED, &trans->status);
	clear_bit(STATUS_TPOWER_PMI, &trans->status);
	clear_bit(STATUS_RFKILL, &trans->status);

	/*
	 * Even if we stop the HW, we still want the RF kill
	 * interrupt
	 */
	iwl_enable_rfkill_int(trans);

	/*
	 * Check again since the RF kill state may have changed while
	 * all the interrupts were disabled, in this case we couldn't
	 * receive the RF kill interrupt and update the state in the
	 * op_mode.
	 * Don't call the op_mode if the rkfill state hasn't changed.
	 * This allows the op_mode to call stop_device from the rfkill
	 * notification without endless recursion. Under very rare
	 * circumstances, we might have a small recursion if the rfkill
	 * state changed exactly now while we were called from stop_device.
	 * This is very unlikely but can happen and is supported.
	 */
	hw_rfkill = iwl_is_rfkill_set(trans);
	if (hw_rfkill)
		set_bit(STATUS_RFKILL, &trans->status);
	else
		clear_bit(STATUS_RFKILL, &trans->status);
	if (hw_rfkill != was_hw_rfkill)
		iwl_trans_pcie_rf_kill(trans, hw_rfkill);

	/* re-take ownership to prevent other users from stealing the deivce */
	iwl_pcie_prepare_card_hw(trans);
}

void iwl_trans_pcie_rf_kill(struct iwl_trans *trans, bool state)
{
	if (iwl_op_mode_hw_rf_kill(trans->op_mode, state))
		iwl_trans_pcie_stop_device(trans);
}

static void iwl_trans_pcie_d3_suspend(struct iwl_trans *trans, bool test)
{
	iwl_disable_interrupts(trans);

	/*
	 * in testing mode, the host stays awake and the
	 * hardware won't be reset (not even partially)
	 */
	if (test)
		return;

	iwl_pcie_disable_ict(trans);

	iwl_clear_bit(trans, CSR_GP_CNTRL,
		      CSR_GP_CNTRL_REG_FLAG_MAC_ACCESS_REQ);
	iwl_clear_bit(trans, CSR_GP_CNTRL,
		      CSR_GP_CNTRL_REG_FLAG_INIT_DONE);

	/*
	 * reset TX queues -- some of their registers reset during S3
	 * so if we don't reset everything here the D3 image would try
	 * to execute some invalid memory upon resume
	 */
	iwl_trans_pcie_tx_reset(trans);

	iwl_pcie_set_pwr(trans, true);
}

static int iwl_trans_pcie_d3_resume(struct iwl_trans *trans,
				    enum iwl_d3_status *status,
				    bool test)
{
	u32 val;
	int ret;

	if (test) {
		iwl_enable_interrupts(trans);
		*status = IWL_D3_STATUS_ALIVE;
		return 0;
	}

	/*
	 * Also enables interrupts - none will happen as the device doesn't
	 * know we're waking it up, only when the opmode actually tells it
	 * after this call.
	 */
	iwl_pcie_reset_ict(trans);

	iwl_set_bit(trans, CSR_GP_CNTRL, CSR_GP_CNTRL_REG_FLAG_MAC_ACCESS_REQ);
	iwl_set_bit(trans, CSR_GP_CNTRL, CSR_GP_CNTRL_REG_FLAG_INIT_DONE);

	if (trans->cfg->device_family == IWL_DEVICE_FAMILY_8000)
		udelay(2);

	ret = iwl_poll_bit(trans, CSR_GP_CNTRL,
			   CSR_GP_CNTRL_REG_FLAG_MAC_CLOCK_READY,
			   CSR_GP_CNTRL_REG_FLAG_MAC_CLOCK_READY,
			   25000);
	if (ret < 0) {
		IWL_ERR(trans, "Failed to resume the device (mac ready)\n");
		return ret;
	}

	iwl_pcie_set_pwr(trans, false);

	iwl_trans_pcie_tx_reset(trans);

	ret = iwl_pcie_rx_init(trans);
	if (ret) {
		IWL_ERR(trans, "Failed to resume the device (RX reset)\n");
		return ret;
	}

	val = iwl_read32(trans, CSR_RESET);
	if (val & CSR_RESET_REG_FLAG_NEVO_RESET)
		*status = IWL_D3_STATUS_RESET;
	else
		*status = IWL_D3_STATUS_ALIVE;

	return 0;
}

static int iwl_trans_pcie_start_hw(struct iwl_trans *trans)
{
	bool hw_rfkill;
	int err;

	err = iwl_pcie_prepare_card_hw(trans);
	if (err) {
		IWL_ERR(trans, "Error while preparing HW: %d\n", err);
		return err;
	}

	/* Reset the entire device */
	iwl_write32(trans, CSR_RESET, CSR_RESET_REG_FLAG_SW_RESET);

	usleep_range(10, 15);

	iwl_pcie_apm_init(trans);

	/* From now on, the op_mode will be kept updated about RF kill state */
	iwl_enable_rfkill_int(trans);

	hw_rfkill = iwl_is_rfkill_set(trans);
	if (hw_rfkill)
		set_bit(STATUS_RFKILL, &trans->status);
	else
		clear_bit(STATUS_RFKILL, &trans->status);
	iwl_trans_pcie_rf_kill(trans, hw_rfkill);

	return 0;
}

static void iwl_trans_pcie_op_mode_leave(struct iwl_trans *trans)
{
	struct iwl_trans_pcie *trans_pcie = IWL_TRANS_GET_PCIE_TRANS(trans);

	/* disable interrupts - don't enable HW RF kill interrupt */
	spin_lock(&trans_pcie->irq_lock);
	iwl_disable_interrupts(trans);
	spin_unlock(&trans_pcie->irq_lock);

	iwl_pcie_apm_stop(trans, true);

	spin_lock(&trans_pcie->irq_lock);
	iwl_disable_interrupts(trans);
	spin_unlock(&trans_pcie->irq_lock);

	iwl_pcie_disable_ict(trans);
}

static void iwl_trans_pcie_write8(struct iwl_trans *trans, u32 ofs, u8 val)
{
	writeb(val, IWL_TRANS_GET_PCIE_TRANS(trans)->hw_base + ofs);
}

static void iwl_trans_pcie_write32(struct iwl_trans *trans, u32 ofs, u32 val)
{
	writel(val, IWL_TRANS_GET_PCIE_TRANS(trans)->hw_base + ofs);
}

static u32 iwl_trans_pcie_read32(struct iwl_trans *trans, u32 ofs)
{
	return readl(IWL_TRANS_GET_PCIE_TRANS(trans)->hw_base + ofs);
}

static u32 iwl_trans_pcie_read_prph(struct iwl_trans *trans, u32 reg)
{
	iwl_trans_pcie_write32(trans, HBUS_TARG_PRPH_RADDR,
			       ((reg & 0x000FFFFF) | (3 << 24)));
	return iwl_trans_pcie_read32(trans, HBUS_TARG_PRPH_RDAT);
}

static void iwl_trans_pcie_write_prph(struct iwl_trans *trans, u32 addr,
				      u32 val)
{
	iwl_trans_pcie_write32(trans, HBUS_TARG_PRPH_WADDR,
			       ((addr & 0x000FFFFF) | (3 << 24)));
	iwl_trans_pcie_write32(trans, HBUS_TARG_PRPH_WDAT, val);
}

static int iwl_pcie_dummy_napi_poll(struct napi_struct *napi, int budget)
{
	WARN_ON(1);
	return 0;
}

static void iwl_trans_pcie_configure(struct iwl_trans *trans,
				     const struct iwl_trans_config *trans_cfg)
{
	struct iwl_trans_pcie *trans_pcie = IWL_TRANS_GET_PCIE_TRANS(trans);

	trans_pcie->cmd_queue = trans_cfg->cmd_queue;
	trans_pcie->cmd_fifo = trans_cfg->cmd_fifo;
	trans_pcie->cmd_q_wdg_timeout = trans_cfg->cmd_q_wdg_timeout;
	if (WARN_ON(trans_cfg->n_no_reclaim_cmds > MAX_NO_RECLAIM_CMDS))
		trans_pcie->n_no_reclaim_cmds = 0;
	else
		trans_pcie->n_no_reclaim_cmds = trans_cfg->n_no_reclaim_cmds;
	if (trans_pcie->n_no_reclaim_cmds)
		memcpy(trans_pcie->no_reclaim_cmds, trans_cfg->no_reclaim_cmds,
		       trans_pcie->n_no_reclaim_cmds * sizeof(u8));

	trans_pcie->rx_buf_size_8k = trans_cfg->rx_buf_size_8k;
	if (trans_pcie->rx_buf_size_8k)
		trans_pcie->rx_page_order = get_order(8 * 1024);
	else
		trans_pcie->rx_page_order = get_order(4 * 1024);

	trans_pcie->command_names = trans_cfg->command_names;
	trans_pcie->bc_table_dword = trans_cfg->bc_table_dword;
	trans_pcie->scd_set_active = trans_cfg->scd_set_active;

	/* init ref_count to 1 (should be cleared when ucode is loaded) */
	trans_pcie->ref_count = 1;

	/* Initialize NAPI here - it should be before registering to mac80211
	 * in the opmode but after the HW struct is allocated.
	 * As this function may be called again in some corner cases don't
	 * do anything if NAPI was already initialized.
	 */
	if (!trans_pcie->napi.poll && trans->op_mode->ops->napi_add) {
		init_dummy_netdev(&trans_pcie->napi_dev);
		iwl_op_mode_napi_add(trans->op_mode, &trans_pcie->napi,
				     &trans_pcie->napi_dev,
				     iwl_pcie_dummy_napi_poll, 64);
	}
}

void iwl_trans_pcie_free(struct iwl_trans *trans)
{
	struct iwl_trans_pcie *trans_pcie = IWL_TRANS_GET_PCIE_TRANS(trans);

	synchronize_irq(trans_pcie->pci_dev->irq);

	iwl_pcie_tx_free(trans);
	iwl_pcie_rx_free(trans);

	free_irq(trans_pcie->pci_dev->irq, trans);
	iwl_pcie_free_ict(trans);

	pci_disable_msi(trans_pcie->pci_dev);
	iounmap(trans_pcie->hw_base);
	pci_release_regions(trans_pcie->pci_dev);
	pci_disable_device(trans_pcie->pci_dev);
	kmem_cache_destroy(trans->dev_cmd_pool);

	if (trans_pcie->napi.poll)
		netif_napi_del(&trans_pcie->napi);

	iwl_pcie_free_fw_monitor(trans);

	kfree(trans);
}

static void iwl_trans_pcie_set_pmi(struct iwl_trans *trans, bool state)
{
	if (state)
		set_bit(STATUS_TPOWER_PMI, &trans->status);
	else
		clear_bit(STATUS_TPOWER_PMI, &trans->status);
}

static bool iwl_trans_pcie_grab_nic_access(struct iwl_trans *trans, bool silent,
						unsigned long *flags)
{
	int ret;
	struct iwl_trans_pcie *trans_pcie = IWL_TRANS_GET_PCIE_TRANS(trans);

	spin_lock_irqsave(&trans_pcie->reg_lock, *flags);

	if (trans_pcie->cmd_in_flight)
		goto out;

	/* this bit wakes up the NIC */
	__iwl_trans_pcie_set_bit(trans, CSR_GP_CNTRL,
				 CSR_GP_CNTRL_REG_FLAG_MAC_ACCESS_REQ);
	if (trans->cfg->device_family == IWL_DEVICE_FAMILY_8000)
		udelay(2);

	/*
	 * These bits say the device is running, and should keep running for
	 * at least a short while (at least as long as MAC_ACCESS_REQ stays 1),
	 * but they do not indicate that embedded SRAM is restored yet;
	 * 3945 and 4965 have volatile SRAM, and must save/restore contents
	 * to/from host DRAM when sleeping/waking for power-saving.
	 * Each direction takes approximately 1/4 millisecond; with this
	 * overhead, it's a good idea to grab and hold MAC_ACCESS_REQUEST if a
	 * series of register accesses are expected (e.g. reading Event Log),
	 * to keep device from sleeping.
	 *
	 * CSR_UCODE_DRV_GP1 register bit MAC_SLEEP == 0 indicates that
	 * SRAM is okay/restored.  We don't check that here because this call
	 * is just for hardware register access; but GP1 MAC_SLEEP check is a
	 * good idea before accessing 3945/4965 SRAM (e.g. reading Event Log).
	 *
	 * 5000 series and later (including 1000 series) have non-volatile SRAM,
	 * and do not save/restore SRAM when power cycling.
	 */
	ret = iwl_poll_bit(trans, CSR_GP_CNTRL,
			   CSR_GP_CNTRL_REG_VAL_MAC_ACCESS_EN,
			   (CSR_GP_CNTRL_REG_FLAG_MAC_CLOCK_READY |
			    CSR_GP_CNTRL_REG_FLAG_GOING_TO_SLEEP), 15000);
	if (unlikely(ret < 0)) {
		iwl_write32(trans, CSR_RESET, CSR_RESET_REG_FLAG_FORCE_NMI);
		if (!silent) {
			u32 val = iwl_read32(trans, CSR_GP_CNTRL);
			WARN_ONCE(1,
				  "Timeout waiting for hardware access (CSR_GP_CNTRL 0x%08x)\n",
				  val);
			spin_unlock_irqrestore(&trans_pcie->reg_lock, *flags);
			return false;
		}
	}

out:
	/*
	 * Fool sparse by faking we release the lock - sparse will
	 * track nic_access anyway.
	 */
	__release(&trans_pcie->reg_lock);
	return true;
}

static void iwl_trans_pcie_release_nic_access(struct iwl_trans *trans,
					      unsigned long *flags)
{
	struct iwl_trans_pcie *trans_pcie = IWL_TRANS_GET_PCIE_TRANS(trans);

	lockdep_assert_held(&trans_pcie->reg_lock);

	/*
	 * Fool sparse by faking we acquiring the lock - sparse will
	 * track nic_access anyway.
	 */
	__acquire(&trans_pcie->reg_lock);

	if (trans_pcie->cmd_in_flight)
		goto out;

	__iwl_trans_pcie_clear_bit(trans, CSR_GP_CNTRL,
				   CSR_GP_CNTRL_REG_FLAG_MAC_ACCESS_REQ);
	/*
	 * Above we read the CSR_GP_CNTRL register, which will flush
	 * any previous writes, but we need the write that clears the
	 * MAC_ACCESS_REQ bit to be performed before any other writes
	 * scheduled on different CPUs (after we drop reg_lock).
	 */
	mmiowb();
out:
	spin_unlock_irqrestore(&trans_pcie->reg_lock, *flags);
}

static int iwl_trans_pcie_read_mem(struct iwl_trans *trans, u32 addr,
				   void *buf, int dwords)
{
	unsigned long flags;
	int offs, ret = 0;
	u32 *vals = buf;

	if (iwl_trans_grab_nic_access(trans, false, &flags)) {
		iwl_write32(trans, HBUS_TARG_MEM_RADDR, addr);
		for (offs = 0; offs < dwords; offs++)
			vals[offs] = iwl_read32(trans, HBUS_TARG_MEM_RDAT);
		iwl_trans_release_nic_access(trans, &flags);
	} else {
		ret = -EBUSY;
	}
	return ret;
}

static int iwl_trans_pcie_write_mem(struct iwl_trans *trans, u32 addr,
				    const void *buf, int dwords)
{
	unsigned long flags;
	int offs, ret = 0;
	const u32 *vals = buf;

	if (iwl_trans_grab_nic_access(trans, false, &flags)) {
		iwl_write32(trans, HBUS_TARG_MEM_WADDR, addr);
		for (offs = 0; offs < dwords; offs++)
			iwl_write32(trans, HBUS_TARG_MEM_WDAT,
				    vals ? vals[offs] : 0);
		iwl_trans_release_nic_access(trans, &flags);
	} else {
		ret = -EBUSY;
	}
	return ret;
}

static void iwl_trans_pcie_freeze_txq_timer(struct iwl_trans *trans,
					    unsigned long txqs,
					    bool freeze)
{
	struct iwl_trans_pcie *trans_pcie = IWL_TRANS_GET_PCIE_TRANS(trans);
	int queue;

	for_each_set_bit(queue, &txqs, BITS_PER_LONG) {
		struct iwl_txq *txq = &trans_pcie->txq[queue];
		unsigned long now;

		spin_lock_bh(&txq->lock);

		now = jiffies;

		if (txq->frozen == freeze)
			goto next_queue;

		IWL_DEBUG_TX_QUEUES(trans, "%s TXQ %d\n",
				    freeze ? "Freezing" : "Waking", queue);

		txq->frozen = freeze;

		if (txq->q.read_ptr == txq->q.write_ptr)
			goto next_queue;

		if (freeze) {
			if (unlikely(time_after(now,
						txq->stuck_timer.expires))) {
				/*
				 * The timer should have fired, maybe it is
				 * spinning right now on the lock.
				 */
				goto next_queue;
			}
			/* remember how long until the timer fires */
			txq->frozen_expiry_remainder =
				txq->stuck_timer.expires - now;
			del_timer(&txq->stuck_timer);
			goto next_queue;
		}

		/*
		 * Wake a non-empty queue -> arm timer with the
		 * remainder before it froze
		 */
		mod_timer(&txq->stuck_timer,
			  now + txq->frozen_expiry_remainder);

next_queue:
		spin_unlock_bh(&txq->lock);
	}
}

#define IWL_FLUSH_WAIT_MS	2000

static int iwl_trans_pcie_wait_txq_empty(struct iwl_trans *trans, u32 txq_bm)
{
	struct iwl_trans_pcie *trans_pcie = IWL_TRANS_GET_PCIE_TRANS(trans);
	struct iwl_txq *txq;
	struct iwl_queue *q;
	int cnt;
	unsigned long now = jiffies;
	u32 scd_sram_addr;
	u8 buf[16];
	int ret = 0;

	/* waiting for all the tx frames complete might take a while */
	for (cnt = 0; cnt < trans->cfg->base_params->num_of_queues; cnt++) {
		u8 wr_ptr;

		if (cnt == trans_pcie->cmd_queue)
			continue;
		if (!test_bit(cnt, trans_pcie->queue_used))
			continue;
		if (!(BIT(cnt) & txq_bm))
			continue;

		IWL_DEBUG_TX_QUEUES(trans, "Emptying queue %d...\n", cnt);
		txq = &trans_pcie->txq[cnt];
		q = &txq->q;
		wr_ptr = ACCESS_ONCE(q->write_ptr);

		while (q->read_ptr != ACCESS_ONCE(q->write_ptr) &&
		       !time_after(jiffies,
				   now + msecs_to_jiffies(IWL_FLUSH_WAIT_MS))) {
			u8 write_ptr = ACCESS_ONCE(q->write_ptr);

			if (WARN_ONCE(wr_ptr != write_ptr,
				      "WR pointer moved while flushing %d -> %d\n",
				      wr_ptr, write_ptr))
				return -ETIMEDOUT;
			msleep(1);
		}

		if (q->read_ptr != q->write_ptr) {
			IWL_ERR(trans,
				"fail to flush all tx fifo queues Q %d\n", cnt);
			ret = -ETIMEDOUT;
			break;
		}
		IWL_DEBUG_TX_QUEUES(trans, "Queue %d is now empty.\n", cnt);
	}

	if (!ret)
		return 0;

	IWL_ERR(trans, "Current SW read_ptr %d write_ptr %d\n",
		txq->q.read_ptr, txq->q.write_ptr);

	scd_sram_addr = trans_pcie->scd_base_addr +
			SCD_TX_STTS_QUEUE_OFFSET(txq->q.id);
	iwl_trans_read_mem_bytes(trans, scd_sram_addr, buf, sizeof(buf));

	iwl_print_hex_error(trans, buf, sizeof(buf));

	for (cnt = 0; cnt < FH_TCSR_CHNL_NUM; cnt++)
		IWL_ERR(trans, "FH TRBs(%d) = 0x%08x\n", cnt,
			iwl_read_direct32(trans, FH_TX_TRB_REG(cnt)));

	for (cnt = 0; cnt < trans->cfg->base_params->num_of_queues; cnt++) {
		u32 status = iwl_read_prph(trans, SCD_QUEUE_STATUS_BITS(cnt));
		u8 fifo = (status >> SCD_QUEUE_STTS_REG_POS_TXF) & 0x7;
		bool active = !!(status & BIT(SCD_QUEUE_STTS_REG_POS_ACTIVE));
		u32 tbl_dw =
			iwl_trans_read_mem32(trans, trans_pcie->scd_base_addr +
					     SCD_TRANS_TBL_OFFSET_QUEUE(cnt));

		if (cnt & 0x1)
			tbl_dw = (tbl_dw & 0xFFFF0000) >> 16;
		else
			tbl_dw = tbl_dw & 0x0000FFFF;

		IWL_ERR(trans,
			"Q %d is %sactive and mapped to fifo %d ra_tid 0x%04x [%d,%d]\n",
			cnt, active ? "" : "in", fifo, tbl_dw,
			iwl_read_prph(trans, SCD_QUEUE_RDPTR(cnt)) &
				(TFD_QUEUE_SIZE_MAX - 1),
			iwl_read_prph(trans, SCD_QUEUE_WRPTR(cnt)));
	}

	return ret;
}

static void iwl_trans_pcie_set_bits_mask(struct iwl_trans *trans, u32 reg,
					 u32 mask, u32 value)
{
	struct iwl_trans_pcie *trans_pcie = IWL_TRANS_GET_PCIE_TRANS(trans);
	unsigned long flags;

	spin_lock_irqsave(&trans_pcie->reg_lock, flags);
	__iwl_trans_pcie_set_bits_mask(trans, reg, mask, value);
	spin_unlock_irqrestore(&trans_pcie->reg_lock, flags);
}

void iwl_trans_pcie_ref(struct iwl_trans *trans)
{
	struct iwl_trans_pcie *trans_pcie = IWL_TRANS_GET_PCIE_TRANS(trans);
	unsigned long flags;

	if (iwlwifi_mod_params.d0i3_disable)
		return;

	spin_lock_irqsave(&trans_pcie->ref_lock, flags);
	IWL_DEBUG_RPM(trans, "ref_counter: %d\n", trans_pcie->ref_count);
	trans_pcie->ref_count++;
	spin_unlock_irqrestore(&trans_pcie->ref_lock, flags);
}

void iwl_trans_pcie_unref(struct iwl_trans *trans)
{
	struct iwl_trans_pcie *trans_pcie = IWL_TRANS_GET_PCIE_TRANS(trans);
	unsigned long flags;

	if (iwlwifi_mod_params.d0i3_disable)
		return;

	spin_lock_irqsave(&trans_pcie->ref_lock, flags);
	IWL_DEBUG_RPM(trans, "ref_counter: %d\n", trans_pcie->ref_count);
	if (WARN_ON_ONCE(trans_pcie->ref_count == 0)) {
		spin_unlock_irqrestore(&trans_pcie->ref_lock, flags);
		return;
	}
	trans_pcie->ref_count--;
	spin_unlock_irqrestore(&trans_pcie->ref_lock, flags);
}

static const char *get_csr_string(int cmd)
{
#define IWL_CMD(x) case x: return #x
	switch (cmd) {
	IWL_CMD(CSR_HW_IF_CONFIG_REG);
	IWL_CMD(CSR_INT_COALESCING);
	IWL_CMD(CSR_INT);
	IWL_CMD(CSR_INT_MASK);
	IWL_CMD(CSR_FH_INT_STATUS);
	IWL_CMD(CSR_GPIO_IN);
	IWL_CMD(CSR_RESET);
	IWL_CMD(CSR_GP_CNTRL);
	IWL_CMD(CSR_HW_REV);
	IWL_CMD(CSR_EEPROM_REG);
	IWL_CMD(CSR_EEPROM_GP);
	IWL_CMD(CSR_OTP_GP_REG);
	IWL_CMD(CSR_GIO_REG);
	IWL_CMD(CSR_GP_UCODE_REG);
	IWL_CMD(CSR_GP_DRIVER_REG);
	IWL_CMD(CSR_UCODE_DRV_GP1);
	IWL_CMD(CSR_UCODE_DRV_GP2);
	IWL_CMD(CSR_LED_REG);
	IWL_CMD(CSR_DRAM_INT_TBL_REG);
	IWL_CMD(CSR_GIO_CHICKEN_BITS);
	IWL_CMD(CSR_ANA_PLL_CFG);
	IWL_CMD(CSR_HW_REV_WA_REG);
	IWL_CMD(CSR_MONITOR_STATUS_REG);
	IWL_CMD(CSR_DBG_HPET_MEM_REG);
	default:
		return "UNKNOWN";
	}
#undef IWL_CMD
}

void iwl_pcie_dump_csr(struct iwl_trans *trans)
{
	int i;
	static const u32 csr_tbl[] = {
		CSR_HW_IF_CONFIG_REG,
		CSR_INT_COALESCING,
		CSR_INT,
		CSR_INT_MASK,
		CSR_FH_INT_STATUS,
		CSR_GPIO_IN,
		CSR_RESET,
		CSR_GP_CNTRL,
		CSR_HW_REV,
		CSR_EEPROM_REG,
		CSR_EEPROM_GP,
		CSR_OTP_GP_REG,
		CSR_GIO_REG,
		CSR_GP_UCODE_REG,
		CSR_GP_DRIVER_REG,
		CSR_UCODE_DRV_GP1,
		CSR_UCODE_DRV_GP2,
		CSR_LED_REG,
		CSR_DRAM_INT_TBL_REG,
		CSR_GIO_CHICKEN_BITS,
		CSR_ANA_PLL_CFG,
		CSR_MONITOR_STATUS_REG,
		CSR_HW_REV_WA_REG,
		CSR_DBG_HPET_MEM_REG
	};
	IWL_ERR(trans, "CSR values:\n");
	IWL_ERR(trans, "(2nd byte of CSR_INT_COALESCING is "
		"CSR_INT_PERIODIC_REG)\n");
	for (i = 0; i <  ARRAY_SIZE(csr_tbl); i++) {
		IWL_ERR(trans, "  %25s: 0X%08x\n",
			get_csr_string(csr_tbl[i]),
			iwl_read32(trans, csr_tbl[i]));
	}
}

#ifdef CONFIG_IWLWIFI_DEBUGFS
/* create and remove of files */
#define DEBUGFS_ADD_FILE(name, parent, mode) do {			\
	if (!debugfs_create_file(#name, mode, parent, trans,		\
				 &iwl_dbgfs_##name##_ops))		\
		goto err;						\
} while (0)

/* file operation */
#define DEBUGFS_READ_FILE_OPS(name)					\
static const struct file_operations iwl_dbgfs_##name##_ops = {		\
	.read = iwl_dbgfs_##name##_read,				\
	.open = simple_open,						\
	.llseek = generic_file_llseek,					\
};

#define DEBUGFS_WRITE_FILE_OPS(name)                                    \
static const struct file_operations iwl_dbgfs_##name##_ops = {          \
	.write = iwl_dbgfs_##name##_write,                              \
	.open = simple_open,						\
	.llseek = generic_file_llseek,					\
};

#define DEBUGFS_READ_WRITE_FILE_OPS(name)				\
static const struct file_operations iwl_dbgfs_##name##_ops = {		\
	.write = iwl_dbgfs_##name##_write,				\
	.read = iwl_dbgfs_##name##_read,				\
	.open = simple_open,						\
	.llseek = generic_file_llseek,					\
};

static ssize_t iwl_dbgfs_tx_queue_read(struct file *file,
				       char __user *user_buf,
				       size_t count, loff_t *ppos)
{
	struct iwl_trans *trans = file->private_data;
	struct iwl_trans_pcie *trans_pcie = IWL_TRANS_GET_PCIE_TRANS(trans);
	struct iwl_txq *txq;
	struct iwl_queue *q;
	char *buf;
	int pos = 0;
	int cnt;
	int ret;
	size_t bufsz;

	bufsz = sizeof(char) * 75 * trans->cfg->base_params->num_of_queues;

	if (!trans_pcie->txq)
		return -EAGAIN;

	buf = kzalloc(bufsz, GFP_KERNEL);
	if (!buf)
		return -ENOMEM;

	for (cnt = 0; cnt < trans->cfg->base_params->num_of_queues; cnt++) {
		txq = &trans_pcie->txq[cnt];
		q = &txq->q;
		pos += scnprintf(buf + pos, bufsz - pos,
				"hwq %.2d: read=%u write=%u use=%d stop=%d need_update=%d frozen=%d%s\n",
				cnt, q->read_ptr, q->write_ptr,
				!!test_bit(cnt, trans_pcie->queue_used),
				 !!test_bit(cnt, trans_pcie->queue_stopped),
				 txq->need_update, txq->frozen,
				 (cnt == trans_pcie->cmd_queue ? " HCMD" : ""));
	}
	ret = simple_read_from_buffer(user_buf, count, ppos, buf, pos);
	kfree(buf);
	return ret;
}

static ssize_t iwl_dbgfs_rx_queue_read(struct file *file,
				       char __user *user_buf,
				       size_t count, loff_t *ppos)
{
	struct iwl_trans *trans = file->private_data;
	struct iwl_trans_pcie *trans_pcie = IWL_TRANS_GET_PCIE_TRANS(trans);
	struct iwl_rxq *rxq = &trans_pcie->rxq;
	char buf[256];
	int pos = 0;
	const size_t bufsz = sizeof(buf);

	pos += scnprintf(buf + pos, bufsz - pos, "read: %u\n",
						rxq->read);
	pos += scnprintf(buf + pos, bufsz - pos, "write: %u\n",
						rxq->write);
	pos += scnprintf(buf + pos, bufsz - pos, "write_actual: %u\n",
						rxq->write_actual);
	pos += scnprintf(buf + pos, bufsz - pos, "need_update: %d\n",
						rxq->need_update);
	pos += scnprintf(buf + pos, bufsz - pos, "free_count: %u\n",
						rxq->free_count);
	if (rxq->rb_stts) {
		pos += scnprintf(buf + pos, bufsz - pos, "closed_rb_num: %u\n",
			 le16_to_cpu(rxq->rb_stts->closed_rb_num) &  0x0FFF);
	} else {
		pos += scnprintf(buf + pos, bufsz - pos,
					"closed_rb_num: Not Allocated\n");
	}
	return simple_read_from_buffer(user_buf, count, ppos, buf, pos);
}

static ssize_t iwl_dbgfs_interrupt_read(struct file *file,
					char __user *user_buf,
					size_t count, loff_t *ppos)
{
	struct iwl_trans *trans = file->private_data;
	struct iwl_trans_pcie *trans_pcie = IWL_TRANS_GET_PCIE_TRANS(trans);
	struct isr_statistics *isr_stats = &trans_pcie->isr_stats;

	int pos = 0;
	char *buf;
	int bufsz = 24 * 64; /* 24 items * 64 char per item */
	ssize_t ret;

	buf = kzalloc(bufsz, GFP_KERNEL);
	if (!buf)
		return -ENOMEM;

	pos += scnprintf(buf + pos, bufsz - pos,
			"Interrupt Statistics Report:\n");

	pos += scnprintf(buf + pos, bufsz - pos, "HW Error:\t\t\t %u\n",
		isr_stats->hw);
	pos += scnprintf(buf + pos, bufsz - pos, "SW Error:\t\t\t %u\n",
		isr_stats->sw);
	if (isr_stats->sw || isr_stats->hw) {
		pos += scnprintf(buf + pos, bufsz - pos,
			"\tLast Restarting Code:  0x%X\n",
			isr_stats->err_code);
	}
#ifdef CONFIG_IWLWIFI_DEBUG
	pos += scnprintf(buf + pos, bufsz - pos, "Frame transmitted:\t\t %u\n",
		isr_stats->sch);
	pos += scnprintf(buf + pos, bufsz - pos, "Alive interrupt:\t\t %u\n",
		isr_stats->alive);
#endif
	pos += scnprintf(buf + pos, bufsz - pos,
		"HW RF KILL switch toggled:\t %u\n", isr_stats->rfkill);

	pos += scnprintf(buf + pos, bufsz - pos, "CT KILL:\t\t\t %u\n",
		isr_stats->ctkill);

	pos += scnprintf(buf + pos, bufsz - pos, "Wakeup Interrupt:\t\t %u\n",
		isr_stats->wakeup);

	pos += scnprintf(buf + pos, bufsz - pos,
		"Rx command responses:\t\t %u\n", isr_stats->rx);

	pos += scnprintf(buf + pos, bufsz - pos, "Tx/FH interrupt:\t\t %u\n",
		isr_stats->tx);

	pos += scnprintf(buf + pos, bufsz - pos, "Unexpected INTA:\t\t %u\n",
		isr_stats->unhandled);

	ret = simple_read_from_buffer(user_buf, count, ppos, buf, pos);
	kfree(buf);
	return ret;
}

static ssize_t iwl_dbgfs_interrupt_write(struct file *file,
					 const char __user *user_buf,
					 size_t count, loff_t *ppos)
{
	struct iwl_trans *trans = file->private_data;
	struct iwl_trans_pcie *trans_pcie = IWL_TRANS_GET_PCIE_TRANS(trans);
	struct isr_statistics *isr_stats = &trans_pcie->isr_stats;

	char buf[8];
	int buf_size;
	u32 reset_flag;

	memset(buf, 0, sizeof(buf));
	buf_size = min(count, sizeof(buf) -  1);
	if (copy_from_user(buf, user_buf, buf_size))
		return -EFAULT;
	if (sscanf(buf, "%x", &reset_flag) != 1)
		return -EFAULT;
	if (reset_flag == 0)
		memset(isr_stats, 0, sizeof(*isr_stats));

	return count;
}

static ssize_t iwl_dbgfs_csr_write(struct file *file,
				   const char __user *user_buf,
				   size_t count, loff_t *ppos)
{
	struct iwl_trans *trans = file->private_data;
	char buf[8];
	int buf_size;
	int csr;

	memset(buf, 0, sizeof(buf));
	buf_size = min(count, sizeof(buf) -  1);
	if (copy_from_user(buf, user_buf, buf_size))
		return -EFAULT;
	if (sscanf(buf, "%d", &csr) != 1)
		return -EFAULT;

	iwl_pcie_dump_csr(trans);

	return count;
}

static ssize_t iwl_dbgfs_fh_reg_read(struct file *file,
				     char __user *user_buf,
				     size_t count, loff_t *ppos)
{
	struct iwl_trans *trans = file->private_data;
	char *buf = NULL;
	ssize_t ret;

	ret = iwl_dump_fh(trans, &buf);
	if (ret < 0)
		return ret;
	if (!buf)
		return -EINVAL;
	ret = simple_read_from_buffer(user_buf, count, ppos, buf, ret);
	kfree(buf);
	return ret;
}

DEBUGFS_READ_WRITE_FILE_OPS(interrupt);
DEBUGFS_READ_FILE_OPS(fh_reg);
DEBUGFS_READ_FILE_OPS(rx_queue);
DEBUGFS_READ_FILE_OPS(tx_queue);
DEBUGFS_WRITE_FILE_OPS(csr);

/*
 * Create the debugfs files and directories
 *
 */
static int iwl_trans_pcie_dbgfs_register(struct iwl_trans *trans,
					 struct dentry *dir)
{
	DEBUGFS_ADD_FILE(rx_queue, dir, S_IRUSR);
	DEBUGFS_ADD_FILE(tx_queue, dir, S_IRUSR);
	DEBUGFS_ADD_FILE(interrupt, dir, S_IWUSR | S_IRUSR);
	DEBUGFS_ADD_FILE(csr, dir, S_IWUSR);
	DEBUGFS_ADD_FILE(fh_reg, dir, S_IRUSR);
	return 0;

err:
	IWL_ERR(trans, "failed to create the trans debugfs entry\n");
	return -ENOMEM;
}
#else
static int iwl_trans_pcie_dbgfs_register(struct iwl_trans *trans,
					 struct dentry *dir)
{
	return 0;
}
#endif /*CONFIG_IWLWIFI_DEBUGFS */

static u32 iwl_trans_pcie_get_cmdlen(struct iwl_tfd *tfd)
{
	u32 cmdlen = 0;
	int i;

	for (i = 0; i < IWL_NUM_OF_TBS; i++)
		cmdlen += iwl_pcie_tfd_tb_get_len(tfd, i);

	return cmdlen;
}

static const struct {
	u32 start, end;
} iwl_prph_dump_addr[] = {
	{ .start = 0x00a00000, .end = 0x00a00000 },
	{ .start = 0x00a0000c, .end = 0x00a00024 },
	{ .start = 0x00a0002c, .end = 0x00a0003c },
	{ .start = 0x00a00410, .end = 0x00a00418 },
	{ .start = 0x00a00420, .end = 0x00a00420 },
	{ .start = 0x00a00428, .end = 0x00a00428 },
	{ .start = 0x00a00430, .end = 0x00a0043c },
	{ .start = 0x00a00444, .end = 0x00a00444 },
	{ .start = 0x00a004c0, .end = 0x00a004cc },
	{ .start = 0x00a004d8, .end = 0x00a004d8 },
	{ .start = 0x00a004e0, .end = 0x00a004f0 },
	{ .start = 0x00a00840, .end = 0x00a00840 },
	{ .start = 0x00a00850, .end = 0x00a00858 },
	{ .start = 0x00a01004, .end = 0x00a01008 },
	{ .start = 0x00a01010, .end = 0x00a01010 },
	{ .start = 0x00a01018, .end = 0x00a01018 },
	{ .start = 0x00a01024, .end = 0x00a01024 },
	{ .start = 0x00a0102c, .end = 0x00a01034 },
	{ .start = 0x00a0103c, .end = 0x00a01040 },
	{ .start = 0x00a01048, .end = 0x00a01094 },
	{ .start = 0x00a01c00, .end = 0x00a01c20 },
	{ .start = 0x00a01c58, .end = 0x00a01c58 },
	{ .start = 0x00a01c7c, .end = 0x00a01c7c },
	{ .start = 0x00a01c28, .end = 0x00a01c54 },
	{ .start = 0x00a01c5c, .end = 0x00a01c5c },
	{ .start = 0x00a01c60, .end = 0x00a01cdc },
	{ .start = 0x00a01ce0, .end = 0x00a01d0c },
	{ .start = 0x00a01d18, .end = 0x00a01d20 },
	{ .start = 0x00a01d2c, .end = 0x00a01d30 },
	{ .start = 0x00a01d40, .end = 0x00a01d5c },
	{ .start = 0x00a01d80, .end = 0x00a01d80 },
	{ .start = 0x00a01d98, .end = 0x00a01d9c },
	{ .start = 0x00a01da8, .end = 0x00a01da8 },
	{ .start = 0x00a01db8, .end = 0x00a01df4 },
	{ .start = 0x00a01dc0, .end = 0x00a01dfc },
	{ .start = 0x00a01e00, .end = 0x00a01e2c },
	{ .start = 0x00a01e40, .end = 0x00a01e60 },
	{ .start = 0x00a01e68, .end = 0x00a01e6c },
	{ .start = 0x00a01e74, .end = 0x00a01e74 },
	{ .start = 0x00a01e84, .end = 0x00a01e90 },
	{ .start = 0x00a01e9c, .end = 0x00a01ec4 },
	{ .start = 0x00a01ed0, .end = 0x00a01ee0 },
	{ .start = 0x00a01f00, .end = 0x00a01f1c },
	{ .start = 0x00a01f44, .end = 0x00a01ffc },
	{ .start = 0x00a02000, .end = 0x00a02048 },
	{ .start = 0x00a02068, .end = 0x00a020f0 },
	{ .start = 0x00a02100, .end = 0x00a02118 },
	{ .start = 0x00a02140, .end = 0x00a0214c },
	{ .start = 0x00a02168, .end = 0x00a0218c },
	{ .start = 0x00a021c0, .end = 0x00a021c0 },
	{ .start = 0x00a02400, .end = 0x00a02410 },
	{ .start = 0x00a02418, .end = 0x00a02420 },
	{ .start = 0x00a02428, .end = 0x00a0242c },
	{ .start = 0x00a02434, .end = 0x00a02434 },
	{ .start = 0x00a02440, .end = 0x00a02460 },
	{ .start = 0x00a02468, .end = 0x00a024b0 },
	{ .start = 0x00a024c8, .end = 0x00a024cc },
	{ .start = 0x00a02500, .end = 0x00a02504 },
	{ .start = 0x00a0250c, .end = 0x00a02510 },
	{ .start = 0x00a02540, .end = 0x00a02554 },
	{ .start = 0x00a02580, .end = 0x00a025f4 },
	{ .start = 0x00a02600, .end = 0x00a0260c },
	{ .start = 0x00a02648, .end = 0x00a02650 },
	{ .start = 0x00a02680, .end = 0x00a02680 },
	{ .start = 0x00a026c0, .end = 0x00a026d0 },
	{ .start = 0x00a02700, .end = 0x00a0270c },
	{ .start = 0x00a02804, .end = 0x00a02804 },
	{ .start = 0x00a02818, .end = 0x00a0281c },
	{ .start = 0x00a02c00, .end = 0x00a02db4 },
	{ .start = 0x00a02df4, .end = 0x00a02fb0 },
	{ .start = 0x00a03000, .end = 0x00a03014 },
	{ .start = 0x00a0301c, .end = 0x00a0302c },
	{ .start = 0x00a03034, .end = 0x00a03038 },
	{ .start = 0x00a03040, .end = 0x00a03048 },
	{ .start = 0x00a03060, .end = 0x00a03068 },
	{ .start = 0x00a03070, .end = 0x00a03074 },
	{ .start = 0x00a0307c, .end = 0x00a0307c },
	{ .start = 0x00a03080, .end = 0x00a03084 },
	{ .start = 0x00a0308c, .end = 0x00a03090 },
	{ .start = 0x00a03098, .end = 0x00a03098 },
	{ .start = 0x00a030a0, .end = 0x00a030a0 },
	{ .start = 0x00a030a8, .end = 0x00a030b4 },
	{ .start = 0x00a030bc, .end = 0x00a030bc },
	{ .start = 0x00a030c0, .end = 0x00a0312c },
	{ .start = 0x00a03c00, .end = 0x00a03c5c },
	{ .start = 0x00a04400, .end = 0x00a04454 },
	{ .start = 0x00a04460, .end = 0x00a04474 },
	{ .start = 0x00a044c0, .end = 0x00a044ec },
	{ .start = 0x00a04500, .end = 0x00a04504 },
	{ .start = 0x00a04510, .end = 0x00a04538 },
	{ .start = 0x00a04540, .end = 0x00a04548 },
	{ .start = 0x00a04560, .end = 0x00a0457c },
	{ .start = 0x00a04590, .end = 0x00a04598 },
	{ .start = 0x00a045c0, .end = 0x00a045f4 },
};

static u32 iwl_trans_pcie_dump_prph(struct iwl_trans *trans,
				    struct iwl_fw_error_dump_data **data)
{
	struct iwl_fw_error_dump_prph *prph;
	unsigned long flags;
	u32 prph_len = 0, i;

	if (!iwl_trans_grab_nic_access(trans, false, &flags))
		return 0;

	for (i = 0; i < ARRAY_SIZE(iwl_prph_dump_addr); i++) {
		/* The range includes both boundaries */
		int num_bytes_in_chunk = iwl_prph_dump_addr[i].end -
			 iwl_prph_dump_addr[i].start + 4;
		int reg;
		__le32 *val;

		prph_len += sizeof(**data) + sizeof(*prph) + num_bytes_in_chunk;

		(*data)->type = cpu_to_le32(IWL_FW_ERROR_DUMP_PRPH);
		(*data)->len = cpu_to_le32(sizeof(*prph) +
					num_bytes_in_chunk);
		prph = (void *)(*data)->data;
		prph->prph_start = cpu_to_le32(iwl_prph_dump_addr[i].start);
		val = (void *)prph->data;

		for (reg = iwl_prph_dump_addr[i].start;
		     reg <= iwl_prph_dump_addr[i].end;
		     reg += 4)
			*val++ = cpu_to_le32(iwl_trans_pcie_read_prph(trans,
								      reg));
		*data = iwl_fw_error_next_data(*data);
	}

	iwl_trans_release_nic_access(trans, &flags);

	return prph_len;
}

#define IWL_CSR_TO_DUMP (0x250)

static u32 iwl_trans_pcie_dump_csr(struct iwl_trans *trans,
				   struct iwl_fw_error_dump_data **data)
{
	u32 csr_len = sizeof(**data) + IWL_CSR_TO_DUMP;
	__le32 *val;
	int i;

	(*data)->type = cpu_to_le32(IWL_FW_ERROR_DUMP_CSR);
	(*data)->len = cpu_to_le32(IWL_CSR_TO_DUMP);
	val = (void *)(*data)->data;

	for (i = 0; i < IWL_CSR_TO_DUMP; i += 4)
		*val++ = cpu_to_le32(iwl_trans_pcie_read32(trans, i));

	*data = iwl_fw_error_next_data(*data);

	return csr_len;
}

static u32 iwl_trans_pcie_fh_regs_dump(struct iwl_trans *trans,
				       struct iwl_fw_error_dump_data **data)
{
	u32 fh_regs_len = FH_MEM_UPPER_BOUND - FH_MEM_LOWER_BOUND;
	unsigned long flags;
	__le32 *val;
	int i;

	if (!iwl_trans_grab_nic_access(trans, false, &flags))
		return 0;

	(*data)->type = cpu_to_le32(IWL_FW_ERROR_DUMP_FH_REGS);
	(*data)->len = cpu_to_le32(fh_regs_len);
	val = (void *)(*data)->data;

	for (i = FH_MEM_LOWER_BOUND; i < FH_MEM_UPPER_BOUND; i += sizeof(u32))
		*val++ = cpu_to_le32(iwl_trans_pcie_read32(trans, i));

	iwl_trans_release_nic_access(trans, &flags);

	*data = iwl_fw_error_next_data(*data);

	return sizeof(**data) + fh_regs_len;
}

static
struct iwl_trans_dump_data *iwl_trans_pcie_dump_data(struct iwl_trans *trans)
{
	struct iwl_trans_pcie *trans_pcie = IWL_TRANS_GET_PCIE_TRANS(trans);
	struct iwl_fw_error_dump_data *data;
	struct iwl_txq *cmdq = &trans_pcie->txq[trans_pcie->cmd_queue];
	struct iwl_fw_error_dump_txcmd *txcmd;
	struct iwl_trans_dump_data *dump_data;
	u32 len;
	u32 monitor_len;
	int i, ptr;

	/* transport dump header */
	len = sizeof(*dump_data);

	/* host commands */
	len += sizeof(*data) +
		cmdq->q.n_window * (sizeof(*txcmd) + TFD_MAX_PAYLOAD_SIZE);

	/* CSR registers */
	len += sizeof(*data) + IWL_CSR_TO_DUMP;

	/* PRPH registers */
	for (i = 0; i < ARRAY_SIZE(iwl_prph_dump_addr); i++) {
		/* The range includes both boundaries */
		int num_bytes_in_chunk = iwl_prph_dump_addr[i].end -
			iwl_prph_dump_addr[i].start + 4;

		len += sizeof(*data) + sizeof(struct iwl_fw_error_dump_prph) +
			num_bytes_in_chunk;
	}

	/* FH registers */
	len += sizeof(*data) + (FH_MEM_UPPER_BOUND - FH_MEM_LOWER_BOUND);

	/* FW monitor */
	if (trans_pcie->fw_mon_page) {
		len += sizeof(*data) + sizeof(struct iwl_fw_error_dump_fw_mon) +
		       trans_pcie->fw_mon_size;
		monitor_len = trans_pcie->fw_mon_size;
	} else if (trans->dbg_dest_tlv) {
		u32 base, end;

		base = le32_to_cpu(trans->dbg_dest_tlv->base_reg);
		end = le32_to_cpu(trans->dbg_dest_tlv->end_reg);

		base = iwl_read_prph(trans, base) <<
		       trans->dbg_dest_tlv->base_shift;
		end = iwl_read_prph(trans, end) <<
		      trans->dbg_dest_tlv->end_shift;

		/* Make "end" point to the actual end */
		if (trans->cfg->device_family == IWL_DEVICE_FAMILY_8000)
			end += (1 << trans->dbg_dest_tlv->end_shift);
		monitor_len = end - base;
		len += sizeof(*data) + sizeof(struct iwl_fw_error_dump_fw_mon) +
		       monitor_len;
	} else {
		monitor_len = 0;
	}

	dump_data = vzalloc(len);
	if (!dump_data)
		return NULL;

	len = 0;
	data = (void *)dump_data->data;
	data->type = cpu_to_le32(IWL_FW_ERROR_DUMP_TXCMD);
	txcmd = (void *)data->data;
	spin_lock_bh(&cmdq->lock);
	ptr = cmdq->q.write_ptr;
	for (i = 0; i < cmdq->q.n_window; i++) {
		u8 idx = get_cmd_index(&cmdq->q, ptr);
		u32 caplen, cmdlen;

		cmdlen = iwl_trans_pcie_get_cmdlen(&cmdq->tfds[ptr]);
		caplen = min_t(u32, TFD_MAX_PAYLOAD_SIZE, cmdlen);

		if (cmdlen) {
			len += sizeof(*txcmd) + caplen;
			txcmd->cmdlen = cpu_to_le32(cmdlen);
			txcmd->caplen = cpu_to_le32(caplen);
			memcpy(txcmd->data, cmdq->entries[idx].cmd, caplen);
			txcmd = (void *)((u8 *)txcmd->data + caplen);
		}

		ptr = iwl_queue_dec_wrap(ptr);
	}
	spin_unlock_bh(&cmdq->lock);

	data->len = cpu_to_le32(len);
	len += sizeof(*data);
	data = iwl_fw_error_next_data(data);

	len += iwl_trans_pcie_dump_prph(trans, &data);
	len += iwl_trans_pcie_dump_csr(trans, &data);
	len += iwl_trans_pcie_fh_regs_dump(trans, &data);
	/* data is already pointing to the next section */

	if ((trans_pcie->fw_mon_page &&
	     trans->cfg->device_family == IWL_DEVICE_FAMILY_7000) ||
	    trans->dbg_dest_tlv) {
		struct iwl_fw_error_dump_fw_mon *fw_mon_data;
		u32 base, write_ptr, wrap_cnt;

		/* If there was a dest TLV - use the values from there */
		if (trans->dbg_dest_tlv) {
			write_ptr =
				le32_to_cpu(trans->dbg_dest_tlv->write_ptr_reg);
			wrap_cnt = le32_to_cpu(trans->dbg_dest_tlv->wrap_count);
			base = le32_to_cpu(trans->dbg_dest_tlv->base_reg);
		} else {
			base = MON_BUFF_BASE_ADDR;
			write_ptr = MON_BUFF_WRPTR;
			wrap_cnt = MON_BUFF_CYCLE_CNT;
		}

		data->type = cpu_to_le32(IWL_FW_ERROR_DUMP_FW_MONITOR);
		fw_mon_data = (void *)data->data;
		fw_mon_data->fw_mon_wr_ptr =
			cpu_to_le32(iwl_read_prph(trans, write_ptr));
		fw_mon_data->fw_mon_cycle_cnt =
			cpu_to_le32(iwl_read_prph(trans, wrap_cnt));
		fw_mon_data->fw_mon_base_ptr =
			cpu_to_le32(iwl_read_prph(trans, base));

		len += sizeof(*data) + sizeof(*fw_mon_data);
		if (trans_pcie->fw_mon_page) {
			data->len = cpu_to_le32(trans_pcie->fw_mon_size +
						sizeof(*fw_mon_data));

			/*
			 * The firmware is now asserted, it won't write anything
			 * to the buffer. CPU can take ownership to fetch the
			 * data. The buffer will be handed back to the device
			 * before the firmware will be restarted.
			 */
			dma_sync_single_for_cpu(trans->dev,
						trans_pcie->fw_mon_phys,
						trans_pcie->fw_mon_size,
						DMA_FROM_DEVICE);
			memcpy(fw_mon_data->data,
			       page_address(trans_pcie->fw_mon_page),
			       trans_pcie->fw_mon_size);

			len += trans_pcie->fw_mon_size;
		} else {
			/* If we are here then the buffer is internal */

			/*
			 * Update pointers to reflect actual values after
			 * shifting
			 */
			base = iwl_read_prph(trans, base) <<
			       trans->dbg_dest_tlv->base_shift;
			iwl_trans_read_mem(trans, base, fw_mon_data->data,
					   monitor_len / sizeof(u32));
			data->len = cpu_to_le32(sizeof(*fw_mon_data) +
						monitor_len);
			len += monitor_len;
		}
	}

	dump_data->len = len;

	return dump_data;
}

static const struct iwl_trans_ops trans_ops_pcie = {
	.start_hw = iwl_trans_pcie_start_hw,
	.op_mode_leave = iwl_trans_pcie_op_mode_leave,
	.fw_alive = iwl_trans_pcie_fw_alive,
	.start_fw = iwl_trans_pcie_start_fw,
	.stop_device = iwl_trans_pcie_stop_device,

	.d3_suspend = iwl_trans_pcie_d3_suspend,
	.d3_resume = iwl_trans_pcie_d3_resume,

	.send_cmd = iwl_trans_pcie_send_hcmd,

	.tx = iwl_trans_pcie_tx,
	.reclaim = iwl_trans_pcie_reclaim,

	.txq_disable = iwl_trans_pcie_txq_disable,
	.txq_enable = iwl_trans_pcie_txq_enable,

	.dbgfs_register = iwl_trans_pcie_dbgfs_register,

	.wait_tx_queue_empty = iwl_trans_pcie_wait_txq_empty,
	.freeze_txq_timer = iwl_trans_pcie_freeze_txq_timer,

	.write8 = iwl_trans_pcie_write8,
	.write32 = iwl_trans_pcie_write32,
	.read32 = iwl_trans_pcie_read32,
	.read_prph = iwl_trans_pcie_read_prph,
	.write_prph = iwl_trans_pcie_write_prph,
	.read_mem = iwl_trans_pcie_read_mem,
	.write_mem = iwl_trans_pcie_write_mem,
	.configure = iwl_trans_pcie_configure,
	.set_pmi = iwl_trans_pcie_set_pmi,
	.grab_nic_access = iwl_trans_pcie_grab_nic_access,
	.release_nic_access = iwl_trans_pcie_release_nic_access,
	.set_bits_mask = iwl_trans_pcie_set_bits_mask,

	.ref = iwl_trans_pcie_ref,
	.unref = iwl_trans_pcie_unref,

	.dump_data = iwl_trans_pcie_dump_data,
};

struct iwl_trans *iwl_trans_pcie_alloc(struct pci_dev *pdev,
				       const struct pci_device_id *ent,
				       const struct iwl_cfg *cfg)
{
	struct iwl_trans_pcie *trans_pcie;
	struct iwl_trans *trans;
	u16 pci_cmd;
	int err;

	trans = kzalloc(sizeof(struct iwl_trans) +
			sizeof(struct iwl_trans_pcie), GFP_KERNEL);
	if (!trans) {
		err = -ENOMEM;
		goto out;
	}

	trans_pcie = IWL_TRANS_GET_PCIE_TRANS(trans);

	trans->ops = &trans_ops_pcie;
	trans->cfg = cfg;
	trans_lockdep_init(trans);
	trans_pcie->trans = trans;
	spin_lock_init(&trans_pcie->irq_lock);
	spin_lock_init(&trans_pcie->reg_lock);
	spin_lock_init(&trans_pcie->ref_lock);
	init_waitqueue_head(&trans_pcie->ucode_write_waitq);

	err = pci_enable_device(pdev);
	if (err)
		goto out_no_pci;

	if (!cfg->base_params->pcie_l1_allowed) {
		/*
		 * W/A - seems to solve weird behavior. We need to remove this
		 * if we don't want to stay in L1 all the time. This wastes a
		 * lot of power.
		 */
		pci_disable_link_state(pdev, PCIE_LINK_STATE_L0S |
				       PCIE_LINK_STATE_L1 |
				       PCIE_LINK_STATE_CLKPM);
	}

	pci_set_master(pdev);

	err = pci_set_dma_mask(pdev, DMA_BIT_MASK(36));
	if (!err)
		err = pci_set_consistent_dma_mask(pdev, DMA_BIT_MASK(36));
	if (err) {
		err = pci_set_dma_mask(pdev, DMA_BIT_MASK(32));
		if (!err)
			err = pci_set_consistent_dma_mask(pdev,
							  DMA_BIT_MASK(32));
		/* both attempts failed: */
		if (err) {
			dev_err(&pdev->dev, "No suitable DMA available\n");
			goto out_pci_disable_device;
		}
	}

	err = pci_request_regions(pdev, DRV_NAME);
	if (err) {
		dev_err(&pdev->dev, "pci_request_regions failed\n");
		goto out_pci_disable_device;
	}

	trans_pcie->hw_base = pci_ioremap_bar(pdev, 0);
	if (!trans_pcie->hw_base) {
		dev_err(&pdev->dev, "pci_ioremap_bar failed\n");
		err = -ENODEV;
		goto out_pci_release_regions;
	}

	/* We disable the RETRY_TIMEOUT register (0x41) to keep
	 * PCI Tx retries from interfering with C3 CPU state */
	pci_write_config_byte(pdev, PCI_CFG_RETRY_TIMEOUT, 0x00);

	trans->dev = &pdev->dev;
	trans_pcie->pci_dev = pdev;
	iwl_disable_interrupts(trans);

	err = pci_enable_msi(pdev);
	if (err) {
		dev_err(&pdev->dev, "pci_enable_msi failed(0X%x)\n", err);
		/* enable rfkill interrupt: hw bug w/a */
		pci_read_config_word(pdev, PCI_COMMAND, &pci_cmd);
		if (pci_cmd & PCI_COMMAND_INTX_DISABLE) {
			pci_cmd &= ~PCI_COMMAND_INTX_DISABLE;
			pci_write_config_word(pdev, PCI_COMMAND, pci_cmd);
		}
	}

	trans->hw_rev = iwl_read32(trans, CSR_HW_REV);
	/*
	 * In the 8000 HW family the format of the 4 bytes of CSR_HW_REV have
	 * changed, and now the revision step also includes bit 0-1 (no more
	 * "dash" value). To keep hw_rev backwards compatible - we'll store it
	 * in the old format.
	 */
	if (trans->cfg->device_family == IWL_DEVICE_FAMILY_8000) {
		unsigned long flags;
		int ret;

		trans->hw_rev = (trans->hw_rev & 0xfff0) |
				(CSR_HW_REV_STEP(trans->hw_rev << 2) << 2);

		/*
		 * in-order to recognize C step driver should read chip version
		 * id located at the AUX bus MISC address space.
		 */
		iwl_set_bit(trans, CSR_GP_CNTRL,
			    CSR_GP_CNTRL_REG_FLAG_INIT_DONE);
		udelay(2);

		ret = iwl_poll_bit(trans, CSR_GP_CNTRL,
				   CSR_GP_CNTRL_REG_FLAG_MAC_CLOCK_READY,
				   CSR_GP_CNTRL_REG_FLAG_MAC_CLOCK_READY,
				   25000);
		if (ret < 0) {
			IWL_DEBUG_INFO(trans, "Failed to wake up the nic\n");
			goto out_pci_disable_msi;
		}

		if (iwl_trans_grab_nic_access(trans, false, &flags)) {
			u32 hw_step;

			hw_step = __iwl_read_prph(trans, WFPM_CTRL_REG);
			hw_step |= ENABLE_WFPM;
			__iwl_write_prph(trans, WFPM_CTRL_REG, hw_step);
			hw_step = __iwl_read_prph(trans, AUX_MISC_REG);
			hw_step = (hw_step >> HW_STEP_LOCATION_BITS) & 0xF;
			if (hw_step == 0x3)
				trans->hw_rev = (trans->hw_rev & 0xFFFFFFF3) |
						(SILICON_C_STEP << 2);
			iwl_trans_release_nic_access(trans, &flags);
		}
	}

	trans->hw_id = (pdev->device << 16) + pdev->subsystem_device;
	snprintf(trans->hw_id_str, sizeof(trans->hw_id_str),
		 "PCI ID: 0x%04X:0x%04X", pdev->device, pdev->subsystem_device);

	/* Initialize the wait queue for commands */
	init_waitqueue_head(&trans_pcie->wait_command_queue);

	snprintf(trans->dev_cmd_pool_name, sizeof(trans->dev_cmd_pool_name),
		 "iwl_cmd_pool:%s", dev_name(trans->dev));

	trans->dev_cmd_headroom = 0;
	trans->dev_cmd_pool =
		kmem_cache_create(trans->dev_cmd_pool_name,
				  sizeof(struct iwl_device_cmd)
				  + trans->dev_cmd_headroom,
				  sizeof(void *),
				  SLAB_HWCACHE_ALIGN,
				  NULL);

	if (!trans->dev_cmd_pool) {
		err = -ENOMEM;
		goto out_pci_disable_msi;
	}

	if (iwl_pcie_alloc_ict(trans))
		goto out_free_cmd_pool;

	err = request_threaded_irq(pdev->irq, iwl_pcie_isr,
				   iwl_pcie_irq_handler,
				   IRQF_SHARED, DRV_NAME, trans);
	if (err) {
		IWL_ERR(trans, "Error allocating IRQ %d\n", pdev->irq);
		goto out_free_ict;
	}

	trans_pcie->inta_mask = CSR_INI_SET_MASK;
	trans->d0i3_mode = IWL_D0I3_MODE_ON_SUSPEND;

	return trans;

out_free_ict:
	iwl_pcie_free_ict(trans);
out_free_cmd_pool:
	kmem_cache_destroy(trans->dev_cmd_pool);
out_pci_disable_msi:
	pci_disable_msi(pdev);
out_pci_release_regions:
	pci_release_regions(pdev);
out_pci_disable_device:
	pci_disable_device(pdev);
out_no_pci:
	kfree(trans);
out:
	return ERR_PTR(err);
}<|MERGE_RESOLUTION|>--- conflicted
+++ resolved
@@ -691,13 +691,6 @@
 {
 	u32 val, loop = 1000;
 
-<<<<<<< HEAD
-	/* Check the RSA semaphore is accessible - if not, we are in trouble */
-	val = iwl_read_prph(trans, PREG_AUX_BUS_WPROT_0);
-	if (val & (BIT(1) | BIT(17))) {
-		IWL_ERR(trans,
-			"can't access the RSA semaphore it is write protected\n");
-=======
 	/*
 	 * Check the RSA semaphore is accessible.
 	 * If the HW isn't locked and the rsa semaphore isn't accessible,
@@ -707,7 +700,6 @@
 	if (val & (BIT(1) | BIT(17))) {
 		IWL_INFO(trans,
 			 "can't access the RSA semaphore it is write protected\n");
->>>>>>> 31755207
 		return 0;
 	}
 
@@ -731,17 +723,10 @@
 	return -EIO;
 }
 
-<<<<<<< HEAD
-static int iwl_pcie_load_cpu_sections_8000b(struct iwl_trans *trans,
-					    const struct fw_img *image,
-					    int cpu,
-					    int *first_ucode_section)
-=======
 static int iwl_pcie_load_cpu_sections_8000(struct iwl_trans *trans,
 					   const struct fw_img *image,
 					   int cpu,
 					   int *first_ucode_section)
->>>>>>> 31755207
 {
 	int shift_param;
 	int i, ret = 0, sec_num = 0x1;
@@ -974,23 +959,6 @@
 	if (ret)
 		return ret;
 
-<<<<<<< HEAD
-	/* wait for image verification to complete  */
-	ret = iwl_poll_prph_bit(trans, LMPM_SECURE_BOOT_CPU1_STATUS_ADDR_B0,
-				LMPM_SECURE_BOOT_STATUS_SUCCESS,
-				LMPM_SECURE_BOOT_STATUS_SUCCESS,
-				LMPM_SECURE_TIME_OUT);
-	if (ret < 0) {
-		reg = iwl_read_prph(trans,
-				    LMPM_SECURE_BOOT_CPU1_STATUS_ADDR_B0);
-
-		IWL_ERR(trans, "Timeout on secure boot process, reg = %x\n",
-			reg);
-		return ret;
-	}
-
-=======
->>>>>>> 31755207
 	return 0;
 }
 
