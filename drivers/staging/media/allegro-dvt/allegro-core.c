// SPDX-License-Identifier: GPL-2.0
/*
 * Copyright (C) 2019 Pengutronix, Michael Tretter <kernel@pengutronix.de>
 *
 * Allegro DVT video encoder driver
 */

#include <linux/bits.h>
#include <linux/firmware.h>
#include <linux/gcd.h>
#include <linux/interrupt.h>
#include <linux/io.h>
#include <linux/kernel.h>
#include <linux/log2.h>
#include <linux/module.h>
#include <linux/of.h>
#include <linux/of_device.h>
#include <linux/platform_device.h>
#include <linux/regmap.h>
#include <linux/sizes.h>
#include <linux/slab.h>
#include <linux/videodev2.h>
#include <media/v4l2-ctrls.h>
#include <media/v4l2-device.h>
#include <media/v4l2-event.h>
#include <media/v4l2-ioctl.h>
#include <media/v4l2-mem2mem.h>
#include <media/videobuf2-dma-contig.h>
#include <media/videobuf2-v4l2.h>

#include "allegro-mail.h"
#include "nal-h264.h"

/*
 * Support up to 4k video streams. The hardware actually supports higher
 * resolutions, which are specified in PG252 June 6, 2018 (H.264/H.265 Video
 * Codec Unit v1.1) Chapter 3.
 */
#define ALLEGRO_WIDTH_MIN 128
#define ALLEGRO_WIDTH_DEFAULT 1920
#define ALLEGRO_WIDTH_MAX 3840
#define ALLEGRO_HEIGHT_MIN 64
#define ALLEGRO_HEIGHT_DEFAULT 1080
#define ALLEGRO_HEIGHT_MAX 2160

#define ALLEGRO_FRAMERATE_DEFAULT ((struct v4l2_fract) { 30, 1 })

#define ALLEGRO_GOP_SIZE_DEFAULT 25
#define ALLEGRO_GOP_SIZE_MAX 1000

/*
 * MCU Control Registers
 *
 * The Zynq UltraScale+ Devices Register Reference documents the registers
 * with an offset of 0x9000, which equals the size of the SRAM and one page
 * gap. The driver handles SRAM and registers separately and, therefore, is
 * oblivious of the offset.
 */
#define AL5_MCU_RESET                   0x0000
#define AL5_MCU_RESET_SOFT              BIT(0)
#define AL5_MCU_RESET_REGS              BIT(1)
#define AL5_MCU_RESET_MODE              0x0004
#define AL5_MCU_RESET_MODE_SLEEP        BIT(0)
#define AL5_MCU_RESET_MODE_HALT         BIT(1)
#define AL5_MCU_STA                     0x0008
#define AL5_MCU_STA_SLEEP               BIT(0)
#define AL5_MCU_WAKEUP                  0x000c

#define AL5_ICACHE_ADDR_OFFSET_MSB      0x0010
#define AL5_ICACHE_ADDR_OFFSET_LSB      0x0014
#define AL5_DCACHE_ADDR_OFFSET_MSB      0x0018
#define AL5_DCACHE_ADDR_OFFSET_LSB      0x001c

#define AL5_MCU_INTERRUPT               0x0100
#define AL5_ITC_CPU_IRQ_MSK             0x0104
#define AL5_ITC_CPU_IRQ_CLR             0x0108
#define AL5_ITC_CPU_IRQ_STA             0x010C
#define AL5_ITC_CPU_IRQ_STA_TRIGGERED   BIT(0)

#define AXI_ADDR_OFFSET_IP              0x0208

/*
 * The MCU accesses the system memory with a 2G offset compared to CPU
 * physical addresses.
 */
#define MCU_CACHE_OFFSET SZ_2G

/*
 * The driver needs to reserve some space at the beginning of capture buffers,
 * because it needs to write SPS/PPS NAL units. The encoder writes the actual
 * frame data after the offset.
 */
#define ENCODER_STREAM_OFFSET SZ_64

#define SIZE_MACROBLOCK 16

static int debug;
module_param(debug, int, 0644);
MODULE_PARM_DESC(debug, "Debug level (0-2)");

struct allegro_buffer {
	void *vaddr;
	dma_addr_t paddr;
	size_t size;
	struct list_head head;
};

struct allegro_channel;

struct allegro_mbox {
	unsigned int head;
	unsigned int tail;
	unsigned int data;
	size_t size;
	/* protect mailbox from simultaneous accesses */
	struct mutex lock;
};

struct allegro_dev {
	struct v4l2_device v4l2_dev;
	struct video_device video_dev;
	struct v4l2_m2m_dev *m2m_dev;
	struct platform_device *plat_dev;

	/* mutex protecting vb2_queue structure */
	struct mutex lock;

	struct regmap *regmap;
	struct regmap *sram;

	struct allegro_buffer firmware;
	struct allegro_buffer suballocator;

	struct completion init_complete;

	/* The mailbox interface */
	struct allegro_mbox mbox_command;
	struct allegro_mbox mbox_status;

	/*
	 * The downstream driver limits the users to 64 users, thus I can use
	 * a bitfield for the user_ids that are in use. See also user_id in
	 * struct allegro_channel.
	 */
	unsigned long channel_user_ids;
	struct list_head channels;
};

static struct regmap_config allegro_regmap_config = {
	.name = "regmap",
	.reg_bits = 32,
	.val_bits = 32,
	.reg_stride = 4,
	.max_register = 0xfff,
	.cache_type = REGCACHE_NONE,
};

static struct regmap_config allegro_sram_config = {
	.name = "sram",
	.reg_bits = 32,
	.val_bits = 32,
	.reg_stride = 4,
	.max_register = 0x7fff,
	.cache_type = REGCACHE_NONE,
};

enum allegro_state {
	ALLEGRO_STATE_ENCODING,
	ALLEGRO_STATE_DRAIN,
	ALLEGRO_STATE_WAIT_FOR_BUFFER,
	ALLEGRO_STATE_STOPPED,
};

#define fh_to_channel(__fh) container_of(__fh, struct allegro_channel, fh)

struct allegro_channel {
	struct allegro_dev *dev;
	struct v4l2_fh fh;
	struct v4l2_ctrl_handler ctrl_handler;

	unsigned int width;
	unsigned int height;
	unsigned int stride;
	struct v4l2_fract framerate;

	enum v4l2_colorspace colorspace;
	enum v4l2_ycbcr_encoding ycbcr_enc;
	enum v4l2_quantization quantization;
	enum v4l2_xfer_func xfer_func;

	u32 pixelformat;
	unsigned int sizeimage_raw;
	unsigned int osequence;

	u32 codec;
	enum v4l2_mpeg_video_h264_profile profile;
	enum v4l2_mpeg_video_h264_level level;
	unsigned int sizeimage_encoded;
	unsigned int csequence;

	bool frame_rc_enable;
	unsigned int bitrate;
	unsigned int bitrate_peak;
	unsigned int cpb_size;
	unsigned int gop_size;

	struct v4l2_ctrl *mpeg_video_h264_profile;
	struct v4l2_ctrl *mpeg_video_h264_level;
	struct v4l2_ctrl *mpeg_video_h264_i_frame_qp;
	struct v4l2_ctrl *mpeg_video_h264_max_qp;
	struct v4l2_ctrl *mpeg_video_h264_min_qp;
	struct v4l2_ctrl *mpeg_video_h264_p_frame_qp;
	struct v4l2_ctrl *mpeg_video_h264_b_frame_qp;
	struct v4l2_ctrl *mpeg_video_frame_rc_enable;
	struct { /* video bitrate mode control cluster */
		struct v4l2_ctrl *mpeg_video_bitrate_mode;
		struct v4l2_ctrl *mpeg_video_bitrate;
		struct v4l2_ctrl *mpeg_video_bitrate_peak;
	};
	struct v4l2_ctrl *mpeg_video_cpb_size;
	struct v4l2_ctrl *mpeg_video_gop_size;

	/* user_id is used to identify the channel during CREATE_CHANNEL */
	/* not sure, what to set here and if this is actually required */
	int user_id;
	/* channel_id is set by the mcu and used by all later commands */
	int mcu_channel_id;

	struct list_head buffers_reference;
	struct list_head buffers_intermediate;

	struct list_head source_shadow_list;
	struct list_head stream_shadow_list;
	/* protect shadow lists of buffers passed to firmware */
	struct mutex shadow_list_lock;

	struct list_head list;
	struct completion completion;

	unsigned int error;
	enum allegro_state state;
};

static inline int
allegro_set_state(struct allegro_channel *channel, enum allegro_state state)
{
	channel->state = state;

	return 0;
}

static inline enum allegro_state
allegro_get_state(struct allegro_channel *channel)
{
	return channel->state;
}

struct allegro_m2m_buffer {
	struct v4l2_m2m_buffer buf;
	struct list_head head;
};

#define to_allegro_m2m_buffer(__buf) \
	container_of(__buf, struct allegro_m2m_buffer, buf)

struct fw_info {
	unsigned int id;
	unsigned int id_codec;
	char *version;
	unsigned int mailbox_cmd;
	unsigned int mailbox_status;
	size_t mailbox_size;
	size_t suballocator_size;
};

static const struct fw_info supported_firmware[] = {
	{
		.id = 18296,
		.id_codec = 96272,
		.version = "v2018.2",
		.mailbox_cmd = 0x7800,
		.mailbox_status = 0x7c00,
		.mailbox_size = 0x400 - 0x8,
		.suballocator_size = SZ_16M,
	},
};

static inline u32 to_mcu_addr(struct allegro_dev *dev, dma_addr_t phys)
{
	if (upper_32_bits(phys) || (lower_32_bits(phys) & MCU_CACHE_OFFSET))
		v4l2_warn(&dev->v4l2_dev,
			  "address %pad is outside mcu window\n", &phys);

	return lower_32_bits(phys) | MCU_CACHE_OFFSET;
}

static inline u32 to_mcu_size(struct allegro_dev *dev, size_t size)
{
	return lower_32_bits(size);
}

static inline u32 to_codec_addr(struct allegro_dev *dev, dma_addr_t phys)
{
	if (upper_32_bits(phys))
		v4l2_warn(&dev->v4l2_dev,
			  "address %pad cannot be used by codec\n", &phys);

	return lower_32_bits(phys);
}

static inline u64 ptr_to_u64(const void *ptr)
{
	return (uintptr_t)ptr;
}

/* Helper functions for channel and user operations */

static unsigned long allegro_next_user_id(struct allegro_dev *dev)
{
	if (dev->channel_user_ids == ~0UL)
		return -EBUSY;

	return ffz(dev->channel_user_ids);
}

static struct allegro_channel *
allegro_find_channel_by_user_id(struct allegro_dev *dev,
				unsigned int user_id)
{
	struct allegro_channel *channel;

	list_for_each_entry(channel, &dev->channels, list) {
		if (channel->user_id == user_id)
			return channel;
	}

	return ERR_PTR(-EINVAL);
}

static struct allegro_channel *
allegro_find_channel_by_channel_id(struct allegro_dev *dev,
				   unsigned int channel_id)
{
	struct allegro_channel *channel;

	list_for_each_entry(channel, &dev->channels, list) {
		if (channel->mcu_channel_id == channel_id)
			return channel;
	}

	return ERR_PTR(-EINVAL);
}

static inline bool channel_exists(struct allegro_channel *channel)
{
	return channel->mcu_channel_id != -1;
}

#define AL_ERROR			0x80
#define AL_ERR_INIT_FAILED		0x81
#define AL_ERR_NO_FRAME_DECODED		0x82
#define AL_ERR_RESOLUTION_CHANGE	0x85
#define AL_ERR_NO_MEMORY		0x87
#define AL_ERR_STREAM_OVERFLOW		0x88
#define AL_ERR_TOO_MANY_SLICES		0x89
#define AL_ERR_BUF_NOT_READY		0x8c
#define AL_ERR_NO_CHANNEL_AVAILABLE	0x8d
#define AL_ERR_RESOURCE_UNAVAILABLE	0x8e
#define AL_ERR_NOT_ENOUGH_CORES		0x8f
#define AL_ERR_REQUEST_MALFORMED	0x90
#define AL_ERR_CMD_NOT_ALLOWED		0x91
#define AL_ERR_INVALID_CMD_VALUE	0x92

static inline const char *allegro_err_to_string(unsigned int err)
{
	switch (err) {
	case AL_ERR_INIT_FAILED:
		return "initialization failed";
	case AL_ERR_NO_FRAME_DECODED:
		return "no frame decoded";
	case AL_ERR_RESOLUTION_CHANGE:
		return "resolution change";
	case AL_ERR_NO_MEMORY:
		return "out of memory";
	case AL_ERR_STREAM_OVERFLOW:
		return "stream buffer overflow";
	case AL_ERR_TOO_MANY_SLICES:
		return "too many slices";
	case AL_ERR_BUF_NOT_READY:
		return "buffer not ready";
	case AL_ERR_NO_CHANNEL_AVAILABLE:
		return "no channel available";
	case AL_ERR_RESOURCE_UNAVAILABLE:
		return "resource unavailable";
	case AL_ERR_NOT_ENOUGH_CORES:
		return "not enough cores";
	case AL_ERR_REQUEST_MALFORMED:
		return "request malformed";
	case AL_ERR_CMD_NOT_ALLOWED:
		return "command not allowed";
	case AL_ERR_INVALID_CMD_VALUE:
		return "invalid command value";
	case AL_ERROR:
	default:
		return "unknown error";
	}
}

static unsigned int estimate_stream_size(unsigned int width,
					 unsigned int height)
{
	unsigned int offset = ENCODER_STREAM_OFFSET;
	unsigned int num_blocks = DIV_ROUND_UP(width, SIZE_MACROBLOCK) *
					DIV_ROUND_UP(height, SIZE_MACROBLOCK);
	unsigned int pcm_size = SZ_256;
	unsigned int partition_table = SZ_256;

	return round_up(offset + num_blocks * pcm_size + partition_table, 32);
}

static enum v4l2_mpeg_video_h264_level
select_minimum_h264_level(unsigned int width, unsigned int height)
{
	unsigned int pic_width_in_mb = DIV_ROUND_UP(width, SIZE_MACROBLOCK);
	unsigned int frame_height_in_mb = DIV_ROUND_UP(height, SIZE_MACROBLOCK);
	unsigned int frame_size_in_mb = pic_width_in_mb * frame_height_in_mb;
	enum v4l2_mpeg_video_h264_level level = V4L2_MPEG_VIDEO_H264_LEVEL_4_0;

	/*
	 * The level limits are specified in Rec. ITU-T H.264 Annex A.3.1 and
	 * also specify limits regarding bit rate and CBP size. Only approximate
	 * the levels using the frame size.
	 *
	 * Level 5.1 allows up to 4k video resolution.
	 */
	if (frame_size_in_mb <= 99)
		level = V4L2_MPEG_VIDEO_H264_LEVEL_1_0;
	else if (frame_size_in_mb <= 396)
		level = V4L2_MPEG_VIDEO_H264_LEVEL_1_1;
	else if (frame_size_in_mb <= 792)
		level = V4L2_MPEG_VIDEO_H264_LEVEL_2_1;
	else if (frame_size_in_mb <= 1620)
		level = V4L2_MPEG_VIDEO_H264_LEVEL_2_2;
	else if (frame_size_in_mb <= 3600)
		level = V4L2_MPEG_VIDEO_H264_LEVEL_3_1;
	else if (frame_size_in_mb <= 5120)
		level = V4L2_MPEG_VIDEO_H264_LEVEL_3_2;
	else if (frame_size_in_mb <= 8192)
		level = V4L2_MPEG_VIDEO_H264_LEVEL_4_0;
	else if (frame_size_in_mb <= 8704)
		level = V4L2_MPEG_VIDEO_H264_LEVEL_4_2;
	else if (frame_size_in_mb <= 22080)
		level = V4L2_MPEG_VIDEO_H264_LEVEL_5_0;
	else
		level = V4L2_MPEG_VIDEO_H264_LEVEL_5_1;

	return level;
}

static unsigned int maximum_bitrate(enum v4l2_mpeg_video_h264_level level)
{
	switch (level) {
	case V4L2_MPEG_VIDEO_H264_LEVEL_1_0:
		return 64000;
	case V4L2_MPEG_VIDEO_H264_LEVEL_1B:
		return 128000;
	case V4L2_MPEG_VIDEO_H264_LEVEL_1_1:
		return 192000;
	case V4L2_MPEG_VIDEO_H264_LEVEL_1_2:
		return 384000;
	case V4L2_MPEG_VIDEO_H264_LEVEL_1_3:
		return 768000;
	case V4L2_MPEG_VIDEO_H264_LEVEL_2_0:
		return 2000000;
	case V4L2_MPEG_VIDEO_H264_LEVEL_2_1:
		return 4000000;
	case V4L2_MPEG_VIDEO_H264_LEVEL_2_2:
		return 4000000;
	case V4L2_MPEG_VIDEO_H264_LEVEL_3_0:
		return 10000000;
	case V4L2_MPEG_VIDEO_H264_LEVEL_3_1:
		return 14000000;
	case V4L2_MPEG_VIDEO_H264_LEVEL_3_2:
		return 20000000;
	case V4L2_MPEG_VIDEO_H264_LEVEL_4_0:
		return 20000000;
	case V4L2_MPEG_VIDEO_H264_LEVEL_4_1:
		return 50000000;
	case V4L2_MPEG_VIDEO_H264_LEVEL_4_2:
		return 50000000;
	case V4L2_MPEG_VIDEO_H264_LEVEL_5_0:
		return 135000000;
	case V4L2_MPEG_VIDEO_H264_LEVEL_5_1:
	default:
		return 240000000;
	}
}

static unsigned int maximum_cpb_size(enum v4l2_mpeg_video_h264_level level)
{
	switch (level) {
	case V4L2_MPEG_VIDEO_H264_LEVEL_1_0:
		return 175;
	case V4L2_MPEG_VIDEO_H264_LEVEL_1B:
		return 350;
	case V4L2_MPEG_VIDEO_H264_LEVEL_1_1:
		return 500;
	case V4L2_MPEG_VIDEO_H264_LEVEL_1_2:
		return 1000;
	case V4L2_MPEG_VIDEO_H264_LEVEL_1_3:
		return 2000;
	case V4L2_MPEG_VIDEO_H264_LEVEL_2_0:
		return 2000;
	case V4L2_MPEG_VIDEO_H264_LEVEL_2_1:
		return 4000;
	case V4L2_MPEG_VIDEO_H264_LEVEL_2_2:
		return 4000;
	case V4L2_MPEG_VIDEO_H264_LEVEL_3_0:
		return 10000;
	case V4L2_MPEG_VIDEO_H264_LEVEL_3_1:
		return 14000;
	case V4L2_MPEG_VIDEO_H264_LEVEL_3_2:
		return 20000;
	case V4L2_MPEG_VIDEO_H264_LEVEL_4_0:
		return 25000;
	case V4L2_MPEG_VIDEO_H264_LEVEL_4_1:
		return 62500;
	case V4L2_MPEG_VIDEO_H264_LEVEL_4_2:
		return 62500;
	case V4L2_MPEG_VIDEO_H264_LEVEL_5_0:
		return 135000;
	case V4L2_MPEG_VIDEO_H264_LEVEL_5_1:
	default:
		return 240000;
	}
}

static const struct fw_info *
allegro_get_firmware_info(struct allegro_dev *dev,
			  const struct firmware *fw,
			  const struct firmware *fw_codec)
{
	int i;
	unsigned int id = fw->size;
	unsigned int id_codec = fw_codec->size;

	for (i = 0; i < ARRAY_SIZE(supported_firmware); i++)
		if (supported_firmware[i].id == id &&
		    supported_firmware[i].id_codec == id_codec)
			return &supported_firmware[i];

	return NULL;
}

/*
 * Buffers that are used internally by the MCU.
 */

static int allegro_alloc_buffer(struct allegro_dev *dev,
				struct allegro_buffer *buffer, size_t size)
{
	buffer->vaddr = dma_alloc_coherent(&dev->plat_dev->dev, size,
					   &buffer->paddr, GFP_KERNEL);
	if (!buffer->vaddr)
		return -ENOMEM;
	buffer->size = size;

	return 0;
}

static void allegro_free_buffer(struct allegro_dev *dev,
				struct allegro_buffer *buffer)
{
	if (buffer->vaddr) {
		dma_free_coherent(&dev->plat_dev->dev, buffer->size,
				  buffer->vaddr, buffer->paddr);
		buffer->vaddr = NULL;
		buffer->size = 0;
	}
}

/*
 * Mailbox interface to send messages to the MCU.
 */

static int allegro_mbox_init(struct allegro_dev *dev,
			     struct allegro_mbox *mbox,
			     unsigned int base, size_t size)
{
	if (!mbox)
		return -EINVAL;

	mbox->head = base;
	mbox->tail = base + 0x4;
	mbox->data = base + 0x8;
	mbox->size = size;
	mutex_init(&mbox->lock);

	regmap_write(dev->sram, mbox->head, 0);
	regmap_write(dev->sram, mbox->tail, 0);

	return 0;
}

static int allegro_mbox_write(struct allegro_dev *dev,
			      struct allegro_mbox *mbox, void *src, size_t size)
{
	struct mcu_msg_header *header = src;
	unsigned int tail;
	size_t size_no_wrap;
	int err = 0;

	if (!src)
		return -EINVAL;

	if (size > mbox->size) {
		v4l2_err(&dev->v4l2_dev,
			 "message (%zu bytes) too large for mailbox (%zu bytes)\n",
			 size, mbox->size);
		return -EINVAL;
	}

	if (header->length != size - sizeof(*header)) {
		v4l2_err(&dev->v4l2_dev,
			 "invalid message length: %u bytes (expected %zu bytes)\n",
			 header->length, size - sizeof(*header));
		return -EINVAL;
	}

	v4l2_dbg(2, debug, &dev->v4l2_dev,
		 "write command message: type %s, body length %d\n",
		 msg_type_name(header->type), header->length);

	mutex_lock(&mbox->lock);
	regmap_read(dev->sram, mbox->tail, &tail);
	if (tail > mbox->size) {
		v4l2_err(&dev->v4l2_dev,
			 "invalid tail (0x%x): must be smaller than mailbox size (0x%zx)\n",
			 tail, mbox->size);
		err = -EIO;
		goto out;
	}
	size_no_wrap = min(size, mbox->size - (size_t)tail);
	regmap_bulk_write(dev->sram, mbox->data + tail, src, size_no_wrap / 4);
	regmap_bulk_write(dev->sram, mbox->data,
			  src + size_no_wrap, (size - size_no_wrap) / 4);
	regmap_write(dev->sram, mbox->tail, (tail + size) % mbox->size);

out:
	mutex_unlock(&mbox->lock);

	return err;
}

static ssize_t allegro_mbox_read(struct allegro_dev *dev,
				 struct allegro_mbox *mbox,
				 void *dst, size_t nbyte)
{
	struct mcu_msg_header *header;
	unsigned int head;
	ssize_t size;
	size_t body_no_wrap;

	regmap_read(dev->sram, mbox->head, &head);
	if (head > mbox->size) {
		v4l2_err(&dev->v4l2_dev,
			 "invalid head (0x%x): must be smaller than mailbox size (0x%zx)\n",
			 head, mbox->size);
		return -EIO;
	}

	/* Assume that the header does not wrap. */
	regmap_bulk_read(dev->sram, mbox->data + head,
			 dst, sizeof(*header) / 4);
	header = dst;
	size = header->length + sizeof(*header);
	if (size > mbox->size || size & 0x3) {
		v4l2_err(&dev->v4l2_dev,
			 "invalid message length: %zu bytes (maximum %zu bytes)\n",
			 header->length + sizeof(*header), mbox->size);
		return -EIO;
	}
	if (size > nbyte) {
		v4l2_err(&dev->v4l2_dev,
			 "destination buffer too small: %zu bytes (need %zu bytes)\n",
			 nbyte, size);
		return -EINVAL;
	}

	/*
	 * The message might wrap within the mailbox. If the message does not
	 * wrap, the first read will read the entire message, otherwise the
	 * first read will read message until the end of the mailbox and the
	 * second read will read the remaining bytes from the beginning of the
	 * mailbox.
	 *
	 * Skip the header, as was already read to get the size of the body.
	 */
	body_no_wrap = min((size_t)header->length,
			   (size_t)(mbox->size - (head + sizeof(*header))));
	regmap_bulk_read(dev->sram, mbox->data + head + sizeof(*header),
			 dst + sizeof(*header), body_no_wrap / 4);
	regmap_bulk_read(dev->sram, mbox->data,
			 dst + sizeof(*header) + body_no_wrap,
			 (header->length - body_no_wrap) / 4);

	regmap_write(dev->sram, mbox->head, (head + size) % mbox->size);

	v4l2_dbg(2, debug, &dev->v4l2_dev,
		 "read status message: type %s, body length %d\n",
		 msg_type_name(header->type), header->length);

	return size;
}

static void allegro_mcu_interrupt(struct allegro_dev *dev)
{
	regmap_write(dev->regmap, AL5_MCU_INTERRUPT, BIT(0));
}

static void allegro_mcu_send_init(struct allegro_dev *dev,
				  dma_addr_t suballoc_dma, size_t suballoc_size)
{
	struct mcu_msg_init_request msg;

	memset(&msg, 0, sizeof(msg));

	msg.header.type = MCU_MSG_TYPE_INIT;
	msg.header.length = sizeof(msg) - sizeof(msg.header);

	msg.suballoc_dma = to_mcu_addr(dev, suballoc_dma);
	msg.suballoc_size = to_mcu_size(dev, suballoc_size);

	/* disable L2 cache */
	msg.l2_cache[0] = -1;
	msg.l2_cache[1] = -1;
	msg.l2_cache[2] = -1;

	allegro_mbox_write(dev, &dev->mbox_command, &msg, sizeof(msg));
	allegro_mcu_interrupt(dev);
}

static u32 v4l2_pixelformat_to_mcu_format(u32 pixelformat)
{
	switch (pixelformat) {
	case V4L2_PIX_FMT_NV12:
		/* AL_420_8BITS: 0x100 -> NV12, 0x88 -> 8 bit */
		return 0x100 | 0x88;
	default:
		return -EINVAL;
	}
}

static u32 v4l2_colorspace_to_mcu_colorspace(enum v4l2_colorspace colorspace)
{
	switch (colorspace) {
	case V4L2_COLORSPACE_REC709:
		return 2;
	case V4L2_COLORSPACE_SMPTE170M:
		return 3;
	case V4L2_COLORSPACE_SMPTE240M:
		return 4;
	case V4L2_COLORSPACE_SRGB:
		return 7;
	default:
		/* UNKNOWN */
		return 0;
	}
}

static s8 v4l2_pixelformat_to_mcu_codec(u32 pixelformat)
{
	switch (pixelformat) {
	case V4L2_PIX_FMT_H264:
	default:
		return 1;
	}
}

static u8 v4l2_profile_to_mcu_profile(enum v4l2_mpeg_video_h264_profile profile)
{
	switch (profile) {
	case V4L2_MPEG_VIDEO_H264_PROFILE_BASELINE:
	default:
		return 66;
	}
}

static u16 v4l2_level_to_mcu_level(enum v4l2_mpeg_video_h264_level level)
{
	switch (level) {
	case V4L2_MPEG_VIDEO_H264_LEVEL_1_0:
		return 10;
	case V4L2_MPEG_VIDEO_H264_LEVEL_1_1:
		return 11;
	case V4L2_MPEG_VIDEO_H264_LEVEL_1_2:
		return 12;
	case V4L2_MPEG_VIDEO_H264_LEVEL_1_3:
		return 13;
	case V4L2_MPEG_VIDEO_H264_LEVEL_2_0:
		return 20;
	case V4L2_MPEG_VIDEO_H264_LEVEL_2_1:
		return 21;
	case V4L2_MPEG_VIDEO_H264_LEVEL_2_2:
		return 22;
	case V4L2_MPEG_VIDEO_H264_LEVEL_3_0:
		return 30;
	case V4L2_MPEG_VIDEO_H264_LEVEL_3_1:
		return 31;
	case V4L2_MPEG_VIDEO_H264_LEVEL_3_2:
		return 32;
	case V4L2_MPEG_VIDEO_H264_LEVEL_4_0:
		return 40;
	case V4L2_MPEG_VIDEO_H264_LEVEL_4_1:
		return 41;
	case V4L2_MPEG_VIDEO_H264_LEVEL_4_2:
		return 42;
	case V4L2_MPEG_VIDEO_H264_LEVEL_5_0:
		return 50;
	case V4L2_MPEG_VIDEO_H264_LEVEL_5_1:
	default:
		return 51;
	}
}

static u32
v4l2_bitrate_mode_to_mcu_mode(enum v4l2_mpeg_video_bitrate_mode mode)
{
	switch (mode) {
	case V4L2_MPEG_VIDEO_BITRATE_MODE_VBR:
		return 2;
	case V4L2_MPEG_VIDEO_BITRATE_MODE_CBR:
	default:
		return 1;
	}
}

static u32 v4l2_cpb_size_to_mcu(unsigned int cpb_size, unsigned int bitrate)
{
	unsigned int cpb_size_kbit;
	unsigned int bitrate_kbps;

	/*
	 * The mcu expects the CPB size in units of a 90 kHz clock, but the
	 * channel follows the V4L2_CID_MPEG_VIDEO_H264_CPB_SIZE and stores
	 * the CPB size in kilobytes.
	 */
	cpb_size_kbit = cpb_size * BITS_PER_BYTE;
	bitrate_kbps = bitrate / 1000;

	return (cpb_size_kbit * 90000) / bitrate_kbps;
}

static s16 get_qp_delta(int minuend, int subtrahend)
{
	if (minuend == subtrahend)
		return -1;
	else
		return minuend - subtrahend;
}

static int fill_create_channel_param(struct allegro_channel *channel,
				     struct create_channel_param *param)
{
	int i_frame_qp = v4l2_ctrl_g_ctrl(channel->mpeg_video_h264_i_frame_qp);
	int p_frame_qp = v4l2_ctrl_g_ctrl(channel->mpeg_video_h264_p_frame_qp);
	int b_frame_qp = v4l2_ctrl_g_ctrl(channel->mpeg_video_h264_b_frame_qp);
	int bitrate_mode = v4l2_ctrl_g_ctrl(channel->mpeg_video_bitrate_mode);

	param->width = channel->width;
	param->height = channel->height;
	param->format = v4l2_pixelformat_to_mcu_format(channel->pixelformat);
	param->colorspace =
		v4l2_colorspace_to_mcu_colorspace(channel->colorspace);
	param->src_mode = 0x0;
	param->profile = v4l2_profile_to_mcu_profile(channel->profile);
	param->constraint_set_flags = BIT(1);
	param->codec = v4l2_pixelformat_to_mcu_codec(channel->codec);
	param->level = v4l2_level_to_mcu_level(channel->level);
	param->tier = 0;
	param->sps_param = BIT(20) | 0x4a;
	param->pps_param = BIT(2);
	param->enc_option = AL_OPT_RDO_COST_MODE | AL_OPT_LF_X_TILE |
			    AL_OPT_LF_X_SLICE | AL_OPT_LF;
	param->beta_offset = -1;
	param->tc_offset = -1;
	param->num_slices = 1;
	param->me_range[0] = 8;
	param->me_range[1] = 8;
	param->me_range[2] = 16;
	param->me_range[3] = 16;
	param->max_cu_size = ilog2(SIZE_MACROBLOCK);
	param->min_cu_size = ilog2(8);
	param->max_tu_size = 2;
	param->min_tu_size = 2;
	param->max_transfo_depth_intra = 1;
	param->max_transfo_depth_inter = 1;

	param->prefetch_auto = 0;
	param->prefetch_mem_offset = 0;
	param->prefetch_mem_size = 0;

	param->rate_control_mode = channel->frame_rc_enable ?
		v4l2_bitrate_mode_to_mcu_mode(bitrate_mode) : 0;

	param->cpb_size = v4l2_cpb_size_to_mcu(channel->cpb_size,
					       channel->bitrate_peak);
	/* Shall be ]0;cpb_size in 90 kHz units]. Use maximum value. */
	param->initial_rem_delay = param->cpb_size;
	param->framerate = DIV_ROUND_UP(channel->framerate.numerator,
					channel->framerate.denominator);
	param->clk_ratio = channel->framerate.denominator == 1001 ? 1001 : 1000;
	param->target_bitrate = channel->bitrate;
	param->max_bitrate = channel->bitrate_peak;
	param->initial_qp = i_frame_qp;
	param->min_qp = v4l2_ctrl_g_ctrl(channel->mpeg_video_h264_min_qp);
	param->max_qp = v4l2_ctrl_g_ctrl(channel->mpeg_video_h264_max_qp);
	param->ip_delta = get_qp_delta(i_frame_qp, p_frame_qp);
	param->pb_delta = get_qp_delta(p_frame_qp, b_frame_qp);
	param->golden_ref = 0;
	param->golden_delta = 2;
	param->golden_ref_frequency = 10;
	param->rate_control_option = 0x00000000;

	param->gop_ctrl_mode = 0x00000000;
	param->freq_idr = channel->gop_size;
	param->freq_lt = 0;
	param->gdr_mode = 0x00000000;
	param->gop_length = channel->gop_size;
	param->subframe_latency = 0x00000000;

	return 0;
}

static int allegro_mcu_send_create_channel(struct allegro_dev *dev,
					   struct allegro_channel *channel)
{
	struct mcu_msg_create_channel msg;

	memset(&msg, 0, sizeof(msg));

	msg.header.type = MCU_MSG_TYPE_CREATE_CHANNEL;
	msg.header.length = sizeof(msg) - sizeof(msg.header);

	msg.user_id = channel->user_id;

	fill_create_channel_param(channel, &msg.param);

	allegro_mbox_write(dev, &dev->mbox_command, &msg, sizeof(msg));
	allegro_mcu_interrupt(dev);

	return 0;
}

static int allegro_mcu_send_destroy_channel(struct allegro_dev *dev,
					    struct allegro_channel *channel)
{
	struct mcu_msg_destroy_channel msg;

	memset(&msg, 0, sizeof(msg));

	msg.header.type = MCU_MSG_TYPE_DESTROY_CHANNEL;
	msg.header.length = sizeof(msg) - sizeof(msg.header);

	msg.channel_id = channel->mcu_channel_id;

	allegro_mbox_write(dev, &dev->mbox_command, &msg, sizeof(msg));
	allegro_mcu_interrupt(dev);

	return 0;
}

static int allegro_mcu_send_put_stream_buffer(struct allegro_dev *dev,
					      struct allegro_channel *channel,
					      dma_addr_t paddr,
					      unsigned long size,
					      u64 stream_id)
{
	struct mcu_msg_put_stream_buffer msg;

	memset(&msg, 0, sizeof(msg));

	msg.header.type = MCU_MSG_TYPE_PUT_STREAM_BUFFER;
	msg.header.length = sizeof(msg) - sizeof(msg.header);

	msg.channel_id = channel->mcu_channel_id;
	msg.dma_addr = to_codec_addr(dev, paddr);
	msg.mcu_addr = to_mcu_addr(dev, paddr);
	msg.size = size;
	msg.offset = ENCODER_STREAM_OFFSET;
	/* copied to mcu_msg_encode_frame_response */
	msg.stream_id = stream_id;

	allegro_mbox_write(dev, &dev->mbox_command, &msg, sizeof(msg));
	allegro_mcu_interrupt(dev);

	return 0;
}

static int allegro_mcu_send_encode_frame(struct allegro_dev *dev,
					 struct allegro_channel *channel,
					 dma_addr_t src_y, dma_addr_t src_uv,
					 u64 src_handle)
{
	struct mcu_msg_encode_frame msg;

	memset(&msg, 0, sizeof(msg));

	msg.header.type = MCU_MSG_TYPE_ENCODE_FRAME;
	msg.header.length = sizeof(msg) - sizeof(msg.header);

	msg.channel_id = channel->mcu_channel_id;
	msg.encoding_options = AL_OPT_FORCE_LOAD;
	msg.pps_qp = 26; /* qp are relative to 26 */
	msg.user_param = 0; /* copied to mcu_msg_encode_frame_response */
	/* src_handle is copied to mcu_msg_encode_frame_response */
	msg.src_handle = src_handle;
	msg.src_y = to_codec_addr(dev, src_y);
	msg.src_uv = to_codec_addr(dev, src_uv);
	msg.stride = channel->stride;
	msg.ep2 = 0x0;
	msg.ep2_v = to_mcu_addr(dev, msg.ep2);

	allegro_mbox_write(dev, &dev->mbox_command, &msg, sizeof(msg));
	allegro_mcu_interrupt(dev);

	return 0;
}

static int allegro_mcu_wait_for_init_timeout(struct allegro_dev *dev,
					     unsigned long timeout_ms)
{
	unsigned long tmo;

	tmo = wait_for_completion_timeout(&dev->init_complete,
					  msecs_to_jiffies(timeout_ms));
	if (tmo == 0)
		return -ETIMEDOUT;

	reinit_completion(&dev->init_complete);
	return 0;
}

static int allegro_mcu_push_buffer_internal(struct allegro_channel *channel,
					    enum mcu_msg_type type)
{
	struct allegro_dev *dev = channel->dev;
	struct mcu_msg_push_buffers_internal *msg;
	struct mcu_msg_push_buffers_internal_buffer *buffer;
	unsigned int num_buffers = 0;
	size_t size;
	struct allegro_buffer *al_buffer;
	struct list_head *list;
	int err;

	switch (type) {
	case MCU_MSG_TYPE_PUSH_BUFFER_REFERENCE:
		list = &channel->buffers_reference;
		break;
	case MCU_MSG_TYPE_PUSH_BUFFER_INTERMEDIATE:
		list = &channel->buffers_intermediate;
		break;
	default:
		return -EINVAL;
	}

	list_for_each_entry(al_buffer, list, head)
		num_buffers++;
	size = struct_size(msg, buffer, num_buffers);

	msg = kmalloc(size, GFP_KERNEL);
	if (!msg)
		return -ENOMEM;

	msg->header.length = size - sizeof(msg->header);
	msg->header.type = type;
	msg->channel_id = channel->mcu_channel_id;

	buffer = msg->buffer;
	list_for_each_entry(al_buffer, list, head) {
		buffer->dma_addr = to_codec_addr(dev, al_buffer->paddr);
		buffer->mcu_addr = to_mcu_addr(dev, al_buffer->paddr);
		buffer->size = to_mcu_size(dev, al_buffer->size);
		buffer++;
	}

	err = allegro_mbox_write(dev, &dev->mbox_command, msg, size);
	if (err)
		goto out;
	allegro_mcu_interrupt(dev);

out:
	kfree(msg);
	return err;
}

static int allegro_mcu_push_buffer_intermediate(struct allegro_channel *channel)
{
	enum mcu_msg_type type = MCU_MSG_TYPE_PUSH_BUFFER_INTERMEDIATE;

	return allegro_mcu_push_buffer_internal(channel, type);
}

static int allegro_mcu_push_buffer_reference(struct allegro_channel *channel)
{
	enum mcu_msg_type type = MCU_MSG_TYPE_PUSH_BUFFER_REFERENCE;

	return allegro_mcu_push_buffer_internal(channel, type);
}

static int allocate_buffers_internal(struct allegro_channel *channel,
				     struct list_head *list,
				     size_t n, size_t size)
{
	struct allegro_dev *dev = channel->dev;
	unsigned int i;
	int err;
	struct allegro_buffer *buffer, *tmp;

	for (i = 0; i < n; i++) {
		buffer = kmalloc(sizeof(*buffer), GFP_KERNEL);
		if (!buffer) {
			err = -ENOMEM;
			goto err;
		}
		INIT_LIST_HEAD(&buffer->head);

		err = allegro_alloc_buffer(dev, buffer, size);
		if (err)
			goto err;
		list_add(&buffer->head, list);
	}

	return 0;

err:
	list_for_each_entry_safe(buffer, tmp, list, head) {
		list_del(&buffer->head);
		allegro_free_buffer(dev, buffer);
		kfree(buffer);
	}
	return err;
}

static void destroy_buffers_internal(struct allegro_channel *channel,
				     struct list_head *list)
{
	struct allegro_dev *dev = channel->dev;
	struct allegro_buffer *buffer, *tmp;

	list_for_each_entry_safe(buffer, tmp, list, head) {
		list_del(&buffer->head);
		allegro_free_buffer(dev, buffer);
		kfree(buffer);
	}
}

static void destroy_reference_buffers(struct allegro_channel *channel)
{
	return destroy_buffers_internal(channel, &channel->buffers_reference);
}

static void destroy_intermediate_buffers(struct allegro_channel *channel)
{
	return destroy_buffers_internal(channel,
					&channel->buffers_intermediate);
}

static int allocate_intermediate_buffers(struct allegro_channel *channel,
					 size_t n, size_t size)
{
	return allocate_buffers_internal(channel,
					 &channel->buffers_intermediate,
					 n, size);
}

static int allocate_reference_buffers(struct allegro_channel *channel,
				      size_t n, size_t size)
{
	return allocate_buffers_internal(channel,
					 &channel->buffers_reference,
					 n, PAGE_ALIGN(size));
}

static ssize_t allegro_h264_write_sps(struct allegro_channel *channel,
				      void *dest, size_t n)
{
	struct allegro_dev *dev = channel->dev;
	struct nal_h264_sps *sps;
	ssize_t size;
	unsigned int size_mb = SIZE_MACROBLOCK;
	/* Calculation of crop units in Rec. ITU-T H.264 (04/2017) p. 76 */
	unsigned int crop_unit_x = 2;
	unsigned int crop_unit_y = 2;

	sps = kzalloc(sizeof(*sps), GFP_KERNEL);
	if (!sps)
		return -ENOMEM;

	sps->profile_idc = nal_h264_profile_from_v4l2(channel->profile);
	sps->constraint_set0_flag = 0;
	sps->constraint_set1_flag = 1;
	sps->constraint_set2_flag = 0;
	sps->constraint_set3_flag = 0;
	sps->constraint_set4_flag = 0;
	sps->constraint_set5_flag = 0;
	sps->level_idc = nal_h264_level_from_v4l2(channel->level);
	sps->seq_parameter_set_id = 0;
	sps->log2_max_frame_num_minus4 = 0;
	sps->pic_order_cnt_type = 0;
	sps->log2_max_pic_order_cnt_lsb_minus4 = 6;
	sps->max_num_ref_frames = 3;
	sps->gaps_in_frame_num_value_allowed_flag = 0;
	sps->pic_width_in_mbs_minus1 =
		DIV_ROUND_UP(channel->width, size_mb) - 1;
	sps->pic_height_in_map_units_minus1 =
		DIV_ROUND_UP(channel->height, size_mb) - 1;
	sps->frame_mbs_only_flag = 1;
	sps->mb_adaptive_frame_field_flag = 0;
	sps->direct_8x8_inference_flag = 1;
	sps->frame_cropping_flag =
		(channel->width % size_mb) || (channel->height % size_mb);
	if (sps->frame_cropping_flag) {
		sps->crop_left = 0;
		sps->crop_right = (round_up(channel->width, size_mb) - channel->width) / crop_unit_x;
		sps->crop_top = 0;
		sps->crop_bottom = (round_up(channel->height, size_mb) - channel->height) / crop_unit_y;
	}
	sps->vui_parameters_present_flag = 1;
	sps->vui.aspect_ratio_info_present_flag = 0;
	sps->vui.overscan_info_present_flag = 0;
	sps->vui.video_signal_type_present_flag = 1;
	sps->vui.video_format = 1;
	sps->vui.video_full_range_flag = 0;
	sps->vui.colour_description_present_flag = 1;
	sps->vui.colour_primaries = 5;
	sps->vui.transfer_characteristics = 5;
	sps->vui.matrix_coefficients = 5;
	sps->vui.chroma_loc_info_present_flag = 1;
	sps->vui.chroma_sample_loc_type_top_field = 0;
	sps->vui.chroma_sample_loc_type_bottom_field = 0;

	sps->vui.timing_info_present_flag = 1;
	sps->vui.num_units_in_tick = channel->framerate.denominator;
	sps->vui.time_scale = 2 * channel->framerate.numerator;

	sps->vui.fixed_frame_rate_flag = 1;
	sps->vui.nal_hrd_parameters_present_flag = 0;
	sps->vui.vcl_hrd_parameters_present_flag = 1;
	sps->vui.vcl_hrd_parameters.cpb_cnt_minus1 = 0;
	sps->vui.vcl_hrd_parameters.bit_rate_scale = 0;
	sps->vui.vcl_hrd_parameters.cpb_size_scale = 1;
	/* See Rec. ITU-T H.264 (04/2017) p. 410 E-53 */
	sps->vui.vcl_hrd_parameters.bit_rate_value_minus1[0] =
		channel->bitrate_peak / (1 << (6 + sps->vui.vcl_hrd_parameters.bit_rate_scale)) - 1;
	/* See Rec. ITU-T H.264 (04/2017) p. 410 E-54 */
	sps->vui.vcl_hrd_parameters.cpb_size_value_minus1[0] =
		(channel->cpb_size * 1000) / (1 << (4 + sps->vui.vcl_hrd_parameters.cpb_size_scale)) - 1;
	sps->vui.vcl_hrd_parameters.cbr_flag[0] =
		!v4l2_ctrl_g_ctrl(channel->mpeg_video_frame_rc_enable);
	sps->vui.vcl_hrd_parameters.initial_cpb_removal_delay_length_minus1 = 31;
	sps->vui.vcl_hrd_parameters.cpb_removal_delay_length_minus1 = 31;
	sps->vui.vcl_hrd_parameters.dpb_output_delay_length_minus1 = 31;
	sps->vui.vcl_hrd_parameters.time_offset_length = 0;
	sps->vui.low_delay_hrd_flag = 0;
	sps->vui.pic_struct_present_flag = 1;
	sps->vui.bitstream_restriction_flag = 0;

	size = nal_h264_write_sps(&dev->plat_dev->dev, dest, n, sps);

	kfree(sps);

	return size;
}

static ssize_t allegro_h264_write_pps(struct allegro_channel *channel,
				      void *dest, size_t n)
{
	struct allegro_dev *dev = channel->dev;
	struct nal_h264_pps *pps;
	ssize_t size;

	pps = kzalloc(sizeof(*pps), GFP_KERNEL);
	if (!pps)
		return -ENOMEM;

	pps->pic_parameter_set_id = 0;
	pps->seq_parameter_set_id = 0;
	pps->entropy_coding_mode_flag = 0;
	pps->bottom_field_pic_order_in_frame_present_flag = 0;
	pps->num_slice_groups_minus1 = 0;
	pps->num_ref_idx_l0_default_active_minus1 = 2;
	pps->num_ref_idx_l1_default_active_minus1 = 2;
	pps->weighted_pred_flag = 0;
	pps->weighted_bipred_idc = 0;
	pps->pic_init_qp_minus26 = 0;
	pps->pic_init_qs_minus26 = 0;
	pps->chroma_qp_index_offset = 0;
	pps->deblocking_filter_control_present_flag = 1;
	pps->constrained_intra_pred_flag = 0;
	pps->redundant_pic_cnt_present_flag = 0;
	pps->transform_8x8_mode_flag = 0;
	pps->pic_scaling_matrix_present_flag = 0;
	pps->second_chroma_qp_index_offset = 0;

	size = nal_h264_write_pps(&dev->plat_dev->dev, dest, n, pps);

	kfree(pps);

	return size;
}

static bool allegro_channel_is_at_eos(struct allegro_channel *channel)
{
	bool is_at_eos = false;

	switch (allegro_get_state(channel)) {
	case ALLEGRO_STATE_STOPPED:
		is_at_eos = true;
		break;
	case ALLEGRO_STATE_DRAIN:
	case ALLEGRO_STATE_WAIT_FOR_BUFFER:
		mutex_lock(&channel->shadow_list_lock);
		if (v4l2_m2m_num_src_bufs_ready(channel->fh.m2m_ctx) == 0 &&
		    list_empty(&channel->source_shadow_list))
			is_at_eos = true;
		mutex_unlock(&channel->shadow_list_lock);
		break;
	default:
		break;
	}

	return is_at_eos;
}

static void allegro_channel_buf_done(struct allegro_channel *channel,
				     struct vb2_v4l2_buffer *buf,
				     enum vb2_buffer_state state)
{
	const struct v4l2_event eos_event = {
		.type = V4L2_EVENT_EOS
	};

	if (allegro_channel_is_at_eos(channel)) {
		buf->flags |= V4L2_BUF_FLAG_LAST;
		v4l2_event_queue_fh(&channel->fh, &eos_event);

		allegro_set_state(channel, ALLEGRO_STATE_STOPPED);
	}

	v4l2_m2m_buf_done(buf, state);
}

static u64 allegro_put_buffer(struct allegro_channel *channel,
			      struct list_head *list,
			      struct vb2_v4l2_buffer *buffer)
{
	struct v4l2_m2m_buffer *b = container_of(buffer,
						 struct v4l2_m2m_buffer, vb);
	struct allegro_m2m_buffer *shadow = to_allegro_m2m_buffer(b);

	mutex_lock(&channel->shadow_list_lock);
	list_add_tail(&shadow->head, list);
	mutex_unlock(&channel->shadow_list_lock);

	return ptr_to_u64(buffer);
}

static struct vb2_v4l2_buffer *
allegro_get_buffer(struct allegro_channel *channel,
		   struct list_head *list, u64 handle)
{
	struct allegro_m2m_buffer *shadow, *tmp;
	struct vb2_v4l2_buffer *buffer = NULL;

	mutex_lock(&channel->shadow_list_lock);
	list_for_each_entry_safe(shadow, tmp, list, head) {
		if (handle == ptr_to_u64(&shadow->buf.vb)) {
			buffer = &shadow->buf.vb;
			list_del_init(&shadow->head);
			break;
		}
	}
	mutex_unlock(&channel->shadow_list_lock);

	return buffer;
}

static void allegro_channel_finish_frame(struct allegro_channel *channel,
		struct mcu_msg_encode_frame_response *msg)
{
	struct allegro_dev *dev = channel->dev;
	struct vb2_v4l2_buffer *src_buf;
	struct vb2_v4l2_buffer *dst_buf;
	struct {
		u32 offset;
		u32 size;
	} *partition;
	enum vb2_buffer_state state = VB2_BUF_STATE_ERROR;
	char *curr;
	ssize_t len;
	ssize_t free;

	src_buf = allegro_get_buffer(channel, &channel->source_shadow_list,
				     msg->src_handle);
	if (!src_buf)
		v4l2_warn(&dev->v4l2_dev,
			  "channel %d: invalid source buffer\n",
			  channel->mcu_channel_id);

	dst_buf = allegro_get_buffer(channel, &channel->stream_shadow_list,
				     msg->stream_id);
	if (!dst_buf)
		v4l2_warn(&dev->v4l2_dev,
			  "channel %d: invalid stream buffer\n",
			  channel->mcu_channel_id);

	if (!src_buf || !dst_buf)
		goto err;

	dst_buf->sequence = channel->csequence++;

	if (msg->error_code & AL_ERROR) {
		v4l2_err(&dev->v4l2_dev,
			 "channel %d: failed to encode frame: %s (%x)\n",
			 channel->mcu_channel_id,
			 allegro_err_to_string(msg->error_code),
			 msg->error_code);
		goto err;
	}

	if (msg->partition_table_size != 1) {
		v4l2_warn(&dev->v4l2_dev,
			  "channel %d: only handling first partition table entry (%d entries)\n",
			  channel->mcu_channel_id, msg->partition_table_size);
	}

	if (msg->partition_table_offset +
	    msg->partition_table_size * sizeof(*partition) >
	    vb2_plane_size(&dst_buf->vb2_buf, 0)) {
		v4l2_err(&dev->v4l2_dev,
			 "channel %d: partition table outside of dst_buf\n",
			 channel->mcu_channel_id);
		goto err;
	}

	partition =
	    vb2_plane_vaddr(&dst_buf->vb2_buf, 0) + msg->partition_table_offset;
	if (partition->offset + partition->size >
	    vb2_plane_size(&dst_buf->vb2_buf, 0)) {
		v4l2_err(&dev->v4l2_dev,
			 "channel %d: encoded frame is outside of dst_buf (offset 0x%x, size 0x%x)\n",
			 channel->mcu_channel_id, partition->offset,
			 partition->size);
		goto err;
	}

	v4l2_dbg(2, debug, &dev->v4l2_dev,
		 "channel %d: encoded frame of size %d is at offset 0x%x\n",
		 channel->mcu_channel_id, partition->size, partition->offset);

	/*
	 * The payload must include the data before the partition offset,
	 * because we will put the sps and pps data there.
	 */
	vb2_set_plane_payload(&dst_buf->vb2_buf, 0,
			      partition->offset + partition->size);

	curr = vb2_plane_vaddr(&dst_buf->vb2_buf, 0);
	free = partition->offset;
	if (msg->is_idr) {
		len = allegro_h264_write_sps(channel, curr, free);
		if (len < 0) {
			v4l2_err(&dev->v4l2_dev,
				 "not enough space for sequence parameter set: %zd left\n",
				 free);
			goto err;
		}
		curr += len;
		free -= len;
		v4l2_dbg(1, debug, &dev->v4l2_dev,
			 "channel %d: wrote %zd byte SPS nal unit\n",
			 channel->mcu_channel_id, len);
	}

	if (msg->slice_type == AL_ENC_SLICE_TYPE_I) {
		len = allegro_h264_write_pps(channel, curr, free);
		if (len < 0) {
			v4l2_err(&dev->v4l2_dev,
				 "not enough space for picture parameter set: %zd left\n",
				 free);
			goto err;
		}
		curr += len;
		free -= len;
		v4l2_dbg(1, debug, &dev->v4l2_dev,
			 "channel %d: wrote %zd byte PPS nal unit\n",
			 channel->mcu_channel_id, len);
	}

	if (msg->slice_type != AL_ENC_SLICE_TYPE_I && !msg->is_idr) {
		dst_buf->vb2_buf.planes[0].data_offset = free;
		free = 0;
	} else {
		len = nal_h264_write_filler(&dev->plat_dev->dev, curr, free);
		if (len < 0) {
			v4l2_err(&dev->v4l2_dev,
				 "failed to write %zd filler data\n", free);
			goto err;
		}
		curr += len;
		free -= len;
		v4l2_dbg(2, debug, &dev->v4l2_dev,
			 "channel %d: wrote %zd bytes filler nal unit\n",
			 channel->mcu_channel_id, len);
	}

	if (free != 0) {
		v4l2_err(&dev->v4l2_dev,
			 "non-VCL NAL units do not fill space until VCL NAL unit: %zd bytes left\n",
			 free);
		goto err;
	}

	state = VB2_BUF_STATE_DONE;

	v4l2_m2m_buf_copy_metadata(src_buf, dst_buf, false);
	if (msg->is_idr)
		dst_buf->flags |= V4L2_BUF_FLAG_KEYFRAME;
	else
		dst_buf->flags |= V4L2_BUF_FLAG_PFRAME;

	v4l2_dbg(1, debug, &dev->v4l2_dev,
		 "channel %d: encoded frame #%03d (%s%s, QP %d, %d bytes)\n",
		 channel->mcu_channel_id,
		 dst_buf->sequence,
		 msg->is_idr ? "IDR, " : "",
		 msg->slice_type == AL_ENC_SLICE_TYPE_I ? "I slice" :
		 msg->slice_type == AL_ENC_SLICE_TYPE_P ? "P slice" : "unknown",
		 msg->qp, partition->size);

err:
	if (src_buf)
		v4l2_m2m_buf_done(src_buf, VB2_BUF_STATE_DONE);

	if (dst_buf)
		allegro_channel_buf_done(channel, dst_buf, state);
}

static int allegro_handle_init(struct allegro_dev *dev,
			       struct mcu_msg_init_response *msg)
{
	complete(&dev->init_complete);

	return 0;
}

static int
allegro_handle_create_channel(struct allegro_dev *dev,
			      struct mcu_msg_create_channel_response *msg)
{
	struct allegro_channel *channel;
	int err = 0;

	if (msg->header.length != sizeof(*msg) - sizeof(msg->header))
		v4l2_warn(&dev->v4l2_dev,
			  "received message has %d bytes, but expected %zu\n",
			  msg->header.length,
			  sizeof(*msg) - sizeof(msg->header));

	channel = allegro_find_channel_by_user_id(dev, msg->user_id);
	if (IS_ERR(channel)) {
		v4l2_warn(&dev->v4l2_dev,
			  "received %s for unknown user %d\n",
			  msg_type_name(msg->header.type),
			  msg->user_id);
		return -EINVAL;
	}

	if (msg->error_code) {
		v4l2_err(&dev->v4l2_dev,
			 "user %d: mcu failed to create channel: %s (%x)\n",
			 channel->user_id,
			 allegro_err_to_string(msg->error_code),
			 msg->error_code);
		err = -EIO;
		goto out;
	}

	channel->mcu_channel_id = msg->channel_id;
	v4l2_dbg(1, debug, &dev->v4l2_dev,
		 "user %d: channel has channel id %d\n",
		 channel->user_id, channel->mcu_channel_id);

	v4l2_dbg(1, debug, &dev->v4l2_dev,
		 "channel %d: intermediate buffers: %d x %d bytes\n",
		 channel->mcu_channel_id,
		 msg->int_buffers_count, msg->int_buffers_size);
	err = allocate_intermediate_buffers(channel, msg->int_buffers_count,
					    msg->int_buffers_size);
	if (err) {
		v4l2_err(&dev->v4l2_dev,
			 "channel %d: failed to allocate intermediate buffers\n",
			 channel->mcu_channel_id);
		goto out;
	}
	err = allegro_mcu_push_buffer_intermediate(channel);
	if (err)
		goto out;

	v4l2_dbg(1, debug, &dev->v4l2_dev,
		 "channel %d: reference buffers: %d x %d bytes\n",
		 channel->mcu_channel_id,
		 msg->rec_buffers_count, msg->rec_buffers_size);
	err = allocate_reference_buffers(channel, msg->rec_buffers_count,
					 msg->rec_buffers_size);
	if (err) {
		v4l2_err(&dev->v4l2_dev,
			 "channel %d: failed to allocate reference buffers\n",
			 channel->mcu_channel_id);
		goto out;
	}
	err = allegro_mcu_push_buffer_reference(channel);
	if (err)
		goto out;

out:
	channel->error = err;
	complete(&channel->completion);

	/* Handled successfully, error is passed via channel->error */
	return 0;
}

static int
allegro_handle_destroy_channel(struct allegro_dev *dev,
			       struct mcu_msg_destroy_channel_response *msg)
{
	struct allegro_channel *channel;

	channel = allegro_find_channel_by_channel_id(dev, msg->channel_id);
	if (IS_ERR(channel)) {
		v4l2_err(&dev->v4l2_dev,
			 "received %s for unknown channel %d\n",
			 msg_type_name(msg->header.type),
			 msg->channel_id);
		return -EINVAL;
	}

	v4l2_dbg(2, debug, &dev->v4l2_dev,
		 "user %d: vcu destroyed channel %d\n",
		 channel->user_id, channel->mcu_channel_id);
	complete(&channel->completion);

	return 0;
}

static int
allegro_handle_encode_frame(struct allegro_dev *dev,
			    struct mcu_msg_encode_frame_response *msg)
{
	struct allegro_channel *channel;

	if (msg->header.length != sizeof(*msg) - sizeof(msg->header))
		v4l2_warn(&dev->v4l2_dev,
			  "received message has %d bytes, but expected %zu\n",
			  msg->header.length,
			  sizeof(*msg) - sizeof(msg->header));

	channel = allegro_find_channel_by_channel_id(dev, msg->channel_id);
	if (IS_ERR(channel)) {
		v4l2_err(&dev->v4l2_dev,
			 "received %s for unknown channel %d\n",
			 msg_type_name(msg->header.type),
			 msg->channel_id);
		return -EINVAL;
	}

	allegro_channel_finish_frame(channel, msg);

	return 0;
}

static int allegro_receive_message(struct allegro_dev *dev)
{
	union mcu_msg_response *msg;
	ssize_t size;
	int err = 0;

	msg = kmalloc(sizeof(*msg), GFP_KERNEL);
	if (!msg)
		return -ENOMEM;

	size = allegro_mbox_read(dev, &dev->mbox_status, msg, sizeof(*msg));
	if (size < sizeof(msg->header)) {
		v4l2_err(&dev->v4l2_dev,
			 "invalid mbox message (%zd): must be at least %zu\n",
			 size, sizeof(msg->header));
		err = -EINVAL;
		goto out;
	}

	switch (msg->header.type) {
	case MCU_MSG_TYPE_INIT:
		err = allegro_handle_init(dev, &msg->init);
		break;
	case MCU_MSG_TYPE_CREATE_CHANNEL:
		err = allegro_handle_create_channel(dev, &msg->create_channel);
		break;
	case MCU_MSG_TYPE_DESTROY_CHANNEL:
		err = allegro_handle_destroy_channel(dev,
						     &msg->destroy_channel);
		break;
	case MCU_MSG_TYPE_ENCODE_FRAME:
		err = allegro_handle_encode_frame(dev, &msg->encode_frame);
		break;
	default:
		v4l2_warn(&dev->v4l2_dev,
			  "%s: unknown message %s\n",
			  __func__, msg_type_name(msg->header.type));
		err = -EINVAL;
		break;
	}

out:
	kfree(msg);

	return err;
}

static irqreturn_t allegro_hardirq(int irq, void *data)
{
	struct allegro_dev *dev = data;
	unsigned int status;

	regmap_read(dev->regmap, AL5_ITC_CPU_IRQ_STA, &status);
	if (!(status & AL5_ITC_CPU_IRQ_STA_TRIGGERED))
		return IRQ_NONE;

	regmap_write(dev->regmap, AL5_ITC_CPU_IRQ_CLR, status);

	return IRQ_WAKE_THREAD;
}

static irqreturn_t allegro_irq_thread(int irq, void *data)
{
	struct allegro_dev *dev = data;

	allegro_receive_message(dev);

	return IRQ_HANDLED;
}

static void allegro_copy_firmware(struct allegro_dev *dev,
				  const u8 * const buf, size_t size)
{
	int err = 0;

	v4l2_dbg(1, debug, &dev->v4l2_dev,
		 "copy mcu firmware (%zu B) to SRAM\n", size);
	err = regmap_bulk_write(dev->sram, 0x0, buf, size / 4);
	if (err)
		v4l2_err(&dev->v4l2_dev,
			 "failed to copy firmware: %d\n", err);
}

static void allegro_copy_fw_codec(struct allegro_dev *dev,
				  const u8 * const buf, size_t size)
{
	int err;
	dma_addr_t icache_offset, dcache_offset;

	/*
	 * The downstream allocates 600 KB for the codec firmware to have some
	 * extra space for "possible extensions." My tests were fine with
	 * allocating just enough memory for the actual firmware, but I am not
	 * sure that the firmware really does not use the remaining space.
	 */
	err = allegro_alloc_buffer(dev, &dev->firmware, size);
	if (err) {
		v4l2_err(&dev->v4l2_dev,
			 "failed to allocate %zu bytes for firmware\n", size);
		return;
	}

	v4l2_dbg(1, debug, &dev->v4l2_dev,
		 "copy codec firmware (%zd B) to phys %pad\n",
		 size, &dev->firmware.paddr);
	memcpy(dev->firmware.vaddr, buf, size);

	regmap_write(dev->regmap, AXI_ADDR_OFFSET_IP,
		     upper_32_bits(dev->firmware.paddr));

	icache_offset = dev->firmware.paddr - MCU_CACHE_OFFSET;
	v4l2_dbg(2, debug, &dev->v4l2_dev,
		 "icache_offset: msb = 0x%x, lsb = 0x%x\n",
		 upper_32_bits(icache_offset), lower_32_bits(icache_offset));
	regmap_write(dev->regmap, AL5_ICACHE_ADDR_OFFSET_MSB,
		     upper_32_bits(icache_offset));
	regmap_write(dev->regmap, AL5_ICACHE_ADDR_OFFSET_LSB,
		     lower_32_bits(icache_offset));

	dcache_offset =
	    (dev->firmware.paddr & 0xffffffff00000000ULL) - MCU_CACHE_OFFSET;
	v4l2_dbg(2, debug, &dev->v4l2_dev,
		 "dcache_offset: msb = 0x%x, lsb = 0x%x\n",
		 upper_32_bits(dcache_offset), lower_32_bits(dcache_offset));
	regmap_write(dev->regmap, AL5_DCACHE_ADDR_OFFSET_MSB,
		     upper_32_bits(dcache_offset));
	regmap_write(dev->regmap, AL5_DCACHE_ADDR_OFFSET_LSB,
		     lower_32_bits(dcache_offset));
}

static void allegro_free_fw_codec(struct allegro_dev *dev)
{
	allegro_free_buffer(dev, &dev->firmware);
}

/*
 * Control functions for the MCU
 */

static int allegro_mcu_enable_interrupts(struct allegro_dev *dev)
{
	return regmap_write(dev->regmap, AL5_ITC_CPU_IRQ_MSK, BIT(0));
}

static int allegro_mcu_disable_interrupts(struct allegro_dev *dev)
{
	return regmap_write(dev->regmap, AL5_ITC_CPU_IRQ_MSK, 0);
}

static int allegro_mcu_wait_for_sleep(struct allegro_dev *dev)
{
	unsigned long timeout;
	unsigned int status;

	timeout = jiffies + msecs_to_jiffies(100);
	while (regmap_read(dev->regmap, AL5_MCU_STA, &status) == 0 &&
	       status != AL5_MCU_STA_SLEEP) {
		if (time_after(jiffies, timeout))
			return -ETIMEDOUT;
		cpu_relax();
	}

	return 0;
}

static int allegro_mcu_start(struct allegro_dev *dev)
{
	unsigned long timeout;
	unsigned int status;
	int err;

	err = regmap_write(dev->regmap, AL5_MCU_WAKEUP, BIT(0));
	if (err)
		return err;

	timeout = jiffies + msecs_to_jiffies(100);
	while (regmap_read(dev->regmap, AL5_MCU_STA, &status) == 0 &&
	       status == AL5_MCU_STA_SLEEP) {
		if (time_after(jiffies, timeout))
			return -ETIMEDOUT;
		cpu_relax();
	}

	err = regmap_write(dev->regmap, AL5_MCU_WAKEUP, 0);
	if (err)
		return err;

	return 0;
}

static int allegro_mcu_reset(struct allegro_dev *dev)
{
	int err;

	/*
	 * Ensure that the AL5_MCU_WAKEUP bit is set to 0 otherwise the mcu
	 * does not go to sleep after the reset.
	 */
	err = regmap_write(dev->regmap, AL5_MCU_WAKEUP, 0);
	if (err)
		return err;

	err = regmap_write(dev->regmap,
			   AL5_MCU_RESET_MODE, AL5_MCU_RESET_MODE_SLEEP);
	if (err < 0)
		return err;

	err = regmap_write(dev->regmap, AL5_MCU_RESET, AL5_MCU_RESET_SOFT);
	if (err < 0)
		return err;

	return allegro_mcu_wait_for_sleep(dev);
}

static void allegro_destroy_channel(struct allegro_channel *channel)
{
	struct allegro_dev *dev = channel->dev;
	unsigned long timeout;

	if (channel_exists(channel)) {
		reinit_completion(&channel->completion);
		allegro_mcu_send_destroy_channel(dev, channel);
		timeout = wait_for_completion_timeout(&channel->completion,
						      msecs_to_jiffies(5000));
		if (timeout == 0)
			v4l2_warn(&dev->v4l2_dev,
				  "channel %d: timeout while destroying\n",
				  channel->mcu_channel_id);

		channel->mcu_channel_id = -1;
	}

	destroy_intermediate_buffers(channel);
	destroy_reference_buffers(channel);

	v4l2_ctrl_grab(channel->mpeg_video_h264_profile, false);
	v4l2_ctrl_grab(channel->mpeg_video_h264_level, false);
	v4l2_ctrl_grab(channel->mpeg_video_h264_i_frame_qp, false);
	v4l2_ctrl_grab(channel->mpeg_video_h264_max_qp, false);
	v4l2_ctrl_grab(channel->mpeg_video_h264_min_qp, false);
	v4l2_ctrl_grab(channel->mpeg_video_h264_p_frame_qp, false);
	v4l2_ctrl_grab(channel->mpeg_video_h264_b_frame_qp, false);
	v4l2_ctrl_grab(channel->mpeg_video_frame_rc_enable, false);
	v4l2_ctrl_grab(channel->mpeg_video_bitrate_mode, false);
	v4l2_ctrl_grab(channel->mpeg_video_bitrate, false);
	v4l2_ctrl_grab(channel->mpeg_video_bitrate_peak, false);
	v4l2_ctrl_grab(channel->mpeg_video_cpb_size, false);
	v4l2_ctrl_grab(channel->mpeg_video_gop_size, false);

	if (channel->user_id != -1) {
		clear_bit(channel->user_id, &dev->channel_user_ids);
		channel->user_id = -1;
	}
}

/*
 * Create the MCU channel
 *
 * After the channel has been created, the picture size, format, colorspace
 * and framerate are fixed. Also the codec, profile, bitrate, etc. cannot be
 * changed anymore.
 *
 * The channel can be created only once. The MCU will accept source buffers
 * and stream buffers only after a channel has been created.
 */
static int allegro_create_channel(struct allegro_channel *channel)
{
	struct allegro_dev *dev = channel->dev;
	unsigned long timeout;
	enum v4l2_mpeg_video_h264_level min_level;

	if (channel_exists(channel)) {
		v4l2_warn(&dev->v4l2_dev,
			  "channel already exists\n");
		return 0;
	}

	channel->user_id = allegro_next_user_id(dev);
	if (channel->user_id < 0) {
		v4l2_err(&dev->v4l2_dev,
			 "no free channels available\n");
		return -EBUSY;
	}
	set_bit(channel->user_id, &dev->channel_user_ids);

	v4l2_dbg(1, debug, &dev->v4l2_dev,
		 "user %d: creating channel (%4.4s, %dx%d@%d)\n",
		 channel->user_id,
		 (char *)&channel->codec, channel->width, channel->height,
		 DIV_ROUND_UP(channel->framerate.numerator,
			      channel->framerate.denominator));

	min_level = select_minimum_h264_level(channel->width, channel->height);
	if (channel->level < min_level) {
		v4l2_warn(&dev->v4l2_dev,
			  "user %d: selected Level %s too low: increasing to Level %s\n",
			  channel->user_id,
			  v4l2_ctrl_get_menu(V4L2_CID_MPEG_VIDEO_H264_LEVEL)[channel->level],
			  v4l2_ctrl_get_menu(V4L2_CID_MPEG_VIDEO_H264_LEVEL)[min_level]);
		channel->level = min_level;
	}

	v4l2_ctrl_grab(channel->mpeg_video_h264_profile, true);
	v4l2_ctrl_grab(channel->mpeg_video_h264_level, true);
	v4l2_ctrl_grab(channel->mpeg_video_h264_i_frame_qp, true);
	v4l2_ctrl_grab(channel->mpeg_video_h264_max_qp, true);
	v4l2_ctrl_grab(channel->mpeg_video_h264_min_qp, true);
	v4l2_ctrl_grab(channel->mpeg_video_h264_p_frame_qp, true);
	v4l2_ctrl_grab(channel->mpeg_video_h264_b_frame_qp, true);
	v4l2_ctrl_grab(channel->mpeg_video_frame_rc_enable, true);
	v4l2_ctrl_grab(channel->mpeg_video_bitrate_mode, true);
	v4l2_ctrl_grab(channel->mpeg_video_bitrate, true);
	v4l2_ctrl_grab(channel->mpeg_video_bitrate_peak, true);
	v4l2_ctrl_grab(channel->mpeg_video_cpb_size, true);
	v4l2_ctrl_grab(channel->mpeg_video_gop_size, true);

	reinit_completion(&channel->completion);
	allegro_mcu_send_create_channel(dev, channel);
	timeout = wait_for_completion_timeout(&channel->completion,
					      msecs_to_jiffies(5000));
	if (timeout == 0)
		channel->error = -ETIMEDOUT;
	if (channel->error)
		goto err;

	v4l2_dbg(1, debug, &dev->v4l2_dev,
		 "channel %d: accepting buffers\n",
		 channel->mcu_channel_id);

	return 0;

err:
	allegro_destroy_channel(channel);

	return channel->error;
}

static void allegro_set_default_params(struct allegro_channel *channel)
{
	channel->width = ALLEGRO_WIDTH_DEFAULT;
	channel->height = ALLEGRO_HEIGHT_DEFAULT;
	channel->stride = round_up(channel->width, 32);
	channel->framerate = ALLEGRO_FRAMERATE_DEFAULT;

	channel->colorspace = V4L2_COLORSPACE_REC709;
	channel->ycbcr_enc = V4L2_YCBCR_ENC_DEFAULT;
	channel->quantization = V4L2_QUANTIZATION_DEFAULT;
	channel->xfer_func = V4L2_XFER_FUNC_DEFAULT;

	channel->pixelformat = V4L2_PIX_FMT_NV12;
	channel->sizeimage_raw = channel->stride * channel->height * 3 / 2;

	channel->codec = V4L2_PIX_FMT_H264;
	channel->profile = V4L2_MPEG_VIDEO_H264_PROFILE_BASELINE;
	channel->level =
		select_minimum_h264_level(channel->width, channel->height);
	channel->sizeimage_encoded =
		estimate_stream_size(channel->width, channel->height);

	channel->bitrate = maximum_bitrate(channel->level);
	channel->bitrate_peak = maximum_bitrate(channel->level);
	channel->cpb_size = maximum_cpb_size(channel->level);
	channel->gop_size = ALLEGRO_GOP_SIZE_DEFAULT;
}

static int allegro_queue_setup(struct vb2_queue *vq,
			       unsigned int *nbuffers, unsigned int *nplanes,
			       unsigned int sizes[],
			       struct device *alloc_devs[])
{
	struct allegro_channel *channel = vb2_get_drv_priv(vq);
	struct allegro_dev *dev = channel->dev;

	v4l2_dbg(2, debug, &dev->v4l2_dev,
		 "%s: queue setup[%s]: nplanes = %d\n",
		 V4L2_TYPE_IS_OUTPUT(vq->type) ? "output" : "capture",
		 *nplanes == 0 ? "REQBUFS" : "CREATE_BUFS", *nplanes);

	if (*nplanes != 0) {
		if (V4L2_TYPE_IS_OUTPUT(vq->type)) {
			if (sizes[0] < channel->sizeimage_raw)
				return -EINVAL;
		} else {
			if (sizes[0] < channel->sizeimage_encoded)
				return -EINVAL;
		}
	} else {
		*nplanes = 1;
		if (V4L2_TYPE_IS_OUTPUT(vq->type))
			sizes[0] = channel->sizeimage_raw;
		else
			sizes[0] = channel->sizeimage_encoded;
	}

	return 0;
}

static int allegro_buf_prepare(struct vb2_buffer *vb)
{
	struct vb2_v4l2_buffer *vbuf = to_vb2_v4l2_buffer(vb);
	struct allegro_channel *channel = vb2_get_drv_priv(vb->vb2_queue);
	struct allegro_dev *dev = channel->dev;

	if (allegro_get_state(channel) == ALLEGRO_STATE_DRAIN &&
	    V4L2_TYPE_IS_OUTPUT(vb->vb2_queue->type))
		return -EBUSY;

	if (V4L2_TYPE_IS_OUTPUT(vb->vb2_queue->type)) {
		if (vbuf->field == V4L2_FIELD_ANY)
			vbuf->field = V4L2_FIELD_NONE;
		if (vbuf->field != V4L2_FIELD_NONE) {
			v4l2_err(&dev->v4l2_dev,
				 "channel %d: unsupported field\n",
				 channel->mcu_channel_id);
			return -EINVAL;
		}
	}

	return 0;
}

static void allegro_buf_queue(struct vb2_buffer *vb)
{
	struct allegro_channel *channel = vb2_get_drv_priv(vb->vb2_queue);
	struct vb2_v4l2_buffer *vbuf = to_vb2_v4l2_buffer(vb);

	if (allegro_get_state(channel) == ALLEGRO_STATE_WAIT_FOR_BUFFER &&
	    vb->vb2_queue->type == V4L2_BUF_TYPE_VIDEO_CAPTURE) {
		allegro_channel_buf_done(channel, vbuf, VB2_BUF_STATE_DONE);
		return;
	}

	v4l2_m2m_buf_queue(channel->fh.m2m_ctx, vbuf);
}

static int allegro_start_streaming(struct vb2_queue *q, unsigned int count)
{
	struct allegro_channel *channel = vb2_get_drv_priv(q);
	struct allegro_dev *dev = channel->dev;

	v4l2_dbg(2, debug, &dev->v4l2_dev,
		 "%s: start streaming\n",
		 V4L2_TYPE_IS_OUTPUT(q->type) ? "output" : "capture");

	if (V4L2_TYPE_IS_OUTPUT(q->type)) {
		channel->osequence = 0;
		allegro_set_state(channel, ALLEGRO_STATE_ENCODING);
	} else if (q->type == V4L2_BUF_TYPE_VIDEO_CAPTURE) {
		channel->csequence = 0;
	}

	return 0;
}

static void allegro_stop_streaming(struct vb2_queue *q)
{
	struct allegro_channel *channel = vb2_get_drv_priv(q);
	struct allegro_dev *dev = channel->dev;
	struct vb2_v4l2_buffer *buffer;
	struct allegro_m2m_buffer *shadow, *tmp;

	v4l2_dbg(2, debug, &dev->v4l2_dev,
		 "%s: stop streaming\n",
		 V4L2_TYPE_IS_OUTPUT(q->type) ? "output" : "capture");

	if (V4L2_TYPE_IS_OUTPUT(q->type)) {
		mutex_lock(&channel->shadow_list_lock);
		list_for_each_entry_safe(shadow, tmp,
					 &channel->source_shadow_list, head) {
			list_del(&shadow->head);
			v4l2_m2m_buf_done(&shadow->buf.vb, VB2_BUF_STATE_ERROR);
		}
		mutex_unlock(&channel->shadow_list_lock);

		allegro_set_state(channel, ALLEGRO_STATE_STOPPED);
		while ((buffer = v4l2_m2m_src_buf_remove(channel->fh.m2m_ctx)))
			v4l2_m2m_buf_done(buffer, VB2_BUF_STATE_ERROR);
	} else if (q->type == V4L2_BUF_TYPE_VIDEO_CAPTURE) {
		mutex_lock(&channel->shadow_list_lock);
		list_for_each_entry_safe(shadow, tmp,
					 &channel->stream_shadow_list, head) {
			list_del(&shadow->head);
			v4l2_m2m_buf_done(&shadow->buf.vb, VB2_BUF_STATE_ERROR);
		}
		mutex_unlock(&channel->shadow_list_lock);

		allegro_destroy_channel(channel);
		while ((buffer = v4l2_m2m_dst_buf_remove(channel->fh.m2m_ctx)))
			v4l2_m2m_buf_done(buffer, VB2_BUF_STATE_ERROR);
	}
}

static const struct vb2_ops allegro_queue_ops = {
	.queue_setup = allegro_queue_setup,
	.buf_prepare = allegro_buf_prepare,
	.buf_queue = allegro_buf_queue,
	.start_streaming = allegro_start_streaming,
	.stop_streaming = allegro_stop_streaming,
	.wait_prepare = vb2_ops_wait_prepare,
	.wait_finish = vb2_ops_wait_finish,
};

static int allegro_queue_init(void *priv,
			      struct vb2_queue *src_vq,
			      struct vb2_queue *dst_vq)
{
	int err;
	struct allegro_channel *channel = priv;

	src_vq->dev = &channel->dev->plat_dev->dev;
	src_vq->type = V4L2_BUF_TYPE_VIDEO_OUTPUT;
	src_vq->io_modes = VB2_DMABUF | VB2_MMAP;
	src_vq->mem_ops = &vb2_dma_contig_memops;
	src_vq->drv_priv = channel;
	src_vq->timestamp_flags = V4L2_BUF_FLAG_TIMESTAMP_COPY;
	src_vq->ops = &allegro_queue_ops;
	src_vq->buf_struct_size = sizeof(struct allegro_m2m_buffer);
	src_vq->lock = &channel->dev->lock;
	err = vb2_queue_init(src_vq);
	if (err)
		return err;

	dst_vq->dev = &channel->dev->plat_dev->dev;
	dst_vq->type = V4L2_BUF_TYPE_VIDEO_CAPTURE;
	dst_vq->io_modes = VB2_DMABUF | VB2_MMAP;
	dst_vq->mem_ops = &vb2_dma_contig_memops;
	dst_vq->drv_priv = channel;
	dst_vq->timestamp_flags = V4L2_BUF_FLAG_TIMESTAMP_COPY;
	dst_vq->ops = &allegro_queue_ops;
	dst_vq->buf_struct_size = sizeof(struct allegro_m2m_buffer);
	dst_vq->lock = &channel->dev->lock;
	err = vb2_queue_init(dst_vq);
	if (err)
		return err;

	return 0;
}

static int allegro_clamp_qp(struct allegro_channel *channel,
			    struct v4l2_ctrl *ctrl)
{
	struct v4l2_ctrl *next_ctrl;

	if (ctrl->id == V4L2_CID_MPEG_VIDEO_H264_I_FRAME_QP)
		next_ctrl = channel->mpeg_video_h264_p_frame_qp;
	else if (ctrl->id == V4L2_CID_MPEG_VIDEO_H264_P_FRAME_QP)
		next_ctrl = channel->mpeg_video_h264_b_frame_qp;
	else
		return 0;

	/* Modify range automatically updates the value */
	__v4l2_ctrl_modify_range(next_ctrl, ctrl->val, 51, 1, ctrl->val);

	return allegro_clamp_qp(channel, next_ctrl);
}

static int allegro_clamp_bitrate(struct allegro_channel *channel,
				 struct v4l2_ctrl *ctrl)
{
	struct v4l2_ctrl *ctrl_bitrate = channel->mpeg_video_bitrate;
	struct v4l2_ctrl *ctrl_bitrate_peak = channel->mpeg_video_bitrate_peak;

	if (ctrl->val == V4L2_MPEG_VIDEO_BITRATE_MODE_VBR &&
	    ctrl_bitrate_peak->val < ctrl_bitrate->val)
		ctrl_bitrate_peak->val = ctrl_bitrate->val;

	return 0;
}

static int allegro_try_ctrl(struct v4l2_ctrl *ctrl)
{
	struct allegro_channel *channel = container_of(ctrl->handler,
						       struct allegro_channel,
						       ctrl_handler);

	switch (ctrl->id) {
	case V4L2_CID_MPEG_VIDEO_BITRATE_MODE:
		allegro_clamp_bitrate(channel, ctrl);
		break;
	}

	return 0;
}

static int allegro_s_ctrl(struct v4l2_ctrl *ctrl)
{
	struct allegro_channel *channel = container_of(ctrl->handler,
						       struct allegro_channel,
						       ctrl_handler);
	struct allegro_dev *dev = channel->dev;

	v4l2_dbg(1, debug, &dev->v4l2_dev,
		 "s_ctrl: %s = %d\n", v4l2_ctrl_get_name(ctrl->id), ctrl->val);

	switch (ctrl->id) {
	case V4L2_CID_MPEG_VIDEO_H264_LEVEL:
		channel->level = ctrl->val;
		break;
	case V4L2_CID_MPEG_VIDEO_FRAME_RC_ENABLE:
		channel->frame_rc_enable = ctrl->val;
		break;
	case V4L2_CID_MPEG_VIDEO_BITRATE_MODE:
		channel->bitrate = channel->mpeg_video_bitrate->val;
		channel->bitrate_peak = channel->mpeg_video_bitrate_peak->val;
		v4l2_ctrl_activate(channel->mpeg_video_bitrate_peak,
				   ctrl->val == V4L2_MPEG_VIDEO_BITRATE_MODE_VBR);
		break;
	case V4L2_CID_MPEG_VIDEO_H264_CPB_SIZE:
		channel->cpb_size = ctrl->val;
		break;
	case V4L2_CID_MPEG_VIDEO_GOP_SIZE:
		channel->gop_size = ctrl->val;
		break;
	case V4L2_CID_MPEG_VIDEO_H264_I_FRAME_QP:
	case V4L2_CID_MPEG_VIDEO_H264_P_FRAME_QP:
	case V4L2_CID_MPEG_VIDEO_H264_B_FRAME_QP:
		allegro_clamp_qp(channel, ctrl);
		break;
	}

	return 0;
}

static const struct v4l2_ctrl_ops allegro_ctrl_ops = {
	.try_ctrl = allegro_try_ctrl,
	.s_ctrl = allegro_s_ctrl,
};

static int allegro_open(struct file *file)
{
	struct video_device *vdev = video_devdata(file);
	struct allegro_dev *dev = video_get_drvdata(vdev);
	struct allegro_channel *channel = NULL;
	struct v4l2_ctrl_handler *handler;
	u64 mask;
	int ret;

	channel = kzalloc(sizeof(*channel), GFP_KERNEL);
	if (!channel)
		return -ENOMEM;

	v4l2_fh_init(&channel->fh, vdev);

	init_completion(&channel->completion);
	INIT_LIST_HEAD(&channel->source_shadow_list);
	INIT_LIST_HEAD(&channel->stream_shadow_list);
	mutex_init(&channel->shadow_list_lock);

	channel->dev = dev;

	allegro_set_default_params(channel);

	handler = &channel->ctrl_handler;
	v4l2_ctrl_handler_init(handler, 0);
	channel->mpeg_video_h264_profile = v4l2_ctrl_new_std_menu(handler,
			&allegro_ctrl_ops,
			V4L2_CID_MPEG_VIDEO_H264_PROFILE,
			V4L2_MPEG_VIDEO_H264_PROFILE_BASELINE, 0x0,
			V4L2_MPEG_VIDEO_H264_PROFILE_BASELINE);
	mask = 1 << V4L2_MPEG_VIDEO_H264_LEVEL_1B;
	channel->mpeg_video_h264_level = v4l2_ctrl_new_std_menu(handler,
			&allegro_ctrl_ops,
			V4L2_CID_MPEG_VIDEO_H264_LEVEL,
			V4L2_MPEG_VIDEO_H264_LEVEL_5_1, mask,
			V4L2_MPEG_VIDEO_H264_LEVEL_5_1);
	channel->mpeg_video_h264_i_frame_qp =
		v4l2_ctrl_new_std(handler,
				  &allegro_ctrl_ops,
				  V4L2_CID_MPEG_VIDEO_H264_I_FRAME_QP,
				  0, 51, 1, 30);
	channel->mpeg_video_h264_max_qp =
		v4l2_ctrl_new_std(handler,
				  &allegro_ctrl_ops,
				  V4L2_CID_MPEG_VIDEO_H264_MAX_QP,
				  0, 51, 1, 51);
	channel->mpeg_video_h264_min_qp =
		v4l2_ctrl_new_std(handler,
				  &allegro_ctrl_ops,
				  V4L2_CID_MPEG_VIDEO_H264_MIN_QP,
				  0, 51, 1, 0);
	channel->mpeg_video_h264_p_frame_qp =
		v4l2_ctrl_new_std(handler,
				  &allegro_ctrl_ops,
				  V4L2_CID_MPEG_VIDEO_H264_P_FRAME_QP,
				  0, 51, 1, 30);
	channel->mpeg_video_h264_b_frame_qp =
		v4l2_ctrl_new_std(handler,
				  &allegro_ctrl_ops,
				  V4L2_CID_MPEG_VIDEO_H264_B_FRAME_QP,
				  0, 51, 1, 30);
	channel->mpeg_video_frame_rc_enable =
		v4l2_ctrl_new_std(handler,
				  &allegro_ctrl_ops,
				  V4L2_CID_MPEG_VIDEO_FRAME_RC_ENABLE,
				  false, 0x1,
				  true, false);
	channel->mpeg_video_bitrate_mode = v4l2_ctrl_new_std_menu(handler,
			&allegro_ctrl_ops,
			V4L2_CID_MPEG_VIDEO_BITRATE_MODE,
			V4L2_MPEG_VIDEO_BITRATE_MODE_CBR, 0,
			V4L2_MPEG_VIDEO_BITRATE_MODE_CBR);
	channel->mpeg_video_bitrate = v4l2_ctrl_new_std(handler,
			&allegro_ctrl_ops,
			V4L2_CID_MPEG_VIDEO_BITRATE,
			0, maximum_bitrate(V4L2_MPEG_VIDEO_H264_LEVEL_5_1),
			1, channel->bitrate);
	channel->mpeg_video_bitrate_peak = v4l2_ctrl_new_std(handler,
			&allegro_ctrl_ops,
			V4L2_CID_MPEG_VIDEO_BITRATE_PEAK,
			0, maximum_bitrate(V4L2_MPEG_VIDEO_H264_LEVEL_5_1),
			1, channel->bitrate_peak);
	channel->mpeg_video_cpb_size = v4l2_ctrl_new_std(handler,
			&allegro_ctrl_ops,
			V4L2_CID_MPEG_VIDEO_H264_CPB_SIZE,
			0, maximum_cpb_size(V4L2_MPEG_VIDEO_H264_LEVEL_5_1),
			1, channel->cpb_size);
	channel->mpeg_video_gop_size = v4l2_ctrl_new_std(handler,
			&allegro_ctrl_ops,
			V4L2_CID_MPEG_VIDEO_GOP_SIZE,
			0, ALLEGRO_GOP_SIZE_MAX,
			1, channel->gop_size);
	v4l2_ctrl_new_std(handler,
			  &allegro_ctrl_ops,
			  V4L2_CID_MIN_BUFFERS_FOR_OUTPUT,
			  1, 32,
			  1, 1);
	if (handler->error != 0) {
		ret = handler->error;
		goto error;
	}

	channel->fh.ctrl_handler = handler;

	v4l2_ctrl_cluster(3, &channel->mpeg_video_bitrate_mode);

	channel->mcu_channel_id = -1;
	channel->user_id = -1;

	INIT_LIST_HEAD(&channel->buffers_reference);
	INIT_LIST_HEAD(&channel->buffers_intermediate);

	list_add(&channel->list, &dev->channels);

	channel->fh.m2m_ctx = v4l2_m2m_ctx_init(dev->m2m_dev, channel,
						allegro_queue_init);

	if (IS_ERR(channel->fh.m2m_ctx)) {
		ret = PTR_ERR(channel->fh.m2m_ctx);
		goto error;
	}

	file->private_data = &channel->fh;
	v4l2_fh_add(&channel->fh);

	return 0;

error:
	v4l2_ctrl_handler_free(handler);
	kfree(channel);
	return ret;
}

static int allegro_release(struct file *file)
{
	struct allegro_channel *channel = fh_to_channel(file->private_data);

	v4l2_m2m_ctx_release(channel->fh.m2m_ctx);

	list_del(&channel->list);

	v4l2_ctrl_handler_free(&channel->ctrl_handler);

	v4l2_fh_del(&channel->fh);
	v4l2_fh_exit(&channel->fh);

	kfree(channel);

	return 0;
}

static int allegro_querycap(struct file *file, void *fh,
			    struct v4l2_capability *cap)
{
	struct video_device *vdev = video_devdata(file);
	struct allegro_dev *dev = video_get_drvdata(vdev);

	strscpy(cap->driver, KBUILD_MODNAME, sizeof(cap->driver));
	strscpy(cap->card, "Allegro DVT Video Encoder", sizeof(cap->card));
	snprintf(cap->bus_info, sizeof(cap->bus_info), "platform:%s",
		 dev_name(&dev->plat_dev->dev));

	return 0;
}

static int allegro_enum_fmt_vid(struct file *file, void *fh,
				struct v4l2_fmtdesc *f)
{
	if (f->index)
		return -EINVAL;
	switch (f->type) {
	case V4L2_BUF_TYPE_VIDEO_OUTPUT:
		f->pixelformat = V4L2_PIX_FMT_NV12;
		break;
	case V4L2_BUF_TYPE_VIDEO_CAPTURE:
		f->pixelformat = V4L2_PIX_FMT_H264;
		break;
	default:
		return -EINVAL;
	}
	return 0;
}

static int allegro_g_fmt_vid_cap(struct file *file, void *fh,
				 struct v4l2_format *f)
{
	struct allegro_channel *channel = fh_to_channel(fh);

	f->fmt.pix.field = V4L2_FIELD_NONE;
	f->fmt.pix.width = channel->width;
	f->fmt.pix.height = channel->height;

	f->fmt.pix.colorspace = channel->colorspace;
	f->fmt.pix.ycbcr_enc = channel->ycbcr_enc;
	f->fmt.pix.quantization = channel->quantization;
	f->fmt.pix.xfer_func = channel->xfer_func;

	f->fmt.pix.pixelformat = channel->codec;
	f->fmt.pix.bytesperline = 0;
	f->fmt.pix.sizeimage = channel->sizeimage_encoded;

	return 0;
}

static int allegro_try_fmt_vid_cap(struct file *file, void *fh,
				   struct v4l2_format *f)
{
	f->fmt.pix.field = V4L2_FIELD_NONE;

	f->fmt.pix.width = clamp_t(__u32, f->fmt.pix.width,
				   ALLEGRO_WIDTH_MIN, ALLEGRO_WIDTH_MAX);
	f->fmt.pix.height = clamp_t(__u32, f->fmt.pix.height,
				    ALLEGRO_HEIGHT_MIN, ALLEGRO_HEIGHT_MAX);

	f->fmt.pix.pixelformat = V4L2_PIX_FMT_H264;
	f->fmt.pix.bytesperline = 0;
	f->fmt.pix.sizeimage =
		estimate_stream_size(f->fmt.pix.width, f->fmt.pix.height);

	return 0;
}

static int allegro_g_fmt_vid_out(struct file *file, void *fh,
				 struct v4l2_format *f)
{
	struct allegro_channel *channel = fh_to_channel(fh);

	f->fmt.pix.field = V4L2_FIELD_NONE;

	f->fmt.pix.width = channel->width;
	f->fmt.pix.height = channel->height;

	f->fmt.pix.colorspace = channel->colorspace;
	f->fmt.pix.ycbcr_enc = channel->ycbcr_enc;
	f->fmt.pix.quantization = channel->quantization;
	f->fmt.pix.xfer_func = channel->xfer_func;

	f->fmt.pix.pixelformat = channel->pixelformat;
	f->fmt.pix.bytesperline = channel->stride;
	f->fmt.pix.sizeimage = channel->sizeimage_raw;

	return 0;
}

static int allegro_try_fmt_vid_out(struct file *file, void *fh,
				   struct v4l2_format *f)
{
	f->fmt.pix.field = V4L2_FIELD_NONE;

	/*
	 * The firmware of the Allegro codec handles the padding internally
	 * and expects the visual frame size when configuring a channel.
	 * Therefore, unlike other encoder drivers, this driver does not round
	 * up the width and height to macroblock alignment and does not
	 * implement the selection api.
	 */
	f->fmt.pix.width = clamp_t(__u32, f->fmt.pix.width,
				   ALLEGRO_WIDTH_MIN, ALLEGRO_WIDTH_MAX);
	f->fmt.pix.height = clamp_t(__u32, f->fmt.pix.height,
				    ALLEGRO_HEIGHT_MIN, ALLEGRO_HEIGHT_MAX);

	f->fmt.pix.pixelformat = V4L2_PIX_FMT_NV12;
	f->fmt.pix.bytesperline = round_up(f->fmt.pix.width, 32);
	f->fmt.pix.sizeimage =
		f->fmt.pix.bytesperline * f->fmt.pix.height * 3 / 2;

	return 0;
}

static int allegro_s_fmt_vid_out(struct file *file, void *fh,
				 struct v4l2_format *f)
{
	struct allegro_channel *channel = fh_to_channel(fh);
	int err;

	err = allegro_try_fmt_vid_out(file, fh, f);
	if (err)
		return err;

	channel->width = f->fmt.pix.width;
	channel->height = f->fmt.pix.height;
	channel->stride = f->fmt.pix.bytesperline;
	channel->sizeimage_raw = f->fmt.pix.sizeimage;

	channel->colorspace = f->fmt.pix.colorspace;
	channel->ycbcr_enc = f->fmt.pix.ycbcr_enc;
	channel->quantization = f->fmt.pix.quantization;
	channel->xfer_func = f->fmt.pix.xfer_func;

	channel->level =
		select_minimum_h264_level(channel->width, channel->height);
	channel->sizeimage_encoded =
		estimate_stream_size(channel->width, channel->height);

	return 0;
}

static int allegro_channel_cmd_stop(struct allegro_channel *channel)
{
	struct allegro_dev *dev = channel->dev;
	struct vb2_v4l2_buffer *dst_buf;

	switch (allegro_get_state(channel)) {
	case ALLEGRO_STATE_DRAIN:
	case ALLEGRO_STATE_WAIT_FOR_BUFFER:
		return -EBUSY;
	case ALLEGRO_STATE_ENCODING:
		allegro_set_state(channel, ALLEGRO_STATE_DRAIN);
		break;
	default:
		return 0;
	}

	/* If there are output buffers, they must be encoded */
	if (v4l2_m2m_num_src_bufs_ready(channel->fh.m2m_ctx) != 0) {
		v4l2_dbg(1, debug,  &dev->v4l2_dev,
			 "channel %d: CMD_STOP: continue encoding src buffers\n",
			 channel->mcu_channel_id);
		return 0;
	}

	/* If there are capture buffers, use it to signal EOS */
	dst_buf = v4l2_m2m_dst_buf_remove(channel->fh.m2m_ctx);
	if (dst_buf) {
		v4l2_dbg(1, debug,  &dev->v4l2_dev,
			 "channel %d: CMD_STOP: signaling EOS\n",
			 channel->mcu_channel_id);
		allegro_channel_buf_done(channel, dst_buf, VB2_BUF_STATE_DONE);
		return 0;
	}

	/*
	 * If there are no capture buffers, we need to wait for the next
	 * buffer to signal EOS.
	 */
	v4l2_dbg(1, debug,  &dev->v4l2_dev,
		 "channel %d: CMD_STOP: wait for CAPTURE buffer to signal EOS\n",
		 channel->mcu_channel_id);
	allegro_set_state(channel, ALLEGRO_STATE_WAIT_FOR_BUFFER);

	return 0;
}

static int allegro_channel_cmd_start(struct allegro_channel *channel)
{
	switch (allegro_get_state(channel)) {
	case ALLEGRO_STATE_DRAIN:
	case ALLEGRO_STATE_WAIT_FOR_BUFFER:
		return -EBUSY;
	case ALLEGRO_STATE_STOPPED:
		allegro_set_state(channel, ALLEGRO_STATE_ENCODING);
		break;
	default:
		return 0;
	}

	return 0;
}

static int allegro_encoder_cmd(struct file *file, void *fh,
			       struct v4l2_encoder_cmd *cmd)
{
	struct allegro_channel *channel = fh_to_channel(fh);
	int err;

	err = v4l2_m2m_ioctl_try_encoder_cmd(file, fh, cmd);
	if (err)
		return err;

	switch (cmd->cmd) {
	case V4L2_ENC_CMD_STOP:
		err = allegro_channel_cmd_stop(channel);
		break;
	case V4L2_ENC_CMD_START:
		err = allegro_channel_cmd_start(channel);
		break;
	default:
		err = -EINVAL;
		break;
	}

	return err;
}

static int allegro_enum_framesizes(struct file *file, void *fh,
				   struct v4l2_frmsizeenum *fsize)
{
	switch (fsize->pixel_format) {
	case V4L2_PIX_FMT_H264:
	case V4L2_PIX_FMT_NV12:
		break;
	default:
		return -EINVAL;
	}

	if (fsize->index)
		return -EINVAL;

	fsize->type = V4L2_FRMSIZE_TYPE_CONTINUOUS;
	fsize->stepwise.min_width = ALLEGRO_WIDTH_MIN;
	fsize->stepwise.max_width = ALLEGRO_WIDTH_MAX;
	fsize->stepwise.step_width = 1;
	fsize->stepwise.min_height = ALLEGRO_HEIGHT_MIN;
	fsize->stepwise.max_height = ALLEGRO_HEIGHT_MAX;
	fsize->stepwise.step_height = 1;

	return 0;
}

static int allegro_ioctl_streamon(struct file *file, void *priv,
				  enum v4l2_buf_type type)
{
	struct v4l2_fh *fh = file->private_data;
	struct allegro_channel *channel = fh_to_channel(fh);
	int err;

	if (type == V4L2_BUF_TYPE_VIDEO_CAPTURE) {
		err = allegro_create_channel(channel);
		if (err)
			return err;
	}

	return v4l2_m2m_streamon(file, fh->m2m_ctx, type);
}

static int allegro_g_parm(struct file *file, void *fh,
			  struct v4l2_streamparm *a)
{
	struct allegro_channel *channel = fh_to_channel(fh);
	struct v4l2_fract *timeperframe;

	if (a->type != V4L2_BUF_TYPE_VIDEO_OUTPUT)
		return -EINVAL;

	a->parm.output.capability = V4L2_CAP_TIMEPERFRAME;
	timeperframe = &a->parm.output.timeperframe;
	timeperframe->numerator = channel->framerate.denominator;
	timeperframe->denominator = channel->framerate.numerator;

	return 0;
}

static int allegro_s_parm(struct file *file, void *fh,
			  struct v4l2_streamparm *a)
{
	struct allegro_channel *channel = fh_to_channel(fh);
	struct v4l2_fract *timeperframe;
	int div;

	if (a->type != V4L2_BUF_TYPE_VIDEO_OUTPUT)
		return -EINVAL;

	a->parm.output.capability = V4L2_CAP_TIMEPERFRAME;
	timeperframe = &a->parm.output.timeperframe;

	if (timeperframe->numerator == 0 || timeperframe->denominator == 0)
		return allegro_g_parm(file, fh, a);

	div = gcd(timeperframe->denominator, timeperframe->numerator);
	channel->framerate.numerator = timeperframe->denominator / div;
	channel->framerate.denominator = timeperframe->numerator / div;

	return 0;
}

static int allegro_subscribe_event(struct v4l2_fh *fh,
				   const struct v4l2_event_subscription *sub)
{
	switch (sub->type) {
	case V4L2_EVENT_EOS:
		return v4l2_event_subscribe(fh, sub, 0, NULL);
	default:
		return v4l2_ctrl_subscribe_event(fh, sub);
	}
}

static const struct v4l2_ioctl_ops allegro_ioctl_ops = {
	.vidioc_querycap = allegro_querycap,
	.vidioc_enum_fmt_vid_cap = allegro_enum_fmt_vid,
	.vidioc_enum_fmt_vid_out = allegro_enum_fmt_vid,
	.vidioc_g_fmt_vid_cap = allegro_g_fmt_vid_cap,
	.vidioc_try_fmt_vid_cap = allegro_try_fmt_vid_cap,
	.vidioc_s_fmt_vid_cap = allegro_try_fmt_vid_cap,
	.vidioc_g_fmt_vid_out = allegro_g_fmt_vid_out,
	.vidioc_try_fmt_vid_out = allegro_try_fmt_vid_out,
	.vidioc_s_fmt_vid_out = allegro_s_fmt_vid_out,

	.vidioc_create_bufs = v4l2_m2m_ioctl_create_bufs,
	.vidioc_reqbufs = v4l2_m2m_ioctl_reqbufs,

	.vidioc_expbuf = v4l2_m2m_ioctl_expbuf,
	.vidioc_querybuf = v4l2_m2m_ioctl_querybuf,
	.vidioc_qbuf = v4l2_m2m_ioctl_qbuf,
	.vidioc_dqbuf = v4l2_m2m_ioctl_dqbuf,
	.vidioc_prepare_buf = v4l2_m2m_ioctl_prepare_buf,

	.vidioc_streamon = allegro_ioctl_streamon,
	.vidioc_streamoff = v4l2_m2m_ioctl_streamoff,

	.vidioc_try_encoder_cmd = v4l2_m2m_ioctl_try_encoder_cmd,
	.vidioc_encoder_cmd = allegro_encoder_cmd,
	.vidioc_enum_framesizes = allegro_enum_framesizes,

	.vidioc_g_parm		= allegro_g_parm,
	.vidioc_s_parm		= allegro_s_parm,

	.vidioc_subscribe_event = allegro_subscribe_event,
	.vidioc_unsubscribe_event = v4l2_event_unsubscribe,
};

static const struct v4l2_file_operations allegro_fops = {
	.owner = THIS_MODULE,
	.open = allegro_open,
	.release = allegro_release,
	.poll = v4l2_m2m_fop_poll,
	.unlocked_ioctl = video_ioctl2,
	.mmap = v4l2_m2m_fop_mmap,
};

static int allegro_register_device(struct allegro_dev *dev)
{
	struct video_device *video_dev = &dev->video_dev;

	strscpy(video_dev->name, "allegro", sizeof(video_dev->name));
	video_dev->fops = &allegro_fops;
	video_dev->ioctl_ops = &allegro_ioctl_ops;
	video_dev->release = video_device_release_empty;
	video_dev->lock = &dev->lock;
	video_dev->v4l2_dev = &dev->v4l2_dev;
	video_dev->vfl_dir = VFL_DIR_M2M;
	video_dev->device_caps = V4L2_CAP_VIDEO_M2M | V4L2_CAP_STREAMING;
	video_set_drvdata(video_dev, dev);

	return video_register_device(video_dev, VFL_TYPE_VIDEO, 0);
}

static void allegro_device_run(void *priv)
{
	struct allegro_channel *channel = priv;
	struct allegro_dev *dev = channel->dev;
	struct vb2_v4l2_buffer *src_buf;
	struct vb2_v4l2_buffer *dst_buf;
	dma_addr_t src_y;
	dma_addr_t src_uv;
	dma_addr_t dst_addr;
	unsigned long dst_size;
	u64 src_handle;
	u64 dst_handle;

	dst_buf = v4l2_m2m_dst_buf_remove(channel->fh.m2m_ctx);
	dst_addr = vb2_dma_contig_plane_dma_addr(&dst_buf->vb2_buf, 0);
	dst_size = vb2_plane_size(&dst_buf->vb2_buf, 0);
	dst_handle = allegro_put_buffer(channel, &channel->stream_shadow_list,
					dst_buf);
	allegro_mcu_send_put_stream_buffer(dev, channel, dst_addr, dst_size,
					   dst_handle);

	src_buf = v4l2_m2m_src_buf_remove(channel->fh.m2m_ctx);
	src_buf->sequence = channel->osequence++;
	src_y = vb2_dma_contig_plane_dma_addr(&src_buf->vb2_buf, 0);
	src_uv = src_y + (channel->stride * channel->height);
	src_handle = allegro_put_buffer(channel, &channel->source_shadow_list,
					src_buf);
	allegro_mcu_send_encode_frame(dev, channel, src_y, src_uv, src_handle);

	v4l2_m2m_job_finish(dev->m2m_dev, channel->fh.m2m_ctx);
}

static const struct v4l2_m2m_ops allegro_m2m_ops = {
	.device_run = allegro_device_run,
};

static int allegro_mcu_hw_init(struct allegro_dev *dev,
			       const struct fw_info *info)
{
	int err;

	allegro_mbox_init(dev, &dev->mbox_command,
			  info->mailbox_cmd, info->mailbox_size);
	allegro_mbox_init(dev, &dev->mbox_status,
			  info->mailbox_status, info->mailbox_size);

	allegro_mcu_enable_interrupts(dev);

	/* The mcu sends INIT after reset. */
	allegro_mcu_start(dev);
	err = allegro_mcu_wait_for_init_timeout(dev, 5000);
	if (err < 0) {
		v4l2_err(&dev->v4l2_dev,
			 "mcu did not send INIT after reset\n");
		err = -EIO;
		goto err_disable_interrupts;
	}

	err = allegro_alloc_buffer(dev, &dev->suballocator,
				   info->suballocator_size);
	if (err) {
		v4l2_err(&dev->v4l2_dev,
			 "failed to allocate %zu bytes for suballocator\n",
			 info->suballocator_size);
		goto err_reset_mcu;
	}

	allegro_mcu_send_init(dev, dev->suballocator.paddr,
			      dev->suballocator.size);
	err = allegro_mcu_wait_for_init_timeout(dev, 5000);
	if (err < 0) {
		v4l2_err(&dev->v4l2_dev,
			 "mcu failed to configure sub-allocator\n");
		err = -EIO;
		goto err_free_suballocator;
	}

	return 0;

err_free_suballocator:
	allegro_free_buffer(dev, &dev->suballocator);
err_reset_mcu:
	allegro_mcu_reset(dev);
err_disable_interrupts:
	allegro_mcu_disable_interrupts(dev);

	return err;
}

static int allegro_mcu_hw_deinit(struct allegro_dev *dev)
{
	int err;

	err = allegro_mcu_reset(dev);
	if (err)
		v4l2_warn(&dev->v4l2_dev,
			  "mcu failed to enter sleep state\n");

	err = allegro_mcu_disable_interrupts(dev);
	if (err)
		v4l2_warn(&dev->v4l2_dev,
			  "failed to disable interrupts\n");

	allegro_free_buffer(dev, &dev->suballocator);

	return 0;
}

static void allegro_fw_callback(const struct firmware *fw, void *context)
{
	struct allegro_dev *dev = context;
	const char *fw_codec_name = "al5e.fw";
	const struct firmware *fw_codec;
	int err;
	const struct fw_info *info;

	if (!fw)
		return;

	v4l2_dbg(1, debug, &dev->v4l2_dev,
		 "requesting codec firmware '%s'\n", fw_codec_name);
	err = request_firmware(&fw_codec, fw_codec_name, &dev->plat_dev->dev);
	if (err)
		goto err_release_firmware;

	info = allegro_get_firmware_info(dev, fw, fw_codec);
	if (!info) {
		v4l2_err(&dev->v4l2_dev, "firmware is not supported\n");
		goto err_release_firmware_codec;
	}

	v4l2_info(&dev->v4l2_dev,
		  "using mcu firmware version '%s'\n", info->version);

	/* Ensure that the mcu is sleeping at the reset vector */
	err = allegro_mcu_reset(dev);
	if (err) {
		v4l2_err(&dev->v4l2_dev, "failed to reset mcu\n");
		goto err_release_firmware_codec;
	}

	allegro_copy_firmware(dev, fw->data, fw->size);
	allegro_copy_fw_codec(dev, fw_codec->data, fw_codec->size);

	err = allegro_mcu_hw_init(dev, info);
	if (err) {
		v4l2_err(&dev->v4l2_dev, "failed to initialize mcu\n");
		goto err_free_fw_codec;
	}

	dev->m2m_dev = v4l2_m2m_init(&allegro_m2m_ops);
	if (IS_ERR(dev->m2m_dev)) {
		v4l2_err(&dev->v4l2_dev, "failed to init mem2mem device\n");
		goto err_mcu_hw_deinit;
	}

	err = allegro_register_device(dev);
	if (err) {
		v4l2_err(&dev->v4l2_dev, "failed to register video device\n");
		goto err_m2m_release;
	}

	v4l2_dbg(1, debug, &dev->v4l2_dev,
		 "allegro codec registered as /dev/video%d\n",
		 dev->video_dev.num);

	release_firmware(fw_codec);
	release_firmware(fw);

	return;

err_m2m_release:
	v4l2_m2m_release(dev->m2m_dev);
	dev->m2m_dev = NULL;
err_mcu_hw_deinit:
	allegro_mcu_hw_deinit(dev);
err_free_fw_codec:
	allegro_free_fw_codec(dev);
err_release_firmware_codec:
	release_firmware(fw_codec);
err_release_firmware:
	release_firmware(fw);
}

static int allegro_firmware_request_nowait(struct allegro_dev *dev)
{
	const char *fw = "al5e_b.fw";

	v4l2_dbg(1, debug, &dev->v4l2_dev,
		 "requesting firmware '%s'\n", fw);
	return request_firmware_nowait(THIS_MODULE, true, fw,
				       &dev->plat_dev->dev, GFP_KERNEL, dev,
				       allegro_fw_callback);
}

static int allegro_probe(struct platform_device *pdev)
{
	struct allegro_dev *dev;
	struct resource *res, *sram_res;
	int ret;
	int irq;
	void __iomem *regs, *sram_regs;

	dev = devm_kzalloc(&pdev->dev, sizeof(*dev), GFP_KERNEL);
	if (!dev)
		return -ENOMEM;
	dev->plat_dev = pdev;
	init_completion(&dev->init_complete);
	INIT_LIST_HEAD(&dev->channels);

	mutex_init(&dev->lock);

	res = platform_get_resource_byname(pdev, IORESOURCE_MEM, "regs");
	if (!res) {
		dev_err(&pdev->dev,
			"regs resource missing from device tree\n");
		return -EINVAL;
	}
	regs = devm_ioremap(&pdev->dev, res->start, resource_size(res));
	if (IS_ERR(regs)) {
		dev_err(&pdev->dev, "failed to map registers\n");
		return PTR_ERR(regs);
	}
	dev->regmap = devm_regmap_init_mmio(&pdev->dev, regs,
					    &allegro_regmap_config);
	if (IS_ERR(dev->regmap)) {
		dev_err(&pdev->dev, "failed to init regmap\n");
		return PTR_ERR(dev->regmap);
	}

	sram_res = platform_get_resource_byname(pdev, IORESOURCE_MEM, "sram");
	if (!sram_res) {
		dev_err(&pdev->dev,
			"sram resource missing from device tree\n");
		return -EINVAL;
	}
	sram_regs = devm_ioremap(&pdev->dev,
<<<<<<< HEAD
					 sram_res->start,
					 resource_size(sram_res));
=======
				 sram_res->start,
				 resource_size(sram_res));
>>>>>>> 04d5ce62
	if (IS_ERR(sram_regs)) {
		dev_err(&pdev->dev, "failed to map sram\n");
		return PTR_ERR(sram_regs);
	}
	dev->sram = devm_regmap_init_mmio(&pdev->dev, sram_regs,
					  &allegro_sram_config);
	if (IS_ERR(dev->sram)) {
		dev_err(&pdev->dev, "failed to init sram\n");
		return PTR_ERR(dev->sram);
	}

	irq = platform_get_irq(pdev, 0);
	if (irq < 0)
		return irq;
	ret = devm_request_threaded_irq(&pdev->dev, irq,
					allegro_hardirq,
					allegro_irq_thread,
					IRQF_SHARED, dev_name(&pdev->dev), dev);
	if (ret < 0) {
		dev_err(&pdev->dev, "failed to request irq: %d\n", ret);
		return ret;
	}

	ret = v4l2_device_register(&pdev->dev, &dev->v4l2_dev);
	if (ret)
		return ret;

	platform_set_drvdata(pdev, dev);

	ret = allegro_firmware_request_nowait(dev);
	if (ret < 0) {
		v4l2_err(&dev->v4l2_dev,
			 "failed to request firmware: %d\n", ret);
		return ret;
	}

	return 0;
}

static int allegro_remove(struct platform_device *pdev)
{
	struct allegro_dev *dev = platform_get_drvdata(pdev);

	video_unregister_device(&dev->video_dev);
	if (dev->m2m_dev)
		v4l2_m2m_release(dev->m2m_dev);
	allegro_mcu_hw_deinit(dev);
	allegro_free_fw_codec(dev);

	v4l2_device_unregister(&dev->v4l2_dev);

	return 0;
}

static const struct of_device_id allegro_dt_ids[] = {
	{ .compatible = "allegro,al5e-1.1" },
	{ /* sentinel */ }
};

MODULE_DEVICE_TABLE(of, allegro_dt_ids);

static struct platform_driver allegro_driver = {
	.probe = allegro_probe,
	.remove = allegro_remove,
	.driver = {
		.name = "allegro",
		.of_match_table = of_match_ptr(allegro_dt_ids),
	},
};

module_platform_driver(allegro_driver);

MODULE_LICENSE("GPL");
MODULE_AUTHOR("Michael Tretter <kernel@pengutronix.de>");
MODULE_DESCRIPTION("Allegro DVT encoder driver");<|MERGE_RESOLUTION|>--- conflicted
+++ resolved
@@ -3083,13 +3083,8 @@
 		return -EINVAL;
 	}
 	sram_regs = devm_ioremap(&pdev->dev,
-<<<<<<< HEAD
-					 sram_res->start,
-					 resource_size(sram_res));
-=======
 				 sram_res->start,
 				 resource_size(sram_res));
->>>>>>> 04d5ce62
 	if (IS_ERR(sram_regs)) {
 		dev_err(&pdev->dev, "failed to map sram\n");
 		return PTR_ERR(sram_regs);
