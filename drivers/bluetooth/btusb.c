// SPDX-License-Identifier: GPL-2.0-or-later
/*
 *
 *  Generic Bluetooth USB driver
 *
 *  Copyright (C) 2005-2008  Marcel Holtmann <marcel@holtmann.org>
 */

#include <linux/dmi.h>
#include <linux/module.h>
#include <linux/usb.h>
#include <linux/usb/quirks.h>
#include <linux/firmware.h>
#include <linux/iopoll.h>
#include <linux/of_device.h>
#include <linux/of_irq.h>
#include <linux/suspend.h>
#include <linux/gpio/consumer.h>
#include <linux/debugfs.h>
#include <asm/unaligned.h>

#include <net/bluetooth/bluetooth.h>
#include <net/bluetooth/hci_core.h>

#include "btintel.h"
#include "btbcm.h"
#include "btrtl.h"
#include "btmtk.h"

#define VERSION "0.8"

static bool disable_scofix;
static bool force_scofix;
static bool enable_autosuspend = IS_ENABLED(CONFIG_BT_HCIBTUSB_AUTOSUSPEND);
static bool reset = true;

static struct usb_driver btusb_driver;

#define BTUSB_IGNORE			BIT(0)
#define BTUSB_DIGIANSWER		BIT(1)
#define BTUSB_CSR			BIT(2)
#define BTUSB_SNIFFER			BIT(3)
#define BTUSB_BCM92035			BIT(4)
#define BTUSB_BROKEN_ISOC		BIT(5)
#define BTUSB_WRONG_SCO_MTU		BIT(6)
#define BTUSB_ATH3012			BIT(7)
#define BTUSB_INTEL_COMBINED		BIT(8)
#define BTUSB_INTEL_BOOT		BIT(9)
#define BTUSB_BCM_PATCHRAM		BIT(10)
#define BTUSB_MARVELL			BIT(11)
#define BTUSB_SWAVE			BIT(12)
#define BTUSB_AMP			BIT(13)
#define BTUSB_QCA_ROME			BIT(14)
#define BTUSB_BCM_APPLE			BIT(15)
#define BTUSB_REALTEK			BIT(16)
#define BTUSB_BCM2045			BIT(17)
#define BTUSB_IFNUM_2			BIT(18)
#define BTUSB_CW6622			BIT(19)
#define BTUSB_MEDIATEK			BIT(20)
#define BTUSB_WIDEBAND_SPEECH		BIT(21)
#define BTUSB_VALID_LE_STATES		BIT(22)
#define BTUSB_QCA_WCN6855		BIT(23)
#define BTUSB_INTEL_BROKEN_SHUTDOWN_LED	BIT(24)
#define BTUSB_INTEL_BROKEN_INITIAL_NCMD BIT(25)
#define BTUSB_INTEL_NO_WBS_SUPPORT	BIT(26)
#define BTUSB_ACTIONS_SEMI		BIT(27)

static const struct usb_device_id btusb_table[] = {
	/* Generic Bluetooth USB device */
	{ USB_DEVICE_INFO(0xe0, 0x01, 0x01) },

	/* Generic Bluetooth AMP device */
	{ USB_DEVICE_INFO(0xe0, 0x01, 0x04), .driver_info = BTUSB_AMP },

	/* Generic Bluetooth USB interface */
	{ USB_INTERFACE_INFO(0xe0, 0x01, 0x01) },

	/* Apple-specific (Broadcom) devices */
	{ USB_VENDOR_AND_INTERFACE_INFO(0x05ac, 0xff, 0x01, 0x01),
	  .driver_info = BTUSB_BCM_APPLE | BTUSB_IFNUM_2 },

	/* MediaTek MT76x0E */
	{ USB_DEVICE(0x0e8d, 0x763f) },

	/* Broadcom SoftSailing reporting vendor specific */
	{ USB_DEVICE(0x0a5c, 0x21e1) },

	/* Apple MacBookPro 7,1 */
	{ USB_DEVICE(0x05ac, 0x8213) },

	/* Apple iMac11,1 */
	{ USB_DEVICE(0x05ac, 0x8215) },

	/* Apple MacBookPro6,2 */
	{ USB_DEVICE(0x05ac, 0x8218) },

	/* Apple MacBookAir3,1, MacBookAir3,2 */
	{ USB_DEVICE(0x05ac, 0x821b) },

	/* Apple MacBookAir4,1 */
	{ USB_DEVICE(0x05ac, 0x821f) },

	/* Apple MacBookPro8,2 */
	{ USB_DEVICE(0x05ac, 0x821a) },

	/* Apple MacMini5,1 */
	{ USB_DEVICE(0x05ac, 0x8281) },

	/* AVM BlueFRITZ! USB v2.0 */
	{ USB_DEVICE(0x057c, 0x3800), .driver_info = BTUSB_SWAVE },

	/* Bluetooth Ultraport Module from IBM */
	{ USB_DEVICE(0x04bf, 0x030a) },

	/* ALPS Modules with non-standard id */
	{ USB_DEVICE(0x044e, 0x3001) },
	{ USB_DEVICE(0x044e, 0x3002) },

	/* Ericsson with non-standard id */
	{ USB_DEVICE(0x0bdb, 0x1002) },

	/* Canyon CN-BTU1 with HID interfaces */
	{ USB_DEVICE(0x0c10, 0x0000) },

	/* Broadcom BCM20702B0 (Dynex/Insignia) */
	{ USB_DEVICE(0x19ff, 0x0239), .driver_info = BTUSB_BCM_PATCHRAM },

	/* Broadcom BCM43142A0 (Foxconn/Lenovo) */
	{ USB_VENDOR_AND_INTERFACE_INFO(0x105b, 0xff, 0x01, 0x01),
	  .driver_info = BTUSB_BCM_PATCHRAM },

	/* Broadcom BCM920703 (HTC Vive) */
	{ USB_VENDOR_AND_INTERFACE_INFO(0x0bb4, 0xff, 0x01, 0x01),
	  .driver_info = BTUSB_BCM_PATCHRAM },

	/* Foxconn - Hon Hai */
	{ USB_VENDOR_AND_INTERFACE_INFO(0x0489, 0xff, 0x01, 0x01),
	  .driver_info = BTUSB_BCM_PATCHRAM },

	/* Lite-On Technology - Broadcom based */
	{ USB_VENDOR_AND_INTERFACE_INFO(0x04ca, 0xff, 0x01, 0x01),
	  .driver_info = BTUSB_BCM_PATCHRAM },

	/* Broadcom devices with vendor specific id */
	{ USB_VENDOR_AND_INTERFACE_INFO(0x0a5c, 0xff, 0x01, 0x01),
	  .driver_info = BTUSB_BCM_PATCHRAM },

	/* ASUSTek Computer - Broadcom based */
	{ USB_VENDOR_AND_INTERFACE_INFO(0x0b05, 0xff, 0x01, 0x01),
	  .driver_info = BTUSB_BCM_PATCHRAM },

	/* Belkin F8065bf - Broadcom based */
	{ USB_VENDOR_AND_INTERFACE_INFO(0x050d, 0xff, 0x01, 0x01),
	  .driver_info = BTUSB_BCM_PATCHRAM },

	/* IMC Networks - Broadcom based */
	{ USB_VENDOR_AND_INTERFACE_INFO(0x13d3, 0xff, 0x01, 0x01),
	  .driver_info = BTUSB_BCM_PATCHRAM },

	/* Dell Computer - Broadcom based  */
	{ USB_VENDOR_AND_INTERFACE_INFO(0x413c, 0xff, 0x01, 0x01),
	  .driver_info = BTUSB_BCM_PATCHRAM },

	/* Toshiba Corp - Broadcom based */
	{ USB_VENDOR_AND_INTERFACE_INFO(0x0930, 0xff, 0x01, 0x01),
	  .driver_info = BTUSB_BCM_PATCHRAM },

	/* Intel Bluetooth USB Bootloader (RAM module) */
	{ USB_DEVICE(0x8087, 0x0a5a),
	  .driver_info = BTUSB_INTEL_BOOT | BTUSB_BROKEN_ISOC },

	{ }	/* Terminating entry */
};

MODULE_DEVICE_TABLE(usb, btusb_table);

static const struct usb_device_id blacklist_table[] = {
	/* CSR BlueCore devices */
	{ USB_DEVICE(0x0a12, 0x0001), .driver_info = BTUSB_CSR },

	/* Broadcom BCM2033 without firmware */
	{ USB_DEVICE(0x0a5c, 0x2033), .driver_info = BTUSB_IGNORE },

	/* Broadcom BCM2045 devices */
	{ USB_DEVICE(0x0a5c, 0x2045), .driver_info = BTUSB_BCM2045 },

	/* Atheros 3011 with sflash firmware */
	{ USB_DEVICE(0x0489, 0xe027), .driver_info = BTUSB_IGNORE },
	{ USB_DEVICE(0x0489, 0xe03d), .driver_info = BTUSB_IGNORE },
	{ USB_DEVICE(0x04f2, 0xaff1), .driver_info = BTUSB_IGNORE },
	{ USB_DEVICE(0x0930, 0x0215), .driver_info = BTUSB_IGNORE },
	{ USB_DEVICE(0x0cf3, 0x3002), .driver_info = BTUSB_IGNORE },
	{ USB_DEVICE(0x0cf3, 0xe019), .driver_info = BTUSB_IGNORE },
	{ USB_DEVICE(0x13d3, 0x3304), .driver_info = BTUSB_IGNORE },

	/* Atheros AR9285 Malbec with sflash firmware */
	{ USB_DEVICE(0x03f0, 0x311d), .driver_info = BTUSB_IGNORE },

	/* Atheros 3012 with sflash firmware */
	{ USB_DEVICE(0x0489, 0xe04d), .driver_info = BTUSB_ATH3012 },
	{ USB_DEVICE(0x0489, 0xe04e), .driver_info = BTUSB_ATH3012 },
	{ USB_DEVICE(0x0489, 0xe056), .driver_info = BTUSB_ATH3012 },
	{ USB_DEVICE(0x0489, 0xe057), .driver_info = BTUSB_ATH3012 },
	{ USB_DEVICE(0x0489, 0xe05f), .driver_info = BTUSB_ATH3012 },
	{ USB_DEVICE(0x0489, 0xe076), .driver_info = BTUSB_ATH3012 },
	{ USB_DEVICE(0x0489, 0xe078), .driver_info = BTUSB_ATH3012 },
	{ USB_DEVICE(0x0489, 0xe095), .driver_info = BTUSB_ATH3012 },
	{ USB_DEVICE(0x04c5, 0x1330), .driver_info = BTUSB_ATH3012 },
	{ USB_DEVICE(0x04ca, 0x3004), .driver_info = BTUSB_ATH3012 },
	{ USB_DEVICE(0x04ca, 0x3005), .driver_info = BTUSB_ATH3012 },
	{ USB_DEVICE(0x04ca, 0x3006), .driver_info = BTUSB_ATH3012 },
	{ USB_DEVICE(0x04ca, 0x3007), .driver_info = BTUSB_ATH3012 },
	{ USB_DEVICE(0x04ca, 0x3008), .driver_info = BTUSB_ATH3012 },
	{ USB_DEVICE(0x04ca, 0x300b), .driver_info = BTUSB_ATH3012 },
	{ USB_DEVICE(0x04ca, 0x300d), .driver_info = BTUSB_ATH3012 },
	{ USB_DEVICE(0x04ca, 0x300f), .driver_info = BTUSB_ATH3012 },
	{ USB_DEVICE(0x04ca, 0x3010), .driver_info = BTUSB_ATH3012 },
	{ USB_DEVICE(0x04ca, 0x3014), .driver_info = BTUSB_ATH3012 },
	{ USB_DEVICE(0x04ca, 0x3018), .driver_info = BTUSB_ATH3012 },
	{ USB_DEVICE(0x0930, 0x0219), .driver_info = BTUSB_ATH3012 },
	{ USB_DEVICE(0x0930, 0x021c), .driver_info = BTUSB_ATH3012 },
	{ USB_DEVICE(0x0930, 0x0220), .driver_info = BTUSB_ATH3012 },
	{ USB_DEVICE(0x0930, 0x0227), .driver_info = BTUSB_ATH3012 },
	{ USB_DEVICE(0x0b05, 0x17d0), .driver_info = BTUSB_ATH3012 },
	{ USB_DEVICE(0x0cf3, 0x0036), .driver_info = BTUSB_ATH3012 },
	{ USB_DEVICE(0x0cf3, 0x3004), .driver_info = BTUSB_ATH3012 },
	{ USB_DEVICE(0x0cf3, 0x3008), .driver_info = BTUSB_ATH3012 },
	{ USB_DEVICE(0x0cf3, 0x311d), .driver_info = BTUSB_ATH3012 },
	{ USB_DEVICE(0x0cf3, 0x311e), .driver_info = BTUSB_ATH3012 },
	{ USB_DEVICE(0x0cf3, 0x311f), .driver_info = BTUSB_ATH3012 },
	{ USB_DEVICE(0x0cf3, 0x3121), .driver_info = BTUSB_ATH3012 },
	{ USB_DEVICE(0x0cf3, 0x817a), .driver_info = BTUSB_ATH3012 },
	{ USB_DEVICE(0x0cf3, 0x817b), .driver_info = BTUSB_ATH3012 },
	{ USB_DEVICE(0x0cf3, 0xe003), .driver_info = BTUSB_ATH3012 },
	{ USB_DEVICE(0x0cf3, 0xe004), .driver_info = BTUSB_ATH3012 },
	{ USB_DEVICE(0x0cf3, 0xe005), .driver_info = BTUSB_ATH3012 },
	{ USB_DEVICE(0x0cf3, 0xe006), .driver_info = BTUSB_ATH3012 },
	{ USB_DEVICE(0x13d3, 0x3362), .driver_info = BTUSB_ATH3012 },
	{ USB_DEVICE(0x13d3, 0x3375), .driver_info = BTUSB_ATH3012 },
	{ USB_DEVICE(0x13d3, 0x3393), .driver_info = BTUSB_ATH3012 },
	{ USB_DEVICE(0x13d3, 0x3395), .driver_info = BTUSB_ATH3012 },
	{ USB_DEVICE(0x13d3, 0x3402), .driver_info = BTUSB_ATH3012 },
	{ USB_DEVICE(0x13d3, 0x3408), .driver_info = BTUSB_ATH3012 },
	{ USB_DEVICE(0x13d3, 0x3423), .driver_info = BTUSB_ATH3012 },
	{ USB_DEVICE(0x13d3, 0x3432), .driver_info = BTUSB_ATH3012 },
	{ USB_DEVICE(0x13d3, 0x3472), .driver_info = BTUSB_ATH3012 },
	{ USB_DEVICE(0x13d3, 0x3474), .driver_info = BTUSB_ATH3012 },
	{ USB_DEVICE(0x13d3, 0x3487), .driver_info = BTUSB_ATH3012 },
	{ USB_DEVICE(0x13d3, 0x3490), .driver_info = BTUSB_ATH3012 },

	/* Atheros AR5BBU12 with sflash firmware */
	{ USB_DEVICE(0x0489, 0xe02c), .driver_info = BTUSB_IGNORE },

	/* Atheros AR5BBU12 with sflash firmware */
	{ USB_DEVICE(0x0489, 0xe036), .driver_info = BTUSB_ATH3012 },
	{ USB_DEVICE(0x0489, 0xe03c), .driver_info = BTUSB_ATH3012 },

	/* QCA ROME chipset */
	{ USB_DEVICE(0x0cf3, 0x535b), .driver_info = BTUSB_QCA_ROME },
	{ USB_DEVICE(0x0cf3, 0xe007), .driver_info = BTUSB_QCA_ROME },
	{ USB_DEVICE(0x0cf3, 0xe009), .driver_info = BTUSB_QCA_ROME },
	{ USB_DEVICE(0x0cf3, 0xe010), .driver_info = BTUSB_QCA_ROME },
	{ USB_DEVICE(0x0cf3, 0xe300), .driver_info = BTUSB_QCA_ROME },
	{ USB_DEVICE(0x0cf3, 0xe301), .driver_info = BTUSB_QCA_ROME },
	{ USB_DEVICE(0x0cf3, 0xe360), .driver_info = BTUSB_QCA_ROME },
	{ USB_DEVICE(0x0489, 0xe092), .driver_info = BTUSB_QCA_ROME },
	{ USB_DEVICE(0x0489, 0xe09f), .driver_info = BTUSB_QCA_ROME },
	{ USB_DEVICE(0x0489, 0xe0a2), .driver_info = BTUSB_QCA_ROME },
	{ USB_DEVICE(0x04ca, 0x3011), .driver_info = BTUSB_QCA_ROME },
	{ USB_DEVICE(0x04ca, 0x3015), .driver_info = BTUSB_QCA_ROME },
	{ USB_DEVICE(0x04ca, 0x3016), .driver_info = BTUSB_QCA_ROME },
	{ USB_DEVICE(0x04ca, 0x301a), .driver_info = BTUSB_QCA_ROME },
	{ USB_DEVICE(0x04ca, 0x3021), .driver_info = BTUSB_QCA_ROME },
	{ USB_DEVICE(0x13d3, 0x3491), .driver_info = BTUSB_QCA_ROME },
	{ USB_DEVICE(0x13d3, 0x3496), .driver_info = BTUSB_QCA_ROME },
	{ USB_DEVICE(0x13d3, 0x3501), .driver_info = BTUSB_QCA_ROME },

	/* QCA WCN6855 chipset */
	{ USB_DEVICE(0x0cf3, 0xe600), .driver_info = BTUSB_QCA_WCN6855 |
						     BTUSB_WIDEBAND_SPEECH |
						     BTUSB_VALID_LE_STATES },
	{ USB_DEVICE(0x0489, 0xe0cc), .driver_info = BTUSB_QCA_WCN6855 |
						     BTUSB_WIDEBAND_SPEECH |
						     BTUSB_VALID_LE_STATES },
	{ USB_DEVICE(0x0489, 0xe0d6), .driver_info = BTUSB_QCA_WCN6855 |
						     BTUSB_WIDEBAND_SPEECH |
						     BTUSB_VALID_LE_STATES },
	{ USB_DEVICE(0x0489, 0xe0e3), .driver_info = BTUSB_QCA_WCN6855 |
						     BTUSB_WIDEBAND_SPEECH |
						     BTUSB_VALID_LE_STATES },
	{ USB_DEVICE(0x10ab, 0x9309), .driver_info = BTUSB_QCA_WCN6855 |
						     BTUSB_WIDEBAND_SPEECH |
						     BTUSB_VALID_LE_STATES },
	{ USB_DEVICE(0x10ab, 0x9409), .driver_info = BTUSB_QCA_WCN6855 |
						     BTUSB_WIDEBAND_SPEECH |
						     BTUSB_VALID_LE_STATES },
	{ USB_DEVICE(0x0489, 0xe0d0), .driver_info = BTUSB_QCA_WCN6855 |
						     BTUSB_WIDEBAND_SPEECH |
						     BTUSB_VALID_LE_STATES },
	{ USB_DEVICE(0x10ab, 0x9108), .driver_info = BTUSB_QCA_WCN6855 |
						     BTUSB_WIDEBAND_SPEECH |
						     BTUSB_VALID_LE_STATES },
	{ USB_DEVICE(0x10ab, 0x9109), .driver_info = BTUSB_QCA_WCN6855 |
						     BTUSB_WIDEBAND_SPEECH |
						     BTUSB_VALID_LE_STATES },
	{ USB_DEVICE(0x10ab, 0x9208), .driver_info = BTUSB_QCA_WCN6855 |
						     BTUSB_WIDEBAND_SPEECH |
						     BTUSB_VALID_LE_STATES },
	{ USB_DEVICE(0x10ab, 0x9209), .driver_info = BTUSB_QCA_WCN6855 |
						     BTUSB_WIDEBAND_SPEECH |
						     BTUSB_VALID_LE_STATES },
	{ USB_DEVICE(0x10ab, 0x9308), .driver_info = BTUSB_QCA_WCN6855 |
						     BTUSB_WIDEBAND_SPEECH |
						     BTUSB_VALID_LE_STATES },
	{ USB_DEVICE(0x10ab, 0x9408), .driver_info = BTUSB_QCA_WCN6855 |
						     BTUSB_WIDEBAND_SPEECH |
						     BTUSB_VALID_LE_STATES },
	{ USB_DEVICE(0x10ab, 0x9508), .driver_info = BTUSB_QCA_WCN6855 |
						     BTUSB_WIDEBAND_SPEECH |
						     BTUSB_VALID_LE_STATES },
	{ USB_DEVICE(0x10ab, 0x9509), .driver_info = BTUSB_QCA_WCN6855 |
						     BTUSB_WIDEBAND_SPEECH |
						     BTUSB_VALID_LE_STATES },
	{ USB_DEVICE(0x10ab, 0x9608), .driver_info = BTUSB_QCA_WCN6855 |
						     BTUSB_WIDEBAND_SPEECH |
						     BTUSB_VALID_LE_STATES },
	{ USB_DEVICE(0x10ab, 0x9609), .driver_info = BTUSB_QCA_WCN6855 |
						     BTUSB_WIDEBAND_SPEECH |
						     BTUSB_VALID_LE_STATES },
	{ USB_DEVICE(0x10ab, 0x9f09), .driver_info = BTUSB_QCA_WCN6855 |
						     BTUSB_WIDEBAND_SPEECH |
						     BTUSB_VALID_LE_STATES },
	{ USB_DEVICE(0x04ca, 0x3022), .driver_info = BTUSB_QCA_WCN6855 |
						     BTUSB_WIDEBAND_SPEECH |
						     BTUSB_VALID_LE_STATES },
	{ USB_DEVICE(0x0489, 0xe0c7), .driver_info = BTUSB_QCA_WCN6855 |
						     BTUSB_WIDEBAND_SPEECH |
						     BTUSB_VALID_LE_STATES },
	{ USB_DEVICE(0x0489, 0xe0c9), .driver_info = BTUSB_QCA_WCN6855 |
						     BTUSB_WIDEBAND_SPEECH |
						     BTUSB_VALID_LE_STATES },
	{ USB_DEVICE(0x0489, 0xe0ca), .driver_info = BTUSB_QCA_WCN6855 |
						     BTUSB_WIDEBAND_SPEECH |
						     BTUSB_VALID_LE_STATES },
	{ USB_DEVICE(0x0489, 0xe0cb), .driver_info = BTUSB_QCA_WCN6855 |
						     BTUSB_WIDEBAND_SPEECH |
						     BTUSB_VALID_LE_STATES },
	{ USB_DEVICE(0x0489, 0xe0ce), .driver_info = BTUSB_QCA_WCN6855 |
						     BTUSB_WIDEBAND_SPEECH |
						     BTUSB_VALID_LE_STATES },
	{ USB_DEVICE(0x0489, 0xe0de), .driver_info = BTUSB_QCA_WCN6855 |
						     BTUSB_WIDEBAND_SPEECH |
						     BTUSB_VALID_LE_STATES },
	{ USB_DEVICE(0x0489, 0xe0df), .driver_info = BTUSB_QCA_WCN6855 |
						     BTUSB_WIDEBAND_SPEECH |
						     BTUSB_VALID_LE_STATES },
	{ USB_DEVICE(0x0489, 0xe0e1), .driver_info = BTUSB_QCA_WCN6855 |
						     BTUSB_WIDEBAND_SPEECH |
						     BTUSB_VALID_LE_STATES },
	{ USB_DEVICE(0x0489, 0xe0ea), .driver_info = BTUSB_QCA_WCN6855 |
						     BTUSB_WIDEBAND_SPEECH |
						     BTUSB_VALID_LE_STATES },
	{ USB_DEVICE(0x0489, 0xe0ec), .driver_info = BTUSB_QCA_WCN6855 |
						     BTUSB_WIDEBAND_SPEECH |
						     BTUSB_VALID_LE_STATES },
	{ USB_DEVICE(0x04ca, 0x3023), .driver_info = BTUSB_QCA_WCN6855 |
						     BTUSB_WIDEBAND_SPEECH |
						     BTUSB_VALID_LE_STATES },
	{ USB_DEVICE(0x04ca, 0x3024), .driver_info = BTUSB_QCA_WCN6855 |
						     BTUSB_WIDEBAND_SPEECH |
						     BTUSB_VALID_LE_STATES },
	{ USB_DEVICE(0x04ca, 0x3a22), .driver_info = BTUSB_QCA_WCN6855 |
						     BTUSB_WIDEBAND_SPEECH |
						     BTUSB_VALID_LE_STATES },
	{ USB_DEVICE(0x04ca, 0x3a24), .driver_info = BTUSB_QCA_WCN6855 |
						     BTUSB_WIDEBAND_SPEECH |
						     BTUSB_VALID_LE_STATES },
	{ USB_DEVICE(0x04ca, 0x3a26), .driver_info = BTUSB_QCA_WCN6855 |
						     BTUSB_WIDEBAND_SPEECH |
						     BTUSB_VALID_LE_STATES },
	{ USB_DEVICE(0x04ca, 0x3a27), .driver_info = BTUSB_QCA_WCN6855 |
						     BTUSB_WIDEBAND_SPEECH |
						     BTUSB_VALID_LE_STATES },

	/* QCA WCN785x chipset */
	{ USB_DEVICE(0x0cf3, 0xe700), .driver_info = BTUSB_QCA_WCN6855 |
						     BTUSB_WIDEBAND_SPEECH |
						     BTUSB_VALID_LE_STATES },

	/* Broadcom BCM2035 */
	{ USB_DEVICE(0x0a5c, 0x2009), .driver_info = BTUSB_BCM92035 },
	{ USB_DEVICE(0x0a5c, 0x200a), .driver_info = BTUSB_WRONG_SCO_MTU },
	{ USB_DEVICE(0x0a5c, 0x2035), .driver_info = BTUSB_WRONG_SCO_MTU },

	/* Broadcom BCM2045 */
	{ USB_DEVICE(0x0a5c, 0x2039), .driver_info = BTUSB_WRONG_SCO_MTU },
	{ USB_DEVICE(0x0a5c, 0x2101), .driver_info = BTUSB_WRONG_SCO_MTU },

	/* IBM/Lenovo ThinkPad with Broadcom chip */
	{ USB_DEVICE(0x0a5c, 0x201e), .driver_info = BTUSB_WRONG_SCO_MTU },
	{ USB_DEVICE(0x0a5c, 0x2110), .driver_info = BTUSB_WRONG_SCO_MTU },

	/* HP laptop with Broadcom chip */
	{ USB_DEVICE(0x03f0, 0x171d), .driver_info = BTUSB_WRONG_SCO_MTU },

	/* Dell laptop with Broadcom chip */
	{ USB_DEVICE(0x413c, 0x8126), .driver_info = BTUSB_WRONG_SCO_MTU },

	/* Dell Wireless 370 and 410 devices */
	{ USB_DEVICE(0x413c, 0x8152), .driver_info = BTUSB_WRONG_SCO_MTU },
	{ USB_DEVICE(0x413c, 0x8156), .driver_info = BTUSB_WRONG_SCO_MTU },

	/* Belkin F8T012 and F8T013 devices */
	{ USB_DEVICE(0x050d, 0x0012), .driver_info = BTUSB_WRONG_SCO_MTU },
	{ USB_DEVICE(0x050d, 0x0013), .driver_info = BTUSB_WRONG_SCO_MTU },

	/* Asus WL-BTD202 device */
	{ USB_DEVICE(0x0b05, 0x1715), .driver_info = BTUSB_WRONG_SCO_MTU },

	/* Kensington Bluetooth USB adapter */
	{ USB_DEVICE(0x047d, 0x105e), .driver_info = BTUSB_WRONG_SCO_MTU },

	/* RTX Telecom based adapters with buggy SCO support */
	{ USB_DEVICE(0x0400, 0x0807), .driver_info = BTUSB_BROKEN_ISOC },
	{ USB_DEVICE(0x0400, 0x080a), .driver_info = BTUSB_BROKEN_ISOC },

	/* CONWISE Technology based adapters with buggy SCO support */
	{ USB_DEVICE(0x0e5e, 0x6622),
	  .driver_info = BTUSB_BROKEN_ISOC | BTUSB_CW6622},

	/* Roper Class 1 Bluetooth Dongle (Silicon Wave based) */
	{ USB_DEVICE(0x1310, 0x0001), .driver_info = BTUSB_SWAVE },

	/* Digianswer devices */
	{ USB_DEVICE(0x08fd, 0x0001), .driver_info = BTUSB_DIGIANSWER },
	{ USB_DEVICE(0x08fd, 0x0002), .driver_info = BTUSB_IGNORE },

	/* CSR BlueCore Bluetooth Sniffer */
	{ USB_DEVICE(0x0a12, 0x0002),
	  .driver_info = BTUSB_SNIFFER | BTUSB_BROKEN_ISOC },

	/* Frontline ComProbe Bluetooth Sniffer */
	{ USB_DEVICE(0x16d3, 0x0002),
	  .driver_info = BTUSB_SNIFFER | BTUSB_BROKEN_ISOC },

	/* Marvell Bluetooth devices */
	{ USB_DEVICE(0x1286, 0x2044), .driver_info = BTUSB_MARVELL },
	{ USB_DEVICE(0x1286, 0x2046), .driver_info = BTUSB_MARVELL },
	{ USB_DEVICE(0x1286, 0x204e), .driver_info = BTUSB_MARVELL },

	/* Intel Bluetooth devices */
	{ USB_DEVICE(0x8087, 0x0025), .driver_info = BTUSB_INTEL_COMBINED },
	{ USB_DEVICE(0x8087, 0x0026), .driver_info = BTUSB_INTEL_COMBINED },
	{ USB_DEVICE(0x8087, 0x0029), .driver_info = BTUSB_INTEL_COMBINED },
	{ USB_DEVICE(0x8087, 0x0032), .driver_info = BTUSB_INTEL_COMBINED },
	{ USB_DEVICE(0x8087, 0x0033), .driver_info = BTUSB_INTEL_COMBINED },
	{ USB_DEVICE(0x8087, 0x0035), .driver_info = BTUSB_INTEL_COMBINED },
	{ USB_DEVICE(0x8087, 0x0036), .driver_info = BTUSB_INTEL_COMBINED },
	{ USB_DEVICE(0x8087, 0x0038), .driver_info = BTUSB_INTEL_COMBINED },
	{ USB_DEVICE(0x8087, 0x07da), .driver_info = BTUSB_CSR },
	{ USB_DEVICE(0x8087, 0x07dc), .driver_info = BTUSB_INTEL_COMBINED |
						     BTUSB_INTEL_NO_WBS_SUPPORT |
						     BTUSB_INTEL_BROKEN_INITIAL_NCMD |
						     BTUSB_INTEL_BROKEN_SHUTDOWN_LED },
	{ USB_DEVICE(0x8087, 0x0a2a), .driver_info = BTUSB_INTEL_COMBINED |
						     BTUSB_INTEL_NO_WBS_SUPPORT |
						     BTUSB_INTEL_BROKEN_SHUTDOWN_LED },
	{ USB_DEVICE(0x8087, 0x0a2b), .driver_info = BTUSB_INTEL_COMBINED },
	{ USB_DEVICE(0x8087, 0x0aa7), .driver_info = BTUSB_INTEL_COMBINED |
						     BTUSB_INTEL_BROKEN_SHUTDOWN_LED },
	{ USB_DEVICE(0x8087, 0x0aaa), .driver_info = BTUSB_INTEL_COMBINED },

	/* Other Intel Bluetooth devices */
	{ USB_VENDOR_AND_INTERFACE_INFO(0x8087, 0xe0, 0x01, 0x01),
	  .driver_info = BTUSB_IGNORE },

	/* Realtek 8821CE Bluetooth devices */
	{ USB_DEVICE(0x13d3, 0x3529), .driver_info = BTUSB_REALTEK |
						     BTUSB_WIDEBAND_SPEECH },

	/* Realtek 8822CE Bluetooth devices */
	{ USB_DEVICE(0x0bda, 0xb00c), .driver_info = BTUSB_REALTEK |
						     BTUSB_WIDEBAND_SPEECH },
	{ USB_DEVICE(0x0bda, 0xc822), .driver_info = BTUSB_REALTEK |
						     BTUSB_WIDEBAND_SPEECH },

	/* Realtek 8852AE Bluetooth devices */
	{ USB_DEVICE(0x0bda, 0x2852), .driver_info = BTUSB_REALTEK |
						     BTUSB_WIDEBAND_SPEECH },
	{ USB_DEVICE(0x0bda, 0xc852), .driver_info = BTUSB_REALTEK |
						     BTUSB_WIDEBAND_SPEECH },
	{ USB_DEVICE(0x0bda, 0x385a), .driver_info = BTUSB_REALTEK |
						     BTUSB_WIDEBAND_SPEECH },
	{ USB_DEVICE(0x0bda, 0x4852), .driver_info = BTUSB_REALTEK |
						     BTUSB_WIDEBAND_SPEECH },
	{ USB_DEVICE(0x04c5, 0x165c), .driver_info = BTUSB_REALTEK |
						     BTUSB_WIDEBAND_SPEECH },
	{ USB_DEVICE(0x04ca, 0x4006), .driver_info = BTUSB_REALTEK |
						     BTUSB_WIDEBAND_SPEECH },
	{ USB_DEVICE(0x0cb8, 0xc549), .driver_info = BTUSB_REALTEK |
						     BTUSB_WIDEBAND_SPEECH },

	/* Realtek 8852CE Bluetooth devices */
	{ USB_DEVICE(0x04ca, 0x4007), .driver_info = BTUSB_REALTEK |
						     BTUSB_WIDEBAND_SPEECH },
	{ USB_DEVICE(0x04c5, 0x1675), .driver_info = BTUSB_REALTEK |
						     BTUSB_WIDEBAND_SPEECH },
	{ USB_DEVICE(0x0cb8, 0xc558), .driver_info = BTUSB_REALTEK |
						     BTUSB_WIDEBAND_SPEECH },
	{ USB_DEVICE(0x13d3, 0x3587), .driver_info = BTUSB_REALTEK |
						     BTUSB_WIDEBAND_SPEECH },
	{ USB_DEVICE(0x13d3, 0x3586), .driver_info = BTUSB_REALTEK |
						     BTUSB_WIDEBAND_SPEECH },
	{ USB_DEVICE(0x13d3, 0x3592), .driver_info = BTUSB_REALTEK |
						     BTUSB_WIDEBAND_SPEECH },

	/* Realtek 8852BE Bluetooth devices */
	{ USB_DEVICE(0x0cb8, 0xc559), .driver_info = BTUSB_REALTEK |
						     BTUSB_WIDEBAND_SPEECH },
	{ USB_DEVICE(0x0bda, 0x4853), .driver_info = BTUSB_REALTEK |
						     BTUSB_WIDEBAND_SPEECH },
	{ USB_DEVICE(0x0bda, 0x887b), .driver_info = BTUSB_REALTEK |
						     BTUSB_WIDEBAND_SPEECH },
	{ USB_DEVICE(0x0bda, 0xb85b), .driver_info = BTUSB_REALTEK |
						     BTUSB_WIDEBAND_SPEECH },
	{ USB_DEVICE(0x13d3, 0x3570), .driver_info = BTUSB_REALTEK |
						     BTUSB_WIDEBAND_SPEECH },
	{ USB_DEVICE(0x13d3, 0x3571), .driver_info = BTUSB_REALTEK |
						     BTUSB_WIDEBAND_SPEECH },
<<<<<<< HEAD
	{ USB_DEVICE(0x13d3, 0x3572), .driver_info = BTUSB_REALTEK |
=======
	{ USB_DEVICE(0x13d3, 0x3591), .driver_info = BTUSB_REALTEK |
>>>>>>> 48d525b0
						     BTUSB_WIDEBAND_SPEECH },
	{ USB_DEVICE(0x0489, 0xe125), .driver_info = BTUSB_REALTEK |
						     BTUSB_WIDEBAND_SPEECH },

	/* Realtek Bluetooth devices */
	{ USB_VENDOR_AND_INTERFACE_INFO(0x0bda, 0xe0, 0x01, 0x01),
	  .driver_info = BTUSB_REALTEK },

	/* MediaTek Bluetooth devices */
	{ USB_VENDOR_AND_INTERFACE_INFO(0x0e8d, 0xe0, 0x01, 0x01),
	  .driver_info = BTUSB_MEDIATEK |
			 BTUSB_WIDEBAND_SPEECH |
			 BTUSB_VALID_LE_STATES },

	/* Additional MediaTek MT7615E Bluetooth devices */
	{ USB_DEVICE(0x13d3, 0x3560), .driver_info = BTUSB_MEDIATEK},

	/* Additional MediaTek MT7663 Bluetooth devices */
	{ USB_DEVICE(0x043e, 0x310c), .driver_info = BTUSB_MEDIATEK |
						     BTUSB_WIDEBAND_SPEECH |
						     BTUSB_VALID_LE_STATES },
	{ USB_DEVICE(0x04ca, 0x3801), .driver_info = BTUSB_MEDIATEK |
						     BTUSB_WIDEBAND_SPEECH |
						     BTUSB_VALID_LE_STATES },

	/* Additional MediaTek MT7668 Bluetooth devices */
	{ USB_DEVICE(0x043e, 0x3109), .driver_info = BTUSB_MEDIATEK |
						     BTUSB_WIDEBAND_SPEECH |
						     BTUSB_VALID_LE_STATES },

	/* Additional MediaTek MT7921 Bluetooth devices */
	{ USB_DEVICE(0x0489, 0xe0c8), .driver_info = BTUSB_MEDIATEK |
						     BTUSB_WIDEBAND_SPEECH |
						     BTUSB_VALID_LE_STATES },
	{ USB_DEVICE(0x0489, 0xe0e0), .driver_info = BTUSB_MEDIATEK |
						     BTUSB_WIDEBAND_SPEECH |
						     BTUSB_VALID_LE_STATES },
	{ USB_DEVICE(0x0489, 0xe0f2), .driver_info = BTUSB_MEDIATEK |
						     BTUSB_WIDEBAND_SPEECH |
						     BTUSB_VALID_LE_STATES },
	{ USB_DEVICE(0x04ca, 0x3802), .driver_info = BTUSB_MEDIATEK |
						     BTUSB_WIDEBAND_SPEECH |
						     BTUSB_VALID_LE_STATES },
	{ USB_DEVICE(0x13d3, 0x3563), .driver_info = BTUSB_MEDIATEK |
						     BTUSB_WIDEBAND_SPEECH |
						     BTUSB_VALID_LE_STATES },
	{ USB_DEVICE(0x13d3, 0x3564), .driver_info = BTUSB_MEDIATEK |
						     BTUSB_WIDEBAND_SPEECH |
						     BTUSB_VALID_LE_STATES },
	{ USB_DEVICE(0x13d3, 0x3567), .driver_info = BTUSB_MEDIATEK |
						     BTUSB_WIDEBAND_SPEECH |
						     BTUSB_VALID_LE_STATES },
	{ USB_DEVICE(0x13d3, 0x3578), .driver_info = BTUSB_MEDIATEK |
						     BTUSB_WIDEBAND_SPEECH |
						     BTUSB_VALID_LE_STATES },
	{ USB_DEVICE(0x13d3, 0x3583), .driver_info = BTUSB_MEDIATEK |
						     BTUSB_WIDEBAND_SPEECH |
						     BTUSB_VALID_LE_STATES },
	{ USB_DEVICE(0x0489, 0xe0cd), .driver_info = BTUSB_MEDIATEK |
						     BTUSB_WIDEBAND_SPEECH |
						     BTUSB_VALID_LE_STATES },
	{ USB_DEVICE(0x0e8d, 0x0608), .driver_info = BTUSB_MEDIATEK |
						     BTUSB_WIDEBAND_SPEECH |
						     BTUSB_VALID_LE_STATES },

	/* MediaTek MT7922A Bluetooth devices */
	{ USB_DEVICE(0x0489, 0xe0d8), .driver_info = BTUSB_MEDIATEK |
						     BTUSB_WIDEBAND_SPEECH |
						     BTUSB_VALID_LE_STATES },
	{ USB_DEVICE(0x0489, 0xe0d9), .driver_info = BTUSB_MEDIATEK |
						     BTUSB_WIDEBAND_SPEECH |
						     BTUSB_VALID_LE_STATES },
	{ USB_DEVICE(0x0489, 0xe0f5), .driver_info = BTUSB_MEDIATEK |
						     BTUSB_WIDEBAND_SPEECH |
						     BTUSB_VALID_LE_STATES },
	{ USB_DEVICE(0x13d3, 0x3568), .driver_info = BTUSB_MEDIATEK |
						     BTUSB_WIDEBAND_SPEECH |
						     BTUSB_VALID_LE_STATES },
	{ USB_DEVICE(0x0489, 0xe0e2), .driver_info = BTUSB_MEDIATEK |
						     BTUSB_WIDEBAND_SPEECH |
						     BTUSB_VALID_LE_STATES },
	{ USB_DEVICE(0x0489, 0xe0f6), .driver_info = BTUSB_MEDIATEK |
						     BTUSB_WIDEBAND_SPEECH |
						     BTUSB_VALID_LE_STATES },
	{ USB_DEVICE(0x0489, 0xe102), .driver_info = BTUSB_MEDIATEK |
						     BTUSB_WIDEBAND_SPEECH |
						     BTUSB_VALID_LE_STATES },

	/* Additional Realtek 8723AE Bluetooth devices */
	{ USB_DEVICE(0x0930, 0x021d), .driver_info = BTUSB_REALTEK },
	{ USB_DEVICE(0x13d3, 0x3394), .driver_info = BTUSB_REALTEK },

	/* Additional Realtek 8723BE Bluetooth devices */
	{ USB_DEVICE(0x0489, 0xe085), .driver_info = BTUSB_REALTEK },
	{ USB_DEVICE(0x0489, 0xe08b), .driver_info = BTUSB_REALTEK },
	{ USB_DEVICE(0x04f2, 0xb49f), .driver_info = BTUSB_REALTEK },
	{ USB_DEVICE(0x13d3, 0x3410), .driver_info = BTUSB_REALTEK },
	{ USB_DEVICE(0x13d3, 0x3416), .driver_info = BTUSB_REALTEK },
	{ USB_DEVICE(0x13d3, 0x3459), .driver_info = BTUSB_REALTEK },
	{ USB_DEVICE(0x13d3, 0x3494), .driver_info = BTUSB_REALTEK },

	/* Additional Realtek 8723BU Bluetooth devices */
	{ USB_DEVICE(0x7392, 0xa611), .driver_info = BTUSB_REALTEK },

	/* Additional Realtek 8723DE Bluetooth devices */
	{ USB_DEVICE(0x0bda, 0xb009), .driver_info = BTUSB_REALTEK },
	{ USB_DEVICE(0x2ff8, 0xb011), .driver_info = BTUSB_REALTEK },

	/* Additional Realtek 8761BUV Bluetooth devices */
	{ USB_DEVICE(0x2357, 0x0604), .driver_info = BTUSB_REALTEK |
						     BTUSB_WIDEBAND_SPEECH },
	{ USB_DEVICE(0x0b05, 0x190e), .driver_info = BTUSB_REALTEK |
	  					     BTUSB_WIDEBAND_SPEECH },
	{ USB_DEVICE(0x2550, 0x8761), .driver_info = BTUSB_REALTEK |
						     BTUSB_WIDEBAND_SPEECH },
	{ USB_DEVICE(0x0bda, 0x8771), .driver_info = BTUSB_REALTEK |
						     BTUSB_WIDEBAND_SPEECH },
	{ USB_DEVICE(0x7392, 0xc611), .driver_info = BTUSB_REALTEK |
						     BTUSB_WIDEBAND_SPEECH },

	/* Additional Realtek 8821AE Bluetooth devices */
	{ USB_DEVICE(0x0b05, 0x17dc), .driver_info = BTUSB_REALTEK },
	{ USB_DEVICE(0x13d3, 0x3414), .driver_info = BTUSB_REALTEK },
	{ USB_DEVICE(0x13d3, 0x3458), .driver_info = BTUSB_REALTEK },
	{ USB_DEVICE(0x13d3, 0x3461), .driver_info = BTUSB_REALTEK },
	{ USB_DEVICE(0x13d3, 0x3462), .driver_info = BTUSB_REALTEK },

	/* Additional Realtek 8822BE Bluetooth devices */
	{ USB_DEVICE(0x13d3, 0x3526), .driver_info = BTUSB_REALTEK },
	{ USB_DEVICE(0x0b05, 0x185c), .driver_info = BTUSB_REALTEK },

	/* Additional Realtek 8822CE Bluetooth devices */
	{ USB_DEVICE(0x04ca, 0x4005), .driver_info = BTUSB_REALTEK |
						     BTUSB_WIDEBAND_SPEECH },
	{ USB_DEVICE(0x04c5, 0x161f), .driver_info = BTUSB_REALTEK |
						     BTUSB_WIDEBAND_SPEECH },
	{ USB_DEVICE(0x0b05, 0x18ef), .driver_info = BTUSB_REALTEK |
						     BTUSB_WIDEBAND_SPEECH },
	{ USB_DEVICE(0x13d3, 0x3548), .driver_info = BTUSB_REALTEK |
						     BTUSB_WIDEBAND_SPEECH },
	{ USB_DEVICE(0x13d3, 0x3549), .driver_info = BTUSB_REALTEK |
						     BTUSB_WIDEBAND_SPEECH },
	{ USB_DEVICE(0x13d3, 0x3553), .driver_info = BTUSB_REALTEK |
						     BTUSB_WIDEBAND_SPEECH },
	{ USB_DEVICE(0x13d3, 0x3555), .driver_info = BTUSB_REALTEK |
						     BTUSB_WIDEBAND_SPEECH },
	{ USB_DEVICE(0x2ff8, 0x3051), .driver_info = BTUSB_REALTEK |
						     BTUSB_WIDEBAND_SPEECH },
	{ USB_DEVICE(0x1358, 0xc123), .driver_info = BTUSB_REALTEK |
						     BTUSB_WIDEBAND_SPEECH },
	{ USB_DEVICE(0x0bda, 0xc123), .driver_info = BTUSB_REALTEK |
						     BTUSB_WIDEBAND_SPEECH },
	{ USB_DEVICE(0x0cb5, 0xc547), .driver_info = BTUSB_REALTEK |
						     BTUSB_WIDEBAND_SPEECH },

	/* Actions Semiconductor ATS2851 based devices */
	{ USB_DEVICE(0x10d7, 0xb012), .driver_info = BTUSB_ACTIONS_SEMI },

	/* Silicon Wave based devices */
	{ USB_DEVICE(0x0c10, 0x0000), .driver_info = BTUSB_SWAVE },

	{ }	/* Terminating entry */
};

/* The Bluetooth USB module build into some devices needs to be reset on resume,
 * this is a problem with the platform (likely shutting off all power) not with
 * the module itself. So we use a DMI list to match known broken platforms.
 */
static const struct dmi_system_id btusb_needs_reset_resume_table[] = {
	{
		/* Dell OptiPlex 3060 (QCA ROME device 0cf3:e007) */
		.matches = {
			DMI_MATCH(DMI_SYS_VENDOR, "Dell Inc."),
			DMI_MATCH(DMI_PRODUCT_NAME, "OptiPlex 3060"),
		},
	},
	{
		/* Dell XPS 9360 (QCA ROME device 0cf3:e300) */
		.matches = {
			DMI_MATCH(DMI_SYS_VENDOR, "Dell Inc."),
			DMI_MATCH(DMI_PRODUCT_NAME, "XPS 13 9360"),
		},
	},
	{
		/* Dell Inspiron 5565 (QCA ROME device 0cf3:e009) */
		.matches = {
			DMI_MATCH(DMI_SYS_VENDOR, "Dell Inc."),
			DMI_MATCH(DMI_PRODUCT_NAME, "Inspiron 5565"),
		},
	},
	{}
};

struct qca_dump_info {
	/* fields for dump collection */
	u16 id_vendor;
	u16 id_product;
	u32 fw_version;
	u32 controller_id;
	u32 ram_dump_size;
	u16 ram_dump_seqno;
};

#define BTUSB_MAX_ISOC_FRAMES	10

#define BTUSB_INTR_RUNNING	0
#define BTUSB_BULK_RUNNING	1
#define BTUSB_ISOC_RUNNING	2
#define BTUSB_SUSPENDING	3
#define BTUSB_DID_ISO_RESUME	4
#define BTUSB_BOOTLOADER	5
#define BTUSB_DOWNLOADING	6
#define BTUSB_FIRMWARE_LOADED	7
#define BTUSB_FIRMWARE_FAILED	8
#define BTUSB_BOOTING		9
#define BTUSB_DIAG_RUNNING	10
#define BTUSB_OOB_WAKE_ENABLED	11
#define BTUSB_HW_RESET_ACTIVE	12
#define BTUSB_TX_WAIT_VND_EVT	13
#define BTUSB_WAKEUP_AUTOSUSPEND	14
#define BTUSB_USE_ALT3_FOR_WBS	15
#define BTUSB_HW_SSR_ACTIVE	17


/* Per core spec 5, vol 4, part B, table 2.1,
 * list the hci packet payload sizes for various ALT settings.
 * This is used to set the packet length for the wideband sppech.
 * If a controller does not probe its usb alt setting, the default
 * value will be 0. Any clients at upper layers should interpret it
 * as a default value and set a proper packet length accordingly.
 *
 * To calcuate the HCI packet payload length:
 *   for alternate settings 1 - 5:
 *     hci_packet_size = suggested_max_packet_size * 3 (packets) -
 *                       3 (HCI header octets)
 *   for alternate setting 6:
 *     hci_packet_size = suggested_max_packet_size - 3 (HCI header octets)
 */
static const int hci_packet_size_usb_alt[] = { 0, 24, 48, 72, 96, 144, 60 };

struct btusb_data {
	struct hci_dev       *hdev;
	struct usb_device    *udev;
	struct usb_interface *intf;
	struct usb_interface *isoc;
	struct usb_interface *diag;
	unsigned isoc_ifnum;

	unsigned long flags;

	bool poll_sync;
	int intr_interval;
	struct work_struct  work;
	struct work_struct  waker;
	struct delayed_work rx_work;

	struct sk_buff_head acl_q;

	struct usb_anchor deferred;
	struct usb_anchor tx_anchor;
	int tx_in_flight;
	spinlock_t txlock;

	struct usb_anchor intr_anchor;
	struct usb_anchor bulk_anchor;
	struct usb_anchor isoc_anchor;
	struct usb_anchor diag_anchor;
	struct usb_anchor ctrl_anchor;
	spinlock_t rxlock;

	struct sk_buff *evt_skb;
	struct sk_buff *acl_skb;
	struct sk_buff *sco_skb;

	struct usb_endpoint_descriptor *intr_ep;
	struct usb_endpoint_descriptor *bulk_tx_ep;
	struct usb_endpoint_descriptor *bulk_rx_ep;
	struct usb_endpoint_descriptor *isoc_tx_ep;
	struct usb_endpoint_descriptor *isoc_rx_ep;
	struct usb_endpoint_descriptor *diag_tx_ep;
	struct usb_endpoint_descriptor *diag_rx_ep;

	struct gpio_desc *reset_gpio;

	__u8 cmdreq_type;
	__u8 cmdreq;

	unsigned int sco_num;
	unsigned int air_mode;
	bool usb_alt6_packet_flow;
	int isoc_altsetting;
	int suspend_count;

	int (*recv_event)(struct hci_dev *hdev, struct sk_buff *skb);
	int (*recv_acl)(struct hci_dev *hdev, struct sk_buff *skb);
	int (*recv_bulk)(struct btusb_data *data, void *buffer, int count);

	int (*setup_on_usb)(struct hci_dev *hdev);

	int oob_wake_irq;   /* irq for out-of-band wake-on-bt */

	struct qca_dump_info qca_dump;
};

static void btusb_reset(struct hci_dev *hdev)
{
	struct btusb_data *data;
	int err;

	if (hdev->reset) {
		hdev->reset(hdev);
		return;
	}

	data = hci_get_drvdata(hdev);
	/* This is not an unbalanced PM reference since the device will reset */
	err = usb_autopm_get_interface(data->intf);
	if (err) {
		bt_dev_err(hdev, "Failed usb_autopm_get_interface: %d", err);
		return;
	}

	bt_dev_err(hdev, "Resetting usb device.");
	usb_queue_reset_device(data->intf);
}

static void btusb_intel_cmd_timeout(struct hci_dev *hdev)
{
	struct btusb_data *data = hci_get_drvdata(hdev);
	struct gpio_desc *reset_gpio = data->reset_gpio;

	if (!reset_gpio) {
		btusb_reset(hdev);
		return;
	}

	/*
	 * Toggle the hard reset line if the platform provides one. The reset
	 * is going to yank the device off the USB and then replug. So doing
	 * once is enough. The cleanup is handled correctly on the way out
	 * (standard USB disconnect), and the new device is detected cleanly
	 * and bound to the driver again like it should be.
	 */
	if (test_and_set_bit(BTUSB_HW_RESET_ACTIVE, &data->flags)) {
		bt_dev_err(hdev, "last reset failed? Not resetting again");
		return;
	}

	bt_dev_err(hdev, "Initiating HW reset via gpio");
	gpiod_set_value_cansleep(reset_gpio, 1);
	msleep(100);
	gpiod_set_value_cansleep(reset_gpio, 0);
}

#define RTK_DEVCOREDUMP_CODE_MEMDUMP		0x01
#define RTK_DEVCOREDUMP_CODE_HW_ERR		0x02
#define RTK_DEVCOREDUMP_CODE_CMD_TIMEOUT	0x03

#define RTK_SUB_EVENT_CODE_COREDUMP		0x34

struct rtk_dev_coredump_hdr {
	u8 type;
	u8 code;
	u8 reserved[2];
} __packed;

static inline void btusb_rtl_alloc_devcoredump(struct hci_dev *hdev,
		struct rtk_dev_coredump_hdr *hdr, u8 *buf, u32 len)
{
	struct sk_buff *skb;

	skb = alloc_skb(len + sizeof(*hdr), GFP_ATOMIC);
	if (!skb)
		return;

	skb_put_data(skb, hdr, sizeof(*hdr));
	if (len)
		skb_put_data(skb, buf, len);

	if (!hci_devcd_init(hdev, skb->len)) {
		hci_devcd_append(hdev, skb);
		hci_devcd_complete(hdev);
	} else {
		bt_dev_err(hdev, "RTL: Failed to generate devcoredump");
		kfree_skb(skb);
	}
}

static void btusb_rtl_cmd_timeout(struct hci_dev *hdev)
{
	struct btusb_data *data = hci_get_drvdata(hdev);
	struct gpio_desc *reset_gpio = data->reset_gpio;
	struct rtk_dev_coredump_hdr hdr = {
		.type = RTK_DEVCOREDUMP_CODE_CMD_TIMEOUT,
	};

	btusb_rtl_alloc_devcoredump(hdev, &hdr, NULL, 0);

	if (!reset_gpio) {
		btusb_reset(hdev);
		return;
	}

	/* Toggle the hard reset line. The Realtek device is going to
	 * yank itself off the USB and then replug. The cleanup is handled
	 * correctly on the way out (standard USB disconnect), and the new
	 * device is detected cleanly and bound to the driver again like
	 * it should be.
	 */
	if (test_and_set_bit(BTUSB_HW_RESET_ACTIVE, &data->flags)) {
		bt_dev_err(hdev, "last reset failed? Not resetting again");
		return;
	}

	bt_dev_err(hdev, "Reset Realtek device via gpio");
	gpiod_set_value_cansleep(reset_gpio, 1);
	msleep(200);
	gpiod_set_value_cansleep(reset_gpio, 0);
}

static void btusb_rtl_hw_error(struct hci_dev *hdev, u8 code)
{
	struct rtk_dev_coredump_hdr hdr = {
		.type = RTK_DEVCOREDUMP_CODE_HW_ERR,
		.code = code,
	};

	bt_dev_err(hdev, "RTL: hw err, trigger devcoredump (%d)", code);

	btusb_rtl_alloc_devcoredump(hdev, &hdr, NULL, 0);
}

static void btusb_qca_cmd_timeout(struct hci_dev *hdev)
{
	struct btusb_data *data = hci_get_drvdata(hdev);
	struct gpio_desc *reset_gpio = data->reset_gpio;

	if (test_bit(BTUSB_HW_SSR_ACTIVE, &data->flags)) {
		bt_dev_info(hdev, "Ramdump in progress, defer cmd_timeout");
		return;
	}

	if (reset_gpio) {
		bt_dev_err(hdev, "Reset qca device via bt_en gpio");

		/* Toggle the hard reset line. The qca bt device is going to
		 * yank itself off the USB and then replug. The cleanup is handled
		 * correctly on the way out (standard USB disconnect), and the new
		 * device is detected cleanly and bound to the driver again like
		 * it should be.
		 */
		if (test_and_set_bit(BTUSB_HW_RESET_ACTIVE, &data->flags)) {
			bt_dev_err(hdev, "last reset failed? Not resetting again");
			return;
		}

		gpiod_set_value_cansleep(reset_gpio, 0);
		msleep(200);
		gpiod_set_value_cansleep(reset_gpio, 1);

		return;
	}

	btusb_reset(hdev);
}

static inline void btusb_free_frags(struct btusb_data *data)
{
	unsigned long flags;

	spin_lock_irqsave(&data->rxlock, flags);

	dev_kfree_skb_irq(data->evt_skb);
	data->evt_skb = NULL;

	dev_kfree_skb_irq(data->acl_skb);
	data->acl_skb = NULL;

	dev_kfree_skb_irq(data->sco_skb);
	data->sco_skb = NULL;

	spin_unlock_irqrestore(&data->rxlock, flags);
}

static int btusb_recv_event(struct btusb_data *data, struct sk_buff *skb)
{
	if (data->intr_interval) {
		/* Trigger dequeue immediatelly if an event is received */
		schedule_delayed_work(&data->rx_work, 0);
	}

	return data->recv_event(data->hdev, skb);
}

static int btusb_recv_intr(struct btusb_data *data, void *buffer, int count)
{
	struct sk_buff *skb;
	unsigned long flags;
	int err = 0;

	spin_lock_irqsave(&data->rxlock, flags);
	skb = data->evt_skb;

	while (count) {
		int len;

		if (!skb) {
			skb = bt_skb_alloc(HCI_MAX_EVENT_SIZE, GFP_ATOMIC);
			if (!skb) {
				err = -ENOMEM;
				break;
			}

			hci_skb_pkt_type(skb) = HCI_EVENT_PKT;
			hci_skb_expect(skb) = HCI_EVENT_HDR_SIZE;
		}

		len = min_t(uint, hci_skb_expect(skb), count);
		skb_put_data(skb, buffer, len);

		count -= len;
		buffer += len;
		hci_skb_expect(skb) -= len;

		if (skb->len == HCI_EVENT_HDR_SIZE) {
			/* Complete event header */
			hci_skb_expect(skb) = hci_event_hdr(skb)->plen;

			if (skb_tailroom(skb) < hci_skb_expect(skb)) {
				kfree_skb(skb);
				skb = NULL;

				err = -EILSEQ;
				break;
			}
		}

		if (!hci_skb_expect(skb)) {
			/* Complete frame */
			btusb_recv_event(data, skb);
			skb = NULL;
		}
	}

	data->evt_skb = skb;
	spin_unlock_irqrestore(&data->rxlock, flags);

	return err;
}

static int btusb_recv_acl(struct btusb_data *data, struct sk_buff *skb)
{
	/* Only queue ACL packet if intr_interval is set as it means
	 * force_poll_sync has been enabled.
	 */
	if (!data->intr_interval)
		return data->recv_acl(data->hdev, skb);

	skb_queue_tail(&data->acl_q, skb);
	schedule_delayed_work(&data->rx_work, data->intr_interval);

	return 0;
}

static int btusb_recv_bulk(struct btusb_data *data, void *buffer, int count)
{
	struct sk_buff *skb;
	unsigned long flags;
	int err = 0;

	spin_lock_irqsave(&data->rxlock, flags);
	skb = data->acl_skb;

	while (count) {
		int len;

		if (!skb) {
			skb = bt_skb_alloc(HCI_MAX_FRAME_SIZE, GFP_ATOMIC);
			if (!skb) {
				err = -ENOMEM;
				break;
			}

			hci_skb_pkt_type(skb) = HCI_ACLDATA_PKT;
			hci_skb_expect(skb) = HCI_ACL_HDR_SIZE;
		}

		len = min_t(uint, hci_skb_expect(skb), count);
		skb_put_data(skb, buffer, len);

		count -= len;
		buffer += len;
		hci_skb_expect(skb) -= len;

		if (skb->len == HCI_ACL_HDR_SIZE) {
			__le16 dlen = hci_acl_hdr(skb)->dlen;

			/* Complete ACL header */
			hci_skb_expect(skb) = __le16_to_cpu(dlen);

			if (skb_tailroom(skb) < hci_skb_expect(skb)) {
				kfree_skb(skb);
				skb = NULL;

				err = -EILSEQ;
				break;
			}
		}

		if (!hci_skb_expect(skb)) {
			/* Complete frame */
			btusb_recv_acl(data, skb);
			skb = NULL;
		}
	}

	data->acl_skb = skb;
	spin_unlock_irqrestore(&data->rxlock, flags);

	return err;
}

static int btusb_recv_isoc(struct btusb_data *data, void *buffer, int count)
{
	struct sk_buff *skb;
	unsigned long flags;
	int err = 0;

	spin_lock_irqsave(&data->rxlock, flags);
	skb = data->sco_skb;

	while (count) {
		int len;

		if (!skb) {
			skb = bt_skb_alloc(HCI_MAX_SCO_SIZE, GFP_ATOMIC);
			if (!skb) {
				err = -ENOMEM;
				break;
			}

			hci_skb_pkt_type(skb) = HCI_SCODATA_PKT;
			hci_skb_expect(skb) = HCI_SCO_HDR_SIZE;
		}

		len = min_t(uint, hci_skb_expect(skb), count);
		skb_put_data(skb, buffer, len);

		count -= len;
		buffer += len;
		hci_skb_expect(skb) -= len;

		if (skb->len == HCI_SCO_HDR_SIZE) {
			/* Complete SCO header */
			hci_skb_expect(skb) = hci_sco_hdr(skb)->dlen;

			if (skb_tailroom(skb) < hci_skb_expect(skb)) {
				kfree_skb(skb);
				skb = NULL;

				err = -EILSEQ;
				break;
			}
		}

		if (!hci_skb_expect(skb)) {
			/* Complete frame */
			hci_recv_frame(data->hdev, skb);
			skb = NULL;
		}
	}

	data->sco_skb = skb;
	spin_unlock_irqrestore(&data->rxlock, flags);

	return err;
}

static void btusb_intr_complete(struct urb *urb)
{
	struct hci_dev *hdev = urb->context;
	struct btusb_data *data = hci_get_drvdata(hdev);
	int err;

	BT_DBG("%s urb %p status %d count %d", hdev->name, urb, urb->status,
	       urb->actual_length);

	if (!test_bit(HCI_RUNNING, &hdev->flags))
		return;

	if (urb->status == 0) {
		hdev->stat.byte_rx += urb->actual_length;

		if (btusb_recv_intr(data, urb->transfer_buffer,
				    urb->actual_length) < 0) {
			bt_dev_err(hdev, "corrupted event packet");
			hdev->stat.err_rx++;
		}
	} else if (urb->status == -ENOENT) {
		/* Avoid suspend failed when usb_kill_urb */
		return;
	}

	if (!test_bit(BTUSB_INTR_RUNNING, &data->flags))
		return;

	usb_mark_last_busy(data->udev);
	usb_anchor_urb(urb, &data->intr_anchor);

	err = usb_submit_urb(urb, GFP_ATOMIC);
	if (err < 0) {
		/* -EPERM: urb is being killed;
		 * -ENODEV: device got disconnected
		 */
		if (err != -EPERM && err != -ENODEV)
			bt_dev_err(hdev, "urb %p failed to resubmit (%d)",
				   urb, -err);
		if (err != -EPERM)
			hci_cmd_sync_cancel(hdev, -err);
		usb_unanchor_urb(urb);
	}
}

static int btusb_submit_intr_urb(struct hci_dev *hdev, gfp_t mem_flags)
{
	struct btusb_data *data = hci_get_drvdata(hdev);
	struct urb *urb;
	unsigned char *buf;
	unsigned int pipe;
	int err, size;

	BT_DBG("%s", hdev->name);

	if (!data->intr_ep)
		return -ENODEV;

	urb = usb_alloc_urb(0, mem_flags);
	if (!urb)
		return -ENOMEM;

	size = le16_to_cpu(data->intr_ep->wMaxPacketSize);

	buf = kmalloc(size, mem_flags);
	if (!buf) {
		usb_free_urb(urb);
		return -ENOMEM;
	}

	pipe = usb_rcvintpipe(data->udev, data->intr_ep->bEndpointAddress);

	usb_fill_int_urb(urb, data->udev, pipe, buf, size,
			 btusb_intr_complete, hdev, data->intr_ep->bInterval);

	urb->transfer_flags |= URB_FREE_BUFFER;

	usb_anchor_urb(urb, &data->intr_anchor);

	err = usb_submit_urb(urb, mem_flags);
	if (err < 0) {
		if (err != -EPERM && err != -ENODEV)
			bt_dev_err(hdev, "urb %p submission failed (%d)",
				   urb, -err);
		if (err != -EPERM)
			hci_cmd_sync_cancel(hdev, -err);
		usb_unanchor_urb(urb);
	}

	/* Only initialize intr_interval if URB poll sync is enabled */
	if (!data->poll_sync)
		goto done;

	/* The units are frames (milliseconds) for full and low speed devices,
	 * and microframes (1/8 millisecond) for highspeed and SuperSpeed
	 * devices.
	 *
	 * This is done once on open/resume so it shouldn't change even if
	 * force_poll_sync changes.
	 */
	switch (urb->dev->speed) {
	case USB_SPEED_SUPER_PLUS:
	case USB_SPEED_SUPER:	/* units are 125us */
		data->intr_interval = usecs_to_jiffies(urb->interval * 125);
		break;
	default:
		data->intr_interval = msecs_to_jiffies(urb->interval);
		break;
	}

done:
	usb_free_urb(urb);

	return err;
}

static void btusb_bulk_complete(struct urb *urb)
{
	struct hci_dev *hdev = urb->context;
	struct btusb_data *data = hci_get_drvdata(hdev);
	int err;

	BT_DBG("%s urb %p status %d count %d", hdev->name, urb, urb->status,
	       urb->actual_length);

	if (!test_bit(HCI_RUNNING, &hdev->flags))
		return;

	if (urb->status == 0) {
		hdev->stat.byte_rx += urb->actual_length;

		if (data->recv_bulk(data, urb->transfer_buffer,
				    urb->actual_length) < 0) {
			bt_dev_err(hdev, "corrupted ACL packet");
			hdev->stat.err_rx++;
		}
	} else if (urb->status == -ENOENT) {
		/* Avoid suspend failed when usb_kill_urb */
		return;
	}

	if (!test_bit(BTUSB_BULK_RUNNING, &data->flags))
		return;

	usb_anchor_urb(urb, &data->bulk_anchor);
	usb_mark_last_busy(data->udev);

	err = usb_submit_urb(urb, GFP_ATOMIC);
	if (err < 0) {
		/* -EPERM: urb is being killed;
		 * -ENODEV: device got disconnected
		 */
		if (err != -EPERM && err != -ENODEV)
			bt_dev_err(hdev, "urb %p failed to resubmit (%d)",
				   urb, -err);
		usb_unanchor_urb(urb);
	}
}

static int btusb_submit_bulk_urb(struct hci_dev *hdev, gfp_t mem_flags)
{
	struct btusb_data *data = hci_get_drvdata(hdev);
	struct urb *urb;
	unsigned char *buf;
	unsigned int pipe;
	int err, size = HCI_MAX_FRAME_SIZE;

	BT_DBG("%s", hdev->name);

	if (!data->bulk_rx_ep)
		return -ENODEV;

	urb = usb_alloc_urb(0, mem_flags);
	if (!urb)
		return -ENOMEM;

	buf = kmalloc(size, mem_flags);
	if (!buf) {
		usb_free_urb(urb);
		return -ENOMEM;
	}

	pipe = usb_rcvbulkpipe(data->udev, data->bulk_rx_ep->bEndpointAddress);

	usb_fill_bulk_urb(urb, data->udev, pipe, buf, size,
			  btusb_bulk_complete, hdev);

	urb->transfer_flags |= URB_FREE_BUFFER;

	usb_mark_last_busy(data->udev);
	usb_anchor_urb(urb, &data->bulk_anchor);

	err = usb_submit_urb(urb, mem_flags);
	if (err < 0) {
		if (err != -EPERM && err != -ENODEV)
			bt_dev_err(hdev, "urb %p submission failed (%d)",
				   urb, -err);
		usb_unanchor_urb(urb);
	}

	usb_free_urb(urb);

	return err;
}

static void btusb_isoc_complete(struct urb *urb)
{
	struct hci_dev *hdev = urb->context;
	struct btusb_data *data = hci_get_drvdata(hdev);
	int i, err;

	BT_DBG("%s urb %p status %d count %d", hdev->name, urb, urb->status,
	       urb->actual_length);

	if (!test_bit(HCI_RUNNING, &hdev->flags))
		return;

	if (urb->status == 0) {
		for (i = 0; i < urb->number_of_packets; i++) {
			unsigned int offset = urb->iso_frame_desc[i].offset;
			unsigned int length = urb->iso_frame_desc[i].actual_length;

			if (urb->iso_frame_desc[i].status)
				continue;

			hdev->stat.byte_rx += length;

			if (btusb_recv_isoc(data, urb->transfer_buffer + offset,
					    length) < 0) {
				bt_dev_err(hdev, "corrupted SCO packet");
				hdev->stat.err_rx++;
			}
		}
	} else if (urb->status == -ENOENT) {
		/* Avoid suspend failed when usb_kill_urb */
		return;
	}

	if (!test_bit(BTUSB_ISOC_RUNNING, &data->flags))
		return;

	usb_anchor_urb(urb, &data->isoc_anchor);

	err = usb_submit_urb(urb, GFP_ATOMIC);
	if (err < 0) {
		/* -EPERM: urb is being killed;
		 * -ENODEV: device got disconnected
		 */
		if (err != -EPERM && err != -ENODEV)
			bt_dev_err(hdev, "urb %p failed to resubmit (%d)",
				   urb, -err);
		usb_unanchor_urb(urb);
	}
}

static inline void __fill_isoc_descriptor_msbc(struct urb *urb, int len,
					       int mtu, struct btusb_data *data)
{
	int i, offset = 0;
	unsigned int interval;

	BT_DBG("len %d mtu %d", len, mtu);

	/* For mSBC ALT 6 setting the host will send the packet at continuous
	 * flow. As per core spec 5, vol 4, part B, table 2.1. For ALT setting
	 * 6 the HCI PACKET INTERVAL should be 7.5ms for every usb packets.
	 * To maintain the rate we send 63bytes of usb packets alternatively for
	 * 7ms and 8ms to maintain the rate as 7.5ms.
	 */
	if (data->usb_alt6_packet_flow) {
		interval = 7;
		data->usb_alt6_packet_flow = false;
	} else {
		interval = 6;
		data->usb_alt6_packet_flow = true;
	}

	for (i = 0; i < interval; i++) {
		urb->iso_frame_desc[i].offset = offset;
		urb->iso_frame_desc[i].length = offset;
	}

	if (len && i < BTUSB_MAX_ISOC_FRAMES) {
		urb->iso_frame_desc[i].offset = offset;
		urb->iso_frame_desc[i].length = len;
		i++;
	}

	urb->number_of_packets = i;
}

static inline void __fill_isoc_descriptor(struct urb *urb, int len, int mtu)
{
	int i, offset = 0;

	BT_DBG("len %d mtu %d", len, mtu);

	for (i = 0; i < BTUSB_MAX_ISOC_FRAMES && len >= mtu;
					i++, offset += mtu, len -= mtu) {
		urb->iso_frame_desc[i].offset = offset;
		urb->iso_frame_desc[i].length = mtu;
	}

	if (len && i < BTUSB_MAX_ISOC_FRAMES) {
		urb->iso_frame_desc[i].offset = offset;
		urb->iso_frame_desc[i].length = len;
		i++;
	}

	urb->number_of_packets = i;
}

static int btusb_submit_isoc_urb(struct hci_dev *hdev, gfp_t mem_flags)
{
	struct btusb_data *data = hci_get_drvdata(hdev);
	struct urb *urb;
	unsigned char *buf;
	unsigned int pipe;
	int err, size;

	BT_DBG("%s", hdev->name);

	if (!data->isoc_rx_ep)
		return -ENODEV;

	urb = usb_alloc_urb(BTUSB_MAX_ISOC_FRAMES, mem_flags);
	if (!urb)
		return -ENOMEM;

	size = le16_to_cpu(data->isoc_rx_ep->wMaxPacketSize) *
						BTUSB_MAX_ISOC_FRAMES;

	buf = kmalloc(size, mem_flags);
	if (!buf) {
		usb_free_urb(urb);
		return -ENOMEM;
	}

	pipe = usb_rcvisocpipe(data->udev, data->isoc_rx_ep->bEndpointAddress);

	usb_fill_int_urb(urb, data->udev, pipe, buf, size, btusb_isoc_complete,
			 hdev, data->isoc_rx_ep->bInterval);

	urb->transfer_flags = URB_FREE_BUFFER | URB_ISO_ASAP;

	__fill_isoc_descriptor(urb, size,
			       le16_to_cpu(data->isoc_rx_ep->wMaxPacketSize));

	usb_anchor_urb(urb, &data->isoc_anchor);

	err = usb_submit_urb(urb, mem_flags);
	if (err < 0) {
		if (err != -EPERM && err != -ENODEV)
			bt_dev_err(hdev, "urb %p submission failed (%d)",
				   urb, -err);
		usb_unanchor_urb(urb);
	}

	usb_free_urb(urb);

	return err;
}

static void btusb_diag_complete(struct urb *urb)
{
	struct hci_dev *hdev = urb->context;
	struct btusb_data *data = hci_get_drvdata(hdev);
	int err;

	BT_DBG("%s urb %p status %d count %d", hdev->name, urb, urb->status,
	       urb->actual_length);

	if (urb->status == 0) {
		struct sk_buff *skb;

		skb = bt_skb_alloc(urb->actual_length, GFP_ATOMIC);
		if (skb) {
			skb_put_data(skb, urb->transfer_buffer,
				     urb->actual_length);
			hci_recv_diag(hdev, skb);
		}
	} else if (urb->status == -ENOENT) {
		/* Avoid suspend failed when usb_kill_urb */
		return;
	}

	if (!test_bit(BTUSB_DIAG_RUNNING, &data->flags))
		return;

	usb_anchor_urb(urb, &data->diag_anchor);
	usb_mark_last_busy(data->udev);

	err = usb_submit_urb(urb, GFP_ATOMIC);
	if (err < 0) {
		/* -EPERM: urb is being killed;
		 * -ENODEV: device got disconnected
		 */
		if (err != -EPERM && err != -ENODEV)
			bt_dev_err(hdev, "urb %p failed to resubmit (%d)",
				   urb, -err);
		usb_unanchor_urb(urb);
	}
}

static int btusb_submit_diag_urb(struct hci_dev *hdev, gfp_t mem_flags)
{
	struct btusb_data *data = hci_get_drvdata(hdev);
	struct urb *urb;
	unsigned char *buf;
	unsigned int pipe;
	int err, size = HCI_MAX_FRAME_SIZE;

	BT_DBG("%s", hdev->name);

	if (!data->diag_rx_ep)
		return -ENODEV;

	urb = usb_alloc_urb(0, mem_flags);
	if (!urb)
		return -ENOMEM;

	buf = kmalloc(size, mem_flags);
	if (!buf) {
		usb_free_urb(urb);
		return -ENOMEM;
	}

	pipe = usb_rcvbulkpipe(data->udev, data->diag_rx_ep->bEndpointAddress);

	usb_fill_bulk_urb(urb, data->udev, pipe, buf, size,
			  btusb_diag_complete, hdev);

	urb->transfer_flags |= URB_FREE_BUFFER;

	usb_mark_last_busy(data->udev);
	usb_anchor_urb(urb, &data->diag_anchor);

	err = usb_submit_urb(urb, mem_flags);
	if (err < 0) {
		if (err != -EPERM && err != -ENODEV)
			bt_dev_err(hdev, "urb %p submission failed (%d)",
				   urb, -err);
		usb_unanchor_urb(urb);
	}

	usb_free_urb(urb);

	return err;
}

static void btusb_tx_complete(struct urb *urb)
{
	struct sk_buff *skb = urb->context;
	struct hci_dev *hdev = (struct hci_dev *)skb->dev;
	struct btusb_data *data = hci_get_drvdata(hdev);
	unsigned long flags;

	BT_DBG("%s urb %p status %d count %d", hdev->name, urb, urb->status,
	       urb->actual_length);

	if (!test_bit(HCI_RUNNING, &hdev->flags))
		goto done;

	if (!urb->status) {
		hdev->stat.byte_tx += urb->transfer_buffer_length;
	} else {
		if (hci_skb_pkt_type(skb) == HCI_COMMAND_PKT)
			hci_cmd_sync_cancel(hdev, -urb->status);
		hdev->stat.err_tx++;
	}

done:
	spin_lock_irqsave(&data->txlock, flags);
	data->tx_in_flight--;
	spin_unlock_irqrestore(&data->txlock, flags);

	kfree(urb->setup_packet);

	kfree_skb(skb);
}

static void btusb_isoc_tx_complete(struct urb *urb)
{
	struct sk_buff *skb = urb->context;
	struct hci_dev *hdev = (struct hci_dev *)skb->dev;

	BT_DBG("%s urb %p status %d count %d", hdev->name, urb, urb->status,
	       urb->actual_length);

	if (!test_bit(HCI_RUNNING, &hdev->flags))
		goto done;

	if (!urb->status)
		hdev->stat.byte_tx += urb->transfer_buffer_length;
	else
		hdev->stat.err_tx++;

done:
	kfree(urb->setup_packet);

	kfree_skb(skb);
}

#ifdef CONFIG_DEV_COREDUMP
static bool btusb_coredump_enabled(struct hci_dev *hdev)
{
	struct btusb_data *data = hci_get_drvdata(hdev);

	return !data->intf->dev.coredump_disabled;
}
#endif

static int btusb_open(struct hci_dev *hdev)
{
	struct btusb_data *data = hci_get_drvdata(hdev);
	int err;

	BT_DBG("%s", hdev->name);

	err = usb_autopm_get_interface(data->intf);
	if (err < 0)
		return err;

	/* Patching USB firmware files prior to starting any URBs of HCI path
	 * It is more safe to use USB bulk channel for downloading USB patch
	 */
	if (data->setup_on_usb) {
		err = data->setup_on_usb(hdev);
		if (err < 0)
			goto setup_fail;
	}

	data->intf->needs_remote_wakeup = 1;

	if (test_and_set_bit(BTUSB_INTR_RUNNING, &data->flags))
		goto done;

	err = btusb_submit_intr_urb(hdev, GFP_KERNEL);
	if (err < 0)
		goto failed;

	err = btusb_submit_bulk_urb(hdev, GFP_KERNEL);
	if (err < 0) {
		usb_kill_anchored_urbs(&data->intr_anchor);
		goto failed;
	}

	set_bit(BTUSB_BULK_RUNNING, &data->flags);
	btusb_submit_bulk_urb(hdev, GFP_KERNEL);

	if (data->diag) {
		if (!btusb_submit_diag_urb(hdev, GFP_KERNEL))
			set_bit(BTUSB_DIAG_RUNNING, &data->flags);
	}

done:
	usb_autopm_put_interface(data->intf);
	return 0;

failed:
	clear_bit(BTUSB_INTR_RUNNING, &data->flags);
setup_fail:
	usb_autopm_put_interface(data->intf);
	return err;
}

static void btusb_stop_traffic(struct btusb_data *data)
{
	usb_kill_anchored_urbs(&data->intr_anchor);
	usb_kill_anchored_urbs(&data->bulk_anchor);
	usb_kill_anchored_urbs(&data->isoc_anchor);
	usb_kill_anchored_urbs(&data->diag_anchor);
	usb_kill_anchored_urbs(&data->ctrl_anchor);
}

static int btusb_close(struct hci_dev *hdev)
{
	struct btusb_data *data = hci_get_drvdata(hdev);
	int err;

	BT_DBG("%s", hdev->name);

	cancel_delayed_work(&data->rx_work);
	cancel_work_sync(&data->work);
	cancel_work_sync(&data->waker);

	skb_queue_purge(&data->acl_q);

	clear_bit(BTUSB_ISOC_RUNNING, &data->flags);
	clear_bit(BTUSB_BULK_RUNNING, &data->flags);
	clear_bit(BTUSB_INTR_RUNNING, &data->flags);
	clear_bit(BTUSB_DIAG_RUNNING, &data->flags);

	btusb_stop_traffic(data);
	btusb_free_frags(data);

	err = usb_autopm_get_interface(data->intf);
	if (err < 0)
		goto failed;

	data->intf->needs_remote_wakeup = 0;

	/* Enable remote wake up for auto-suspend */
	if (test_bit(BTUSB_WAKEUP_AUTOSUSPEND, &data->flags))
		data->intf->needs_remote_wakeup = 1;

	usb_autopm_put_interface(data->intf);

failed:
	usb_scuttle_anchored_urbs(&data->deferred);
	return 0;
}

static int btusb_flush(struct hci_dev *hdev)
{
	struct btusb_data *data = hci_get_drvdata(hdev);

	BT_DBG("%s", hdev->name);

	cancel_delayed_work(&data->rx_work);

	skb_queue_purge(&data->acl_q);

	usb_kill_anchored_urbs(&data->tx_anchor);
	btusb_free_frags(data);

	return 0;
}

static struct urb *alloc_ctrl_urb(struct hci_dev *hdev, struct sk_buff *skb)
{
	struct btusb_data *data = hci_get_drvdata(hdev);
	struct usb_ctrlrequest *dr;
	struct urb *urb;
	unsigned int pipe;

	urb = usb_alloc_urb(0, GFP_KERNEL);
	if (!urb)
		return ERR_PTR(-ENOMEM);

	dr = kmalloc(sizeof(*dr), GFP_KERNEL);
	if (!dr) {
		usb_free_urb(urb);
		return ERR_PTR(-ENOMEM);
	}

	dr->bRequestType = data->cmdreq_type;
	dr->bRequest     = data->cmdreq;
	dr->wIndex       = 0;
	dr->wValue       = 0;
	dr->wLength      = __cpu_to_le16(skb->len);

	pipe = usb_sndctrlpipe(data->udev, 0x00);

	usb_fill_control_urb(urb, data->udev, pipe, (void *)dr,
			     skb->data, skb->len, btusb_tx_complete, skb);

	skb->dev = (void *)hdev;

	return urb;
}

static struct urb *alloc_bulk_urb(struct hci_dev *hdev, struct sk_buff *skb)
{
	struct btusb_data *data = hci_get_drvdata(hdev);
	struct urb *urb;
	unsigned int pipe;

	if (!data->bulk_tx_ep)
		return ERR_PTR(-ENODEV);

	urb = usb_alloc_urb(0, GFP_KERNEL);
	if (!urb)
		return ERR_PTR(-ENOMEM);

	pipe = usb_sndbulkpipe(data->udev, data->bulk_tx_ep->bEndpointAddress);

	usb_fill_bulk_urb(urb, data->udev, pipe,
			  skb->data, skb->len, btusb_tx_complete, skb);

	skb->dev = (void *)hdev;

	return urb;
}

static struct urb *alloc_isoc_urb(struct hci_dev *hdev, struct sk_buff *skb)
{
	struct btusb_data *data = hci_get_drvdata(hdev);
	struct urb *urb;
	unsigned int pipe;

	if (!data->isoc_tx_ep)
		return ERR_PTR(-ENODEV);

	urb = usb_alloc_urb(BTUSB_MAX_ISOC_FRAMES, GFP_KERNEL);
	if (!urb)
		return ERR_PTR(-ENOMEM);

	pipe = usb_sndisocpipe(data->udev, data->isoc_tx_ep->bEndpointAddress);

	usb_fill_int_urb(urb, data->udev, pipe,
			 skb->data, skb->len, btusb_isoc_tx_complete,
			 skb, data->isoc_tx_ep->bInterval);

	urb->transfer_flags  = URB_ISO_ASAP;

	if (data->isoc_altsetting == 6)
		__fill_isoc_descriptor_msbc(urb, skb->len,
					    le16_to_cpu(data->isoc_tx_ep->wMaxPacketSize),
					    data);
	else
		__fill_isoc_descriptor(urb, skb->len,
				       le16_to_cpu(data->isoc_tx_ep->wMaxPacketSize));
	skb->dev = (void *)hdev;

	return urb;
}

static int submit_tx_urb(struct hci_dev *hdev, struct urb *urb)
{
	struct btusb_data *data = hci_get_drvdata(hdev);
	int err;

	usb_anchor_urb(urb, &data->tx_anchor);

	err = usb_submit_urb(urb, GFP_KERNEL);
	if (err < 0) {
		if (err != -EPERM && err != -ENODEV)
			bt_dev_err(hdev, "urb %p submission failed (%d)",
				   urb, -err);
		kfree(urb->setup_packet);
		usb_unanchor_urb(urb);
	} else {
		usb_mark_last_busy(data->udev);
	}

	usb_free_urb(urb);
	return err;
}

static int submit_or_queue_tx_urb(struct hci_dev *hdev, struct urb *urb)
{
	struct btusb_data *data = hci_get_drvdata(hdev);
	unsigned long flags;
	bool suspending;

	spin_lock_irqsave(&data->txlock, flags);
	suspending = test_bit(BTUSB_SUSPENDING, &data->flags);
	if (!suspending)
		data->tx_in_flight++;
	spin_unlock_irqrestore(&data->txlock, flags);

	if (!suspending)
		return submit_tx_urb(hdev, urb);

	usb_anchor_urb(urb, &data->deferred);
	schedule_work(&data->waker);

	usb_free_urb(urb);
	return 0;
}

static int btusb_send_frame(struct hci_dev *hdev, struct sk_buff *skb)
{
	struct urb *urb;

	BT_DBG("%s", hdev->name);

	switch (hci_skb_pkt_type(skb)) {
	case HCI_COMMAND_PKT:
		urb = alloc_ctrl_urb(hdev, skb);
		if (IS_ERR(urb))
			return PTR_ERR(urb);

		hdev->stat.cmd_tx++;
		return submit_or_queue_tx_urb(hdev, urb);

	case HCI_ACLDATA_PKT:
		urb = alloc_bulk_urb(hdev, skb);
		if (IS_ERR(urb))
			return PTR_ERR(urb);

		hdev->stat.acl_tx++;
		return submit_or_queue_tx_urb(hdev, urb);

	case HCI_SCODATA_PKT:
		if (hci_conn_num(hdev, SCO_LINK) < 1)
			return -ENODEV;

		urb = alloc_isoc_urb(hdev, skb);
		if (IS_ERR(urb))
			return PTR_ERR(urb);

		hdev->stat.sco_tx++;
		return submit_tx_urb(hdev, urb);

	case HCI_ISODATA_PKT:
		urb = alloc_bulk_urb(hdev, skb);
		if (IS_ERR(urb))
			return PTR_ERR(urb);

		return submit_or_queue_tx_urb(hdev, urb);
	}

	return -EILSEQ;
}

static void btusb_notify(struct hci_dev *hdev, unsigned int evt)
{
	struct btusb_data *data = hci_get_drvdata(hdev);

	BT_DBG("%s evt %d", hdev->name, evt);

	if (hci_conn_num(hdev, SCO_LINK) != data->sco_num) {
		data->sco_num = hci_conn_num(hdev, SCO_LINK);
		data->air_mode = evt;
		schedule_work(&data->work);
	}
}

static inline int __set_isoc_interface(struct hci_dev *hdev, int altsetting)
{
	struct btusb_data *data = hci_get_drvdata(hdev);
	struct usb_interface *intf = data->isoc;
	struct usb_endpoint_descriptor *ep_desc;
	int i, err;

	if (!data->isoc)
		return -ENODEV;

	err = usb_set_interface(data->udev, data->isoc_ifnum, altsetting);
	if (err < 0) {
		bt_dev_err(hdev, "setting interface failed (%d)", -err);
		return err;
	}

	data->isoc_altsetting = altsetting;

	data->isoc_tx_ep = NULL;
	data->isoc_rx_ep = NULL;

	for (i = 0; i < intf->cur_altsetting->desc.bNumEndpoints; i++) {
		ep_desc = &intf->cur_altsetting->endpoint[i].desc;

		if (!data->isoc_tx_ep && usb_endpoint_is_isoc_out(ep_desc)) {
			data->isoc_tx_ep = ep_desc;
			continue;
		}

		if (!data->isoc_rx_ep && usb_endpoint_is_isoc_in(ep_desc)) {
			data->isoc_rx_ep = ep_desc;
			continue;
		}
	}

	if (!data->isoc_tx_ep || !data->isoc_rx_ep) {
		bt_dev_err(hdev, "invalid SCO descriptors");
		return -ENODEV;
	}

	return 0;
}

static int btusb_switch_alt_setting(struct hci_dev *hdev, int new_alts)
{
	struct btusb_data *data = hci_get_drvdata(hdev);
	int err;

	if (data->isoc_altsetting != new_alts) {
		unsigned long flags;

		clear_bit(BTUSB_ISOC_RUNNING, &data->flags);
		usb_kill_anchored_urbs(&data->isoc_anchor);

		/* When isochronous alternate setting needs to be
		 * changed, because SCO connection has been added
		 * or removed, a packet fragment may be left in the
		 * reassembling state. This could lead to wrongly
		 * assembled fragments.
		 *
		 * Clear outstanding fragment when selecting a new
		 * alternate setting.
		 */
		spin_lock_irqsave(&data->rxlock, flags);
		dev_kfree_skb_irq(data->sco_skb);
		data->sco_skb = NULL;
		spin_unlock_irqrestore(&data->rxlock, flags);

		err = __set_isoc_interface(hdev, new_alts);
		if (err < 0)
			return err;
	}

	if (!test_and_set_bit(BTUSB_ISOC_RUNNING, &data->flags)) {
		if (btusb_submit_isoc_urb(hdev, GFP_KERNEL) < 0)
			clear_bit(BTUSB_ISOC_RUNNING, &data->flags);
		else
			btusb_submit_isoc_urb(hdev, GFP_KERNEL);
	}

	return 0;
}

static struct usb_host_interface *btusb_find_altsetting(struct btusb_data *data,
							int alt)
{
	struct usb_interface *intf = data->isoc;
	int i;

	BT_DBG("Looking for Alt no :%d", alt);

	if (!intf)
		return NULL;

	for (i = 0; i < intf->num_altsetting; i++) {
		if (intf->altsetting[i].desc.bAlternateSetting == alt)
			return &intf->altsetting[i];
	}

	return NULL;
}

static void btusb_work(struct work_struct *work)
{
	struct btusb_data *data = container_of(work, struct btusb_data, work);
	struct hci_dev *hdev = data->hdev;
	int new_alts = 0;
	int err;

	if (data->sco_num > 0) {
		if (!test_bit(BTUSB_DID_ISO_RESUME, &data->flags)) {
			err = usb_autopm_get_interface(data->isoc ? data->isoc : data->intf);
			if (err < 0) {
				clear_bit(BTUSB_ISOC_RUNNING, &data->flags);
				usb_kill_anchored_urbs(&data->isoc_anchor);
				return;
			}

			set_bit(BTUSB_DID_ISO_RESUME, &data->flags);
		}

		if (data->air_mode == HCI_NOTIFY_ENABLE_SCO_CVSD) {
			if (hdev->voice_setting & 0x0020) {
				static const int alts[3] = { 2, 4, 5 };

				new_alts = alts[data->sco_num - 1];
			} else {
				new_alts = data->sco_num;
			}
		} else if (data->air_mode == HCI_NOTIFY_ENABLE_SCO_TRANSP) {
			/* Bluetooth USB spec recommends alt 6 (63 bytes), but
			 * many adapters do not support it.  Alt 1 appears to
			 * work for all adapters that do not have alt 6, and
			 * which work with WBS at all.  Some devices prefer
			 * alt 3 (HCI payload >= 60 Bytes let air packet
			 * data satisfy 60 bytes), requiring
			 * MTU >= 3 (packets) * 25 (size) - 3 (headers) = 72
			 * see also Core spec 5, vol 4, B 2.1.1 & Table 2.1.
			 */
			if (btusb_find_altsetting(data, 6))
				new_alts = 6;
			else if (btusb_find_altsetting(data, 3) &&
				 hdev->sco_mtu >= 72 &&
				 test_bit(BTUSB_USE_ALT3_FOR_WBS, &data->flags))
				new_alts = 3;
			else
				new_alts = 1;
		}

		if (btusb_switch_alt_setting(hdev, new_alts) < 0)
			bt_dev_err(hdev, "set USB alt:(%d) failed!", new_alts);
	} else {
		usb_kill_anchored_urbs(&data->isoc_anchor);

		if (test_and_clear_bit(BTUSB_ISOC_RUNNING, &data->flags))
			__set_isoc_interface(hdev, 0);

		if (test_and_clear_bit(BTUSB_DID_ISO_RESUME, &data->flags))
			usb_autopm_put_interface(data->isoc ? data->isoc : data->intf);
	}
}

static void btusb_waker(struct work_struct *work)
{
	struct btusb_data *data = container_of(work, struct btusb_data, waker);
	int err;

	err = usb_autopm_get_interface(data->intf);
	if (err < 0)
		return;

	usb_autopm_put_interface(data->intf);
}

static void btusb_rx_work(struct work_struct *work)
{
	struct btusb_data *data = container_of(work, struct btusb_data,
					       rx_work.work);
	struct sk_buff *skb;

	/* Dequeue ACL data received during the interval */
	while ((skb = skb_dequeue(&data->acl_q)))
		data->recv_acl(data->hdev, skb);
}

static int btusb_setup_bcm92035(struct hci_dev *hdev)
{
	struct sk_buff *skb;
	u8 val = 0x00;

	BT_DBG("%s", hdev->name);

	skb = __hci_cmd_sync(hdev, 0xfc3b, 1, &val, HCI_INIT_TIMEOUT);
	if (IS_ERR(skb))
		bt_dev_err(hdev, "BCM92035 command failed (%ld)", PTR_ERR(skb));
	else
		kfree_skb(skb);

	return 0;
}

static int btusb_setup_csr(struct hci_dev *hdev)
{
	struct btusb_data *data = hci_get_drvdata(hdev);
	u16 bcdDevice = le16_to_cpu(data->udev->descriptor.bcdDevice);
	struct hci_rp_read_local_version *rp;
	struct sk_buff *skb;
	bool is_fake = false;
	int ret;

	BT_DBG("%s", hdev->name);

	skb = __hci_cmd_sync(hdev, HCI_OP_READ_LOCAL_VERSION, 0, NULL,
			     HCI_INIT_TIMEOUT);
	if (IS_ERR(skb)) {
		int err = PTR_ERR(skb);
		bt_dev_err(hdev, "CSR: Local version failed (%d)", err);
		return err;
	}

	if (skb->len != sizeof(struct hci_rp_read_local_version)) {
		bt_dev_err(hdev, "CSR: Local version length mismatch");
		kfree_skb(skb);
		return -EIO;
	}

	rp = (struct hci_rp_read_local_version *)skb->data;

	bt_dev_info(hdev, "CSR: Setting up dongle with HCI ver=%u rev=%04x; LMP ver=%u subver=%04x; manufacturer=%u",
		le16_to_cpu(rp->hci_ver), le16_to_cpu(rp->hci_rev),
		le16_to_cpu(rp->lmp_ver), le16_to_cpu(rp->lmp_subver),
		le16_to_cpu(rp->manufacturer));

	/* Detect a wide host of Chinese controllers that aren't CSR.
	 *
	 * Known fake bcdDevices: 0x0100, 0x0134, 0x1915, 0x2520, 0x7558, 0x8891
	 *
	 * The main thing they have in common is that these are really popular low-cost
	 * options that support newer Bluetooth versions but rely on heavy VID/PID
	 * squatting of this poor old Bluetooth 1.1 device. Even sold as such.
	 *
	 * We detect actual CSR devices by checking that the HCI manufacturer code
	 * is Cambridge Silicon Radio (10) and ensuring that LMP sub-version and
	 * HCI rev values always match. As they both store the firmware number.
	 */
	if (le16_to_cpu(rp->manufacturer) != 10 ||
	    le16_to_cpu(rp->hci_rev) != le16_to_cpu(rp->lmp_subver))
		is_fake = true;

	/* Known legit CSR firmware build numbers and their supported BT versions:
	 * - 1.1 (0x1) -> 0x0073, 0x020d, 0x033c, 0x034e
	 * - 1.2 (0x2) ->                 0x04d9, 0x0529
	 * - 2.0 (0x3) ->         0x07a6, 0x07ad, 0x0c5c
	 * - 2.1 (0x4) ->         0x149c, 0x1735, 0x1899 (0x1899 is a BlueCore4-External)
	 * - 4.0 (0x6) ->         0x1d86, 0x2031, 0x22bb
	 *
	 * e.g. Real CSR dongles with LMP subversion 0x73 are old enough that
	 *      support BT 1.1 only; so it's a dead giveaway when some
	 *      third-party BT 4.0 dongle reuses it.
	 */
	else if (le16_to_cpu(rp->lmp_subver) <= 0x034e &&
		 le16_to_cpu(rp->hci_ver) > BLUETOOTH_VER_1_1)
		is_fake = true;

	else if (le16_to_cpu(rp->lmp_subver) <= 0x0529 &&
		 le16_to_cpu(rp->hci_ver) > BLUETOOTH_VER_1_2)
		is_fake = true;

	else if (le16_to_cpu(rp->lmp_subver) <= 0x0c5c &&
		 le16_to_cpu(rp->hci_ver) > BLUETOOTH_VER_2_0)
		is_fake = true;

	else if (le16_to_cpu(rp->lmp_subver) <= 0x1899 &&
		 le16_to_cpu(rp->hci_ver) > BLUETOOTH_VER_2_1)
		is_fake = true;

	else if (le16_to_cpu(rp->lmp_subver) <= 0x22bb &&
		 le16_to_cpu(rp->hci_ver) > BLUETOOTH_VER_4_0)
		is_fake = true;

	/* Other clones which beat all the above checks */
	else if (bcdDevice == 0x0134 &&
		 le16_to_cpu(rp->lmp_subver) == 0x0c5c &&
		 le16_to_cpu(rp->hci_ver) == BLUETOOTH_VER_2_0)
		is_fake = true;

	if (is_fake) {
		bt_dev_warn(hdev, "CSR: Unbranded CSR clone detected; adding workarounds and force-suspending once...");

		/* Generally these clones have big discrepancies between
		 * advertised features and what's actually supported.
		 * Probably will need to be expanded in the future;
		 * without these the controller will lock up.
		 */
		set_bit(HCI_QUIRK_BROKEN_STORED_LINK_KEY, &hdev->quirks);
		set_bit(HCI_QUIRK_BROKEN_ERR_DATA_REPORTING, &hdev->quirks);
		set_bit(HCI_QUIRK_BROKEN_FILTER_CLEAR_ALL, &hdev->quirks);
		set_bit(HCI_QUIRK_NO_SUSPEND_NOTIFIER, &hdev->quirks);

		/* Clear the reset quirk since this is not an actual
		 * early Bluetooth 1.1 device from CSR.
		 */
		clear_bit(HCI_QUIRK_RESET_ON_CLOSE, &hdev->quirks);
		clear_bit(HCI_QUIRK_SIMULTANEOUS_DISCOVERY, &hdev->quirks);

		/*
		 * Special workaround for these BT 4.0 chip clones, and potentially more:
		 *
		 * - 0x0134: a Barrot 8041a02                 (HCI rev: 0x0810 sub: 0x1012)
		 * - 0x7558: IC markings FR3191AHAL 749H15143 (HCI rev/sub-version: 0x0709)
		 *
		 * These controllers are really messed-up.
		 *
		 * 1. Their bulk RX endpoint will never report any data unless
		 *    the device was suspended at least once (yes, really).
		 * 2. They will not wakeup when autosuspended and receiving data
		 *    on their bulk RX endpoint from e.g. a keyboard or mouse
		 *    (IOW remote-wakeup support is broken for the bulk endpoint).
		 *
		 * To fix 1. enable runtime-suspend, force-suspend the
		 * HCI and then wake-it up by disabling runtime-suspend.
		 *
		 * To fix 2. clear the HCI's can_wake flag, this way the HCI
		 * will still be autosuspended when it is not open.
		 *
		 * --
		 *
		 * Because these are widespread problems we prefer generic solutions; so
		 * apply this initialization quirk to every controller that gets here,
		 * it should be harmless. The alternative is to not work at all.
		 */
		pm_runtime_allow(&data->udev->dev);

		ret = pm_runtime_suspend(&data->udev->dev);
		if (ret >= 0)
			msleep(200);
		else
			bt_dev_warn(hdev, "CSR: Couldn't suspend the device for our Barrot 8041a02 receive-issue workaround");

		pm_runtime_forbid(&data->udev->dev);

		device_set_wakeup_capable(&data->udev->dev, false);

		/* Re-enable autosuspend if this was requested */
		if (enable_autosuspend)
			usb_enable_autosuspend(data->udev);
	}

	kfree_skb(skb);

	return 0;
}

static int inject_cmd_complete(struct hci_dev *hdev, __u16 opcode)
{
	struct sk_buff *skb;
	struct hci_event_hdr *hdr;
	struct hci_ev_cmd_complete *evt;

	skb = bt_skb_alloc(sizeof(*hdr) + sizeof(*evt) + 1, GFP_KERNEL);
	if (!skb)
		return -ENOMEM;

	hdr = skb_put(skb, sizeof(*hdr));
	hdr->evt = HCI_EV_CMD_COMPLETE;
	hdr->plen = sizeof(*evt) + 1;

	evt = skb_put(skb, sizeof(*evt));
	evt->ncmd = 0x01;
	evt->opcode = cpu_to_le16(opcode);

	skb_put_u8(skb, 0x00);

	hci_skb_pkt_type(skb) = HCI_EVENT_PKT;

	return hci_recv_frame(hdev, skb);
}

static int btusb_recv_bulk_intel(struct btusb_data *data, void *buffer,
				 int count)
{
	struct hci_dev *hdev = data->hdev;

	/* When the device is in bootloader mode, then it can send
	 * events via the bulk endpoint. These events are treated the
	 * same way as the ones received from the interrupt endpoint.
	 */
	if (btintel_test_flag(hdev, INTEL_BOOTLOADER))
		return btusb_recv_intr(data, buffer, count);

	return btusb_recv_bulk(data, buffer, count);
}

static int btusb_intel_diagnostics(struct hci_dev *hdev, struct sk_buff *skb)
{
	struct intel_tlv *tlv = (void *)&skb->data[5];

	/* The first event is always an event type TLV */
	if (tlv->type != INTEL_TLV_TYPE_ID)
		goto recv_frame;

	switch (tlv->val[0]) {
	case INTEL_TLV_SYSTEM_EXCEPTION:
	case INTEL_TLV_FATAL_EXCEPTION:
	case INTEL_TLV_DEBUG_EXCEPTION:
	case INTEL_TLV_TEST_EXCEPTION:
		/* Generate devcoredump from exception */
		if (!hci_devcd_init(hdev, skb->len)) {
			hci_devcd_append(hdev, skb);
			hci_devcd_complete(hdev);
		} else {
			bt_dev_err(hdev, "Failed to generate devcoredump");
			kfree_skb(skb);
		}
		return 0;
	default:
		bt_dev_err(hdev, "Invalid exception type %02X", tlv->val[0]);
	}

recv_frame:
	return hci_recv_frame(hdev, skb);
}

static int btusb_recv_event_intel(struct hci_dev *hdev, struct sk_buff *skb)
{
	struct hci_event_hdr *hdr = (void *)skb->data;
	const char diagnostics_hdr[] = { 0x87, 0x80, 0x03 };

	if (skb->len > HCI_EVENT_HDR_SIZE && hdr->evt == 0xff &&
	    hdr->plen > 0) {
		const void *ptr = skb->data + HCI_EVENT_HDR_SIZE + 1;
		unsigned int len = skb->len - HCI_EVENT_HDR_SIZE - 1;

		if (btintel_test_flag(hdev, INTEL_BOOTLOADER)) {
			switch (skb->data[2]) {
			case 0x02:
				/* When switching to the operational firmware
				 * the device sends a vendor specific event
				 * indicating that the bootup completed.
				 */
				btintel_bootup(hdev, ptr, len);
				break;
			case 0x06:
				/* When the firmware loading completes the
				 * device sends out a vendor specific event
				 * indicating the result of the firmware
				 * loading.
				 */
				btintel_secure_send_result(hdev, ptr, len);
				break;
			}
		}

		/* Handle all diagnostics events separately. May still call
		 * hci_recv_frame.
		 */
		if (len >= sizeof(diagnostics_hdr) &&
		    memcmp(&skb->data[2], diagnostics_hdr,
			   sizeof(diagnostics_hdr)) == 0) {
			return btusb_intel_diagnostics(hdev, skb);
		}
	}

	return hci_recv_frame(hdev, skb);
}

static int btusb_send_frame_intel(struct hci_dev *hdev, struct sk_buff *skb)
{
	struct urb *urb;

	BT_DBG("%s", hdev->name);

	switch (hci_skb_pkt_type(skb)) {
	case HCI_COMMAND_PKT:
		if (btintel_test_flag(hdev, INTEL_BOOTLOADER)) {
			struct hci_command_hdr *cmd = (void *)skb->data;
			__u16 opcode = le16_to_cpu(cmd->opcode);

			/* When in bootloader mode and the command 0xfc09
			 * is received, it needs to be send down the
			 * bulk endpoint. So allocate a bulk URB instead.
			 */
			if (opcode == 0xfc09)
				urb = alloc_bulk_urb(hdev, skb);
			else
				urb = alloc_ctrl_urb(hdev, skb);

			/* When the 0xfc01 command is issued to boot into
			 * the operational firmware, it will actually not
			 * send a command complete event. To keep the flow
			 * control working inject that event here.
			 */
			if (opcode == 0xfc01)
				inject_cmd_complete(hdev, opcode);
		} else {
			urb = alloc_ctrl_urb(hdev, skb);
		}
		if (IS_ERR(urb))
			return PTR_ERR(urb);

		hdev->stat.cmd_tx++;
		return submit_or_queue_tx_urb(hdev, urb);

	case HCI_ACLDATA_PKT:
		urb = alloc_bulk_urb(hdev, skb);
		if (IS_ERR(urb))
			return PTR_ERR(urb);

		hdev->stat.acl_tx++;
		return submit_or_queue_tx_urb(hdev, urb);

	case HCI_SCODATA_PKT:
		if (hci_conn_num(hdev, SCO_LINK) < 1)
			return -ENODEV;

		urb = alloc_isoc_urb(hdev, skb);
		if (IS_ERR(urb))
			return PTR_ERR(urb);

		hdev->stat.sco_tx++;
		return submit_tx_urb(hdev, urb);

	case HCI_ISODATA_PKT:
		urb = alloc_bulk_urb(hdev, skb);
		if (IS_ERR(urb))
			return PTR_ERR(urb);

		return submit_or_queue_tx_urb(hdev, urb);
	}

	return -EILSEQ;
}

static int btusb_recv_event_realtek(struct hci_dev *hdev, struct sk_buff *skb)
{
	if (skb->data[0] == HCI_VENDOR_PKT && skb->data[2] == RTK_SUB_EVENT_CODE_COREDUMP) {
		struct rtk_dev_coredump_hdr hdr = {
			.code = RTK_DEVCOREDUMP_CODE_MEMDUMP,
		};

		bt_dev_dbg(hdev, "RTL: received coredump vendor evt, len %u",
			skb->len);

		btusb_rtl_alloc_devcoredump(hdev, &hdr, skb->data, skb->len);
		kfree_skb(skb);

		return 0;
	}

	return hci_recv_frame(hdev, skb);
}

/* UHW CR mapping */
#define MTK_BT_MISC		0x70002510
#define MTK_BT_SUBSYS_RST	0x70002610
#define MTK_UDMA_INT_STA_BT	0x74000024
#define MTK_UDMA_INT_STA_BT1	0x74000308
#define MTK_BT_WDT_STATUS	0x740003A0
#define MTK_EP_RST_OPT		0x74011890
#define MTK_EP_RST_IN_OUT_OPT	0x00010001
#define MTK_BT_RST_DONE		0x00000100
#define MTK_BT_RESET_REG_CONNV3	0x70028610
#define MTK_BT_READ_DEV_ID	0x70010200


static void btusb_mtk_wmt_recv(struct urb *urb)
{
	struct hci_dev *hdev = urb->context;
	struct btusb_data *data = hci_get_drvdata(hdev);
	struct sk_buff *skb;
	int err;

	if (urb->status == 0 && urb->actual_length > 0) {
		hdev->stat.byte_rx += urb->actual_length;

		/* WMT event shouldn't be fragmented and the size should be
		 * less than HCI_WMT_MAX_EVENT_SIZE.
		 */
		skb = bt_skb_alloc(HCI_WMT_MAX_EVENT_SIZE, GFP_ATOMIC);
		if (!skb) {
			hdev->stat.err_rx++;
			kfree(urb->setup_packet);
			return;
		}

		hci_skb_pkt_type(skb) = HCI_EVENT_PKT;
		skb_put_data(skb, urb->transfer_buffer, urb->actual_length);

		/* When someone waits for the WMT event, the skb is being cloned
		 * and being processed the events from there then.
		 */
		if (test_bit(BTUSB_TX_WAIT_VND_EVT, &data->flags)) {
			data->evt_skb = skb_clone(skb, GFP_ATOMIC);
			if (!data->evt_skb) {
				kfree_skb(skb);
				kfree(urb->setup_packet);
				return;
			}
		}

		err = hci_recv_frame(hdev, skb);
		if (err < 0) {
			kfree_skb(data->evt_skb);
			data->evt_skb = NULL;
			kfree(urb->setup_packet);
			return;
		}

		if (test_and_clear_bit(BTUSB_TX_WAIT_VND_EVT,
				       &data->flags)) {
			/* Barrier to sync with other CPUs */
			smp_mb__after_atomic();
			wake_up_bit(&data->flags,
				    BTUSB_TX_WAIT_VND_EVT);
		}
		kfree(urb->setup_packet);
		return;
	} else if (urb->status == -ENOENT) {
		/* Avoid suspend failed when usb_kill_urb */
		return;
	}

	usb_mark_last_busy(data->udev);

	/* The URB complete handler is still called with urb->actual_length = 0
	 * when the event is not available, so we should keep re-submitting
	 * URB until WMT event returns, Also, It's necessary to wait some time
	 * between the two consecutive control URBs to relax the target device
	 * to generate the event. Otherwise, the WMT event cannot return from
	 * the device successfully.
	 */
	udelay(500);

	usb_anchor_urb(urb, &data->ctrl_anchor);
	err = usb_submit_urb(urb, GFP_ATOMIC);
	if (err < 0) {
		kfree(urb->setup_packet);
		/* -EPERM: urb is being killed;
		 * -ENODEV: device got disconnected
		 */
		if (err != -EPERM && err != -ENODEV)
			bt_dev_err(hdev, "urb %p failed to resubmit (%d)",
				   urb, -err);
		usb_unanchor_urb(urb);
	}
}

static int btusb_mtk_submit_wmt_recv_urb(struct hci_dev *hdev)
{
	struct btusb_data *data = hci_get_drvdata(hdev);
	struct usb_ctrlrequest *dr;
	unsigned char *buf;
	int err, size = 64;
	unsigned int pipe;
	struct urb *urb;

	urb = usb_alloc_urb(0, GFP_KERNEL);
	if (!urb)
		return -ENOMEM;

	dr = kmalloc(sizeof(*dr), GFP_KERNEL);
	if (!dr) {
		usb_free_urb(urb);
		return -ENOMEM;
	}

	dr->bRequestType = USB_TYPE_VENDOR | USB_DIR_IN;
	dr->bRequest     = 1;
	dr->wIndex       = cpu_to_le16(0);
	dr->wValue       = cpu_to_le16(48);
	dr->wLength      = cpu_to_le16(size);

	buf = kmalloc(size, GFP_KERNEL);
	if (!buf) {
		kfree(dr);
		usb_free_urb(urb);
		return -ENOMEM;
	}

	pipe = usb_rcvctrlpipe(data->udev, 0);

	usb_fill_control_urb(urb, data->udev, pipe, (void *)dr,
			     buf, size, btusb_mtk_wmt_recv, hdev);

	urb->transfer_flags |= URB_FREE_BUFFER;

	usb_anchor_urb(urb, &data->ctrl_anchor);
	err = usb_submit_urb(urb, GFP_KERNEL);
	if (err < 0) {
		if (err != -EPERM && err != -ENODEV)
			bt_dev_err(hdev, "urb %p submission failed (%d)",
				   urb, -err);
		usb_unanchor_urb(urb);
	}

	usb_free_urb(urb);

	return err;
}

static int btusb_mtk_hci_wmt_sync(struct hci_dev *hdev,
				  struct btmtk_hci_wmt_params *wmt_params)
{
	struct btusb_data *data = hci_get_drvdata(hdev);
	struct btmtk_hci_wmt_evt_funcc *wmt_evt_funcc;
	u32 hlen, status = BTMTK_WMT_INVALID;
	struct btmtk_hci_wmt_evt *wmt_evt;
	struct btmtk_hci_wmt_cmd *wc;
	struct btmtk_wmt_hdr *hdr;
	int err;

	/* Send the WMT command and wait until the WMT event returns */
	hlen = sizeof(*hdr) + wmt_params->dlen;
	if (hlen > 255)
		return -EINVAL;

	wc = kzalloc(hlen, GFP_KERNEL);
	if (!wc)
		return -ENOMEM;

	hdr = &wc->hdr;
	hdr->dir = 1;
	hdr->op = wmt_params->op;
	hdr->dlen = cpu_to_le16(wmt_params->dlen + 1);
	hdr->flag = wmt_params->flag;
	memcpy(wc->data, wmt_params->data, wmt_params->dlen);

	set_bit(BTUSB_TX_WAIT_VND_EVT, &data->flags);

	/* WMT cmd/event doesn't follow up the generic HCI cmd/event handling,
	 * it needs constantly polling control pipe until the host received the
	 * WMT event, thus, we should require to specifically acquire PM counter
	 * on the USB to prevent the interface from entering auto suspended
	 * while WMT cmd/event in progress.
	 */
	err = usb_autopm_get_interface(data->intf);
	if (err < 0)
		goto err_free_wc;

	err = __hci_cmd_send(hdev, 0xfc6f, hlen, wc);

	if (err < 0) {
		clear_bit(BTUSB_TX_WAIT_VND_EVT, &data->flags);
		usb_autopm_put_interface(data->intf);
		goto err_free_wc;
	}

	/* Submit control IN URB on demand to process the WMT event */
	err = btusb_mtk_submit_wmt_recv_urb(hdev);

	usb_autopm_put_interface(data->intf);

	if (err < 0)
		goto err_free_wc;

	/* The vendor specific WMT commands are all answered by a vendor
	 * specific event and will have the Command Status or Command
	 * Complete as with usual HCI command flow control.
	 *
	 * After sending the command, wait for BTUSB_TX_WAIT_VND_EVT
	 * state to be cleared. The driver specific event receive routine
	 * will clear that state and with that indicate completion of the
	 * WMT command.
	 */
	err = wait_on_bit_timeout(&data->flags, BTUSB_TX_WAIT_VND_EVT,
				  TASK_INTERRUPTIBLE, HCI_INIT_TIMEOUT);
	if (err == -EINTR) {
		bt_dev_err(hdev, "Execution of wmt command interrupted");
		clear_bit(BTUSB_TX_WAIT_VND_EVT, &data->flags);
		goto err_free_wc;
	}

	if (err) {
		bt_dev_err(hdev, "Execution of wmt command timed out");
		clear_bit(BTUSB_TX_WAIT_VND_EVT, &data->flags);
		err = -ETIMEDOUT;
		goto err_free_wc;
	}

	if (data->evt_skb == NULL)
		goto err_free_wc;

	/* Parse and handle the return WMT event */
	wmt_evt = (struct btmtk_hci_wmt_evt *)data->evt_skb->data;
	if (wmt_evt->whdr.op != hdr->op) {
		bt_dev_err(hdev, "Wrong op received %d expected %d",
			   wmt_evt->whdr.op, hdr->op);
		err = -EIO;
		goto err_free_skb;
	}

	switch (wmt_evt->whdr.op) {
	case BTMTK_WMT_SEMAPHORE:
		if (wmt_evt->whdr.flag == 2)
			status = BTMTK_WMT_PATCH_UNDONE;
		else
			status = BTMTK_WMT_PATCH_DONE;
		break;
	case BTMTK_WMT_FUNC_CTRL:
		wmt_evt_funcc = (struct btmtk_hci_wmt_evt_funcc *)wmt_evt;
		if (be16_to_cpu(wmt_evt_funcc->status) == 0x404)
			status = BTMTK_WMT_ON_DONE;
		else if (be16_to_cpu(wmt_evt_funcc->status) == 0x420)
			status = BTMTK_WMT_ON_PROGRESS;
		else
			status = BTMTK_WMT_ON_UNDONE;
		break;
	case BTMTK_WMT_PATCH_DWNLD:
		if (wmt_evt->whdr.flag == 2)
			status = BTMTK_WMT_PATCH_DONE;
		else if (wmt_evt->whdr.flag == 1)
			status = BTMTK_WMT_PATCH_PROGRESS;
		else
			status = BTMTK_WMT_PATCH_UNDONE;
		break;
	}

	if (wmt_params->status)
		*wmt_params->status = status;

err_free_skb:
	kfree_skb(data->evt_skb);
	data->evt_skb = NULL;
err_free_wc:
	kfree(wc);
	return err;
}

static int btusb_mtk_func_query(struct hci_dev *hdev)
{
	struct btmtk_hci_wmt_params wmt_params;
	int status, err;
	u8 param = 0;

	/* Query whether the function is enabled */
	wmt_params.op = BTMTK_WMT_FUNC_CTRL;
	wmt_params.flag = 4;
	wmt_params.dlen = sizeof(param);
	wmt_params.data = &param;
	wmt_params.status = &status;

	err = btusb_mtk_hci_wmt_sync(hdev, &wmt_params);
	if (err < 0) {
		bt_dev_err(hdev, "Failed to query function status (%d)", err);
		return err;
	}

	return status;
}

static int btusb_mtk_uhw_reg_write(struct btusb_data *data, u32 reg, u32 val)
{
	struct hci_dev *hdev = data->hdev;
	int pipe, err;
	void *buf;

	buf = kzalloc(4, GFP_KERNEL);
	if (!buf)
		return -ENOMEM;

	put_unaligned_le32(val, buf);

	pipe = usb_sndctrlpipe(data->udev, 0);
	err = usb_control_msg(data->udev, pipe, 0x02,
			      0x5E,
			      reg >> 16, reg & 0xffff,
			      buf, 4, USB_CTRL_SET_TIMEOUT);
	if (err < 0) {
		bt_dev_err(hdev, "Failed to write uhw reg(%d)", err);
		goto err_free_buf;
	}

err_free_buf:
	kfree(buf);

	return err;
}

static int btusb_mtk_uhw_reg_read(struct btusb_data *data, u32 reg, u32 *val)
{
	struct hci_dev *hdev = data->hdev;
	int pipe, err;
	void *buf;

	buf = kzalloc(4, GFP_KERNEL);
	if (!buf)
		return -ENOMEM;

	pipe = usb_rcvctrlpipe(data->udev, 0);
	err = usb_control_msg(data->udev, pipe, 0x01,
			      0xDE,
			      reg >> 16, reg & 0xffff,
			      buf, 4, USB_CTRL_SET_TIMEOUT);
	if (err < 0) {
		bt_dev_err(hdev, "Failed to read uhw reg(%d)", err);
		goto err_free_buf;
	}

	*val = get_unaligned_le32(buf);
	bt_dev_dbg(hdev, "reg=%x, value=0x%08x", reg, *val);

err_free_buf:
	kfree(buf);

	return err;
}

static int btusb_mtk_reg_read(struct btusb_data *data, u32 reg, u32 *val)
{
	int pipe, err, size = sizeof(u32);
	void *buf;

	buf = kzalloc(size, GFP_KERNEL);
	if (!buf)
		return -ENOMEM;

	pipe = usb_rcvctrlpipe(data->udev, 0);
	err = usb_control_msg(data->udev, pipe, 0x63,
			      USB_TYPE_VENDOR | USB_DIR_IN,
			      reg >> 16, reg & 0xffff,
			      buf, size, USB_CTRL_SET_TIMEOUT);
	if (err < 0)
		goto err_free_buf;

	*val = get_unaligned_le32(buf);

err_free_buf:
	kfree(buf);

	return err;
}

static int btusb_mtk_id_get(struct btusb_data *data, u32 reg, u32 *id)
{
	return btusb_mtk_reg_read(data, reg, id);
}

static u32 btusb_mtk_reset_done(struct hci_dev *hdev)
{
	struct btusb_data *data = hci_get_drvdata(hdev);
	u32 val = 0;

	btusb_mtk_uhw_reg_read(data, MTK_BT_MISC, &val);

	return val & MTK_BT_RST_DONE;
}

static int btusb_mtk_reset(struct hci_dev *hdev, void *rst_data)
{
	struct btusb_data *data = hci_get_drvdata(hdev);
	struct btmediatek_data *mediatek;
	u32 val;
	int err;

	/* It's MediaTek specific bluetooth reset mechanism via USB */
	if (test_and_set_bit(BTUSB_HW_RESET_ACTIVE, &data->flags)) {
		bt_dev_err(hdev, "last reset failed? Not resetting again");
		return -EBUSY;
	}

	err = usb_autopm_get_interface(data->intf);
	if (err < 0)
		return err;

	btusb_stop_traffic(data);
	usb_kill_anchored_urbs(&data->tx_anchor);
	mediatek = hci_get_priv(hdev);

	if (mediatek->dev_id == 0x7925) {
		btusb_mtk_uhw_reg_read(data, MTK_BT_RESET_REG_CONNV3, &val);
		val |= (1 << 5);
		btusb_mtk_uhw_reg_write(data, MTK_BT_RESET_REG_CONNV3, val);
		btusb_mtk_uhw_reg_read(data, MTK_BT_RESET_REG_CONNV3, &val);
		val &= 0xFFFF00FF;
		val |= (1 << 13);
		btusb_mtk_uhw_reg_write(data, MTK_BT_RESET_REG_CONNV3, val);
		btusb_mtk_uhw_reg_write(data, MTK_EP_RST_OPT, 0x00010001);
		btusb_mtk_uhw_reg_read(data, MTK_BT_RESET_REG_CONNV3, &val);
		val |= (1 << 0);
		btusb_mtk_uhw_reg_write(data, MTK_BT_RESET_REG_CONNV3, val);
		btusb_mtk_uhw_reg_write(data, MTK_UDMA_INT_STA_BT, 0x000000FF);
		btusb_mtk_uhw_reg_read(data, MTK_UDMA_INT_STA_BT, &val);
		btusb_mtk_uhw_reg_write(data, MTK_UDMA_INT_STA_BT1, 0x000000FF);
		btusb_mtk_uhw_reg_read(data, MTK_UDMA_INT_STA_BT1, &val);
		msleep(100);
	} else {
		/* It's Device EndPoint Reset Option Register */
		bt_dev_dbg(hdev, "Initiating reset mechanism via uhw");
		btusb_mtk_uhw_reg_write(data, MTK_EP_RST_OPT, MTK_EP_RST_IN_OUT_OPT);
		btusb_mtk_uhw_reg_read(data, MTK_BT_WDT_STATUS, &val);

		/* Reset the bluetooth chip via USB interface. */
		btusb_mtk_uhw_reg_write(data, MTK_BT_SUBSYS_RST, 1);
		btusb_mtk_uhw_reg_write(data, MTK_UDMA_INT_STA_BT, 0x000000FF);
		btusb_mtk_uhw_reg_read(data, MTK_UDMA_INT_STA_BT, &val);
		btusb_mtk_uhw_reg_write(data, MTK_UDMA_INT_STA_BT1, 0x000000FF);
		btusb_mtk_uhw_reg_read(data, MTK_UDMA_INT_STA_BT1, &val);
		/* MT7921 need to delay 20ms between toggle reset bit */
		msleep(20);
		btusb_mtk_uhw_reg_write(data, MTK_BT_SUBSYS_RST, 0);
		btusb_mtk_uhw_reg_read(data, MTK_BT_SUBSYS_RST, &val);
	}

	err = readx_poll_timeout(btusb_mtk_reset_done, hdev, val,
				 val & MTK_BT_RST_DONE, 20000, 1000000);
	if (err < 0)
		bt_dev_err(hdev, "Reset timeout");

	btusb_mtk_id_get(data, 0x70010200, &val);
	if (!val)
		bt_dev_err(hdev, "Can't get device id, subsys reset fail.");

	usb_queue_reset_device(data->intf);

	clear_bit(BTUSB_HW_RESET_ACTIVE, &data->flags);

	return err;
}

static int btusb_mtk_setup(struct hci_dev *hdev)
{
	struct btusb_data *data = hci_get_drvdata(hdev);
	struct btmtk_hci_wmt_params wmt_params;
	ktime_t calltime, delta, rettime;
	struct btmtk_tci_sleep tci_sleep;
	unsigned long long duration;
	struct sk_buff *skb;
	const char *fwname;
	int err, status;
	u32 dev_id = 0;
	char fw_bin_name[64];
	u32 fw_version = 0;
	u8 param;
	struct btmediatek_data *mediatek;

	calltime = ktime_get();

	err = btusb_mtk_id_get(data, 0x80000008, &dev_id);
	if (err < 0) {
		bt_dev_err(hdev, "Failed to get device id (%d)", err);
		return err;
	}

	if (!dev_id || dev_id != 0x7663) {
		err = btusb_mtk_id_get(data, 0x70010200, &dev_id);
		if (err < 0) {
			bt_dev_err(hdev, "Failed to get device id (%d)", err);
			return err;
		}
		err = btusb_mtk_id_get(data, 0x80021004, &fw_version);
		if (err < 0) {
			bt_dev_err(hdev, "Failed to get fw version (%d)", err);
			return err;
		}
	}

	mediatek = hci_get_priv(hdev);
	mediatek->dev_id = dev_id;
	mediatek->reset_sync = btusb_mtk_reset;

	err = btmtk_register_coredump(hdev, btusb_driver.name, fw_version);
	if (err < 0)
		bt_dev_err(hdev, "Failed to register coredump (%d)", err);

	switch (dev_id) {
	case 0x7663:
		fwname = FIRMWARE_MT7663;
		break;
	case 0x7668:
		fwname = FIRMWARE_MT7668;
		break;
	case 0x7922:
	case 0x7961:
	case 0x7925:
		if (dev_id == 0x7925)
			snprintf(fw_bin_name, sizeof(fw_bin_name),
				 "mediatek/mt%04x/BT_RAM_CODE_MT%04x_1_%x_hdr.bin",
				 dev_id & 0xffff, dev_id & 0xffff, (fw_version & 0xff) + 1);
		else
			snprintf(fw_bin_name, sizeof(fw_bin_name),
				 "mediatek/BT_RAM_CODE_MT%04x_1_%x_hdr.bin",
				 dev_id & 0xffff, (fw_version & 0xff) + 1);

		err = btmtk_setup_firmware_79xx(hdev, fw_bin_name,
						btusb_mtk_hci_wmt_sync);
		if (err < 0) {
			bt_dev_err(hdev, "Failed to set up firmware (%d)", err);
			return err;
		}

		/* It's Device EndPoint Reset Option Register */
		btusb_mtk_uhw_reg_write(data, MTK_EP_RST_OPT, MTK_EP_RST_IN_OUT_OPT);

		/* Enable Bluetooth protocol */
		param = 1;
		wmt_params.op = BTMTK_WMT_FUNC_CTRL;
		wmt_params.flag = 0;
		wmt_params.dlen = sizeof(param);
		wmt_params.data = &param;
		wmt_params.status = NULL;

		err = btusb_mtk_hci_wmt_sync(hdev, &wmt_params);
		if (err < 0) {
			bt_dev_err(hdev, "Failed to send wmt func ctrl (%d)", err);
			return err;
		}

		hci_set_msft_opcode(hdev, 0xFD30);
		hci_set_aosp_capable(hdev);
		goto done;
	default:
		bt_dev_err(hdev, "Unsupported hardware variant (%08x)",
			   dev_id);
		return -ENODEV;
	}

	/* Query whether the firmware is already download */
	wmt_params.op = BTMTK_WMT_SEMAPHORE;
	wmt_params.flag = 1;
	wmt_params.dlen = 0;
	wmt_params.data = NULL;
	wmt_params.status = &status;

	err = btusb_mtk_hci_wmt_sync(hdev, &wmt_params);
	if (err < 0) {
		bt_dev_err(hdev, "Failed to query firmware status (%d)", err);
		return err;
	}

	if (status == BTMTK_WMT_PATCH_DONE) {
		bt_dev_info(hdev, "firmware already downloaded");
		goto ignore_setup_fw;
	}

	/* Setup a firmware which the device definitely requires */
	err = btmtk_setup_firmware(hdev, fwname,
				   btusb_mtk_hci_wmt_sync);
	if (err < 0)
		return err;

ignore_setup_fw:
	err = readx_poll_timeout(btusb_mtk_func_query, hdev, status,
				 status < 0 || status != BTMTK_WMT_ON_PROGRESS,
				 2000, 5000000);
	/* -ETIMEDOUT happens */
	if (err < 0)
		return err;

	/* The other errors happen in btusb_mtk_func_query */
	if (status < 0)
		return status;

	if (status == BTMTK_WMT_ON_DONE) {
		bt_dev_info(hdev, "function already on");
		goto ignore_func_on;
	}

	/* Enable Bluetooth protocol */
	param = 1;
	wmt_params.op = BTMTK_WMT_FUNC_CTRL;
	wmt_params.flag = 0;
	wmt_params.dlen = sizeof(param);
	wmt_params.data = &param;
	wmt_params.status = NULL;

	err = btusb_mtk_hci_wmt_sync(hdev, &wmt_params);
	if (err < 0) {
		bt_dev_err(hdev, "Failed to send wmt func ctrl (%d)", err);
		return err;
	}

ignore_func_on:
	/* Apply the low power environment setup */
	tci_sleep.mode = 0x5;
	tci_sleep.duration = cpu_to_le16(0x640);
	tci_sleep.host_duration = cpu_to_le16(0x640);
	tci_sleep.host_wakeup_pin = 0;
	tci_sleep.time_compensation = 0;

	skb = __hci_cmd_sync(hdev, 0xfc7a, sizeof(tci_sleep), &tci_sleep,
			     HCI_INIT_TIMEOUT);
	if (IS_ERR(skb)) {
		err = PTR_ERR(skb);
		bt_dev_err(hdev, "Failed to apply low power setting (%d)", err);
		return err;
	}
	kfree_skb(skb);

done:
	rettime = ktime_get();
	delta = ktime_sub(rettime, calltime);
	duration = (unsigned long long)ktime_to_ns(delta) >> 10;

	bt_dev_info(hdev, "Device setup in %llu usecs", duration);

	return 0;
}

static int btusb_mtk_shutdown(struct hci_dev *hdev)
{
	struct btmtk_hci_wmt_params wmt_params;
	struct btusb_data *data = hci_get_drvdata(hdev);
	u8 param = 0;
	int err;

	err = usb_autopm_get_interface(data->intf);
	if (err < 0)
		return err;

	/* Disable the device */
	wmt_params.op = BTMTK_WMT_FUNC_CTRL;
	wmt_params.flag = 0;
	wmt_params.dlen = sizeof(param);
	wmt_params.data = &param;
	wmt_params.status = NULL;

	err = btusb_mtk_hci_wmt_sync(hdev, &wmt_params);
	if (err < 0) {
		bt_dev_err(hdev, "Failed to send wmt func ctrl (%d)", err);
		usb_autopm_put_interface(data->intf);
		return err;
	}

	usb_autopm_put_interface(data->intf);
	return 0;
}

static int btusb_recv_acl_mtk(struct hci_dev *hdev, struct sk_buff *skb)
{
	struct btusb_data *data = hci_get_drvdata(hdev);
	u16 handle = le16_to_cpu(hci_acl_hdr(skb)->handle);
	struct sk_buff *skb_cd;

	switch (handle) {
	case 0xfc6f:		/* Firmware dump from device */
		/* When the firmware hangs, the device can no longer
		 * suspend and thus disable auto-suspend.
		 */
		usb_disable_autosuspend(data->udev);

		/* We need to forward the diagnostic packet to userspace daemon
		 * for backward compatibility, so we have to clone the packet
		 * extraly for the in-kernel coredump support.
		 */
		skb_cd = skb_clone(skb, GFP_ATOMIC);
		if (skb_cd)
			btmtk_process_coredump(hdev, skb_cd);

		fallthrough;
	case 0x05ff:		/* Firmware debug logging 1 */
	case 0x05fe:		/* Firmware debug logging 2 */
		return hci_recv_diag(hdev, skb);
	}

	return hci_recv_frame(hdev, skb);
}

#ifdef CONFIG_PM
/* Configure an out-of-band gpio as wake-up pin, if specified in device tree */
static int marvell_config_oob_wake(struct hci_dev *hdev)
{
	struct sk_buff *skb;
	struct btusb_data *data = hci_get_drvdata(hdev);
	struct device *dev = &data->udev->dev;
	u16 pin, gap, opcode;
	int ret;
	u8 cmd[5];

	/* Move on if no wakeup pin specified */
	if (of_property_read_u16(dev->of_node, "marvell,wakeup-pin", &pin) ||
	    of_property_read_u16(dev->of_node, "marvell,wakeup-gap-ms", &gap))
		return 0;

	/* Vendor specific command to configure a GPIO as wake-up pin */
	opcode = hci_opcode_pack(0x3F, 0x59);
	cmd[0] = opcode & 0xFF;
	cmd[1] = opcode >> 8;
	cmd[2] = 2; /* length of parameters that follow */
	cmd[3] = pin;
	cmd[4] = gap; /* time in ms, for which wakeup pin should be asserted */

	skb = bt_skb_alloc(sizeof(cmd), GFP_KERNEL);
	if (!skb) {
		bt_dev_err(hdev, "%s: No memory", __func__);
		return -ENOMEM;
	}

	skb_put_data(skb, cmd, sizeof(cmd));
	hci_skb_pkt_type(skb) = HCI_COMMAND_PKT;

	ret = btusb_send_frame(hdev, skb);
	if (ret) {
		bt_dev_err(hdev, "%s: configuration failed", __func__);
		kfree_skb(skb);
		return ret;
	}

	return 0;
}
#endif

static int btusb_set_bdaddr_marvell(struct hci_dev *hdev,
				    const bdaddr_t *bdaddr)
{
	struct sk_buff *skb;
	u8 buf[8];
	long ret;

	buf[0] = 0xfe;
	buf[1] = sizeof(bdaddr_t);
	memcpy(buf + 2, bdaddr, sizeof(bdaddr_t));

	skb = __hci_cmd_sync(hdev, 0xfc22, sizeof(buf), buf, HCI_INIT_TIMEOUT);
	if (IS_ERR(skb)) {
		ret = PTR_ERR(skb);
		bt_dev_err(hdev, "changing Marvell device address failed (%ld)",
			   ret);
		return ret;
	}
	kfree_skb(skb);

	return 0;
}

static int btusb_set_bdaddr_ath3012(struct hci_dev *hdev,
				    const bdaddr_t *bdaddr)
{
	struct sk_buff *skb;
	u8 buf[10];
	long ret;

	buf[0] = 0x01;
	buf[1] = 0x01;
	buf[2] = 0x00;
	buf[3] = sizeof(bdaddr_t);
	memcpy(buf + 4, bdaddr, sizeof(bdaddr_t));

	skb = __hci_cmd_sync(hdev, 0xfc0b, sizeof(buf), buf, HCI_INIT_TIMEOUT);
	if (IS_ERR(skb)) {
		ret = PTR_ERR(skb);
		bt_dev_err(hdev, "Change address command failed (%ld)", ret);
		return ret;
	}
	kfree_skb(skb);

	return 0;
}

static int btusb_set_bdaddr_wcn6855(struct hci_dev *hdev,
				const bdaddr_t *bdaddr)
{
	struct sk_buff *skb;
	u8 buf[6];
	long ret;

	memcpy(buf, bdaddr, sizeof(bdaddr_t));

	skb = __hci_cmd_sync_ev(hdev, 0xfc14, sizeof(buf), buf,
				HCI_EV_CMD_COMPLETE, HCI_INIT_TIMEOUT);
	if (IS_ERR(skb)) {
		ret = PTR_ERR(skb);
		bt_dev_err(hdev, "Change address command failed (%ld)", ret);
		return ret;
	}
	kfree_skb(skb);

	return 0;
}

#define QCA_MEMDUMP_ACL_HANDLE 0x2EDD
#define QCA_MEMDUMP_SIZE_MAX  0x100000
#define QCA_MEMDUMP_VSE_CLASS 0x01
#define QCA_MEMDUMP_MSG_TYPE 0x08
#define QCA_MEMDUMP_PKT_SIZE 248
#define QCA_LAST_SEQUENCE_NUM 0xffff

struct qca_dump_hdr {
	u8 vse_class;
	u8 msg_type;
	__le16 seqno;
	u8 reserved;
	union {
		u8 data[0];
		struct {
			__le32 ram_dump_size;
			u8 data0[0];
		} __packed;
	};
} __packed;


static void btusb_dump_hdr_qca(struct hci_dev *hdev, struct sk_buff *skb)
{
	char buf[128];
	struct btusb_data *btdata = hci_get_drvdata(hdev);

	snprintf(buf, sizeof(buf), "Controller Name: 0x%x\n",
			btdata->qca_dump.controller_id);
	skb_put_data(skb, buf, strlen(buf));

	snprintf(buf, sizeof(buf), "Firmware Version: 0x%x\n",
			btdata->qca_dump.fw_version);
	skb_put_data(skb, buf, strlen(buf));

	snprintf(buf, sizeof(buf), "Driver: %s\nVendor: qca\n",
			btusb_driver.name);
	skb_put_data(skb, buf, strlen(buf));

	snprintf(buf, sizeof(buf), "VID: 0x%x\nPID:0x%x\n",
			btdata->qca_dump.id_vendor, btdata->qca_dump.id_product);
	skb_put_data(skb, buf, strlen(buf));

	snprintf(buf, sizeof(buf), "Lmp Subversion: 0x%x\n",
			hdev->lmp_subver);
	skb_put_data(skb, buf, strlen(buf));
}

static void btusb_coredump_qca(struct hci_dev *hdev)
{
	static const u8 param[] = { 0x26 };
	struct sk_buff *skb;

	skb = __hci_cmd_sync(hdev, 0xfc0c, 1, param, HCI_CMD_TIMEOUT);
	if (IS_ERR(skb)) {
		bt_dev_err(hdev, "%s: trigger crash failed (%ld)", __func__, PTR_ERR(skb));
		return;
	}

	kfree_skb(skb);
}

/*
 * ==0: not a dump pkt.
 * < 0: fails to handle a dump pkt
 * > 0: otherwise.
 */
static int handle_dump_pkt_qca(struct hci_dev *hdev, struct sk_buff *skb)
{
	int ret = 1;
	u8 pkt_type;
	u8 *sk_ptr;
	unsigned int sk_len;
	u16 seqno;
	u32 dump_size;

	struct hci_event_hdr *event_hdr;
	struct hci_acl_hdr *acl_hdr;
	struct qca_dump_hdr *dump_hdr;
	struct btusb_data *btdata = hci_get_drvdata(hdev);
	struct usb_device *udev = btdata->udev;

	pkt_type = hci_skb_pkt_type(skb);
	sk_ptr = skb->data;
	sk_len = skb->len;

	if (pkt_type == HCI_ACLDATA_PKT) {
		acl_hdr = hci_acl_hdr(skb);
		if (le16_to_cpu(acl_hdr->handle) != QCA_MEMDUMP_ACL_HANDLE)
			return 0;
		sk_ptr += HCI_ACL_HDR_SIZE;
		sk_len -= HCI_ACL_HDR_SIZE;
		event_hdr = (struct hci_event_hdr *)sk_ptr;
	} else {
		event_hdr = hci_event_hdr(skb);
	}

	if ((event_hdr->evt != HCI_VENDOR_PKT)
		|| (event_hdr->plen != (sk_len - HCI_EVENT_HDR_SIZE)))
		return 0;

	sk_ptr += HCI_EVENT_HDR_SIZE;
	sk_len -= HCI_EVENT_HDR_SIZE;

	dump_hdr = (struct qca_dump_hdr *)sk_ptr;
	if ((sk_len < offsetof(struct qca_dump_hdr, data))
		|| (dump_hdr->vse_class != QCA_MEMDUMP_VSE_CLASS)
	    || (dump_hdr->msg_type != QCA_MEMDUMP_MSG_TYPE))
		return 0;

	/*it is dump pkt now*/
	seqno = le16_to_cpu(dump_hdr->seqno);
	if (seqno == 0) {
		set_bit(BTUSB_HW_SSR_ACTIVE, &btdata->flags);
		dump_size = le32_to_cpu(dump_hdr->ram_dump_size);
		if (!dump_size || (dump_size > QCA_MEMDUMP_SIZE_MAX)) {
			ret = -EILSEQ;
			bt_dev_err(hdev, "Invalid memdump size(%u)",
				   dump_size);
			goto out;
		}

		if (hci_devcd_init(hdev, dump_size) < 0) {
			bt_dev_err(hdev, "memdump init error");
			clear_bit(BTUSB_HW_SSR_ACTIVE, &btdata->flags);
			kfree_skb(skb);
			return ret;
		}

		btdata->qca_dump.ram_dump_size = dump_size;
		btdata->qca_dump.ram_dump_seqno = 0;
		sk_ptr += offsetof(struct qca_dump_hdr, data0);
		sk_len -= offsetof(struct qca_dump_hdr, data0);

		usb_disable_autosuspend(udev);
		bt_dev_info(hdev, "%s memdump size(%u)\n",
			    (pkt_type == HCI_ACLDATA_PKT) ? "ACL" : "event",
			    dump_size);
	} else {
		sk_ptr += offsetof(struct qca_dump_hdr, data);
		sk_len -= offsetof(struct qca_dump_hdr, data);
	}

	if (!btdata->qca_dump.ram_dump_size) {
		ret = -EINVAL;
		bt_dev_err(hdev, "memdump is not active");
		goto out;
	}

	if ((seqno > btdata->qca_dump.ram_dump_seqno + 1) && (seqno != QCA_LAST_SEQUENCE_NUM)) {
		dump_size = QCA_MEMDUMP_PKT_SIZE * (seqno - btdata->qca_dump.ram_dump_seqno - 1);
		hci_devcd_append_pattern(hdev, 0x0, dump_size);
		bt_dev_err(hdev,
			   "expected memdump seqno(%u) is not received(%u)\n",
			   btdata->qca_dump.ram_dump_seqno, seqno);
		btdata->qca_dump.ram_dump_seqno = seqno;
		kfree_skb(skb);
		return ret;
	}

	skb_pull(skb, skb->len - sk_len);
	hci_devcd_append(hdev, skb);
	btdata->qca_dump.ram_dump_seqno++;
	if (seqno == QCA_LAST_SEQUENCE_NUM) {
		bt_dev_info(hdev,
				"memdump done: pkts(%u), total(%u)\n",
				btdata->qca_dump.ram_dump_seqno, btdata->qca_dump.ram_dump_size);

		hci_devcd_complete(hdev);
		goto out;
	}
	return ret;

out:
	if (btdata->qca_dump.ram_dump_size)
		usb_enable_autosuspend(udev);
	btdata->qca_dump.ram_dump_size = 0;
	btdata->qca_dump.ram_dump_seqno = 0;
	clear_bit(BTUSB_HW_SSR_ACTIVE, &btdata->flags);

	if (ret < 0)
		kfree_skb(skb);
	return ret;
}

static int btusb_recv_acl_qca(struct hci_dev *hdev, struct sk_buff *skb)
{
	if (handle_dump_pkt_qca(hdev, skb))
		return 0;
	return hci_recv_frame(hdev, skb);
}

static int btusb_recv_evt_qca(struct hci_dev *hdev, struct sk_buff *skb)
{
	if (handle_dump_pkt_qca(hdev, skb))
		return 0;
	return hci_recv_frame(hdev, skb);
}


#define QCA_DFU_PACKET_LEN	4096

#define QCA_GET_TARGET_VERSION	0x09
#define QCA_CHECK_STATUS	0x05
#define QCA_DFU_DOWNLOAD	0x01

#define QCA_SYSCFG_UPDATED	0x40
#define QCA_PATCH_UPDATED	0x80
#define QCA_DFU_TIMEOUT		3000
#define QCA_FLAG_MULTI_NVM      0x80
#define QCA_BT_RESET_WAIT_MS    100

#define WCN6855_2_0_RAM_VERSION_GF 0x400c1200
#define WCN6855_2_1_RAM_VERSION_GF 0x400c1211

struct qca_version {
	__le32	rom_version;
	__le32	patch_version;
	__le32	ram_version;
	__u8	chip_id;
	__u8	platform_id;
	__le16	flag;
	__u8	reserved[4];
} __packed;

struct qca_rampatch_version {
	__le16	rom_version_high;
	__le16  rom_version_low;
	__le16	patch_version;
} __packed;

struct qca_device_info {
	u32	rom_version;
	u8	rampatch_hdr;	/* length of header in rampatch */
	u8	nvm_hdr;	/* length of header in NVM */
	u8	ver_offset;	/* offset of version structure in rampatch */
};

static const struct qca_device_info qca_devices_table[] = {
	{ 0x00000100, 20, 4,  8 }, /* Rome 1.0 */
	{ 0x00000101, 20, 4,  8 }, /* Rome 1.1 */
	{ 0x00000200, 28, 4, 16 }, /* Rome 2.0 */
	{ 0x00000201, 28, 4, 16 }, /* Rome 2.1 */
	{ 0x00000300, 28, 4, 16 }, /* Rome 3.0 */
	{ 0x00000302, 28, 4, 16 }, /* Rome 3.2 */
	{ 0x00130100, 40, 4, 16 }, /* WCN6855 1.0 */
	{ 0x00130200, 40, 4, 16 }, /* WCN6855 2.0 */
	{ 0x00130201, 40, 4, 16 }, /* WCN6855 2.1 */
	{ 0x00190200, 40, 4, 16 }, /* WCN785x 2.0 */
};

static int btusb_qca_send_vendor_req(struct usb_device *udev, u8 request,
				     void *data, u16 size)
{
	int pipe, err;
	u8 *buf;

	buf = kmalloc(size, GFP_KERNEL);
	if (!buf)
		return -ENOMEM;

	/* Found some of USB hosts have IOT issues with ours so that we should
	 * not wait until HCI layer is ready.
	 */
	pipe = usb_rcvctrlpipe(udev, 0);
	err = usb_control_msg(udev, pipe, request, USB_TYPE_VENDOR | USB_DIR_IN,
			      0, 0, buf, size, USB_CTRL_SET_TIMEOUT);
	if (err < 0) {
		dev_err(&udev->dev, "Failed to access otp area (%d)", err);
		goto done;
	}

	memcpy(data, buf, size);

done:
	kfree(buf);

	return err;
}

static int btusb_setup_qca_download_fw(struct hci_dev *hdev,
				       const struct firmware *firmware,
				       size_t hdr_size)
{
	struct btusb_data *btdata = hci_get_drvdata(hdev);
	struct usb_device *udev = btdata->udev;
	size_t count, size, sent = 0;
	int pipe, len, err;
	u8 *buf;

	buf = kmalloc(QCA_DFU_PACKET_LEN, GFP_KERNEL);
	if (!buf)
		return -ENOMEM;

	count = firmware->size;

	size = min_t(size_t, count, hdr_size);
	memcpy(buf, firmware->data, size);

	/* USB patches should go down to controller through USB path
	 * because binary format fits to go down through USB channel.
	 * USB control path is for patching headers and USB bulk is for
	 * patch body.
	 */
	pipe = usb_sndctrlpipe(udev, 0);
	err = usb_control_msg(udev, pipe, QCA_DFU_DOWNLOAD, USB_TYPE_VENDOR,
			      0, 0, buf, size, USB_CTRL_SET_TIMEOUT);
	if (err < 0) {
		bt_dev_err(hdev, "Failed to send headers (%d)", err);
		goto done;
	}

	sent += size;
	count -= size;

	/* ep2 need time to switch from function acl to function dfu,
	 * so we add 20ms delay here.
	 */
	msleep(20);

	while (count) {
		size = min_t(size_t, count, QCA_DFU_PACKET_LEN);

		memcpy(buf, firmware->data + sent, size);

		pipe = usb_sndbulkpipe(udev, 0x02);
		err = usb_bulk_msg(udev, pipe, buf, size, &len,
				   QCA_DFU_TIMEOUT);
		if (err < 0) {
			bt_dev_err(hdev, "Failed to send body at %zd of %zd (%d)",
				   sent, firmware->size, err);
			break;
		}

		if (size != len) {
			bt_dev_err(hdev, "Failed to get bulk buffer");
			err = -EILSEQ;
			break;
		}

		sent  += size;
		count -= size;
	}

done:
	kfree(buf);
	return err;
}

static int btusb_setup_qca_load_rampatch(struct hci_dev *hdev,
					 struct qca_version *ver,
					 const struct qca_device_info *info)
{
	struct qca_rampatch_version *rver;
	const struct firmware *fw;
	u32 ver_rom, ver_patch, rver_rom;
	u16 rver_rom_low, rver_rom_high, rver_patch;
	char fwname[64];
	int err;

	ver_rom = le32_to_cpu(ver->rom_version);
	ver_patch = le32_to_cpu(ver->patch_version);

	snprintf(fwname, sizeof(fwname), "qca/rampatch_usb_%08x.bin", ver_rom);

	err = request_firmware(&fw, fwname, &hdev->dev);
	if (err) {
		bt_dev_err(hdev, "failed to request rampatch file: %s (%d)",
			   fwname, err);
		return err;
	}

	bt_dev_info(hdev, "using rampatch file: %s", fwname);

	rver = (struct qca_rampatch_version *)(fw->data + info->ver_offset);
	rver_rom_low = le16_to_cpu(rver->rom_version_low);
	rver_patch = le16_to_cpu(rver->patch_version);

	if (ver_rom & ~0xffffU) {
		rver_rom_high = le16_to_cpu(rver->rom_version_high);
		rver_rom = le32_to_cpu(rver_rom_high << 16 | rver_rom_low);
	} else {
		rver_rom = rver_rom_low;
	}

	bt_dev_info(hdev, "QCA: patch rome 0x%x build 0x%x, "
		    "firmware rome 0x%x build 0x%x",
		    rver_rom, rver_patch, ver_rom, ver_patch);

	if (rver_rom != ver_rom || rver_patch <= ver_patch) {
		bt_dev_err(hdev, "rampatch file version did not match with firmware");
		err = -EINVAL;
		goto done;
	}

	err = btusb_setup_qca_download_fw(hdev, fw, info->rampatch_hdr);

done:
	release_firmware(fw);

	return err;
}

static void btusb_generate_qca_nvm_name(char *fwname, size_t max_size,
					const struct qca_version *ver)
{
	u32 rom_version = le32_to_cpu(ver->rom_version);
	u16 flag = le16_to_cpu(ver->flag);

	if (((flag >> 8) & 0xff) == QCA_FLAG_MULTI_NVM) {
		/* The board_id should be split into two bytes
		 * The 1st byte is chip ID, and the 2nd byte is platform ID
		 * For example, board ID 0x010A, 0x01 is platform ID. 0x0A is chip ID
		 * we have several platforms, and platform IDs are continuously added
		 * Platform ID:
		 * 0x00 is for Mobile
		 * 0x01 is for X86
		 * 0x02 is for Automotive
		 * 0x03 is for Consumer electronic
		 */
		u16 board_id = (ver->chip_id << 8) + ver->platform_id;
		const char *variant;

		switch (le32_to_cpu(ver->ram_version)) {
		case WCN6855_2_0_RAM_VERSION_GF:
		case WCN6855_2_1_RAM_VERSION_GF:
			variant = "_gf";
			break;
		default:
			variant = "";
			break;
		}

		if (board_id == 0) {
			snprintf(fwname, max_size, "qca/nvm_usb_%08x%s.bin",
				rom_version, variant);
		} else {
			snprintf(fwname, max_size, "qca/nvm_usb_%08x%s_%04x.bin",
				rom_version, variant, board_id);
		}
	} else {
		snprintf(fwname, max_size, "qca/nvm_usb_%08x.bin",
			rom_version);
	}

}

static int btusb_setup_qca_load_nvm(struct hci_dev *hdev,
				    struct qca_version *ver,
				    const struct qca_device_info *info)
{
	const struct firmware *fw;
	char fwname[64];
	int err;

	btusb_generate_qca_nvm_name(fwname, sizeof(fwname), ver);

	err = request_firmware(&fw, fwname, &hdev->dev);
	if (err) {
		bt_dev_err(hdev, "failed to request NVM file: %s (%d)",
			   fwname, err);
		return err;
	}

	bt_dev_info(hdev, "using NVM file: %s", fwname);

	err = btusb_setup_qca_download_fw(hdev, fw, info->nvm_hdr);

	release_firmware(fw);

	return err;
}

/* identify the ROM version and check whether patches are needed */
static bool btusb_qca_need_patch(struct usb_device *udev)
{
	struct qca_version ver;

	if (btusb_qca_send_vendor_req(udev, QCA_GET_TARGET_VERSION, &ver,
				      sizeof(ver)) < 0)
		return false;
	/* only low ROM versions need patches */
	return !(le32_to_cpu(ver.rom_version) & ~0xffffU);
}

static int btusb_setup_qca(struct hci_dev *hdev)
{
	struct btusb_data *btdata = hci_get_drvdata(hdev);
	struct usb_device *udev = btdata->udev;
	const struct qca_device_info *info = NULL;
	struct qca_version ver;
	u32 ver_rom;
	u8 status;
	int i, err;

	err = btusb_qca_send_vendor_req(udev, QCA_GET_TARGET_VERSION, &ver,
					sizeof(ver));
	if (err < 0)
		return err;

	ver_rom = le32_to_cpu(ver.rom_version);

	for (i = 0; i < ARRAY_SIZE(qca_devices_table); i++) {
		if (ver_rom == qca_devices_table[i].rom_version)
			info = &qca_devices_table[i];
	}
	if (!info) {
		/* If the rom_version is not matched in the qca_devices_table
		 * and the high ROM version is not zero, we assume this chip no
		 * need to load the rampatch and nvm.
		 */
		if (ver_rom & ~0xffffU)
			return 0;

		bt_dev_err(hdev, "don't support firmware rome 0x%x", ver_rom);
		return -ENODEV;
	}

	err = btusb_qca_send_vendor_req(udev, QCA_CHECK_STATUS, &status,
					sizeof(status));
	if (err < 0)
		return err;

	if (!(status & QCA_PATCH_UPDATED)) {
		err = btusb_setup_qca_load_rampatch(hdev, &ver, info);
		if (err < 0)
			return err;
	}

	err = btusb_qca_send_vendor_req(udev, QCA_GET_TARGET_VERSION, &ver,
					sizeof(ver));
	if (err < 0)
		return err;

	btdata->qca_dump.fw_version = le32_to_cpu(ver.patch_version);
	btdata->qca_dump.controller_id = le32_to_cpu(ver.rom_version);

	if (!(status & QCA_SYSCFG_UPDATED)) {
		err = btusb_setup_qca_load_nvm(hdev, &ver, info);
		if (err < 0)
			return err;

		/* WCN6855 2.1 and later will reset to apply firmware downloaded here, so
		 * wait ~100ms for reset Done then go ahead, otherwise, it maybe
		 * cause potential enable failure.
		 */
		if (info->rom_version >= 0x00130201)
			msleep(QCA_BT_RESET_WAIT_MS);
	}

	/* Mark HCI_OP_ENHANCED_SETUP_SYNC_CONN as broken as it doesn't seem to
	 * work with the likes of HSP/HFP mSBC.
	 */
	set_bit(HCI_QUIRK_BROKEN_ENHANCED_SETUP_SYNC_CONN, &hdev->quirks);

	return 0;
}

static inline int __set_diag_interface(struct hci_dev *hdev)
{
	struct btusb_data *data = hci_get_drvdata(hdev);
	struct usb_interface *intf = data->diag;
	int i;

	if (!data->diag)
		return -ENODEV;

	data->diag_tx_ep = NULL;
	data->diag_rx_ep = NULL;

	for (i = 0; i < intf->cur_altsetting->desc.bNumEndpoints; i++) {
		struct usb_endpoint_descriptor *ep_desc;

		ep_desc = &intf->cur_altsetting->endpoint[i].desc;

		if (!data->diag_tx_ep && usb_endpoint_is_bulk_out(ep_desc)) {
			data->diag_tx_ep = ep_desc;
			continue;
		}

		if (!data->diag_rx_ep && usb_endpoint_is_bulk_in(ep_desc)) {
			data->diag_rx_ep = ep_desc;
			continue;
		}
	}

	if (!data->diag_tx_ep || !data->diag_rx_ep) {
		bt_dev_err(hdev, "invalid diagnostic descriptors");
		return -ENODEV;
	}

	return 0;
}

static struct urb *alloc_diag_urb(struct hci_dev *hdev, bool enable)
{
	struct btusb_data *data = hci_get_drvdata(hdev);
	struct sk_buff *skb;
	struct urb *urb;
	unsigned int pipe;

	if (!data->diag_tx_ep)
		return ERR_PTR(-ENODEV);

	urb = usb_alloc_urb(0, GFP_KERNEL);
	if (!urb)
		return ERR_PTR(-ENOMEM);

	skb = bt_skb_alloc(2, GFP_KERNEL);
	if (!skb) {
		usb_free_urb(urb);
		return ERR_PTR(-ENOMEM);
	}

	skb_put_u8(skb, 0xf0);
	skb_put_u8(skb, enable);

	pipe = usb_sndbulkpipe(data->udev, data->diag_tx_ep->bEndpointAddress);

	usb_fill_bulk_urb(urb, data->udev, pipe,
			  skb->data, skb->len, btusb_tx_complete, skb);

	skb->dev = (void *)hdev;

	return urb;
}

static int btusb_bcm_set_diag(struct hci_dev *hdev, bool enable)
{
	struct btusb_data *data = hci_get_drvdata(hdev);
	struct urb *urb;

	if (!data->diag)
		return -ENODEV;

	if (!test_bit(HCI_RUNNING, &hdev->flags))
		return -ENETDOWN;

	urb = alloc_diag_urb(hdev, enable);
	if (IS_ERR(urb))
		return PTR_ERR(urb);

	return submit_or_queue_tx_urb(hdev, urb);
}

#ifdef CONFIG_PM
static irqreturn_t btusb_oob_wake_handler(int irq, void *priv)
{
	struct btusb_data *data = priv;

	pm_wakeup_event(&data->udev->dev, 0);
	pm_system_wakeup();

	/* Disable only if not already disabled (keep it balanced) */
	if (test_and_clear_bit(BTUSB_OOB_WAKE_ENABLED, &data->flags)) {
		disable_irq_nosync(irq);
		disable_irq_wake(irq);
	}
	return IRQ_HANDLED;
}

static const struct of_device_id btusb_match_table[] = {
	{ .compatible = "usb1286,204e" },
	{ .compatible = "usbcf3,e300" }, /* QCA6174A */
	{ .compatible = "usb4ca,301a" }, /* QCA6174A (Lite-On) */
	{ }
};
MODULE_DEVICE_TABLE(of, btusb_match_table);

/* Use an oob wakeup pin? */
static int btusb_config_oob_wake(struct hci_dev *hdev)
{
	struct btusb_data *data = hci_get_drvdata(hdev);
	struct device *dev = &data->udev->dev;
	int irq, ret;

	clear_bit(BTUSB_OOB_WAKE_ENABLED, &data->flags);

	if (!of_match_device(btusb_match_table, dev))
		return 0;

	/* Move on if no IRQ specified */
	irq = of_irq_get_byname(dev->of_node, "wakeup");
	if (irq <= 0) {
		bt_dev_dbg(hdev, "%s: no OOB Wakeup IRQ in DT", __func__);
		return 0;
	}

	irq_set_status_flags(irq, IRQ_NOAUTOEN);
	ret = devm_request_irq(&hdev->dev, irq, btusb_oob_wake_handler,
			       0, "OOB Wake-on-BT", data);
	if (ret) {
		bt_dev_err(hdev, "%s: IRQ request failed", __func__);
		return ret;
	}

	ret = device_init_wakeup(dev, true);
	if (ret) {
		bt_dev_err(hdev, "%s: failed to init_wakeup", __func__);
		return ret;
	}

	data->oob_wake_irq = irq;
	bt_dev_info(hdev, "OOB Wake-on-BT configured at IRQ %u", irq);
	return 0;
}
#endif

static void btusb_check_needs_reset_resume(struct usb_interface *intf)
{
	if (dmi_check_system(btusb_needs_reset_resume_table))
		interface_to_usbdev(intf)->quirks |= USB_QUIRK_RESET_RESUME;
}

static bool btusb_wakeup(struct hci_dev *hdev)
{
	struct btusb_data *data = hci_get_drvdata(hdev);

	return device_may_wakeup(&data->udev->dev);
}

static void btusb_do_wakeup(struct hci_dev *hdev)
{
	struct btusb_data *data = hci_get_drvdata(hdev);

	pm_wakeup_event(&data->udev->dev, 0);
}

static int btusb_shutdown_qca(struct hci_dev *hdev)
{
	struct sk_buff *skb;

	skb = __hci_cmd_sync(hdev, HCI_OP_RESET, 0, NULL, HCI_INIT_TIMEOUT);
	if (IS_ERR(skb)) {
		bt_dev_err(hdev, "HCI reset during shutdown failed");
		return PTR_ERR(skb);
	}
	kfree_skb(skb);

	return 0;
}

static ssize_t force_poll_sync_read(struct file *file, char __user *user_buf,
				    size_t count, loff_t *ppos)
{
	struct btusb_data *data = file->private_data;
	char buf[3];

	buf[0] = data->poll_sync ? 'Y' : 'N';
	buf[1] = '\n';
	buf[2] = '\0';
	return simple_read_from_buffer(user_buf, count, ppos, buf, 2);
}

static ssize_t force_poll_sync_write(struct file *file,
				     const char __user *user_buf,
				     size_t count, loff_t *ppos)
{
	struct btusb_data *data = file->private_data;
	bool enable;
	int err;

	err = kstrtobool_from_user(user_buf, count, &enable);
	if (err)
		return err;

	/* Only allow changes while the adapter is down */
	if (test_bit(HCI_UP, &data->hdev->flags))
		return -EPERM;

	if (data->poll_sync == enable)
		return -EALREADY;

	data->poll_sync = enable;

	return count;
}

static const struct file_operations force_poll_sync_fops = {
	.open		= simple_open,
	.read		= force_poll_sync_read,
	.write		= force_poll_sync_write,
	.llseek		= default_llseek,
};

static int btusb_probe(struct usb_interface *intf,
		       const struct usb_device_id *id)
{
	struct usb_endpoint_descriptor *ep_desc;
	struct gpio_desc *reset_gpio;
	struct btusb_data *data;
	struct hci_dev *hdev;
	unsigned ifnum_base;
	int i, err, priv_size;

	BT_DBG("intf %p id %p", intf, id);

	/* interface numbers are hardcoded in the spec */
	if (intf->cur_altsetting->desc.bInterfaceNumber != 0) {
		if (!(id->driver_info & BTUSB_IFNUM_2))
			return -ENODEV;
		if (intf->cur_altsetting->desc.bInterfaceNumber != 2)
			return -ENODEV;
	}

	ifnum_base = intf->cur_altsetting->desc.bInterfaceNumber;

	if (!id->driver_info) {
		const struct usb_device_id *match;

		match = usb_match_id(intf, blacklist_table);
		if (match)
			id = match;
	}

	if (id->driver_info == BTUSB_IGNORE)
		return -ENODEV;

	if (id->driver_info & BTUSB_ATH3012) {
		struct usb_device *udev = interface_to_usbdev(intf);

		/* Old firmware would otherwise let ath3k driver load
		 * patch and sysconfig files
		 */
		if (le16_to_cpu(udev->descriptor.bcdDevice) <= 0x0001 &&
		    !btusb_qca_need_patch(udev))
			return -ENODEV;
	}

	data = devm_kzalloc(&intf->dev, sizeof(*data), GFP_KERNEL);
	if (!data)
		return -ENOMEM;

	for (i = 0; i < intf->cur_altsetting->desc.bNumEndpoints; i++) {
		ep_desc = &intf->cur_altsetting->endpoint[i].desc;

		if (!data->intr_ep && usb_endpoint_is_int_in(ep_desc)) {
			data->intr_ep = ep_desc;
			continue;
		}

		if (!data->bulk_tx_ep && usb_endpoint_is_bulk_out(ep_desc)) {
			data->bulk_tx_ep = ep_desc;
			continue;
		}

		if (!data->bulk_rx_ep && usb_endpoint_is_bulk_in(ep_desc)) {
			data->bulk_rx_ep = ep_desc;
			continue;
		}
	}

	if (!data->intr_ep || !data->bulk_tx_ep || !data->bulk_rx_ep)
		return -ENODEV;

	if (id->driver_info & BTUSB_AMP) {
		data->cmdreq_type = USB_TYPE_CLASS | 0x01;
		data->cmdreq = 0x2b;
	} else {
		data->cmdreq_type = USB_TYPE_CLASS;
		data->cmdreq = 0x00;
	}

	data->udev = interface_to_usbdev(intf);
	data->intf = intf;

	INIT_WORK(&data->work, btusb_work);
	INIT_WORK(&data->waker, btusb_waker);
	INIT_DELAYED_WORK(&data->rx_work, btusb_rx_work);

	skb_queue_head_init(&data->acl_q);

	init_usb_anchor(&data->deferred);
	init_usb_anchor(&data->tx_anchor);
	spin_lock_init(&data->txlock);

	init_usb_anchor(&data->intr_anchor);
	init_usb_anchor(&data->bulk_anchor);
	init_usb_anchor(&data->isoc_anchor);
	init_usb_anchor(&data->diag_anchor);
	init_usb_anchor(&data->ctrl_anchor);
	spin_lock_init(&data->rxlock);

	priv_size = 0;

	data->recv_event = hci_recv_frame;
	data->recv_bulk = btusb_recv_bulk;

	if (id->driver_info & BTUSB_INTEL_COMBINED) {
		/* Allocate extra space for Intel device */
		priv_size += sizeof(struct btintel_data);

		/* Override the rx handlers */
		data->recv_event = btusb_recv_event_intel;
		data->recv_bulk = btusb_recv_bulk_intel;
	} else if (id->driver_info & BTUSB_REALTEK) {
		/* Allocate extra space for Realtek device */
		priv_size += sizeof(struct btrealtek_data);

		data->recv_event = btusb_recv_event_realtek;
	} else if (id->driver_info & BTUSB_MEDIATEK) {
		/* Allocate extra space for Mediatek device */
		priv_size += sizeof(struct btmediatek_data);
	}

	data->recv_acl = hci_recv_frame;

	hdev = hci_alloc_dev_priv(priv_size);
	if (!hdev)
		return -ENOMEM;

	hdev->bus = HCI_USB;
	hci_set_drvdata(hdev, data);

	if (id->driver_info & BTUSB_AMP)
		hdev->dev_type = HCI_AMP;
	else
		hdev->dev_type = HCI_PRIMARY;

	data->hdev = hdev;

	SET_HCIDEV_DEV(hdev, &intf->dev);

	reset_gpio = gpiod_get_optional(&data->udev->dev, "reset",
					GPIOD_OUT_LOW);
	if (IS_ERR(reset_gpio)) {
		err = PTR_ERR(reset_gpio);
		goto out_free_dev;
	} else if (reset_gpio) {
		data->reset_gpio = reset_gpio;
	}

	hdev->open   = btusb_open;
	hdev->close  = btusb_close;
	hdev->flush  = btusb_flush;
	hdev->send   = btusb_send_frame;
	hdev->notify = btusb_notify;
	hdev->wakeup = btusb_wakeup;
	hdev->do_wakeup = btusb_do_wakeup;
#ifdef CONFIG_DEV_COREDUMP
	hdev->dump.enabled = btusb_coredump_enabled;
#endif

#ifdef CONFIG_PM
	err = btusb_config_oob_wake(hdev);
	if (err)
		goto out_free_dev;

	/* Marvell devices may need a specific chip configuration */
	if (id->driver_info & BTUSB_MARVELL && data->oob_wake_irq) {
		err = marvell_config_oob_wake(hdev);
		if (err)
			goto out_free_dev;
	}
#endif
	if (id->driver_info & BTUSB_CW6622)
		set_bit(HCI_QUIRK_BROKEN_STORED_LINK_KEY, &hdev->quirks);

	if (id->driver_info & BTUSB_BCM2045)
		set_bit(HCI_QUIRK_BROKEN_STORED_LINK_KEY, &hdev->quirks);

	if (id->driver_info & BTUSB_BCM92035)
		hdev->setup = btusb_setup_bcm92035;

	if (IS_ENABLED(CONFIG_BT_HCIBTUSB_BCM) &&
	    (id->driver_info & BTUSB_BCM_PATCHRAM)) {
		hdev->manufacturer = 15;
		hdev->setup = btbcm_setup_patchram;
		hdev->set_diag = btusb_bcm_set_diag;
		hdev->set_bdaddr = btbcm_set_bdaddr;

		/* Broadcom LM_DIAG Interface numbers are hardcoded */
		data->diag = usb_ifnum_to_if(data->udev, ifnum_base + 2);
	}

	if (IS_ENABLED(CONFIG_BT_HCIBTUSB_BCM) &&
	    (id->driver_info & BTUSB_BCM_APPLE)) {
		hdev->manufacturer = 15;
		hdev->setup = btbcm_setup_apple;
		hdev->set_diag = btusb_bcm_set_diag;

		/* Broadcom LM_DIAG Interface numbers are hardcoded */
		data->diag = usb_ifnum_to_if(data->udev, ifnum_base + 2);
	}

	/* Combined Intel Device setup to support multiple setup routine */
	if (id->driver_info & BTUSB_INTEL_COMBINED) {
		err = btintel_configure_setup(hdev, btusb_driver.name);
		if (err)
			goto out_free_dev;

		/* Transport specific configuration */
		hdev->send = btusb_send_frame_intel;
		hdev->cmd_timeout = btusb_intel_cmd_timeout;

		if (id->driver_info & BTUSB_INTEL_NO_WBS_SUPPORT)
			btintel_set_flag(hdev, INTEL_ROM_LEGACY_NO_WBS_SUPPORT);

		if (id->driver_info & BTUSB_INTEL_BROKEN_INITIAL_NCMD)
			btintel_set_flag(hdev, INTEL_BROKEN_INITIAL_NCMD);

		if (id->driver_info & BTUSB_INTEL_BROKEN_SHUTDOWN_LED)
			btintel_set_flag(hdev, INTEL_BROKEN_SHUTDOWN_LED);
	}

	if (id->driver_info & BTUSB_MARVELL)
		hdev->set_bdaddr = btusb_set_bdaddr_marvell;

	if (IS_ENABLED(CONFIG_BT_HCIBTUSB_MTK) &&
	    (id->driver_info & BTUSB_MEDIATEK)) {
		hdev->setup = btusb_mtk_setup;
		hdev->shutdown = btusb_mtk_shutdown;
		hdev->manufacturer = 70;
		hdev->cmd_timeout = btmtk_reset_sync;
		hdev->set_bdaddr = btmtk_set_bdaddr;
		set_bit(HCI_QUIRK_BROKEN_ENHANCED_SETUP_SYNC_CONN, &hdev->quirks);
		set_bit(HCI_QUIRK_NON_PERSISTENT_SETUP, &hdev->quirks);
		data->recv_acl = btusb_recv_acl_mtk;
	}

	if (id->driver_info & BTUSB_SWAVE) {
		set_bit(HCI_QUIRK_FIXUP_INQUIRY_MODE, &hdev->quirks);
		set_bit(HCI_QUIRK_BROKEN_LOCAL_COMMANDS, &hdev->quirks);
	}

	if (id->driver_info & BTUSB_INTEL_BOOT) {
		hdev->manufacturer = 2;
		set_bit(HCI_QUIRK_RAW_DEVICE, &hdev->quirks);
	}

	if (id->driver_info & BTUSB_ATH3012) {
		data->setup_on_usb = btusb_setup_qca;
		hdev->set_bdaddr = btusb_set_bdaddr_ath3012;
		set_bit(HCI_QUIRK_SIMULTANEOUS_DISCOVERY, &hdev->quirks);
		set_bit(HCI_QUIRK_STRICT_DUPLICATE_FILTER, &hdev->quirks);
	}

	if (id->driver_info & BTUSB_QCA_ROME) {
		data->setup_on_usb = btusb_setup_qca;
		hdev->shutdown = btusb_shutdown_qca;
		hdev->set_bdaddr = btusb_set_bdaddr_ath3012;
		hdev->cmd_timeout = btusb_qca_cmd_timeout;
		set_bit(HCI_QUIRK_SIMULTANEOUS_DISCOVERY, &hdev->quirks);
		btusb_check_needs_reset_resume(intf);
	}

	if (id->driver_info & BTUSB_QCA_WCN6855) {
		data->qca_dump.id_vendor = id->idVendor;
		data->qca_dump.id_product = id->idProduct;
		data->recv_event = btusb_recv_evt_qca;
		data->recv_acl = btusb_recv_acl_qca;
		hci_devcd_register(hdev, btusb_coredump_qca, btusb_dump_hdr_qca, NULL);
		data->setup_on_usb = btusb_setup_qca;
		hdev->shutdown = btusb_shutdown_qca;
		hdev->set_bdaddr = btusb_set_bdaddr_wcn6855;
		hdev->cmd_timeout = btusb_qca_cmd_timeout;
		set_bit(HCI_QUIRK_SIMULTANEOUS_DISCOVERY, &hdev->quirks);
		hci_set_msft_opcode(hdev, 0xFD70);
		hci_set_aosp_capable(hdev);
	}

	if (id->driver_info & BTUSB_AMP) {
		/* AMP controllers do not support SCO packets */
		data->isoc = NULL;
	} else {
		/* Interface orders are hardcoded in the specification */
		data->isoc = usb_ifnum_to_if(data->udev, ifnum_base + 1);
		data->isoc_ifnum = ifnum_base + 1;
		hdev->wbs_pkt_len =
			hci_packet_size_usb_alt[btusb_find_altsetting(data, 6) ?
							6 :
						btusb_find_altsetting(data, 3) ?
							3 :
							      1];
	}

	if (IS_ENABLED(CONFIG_BT_HCIBTUSB_RTL) &&
	    (id->driver_info & BTUSB_REALTEK)) {
		hdev->setup = btrtl_setup_realtek;
		btrtl_set_driver_name(hdev, btusb_driver.name);
		hdev->shutdown = btrtl_shutdown_realtek;
		hdev->cmd_timeout = btusb_rtl_cmd_timeout;
		hdev->hw_error = btusb_rtl_hw_error;

		/* Realtek devices need to set remote wakeup on auto-suspend */
		set_bit(BTUSB_WAKEUP_AUTOSUSPEND, &data->flags);
		set_bit(BTUSB_USE_ALT3_FOR_WBS, &data->flags);
	}

	if (id->driver_info & BTUSB_ACTIONS_SEMI) {
		/* Support is advertised, but not implemented */
		set_bit(HCI_QUIRK_BROKEN_ERR_DATA_REPORTING, &hdev->quirks);
		set_bit(HCI_QUIRK_BROKEN_READ_TRANSMIT_POWER, &hdev->quirks);
		set_bit(HCI_QUIRK_BROKEN_SET_RPA_TIMEOUT, &hdev->quirks);
		set_bit(HCI_QUIRK_BROKEN_EXT_SCAN, &hdev->quirks);
	}

	if (!reset)
		set_bit(HCI_QUIRK_RESET_ON_CLOSE, &hdev->quirks);

	if (force_scofix || id->driver_info & BTUSB_WRONG_SCO_MTU) {
		if (!disable_scofix)
			set_bit(HCI_QUIRK_FIXUP_BUFFER_SIZE, &hdev->quirks);
	}

	if (id->driver_info & BTUSB_BROKEN_ISOC)
		data->isoc = NULL;

	if (id->driver_info & BTUSB_WIDEBAND_SPEECH)
		set_bit(HCI_QUIRK_WIDEBAND_SPEECH_SUPPORTED, &hdev->quirks);

	if (id->driver_info & BTUSB_VALID_LE_STATES)
		set_bit(HCI_QUIRK_VALID_LE_STATES, &hdev->quirks);

	if (id->driver_info & BTUSB_DIGIANSWER) {
		data->cmdreq_type = USB_TYPE_VENDOR;
		set_bit(HCI_QUIRK_RESET_ON_CLOSE, &hdev->quirks);
	}

	if (id->driver_info & BTUSB_CSR) {
		struct usb_device *udev = data->udev;
		u16 bcdDevice = le16_to_cpu(udev->descriptor.bcdDevice);

		/* Old firmware would otherwise execute USB reset */
		if (bcdDevice < 0x117)
			set_bit(HCI_QUIRK_RESET_ON_CLOSE, &hdev->quirks);

		/* This must be set first in case we disable it for fakes */
		set_bit(HCI_QUIRK_SIMULTANEOUS_DISCOVERY, &hdev->quirks);

		/* Fake CSR devices with broken commands */
		if (le16_to_cpu(udev->descriptor.idVendor)  == 0x0a12 &&
		    le16_to_cpu(udev->descriptor.idProduct) == 0x0001)
			hdev->setup = btusb_setup_csr;
	}

	if (id->driver_info & BTUSB_SNIFFER) {
		struct usb_device *udev = data->udev;

		/* New sniffer firmware has crippled HCI interface */
		if (le16_to_cpu(udev->descriptor.bcdDevice) > 0x997)
			set_bit(HCI_QUIRK_RAW_DEVICE, &hdev->quirks);
	}

	if (id->driver_info & BTUSB_INTEL_BOOT) {
		/* A bug in the bootloader causes that interrupt interface is
		 * only enabled after receiving SetInterface(0, AltSetting=0).
		 */
		err = usb_set_interface(data->udev, 0, 0);
		if (err < 0) {
			BT_ERR("failed to set interface 0, alt 0 %d", err);
			goto out_free_dev;
		}
	}

	if (data->isoc) {
		err = usb_driver_claim_interface(&btusb_driver,
						 data->isoc, data);
		if (err < 0)
			goto out_free_dev;
	}

	if (IS_ENABLED(CONFIG_BT_HCIBTUSB_BCM) && data->diag) {
		if (!usb_driver_claim_interface(&btusb_driver,
						data->diag, data))
			__set_diag_interface(hdev);
		else
			data->diag = NULL;
	}

	if (enable_autosuspend)
		usb_enable_autosuspend(data->udev);

	err = hci_register_dev(hdev);
	if (err < 0)
		goto out_free_dev;

	usb_set_intfdata(intf, data);

	debugfs_create_file("force_poll_sync", 0644, hdev->debugfs, data,
			    &force_poll_sync_fops);

	return 0;

out_free_dev:
	if (data->reset_gpio)
		gpiod_put(data->reset_gpio);
	hci_free_dev(hdev);
	return err;
}

static void btusb_disconnect(struct usb_interface *intf)
{
	struct btusb_data *data = usb_get_intfdata(intf);
	struct hci_dev *hdev;

	BT_DBG("intf %p", intf);

	if (!data)
		return;

	hdev = data->hdev;
	usb_set_intfdata(data->intf, NULL);

	if (data->isoc)
		usb_set_intfdata(data->isoc, NULL);

	if (data->diag)
		usb_set_intfdata(data->diag, NULL);

	hci_unregister_dev(hdev);

	if (intf == data->intf) {
		if (data->isoc)
			usb_driver_release_interface(&btusb_driver, data->isoc);
		if (data->diag)
			usb_driver_release_interface(&btusb_driver, data->diag);
	} else if (intf == data->isoc) {
		if (data->diag)
			usb_driver_release_interface(&btusb_driver, data->diag);
		usb_driver_release_interface(&btusb_driver, data->intf);
	} else if (intf == data->diag) {
		usb_driver_release_interface(&btusb_driver, data->intf);
		if (data->isoc)
			usb_driver_release_interface(&btusb_driver, data->isoc);
	}

	if (data->oob_wake_irq)
		device_init_wakeup(&data->udev->dev, false);

	if (data->reset_gpio)
		gpiod_put(data->reset_gpio);

	hci_free_dev(hdev);
}

#ifdef CONFIG_PM
static int btusb_suspend(struct usb_interface *intf, pm_message_t message)
{
	struct btusb_data *data = usb_get_intfdata(intf);

	BT_DBG("intf %p", intf);

	if (data->suspend_count++)
		return 0;

	spin_lock_irq(&data->txlock);
	if (!(PMSG_IS_AUTO(message) && data->tx_in_flight)) {
		set_bit(BTUSB_SUSPENDING, &data->flags);
		spin_unlock_irq(&data->txlock);
	} else {
		spin_unlock_irq(&data->txlock);
		data->suspend_count--;
		return -EBUSY;
	}

	cancel_work_sync(&data->work);

	btusb_stop_traffic(data);
	usb_kill_anchored_urbs(&data->tx_anchor);

	if (data->oob_wake_irq && device_may_wakeup(&data->udev->dev)) {
		set_bit(BTUSB_OOB_WAKE_ENABLED, &data->flags);
		enable_irq_wake(data->oob_wake_irq);
		enable_irq(data->oob_wake_irq);
	}

	/* For global suspend, Realtek devices lose the loaded fw
	 * in them. But for autosuspend, firmware should remain.
	 * Actually, it depends on whether the usb host sends
	 * set feature (enable wakeup) or not.
	 */
	if (test_bit(BTUSB_WAKEUP_AUTOSUSPEND, &data->flags)) {
		if (PMSG_IS_AUTO(message) &&
		    device_can_wakeup(&data->udev->dev))
			data->udev->do_remote_wakeup = 1;
		else if (!PMSG_IS_AUTO(message) &&
			 (!device_may_wakeup(&data->udev->dev) ||
			  test_bit(HCI_QUIRK_DISABLE_REMOTE_WAKE,
				   &data->hdev->quirks))) {
			data->udev->do_remote_wakeup = 0;
			data->udev->reset_resume = 1;
		}
	}

	return 0;
}

static void play_deferred(struct btusb_data *data)
{
	struct urb *urb;
	int err;

	while ((urb = usb_get_from_anchor(&data->deferred))) {
		usb_anchor_urb(urb, &data->tx_anchor);

		err = usb_submit_urb(urb, GFP_ATOMIC);
		if (err < 0) {
			if (err != -EPERM && err != -ENODEV)
				BT_ERR("%s urb %p submission failed (%d)",
				       data->hdev->name, urb, -err);
			kfree(urb->setup_packet);
			usb_unanchor_urb(urb);
			usb_free_urb(urb);
			break;
		}

		data->tx_in_flight++;
		usb_free_urb(urb);
	}

	/* Cleanup the rest deferred urbs. */
	while ((urb = usb_get_from_anchor(&data->deferred))) {
		kfree(urb->setup_packet);
		usb_free_urb(urb);
	}
}

static int btusb_resume(struct usb_interface *intf)
{
	struct btusb_data *data = usb_get_intfdata(intf);
	struct hci_dev *hdev = data->hdev;
	int err = 0;

	BT_DBG("intf %p", intf);

	if (--data->suspend_count)
		return 0;

	/* Disable only if not already disabled (keep it balanced) */
	if (test_and_clear_bit(BTUSB_OOB_WAKE_ENABLED, &data->flags)) {
		disable_irq(data->oob_wake_irq);
		disable_irq_wake(data->oob_wake_irq);
	}

	if (!test_bit(HCI_RUNNING, &hdev->flags))
		goto done;

	if (test_bit(BTUSB_INTR_RUNNING, &data->flags)) {
		err = btusb_submit_intr_urb(hdev, GFP_NOIO);
		if (err < 0) {
			clear_bit(BTUSB_INTR_RUNNING, &data->flags);
			goto failed;
		}
	}

	if (test_bit(BTUSB_BULK_RUNNING, &data->flags)) {
		err = btusb_submit_bulk_urb(hdev, GFP_NOIO);
		if (err < 0) {
			clear_bit(BTUSB_BULK_RUNNING, &data->flags);
			goto failed;
		}

		btusb_submit_bulk_urb(hdev, GFP_NOIO);
	}

	if (test_bit(BTUSB_ISOC_RUNNING, &data->flags)) {
		if (btusb_submit_isoc_urb(hdev, GFP_NOIO) < 0)
			clear_bit(BTUSB_ISOC_RUNNING, &data->flags);
		else
			btusb_submit_isoc_urb(hdev, GFP_NOIO);
	}

	spin_lock_irq(&data->txlock);
	play_deferred(data);
	clear_bit(BTUSB_SUSPENDING, &data->flags);
	spin_unlock_irq(&data->txlock);
	schedule_work(&data->work);

	return 0;

failed:
	usb_scuttle_anchored_urbs(&data->deferred);
done:
	spin_lock_irq(&data->txlock);
	clear_bit(BTUSB_SUSPENDING, &data->flags);
	spin_unlock_irq(&data->txlock);

	return err;
}
#endif

#ifdef CONFIG_DEV_COREDUMP
static void btusb_coredump(struct device *dev)
{
	struct btusb_data *data = dev_get_drvdata(dev);
	struct hci_dev *hdev = data->hdev;

	if (!dev->coredump_disabled && hdev->dump.coredump)
		hdev->dump.coredump(hdev);
}
#endif

static struct usb_driver btusb_driver = {
	.name		= "btusb",
	.probe		= btusb_probe,
	.disconnect	= btusb_disconnect,
#ifdef CONFIG_PM
	.suspend	= btusb_suspend,
	.resume		= btusb_resume,
#endif
	.id_table	= btusb_table,
	.supports_autosuspend = 1,
	.disable_hub_initiated_lpm = 1,

#ifdef CONFIG_DEV_COREDUMP
	.drvwrap = {
		.driver = {
			.coredump = btusb_coredump,
		},
	},
#endif
};

module_usb_driver(btusb_driver);

module_param(disable_scofix, bool, 0644);
MODULE_PARM_DESC(disable_scofix, "Disable fixup of wrong SCO buffer size");

module_param(force_scofix, bool, 0644);
MODULE_PARM_DESC(force_scofix, "Force fixup of wrong SCO buffers size");

module_param(enable_autosuspend, bool, 0644);
MODULE_PARM_DESC(enable_autosuspend, "Enable USB autosuspend by default");

module_param(reset, bool, 0644);
MODULE_PARM_DESC(reset, "Send HCI reset command on initialization");

MODULE_AUTHOR("Marcel Holtmann <marcel@holtmann.org>");
MODULE_DESCRIPTION("Generic Bluetooth USB driver ver " VERSION);
MODULE_VERSION(VERSION);
MODULE_LICENSE("GPL");<|MERGE_RESOLUTION|>--- conflicted
+++ resolved
@@ -527,11 +527,9 @@
 						     BTUSB_WIDEBAND_SPEECH },
 	{ USB_DEVICE(0x13d3, 0x3571), .driver_info = BTUSB_REALTEK |
 						     BTUSB_WIDEBAND_SPEECH },
-<<<<<<< HEAD
 	{ USB_DEVICE(0x13d3, 0x3572), .driver_info = BTUSB_REALTEK |
-=======
+						     BTUSB_WIDEBAND_SPEECH },
 	{ USB_DEVICE(0x13d3, 0x3591), .driver_info = BTUSB_REALTEK |
->>>>>>> 48d525b0
 						     BTUSB_WIDEBAND_SPEECH },
 	{ USB_DEVICE(0x0489, 0xe125), .driver_info = BTUSB_REALTEK |
 						     BTUSB_WIDEBAND_SPEECH },
