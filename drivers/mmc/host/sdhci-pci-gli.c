// SPDX-License-Identifier: GPL-2.0+
/*
 * Copyright (C) 2019 Genesys Logic, Inc.
 *
 * Authors: Ben Chuang <ben.chuang@genesyslogic.com.tw>
 *
 * Version: v0.9.0 (2019-08-08)
 */

#include <linux/bitfield.h>
#include <linux/bits.h>
#include <linux/pci.h>
#include <linux/mmc/mmc.h>
#include <linux/delay.h>
#include <linux/of.h>
#include <linux/iopoll.h>
#include "sdhci.h"
#include "sdhci-pci.h"
#include "cqhci.h"

/*  Genesys Logic extra registers */
#define SDHCI_GLI_9750_WT         0x800
#define   SDHCI_GLI_9750_WT_EN      BIT(0)
#define   GLI_9750_WT_EN_ON	    0x1
#define   GLI_9750_WT_EN_OFF	    0x0

#define PCI_GLI_9750_PM_CTRL	0xFC
#define   PCI_GLI_9750_PM_STATE	  GENMASK(1, 0)

<<<<<<< HEAD
=======
#define PCI_GLI_9750_CORRERR_MASK				0x214
#define   PCI_GLI_9750_CORRERR_MASK_REPLAY_TIMER_TIMEOUT	  BIT(12)

>>>>>>> 6ac30d74
#define SDHCI_GLI_9750_CFG2          0x848
#define   SDHCI_GLI_9750_CFG2_L1DLY    GENMASK(28, 24)
#define   GLI_9750_CFG2_L1DLY_VALUE    0x1F

#define SDHCI_GLI_9750_DRIVING      0x860
#define   SDHCI_GLI_9750_DRIVING_1    GENMASK(11, 0)
#define   SDHCI_GLI_9750_DRIVING_2    GENMASK(27, 26)
#define   GLI_9750_DRIVING_1_VALUE    0xFFF
#define   GLI_9750_DRIVING_2_VALUE    0x3
#define   SDHCI_GLI_9750_SEL_1        BIT(29)
#define   SDHCI_GLI_9750_SEL_2        BIT(31)
#define   SDHCI_GLI_9750_ALL_RST      (BIT(24)|BIT(25)|BIT(28)|BIT(30))

#define SDHCI_GLI_9750_PLL	      0x864
#define   SDHCI_GLI_9750_PLL_LDIV       GENMASK(9, 0)
#define   SDHCI_GLI_9750_PLL_PDIV       GENMASK(14, 12)
#define   SDHCI_GLI_9750_PLL_DIR        BIT(15)
#define   SDHCI_GLI_9750_PLL_TX2_INV    BIT(23)
#define   SDHCI_GLI_9750_PLL_TX2_DLY    GENMASK(22, 20)
#define   GLI_9750_PLL_TX2_INV_VALUE    0x1
#define   GLI_9750_PLL_TX2_DLY_VALUE    0x0
#define   SDHCI_GLI_9750_PLLSSC_STEP    GENMASK(28, 24)
#define   SDHCI_GLI_9750_PLLSSC_EN      BIT(31)

#define SDHCI_GLI_9750_PLLSSC        0x86C
#define   SDHCI_GLI_9750_PLLSSC_PPM    GENMASK(31, 16)

#define SDHCI_GLI_9750_SW_CTRL      0x874
#define   SDHCI_GLI_9750_SW_CTRL_4    GENMASK(7, 6)
#define   GLI_9750_SW_CTRL_4_VALUE    0x3

#define SDHCI_GLI_9750_MISC            0x878
#define   SDHCI_GLI_9750_MISC_TX1_INV    BIT(2)
#define   SDHCI_GLI_9750_MISC_RX_INV     BIT(3)
#define   SDHCI_GLI_9750_MISC_TX1_DLY    GENMASK(6, 4)
#define   GLI_9750_MISC_TX1_INV_VALUE    0x0
#define   GLI_9750_MISC_RX_INV_ON        0x1
#define   GLI_9750_MISC_RX_INV_OFF       0x0
#define   GLI_9750_MISC_RX_INV_VALUE     GLI_9750_MISC_RX_INV_OFF
#define   GLI_9750_MISC_TX1_DLY_VALUE    0x5
#define   SDHCI_GLI_9750_MISC_SSC_OFF    BIT(26)

#define SDHCI_GLI_9750_TUNING_CONTROL	          0x540
#define   SDHCI_GLI_9750_TUNING_CONTROL_EN          BIT(4)
#define   GLI_9750_TUNING_CONTROL_EN_ON             0x1
#define   GLI_9750_TUNING_CONTROL_EN_OFF            0x0
#define   SDHCI_GLI_9750_TUNING_CONTROL_GLITCH_1    BIT(16)
#define   SDHCI_GLI_9750_TUNING_CONTROL_GLITCH_2    GENMASK(20, 19)
#define   GLI_9750_TUNING_CONTROL_GLITCH_1_VALUE    0x1
#define   GLI_9750_TUNING_CONTROL_GLITCH_2_VALUE    0x2

#define SDHCI_GLI_9750_TUNING_PARAMETERS           0x544
#define   SDHCI_GLI_9750_TUNING_PARAMETERS_RX_DLY    GENMASK(2, 0)
#define   GLI_9750_TUNING_PARAMETERS_RX_DLY_VALUE    0x1

#define SDHCI_GLI_9763E_CTRL_HS400  0x7

#define SDHCI_GLI_9763E_HS400_ES_REG      0x52C
#define   SDHCI_GLI_9763E_HS400_ES_BIT      BIT(8)

#define PCIE_GLI_9763E_VHS	 0x884
#define   GLI_9763E_VHS_REV	   GENMASK(19, 16)
#define   GLI_9763E_VHS_REV_R      0x0
#define   GLI_9763E_VHS_REV_M      0x1
#define   GLI_9763E_VHS_REV_W      0x2
#define PCIE_GLI_9763E_MB	 0x888
#define   GLI_9763E_MB_CMDQ_OFF	   BIT(19)
#define   GLI_9763E_MB_ERP_ON      BIT(7)
#define PCIE_GLI_9763E_SCR	 0x8E0
#define   GLI_9763E_SCR_AXI_REQ	   BIT(9)

#define PCIE_GLI_9763E_CFG       0x8A0
#define   GLI_9763E_CFG_LPSN_DIS   BIT(12)

#define PCIE_GLI_9763E_CFG2      0x8A4
#define   GLI_9763E_CFG2_L1DLY     GENMASK(28, 19)
#define   GLI_9763E_CFG2_L1DLY_MID 0x54

#define PCIE_GLI_9763E_MMC_CTRL  0x960
#define   GLI_9763E_HS400_SLOW     BIT(3)

#define PCIE_GLI_9763E_CLKRXDLY  0x934
#define   GLI_9763E_HS400_RXDLY    GENMASK(31, 28)
#define   GLI_9763E_HS400_RXDLY_5  0x5

#define SDHCI_GLI_9763E_CQE_BASE_ADDR	 0x200
#define GLI_9763E_CQE_TRNS_MODE	   (SDHCI_TRNS_MULTI | \
				    SDHCI_TRNS_BLK_CNT_EN | \
				    SDHCI_TRNS_DMA)

#define PCI_GLI_9755_WT       0x800
#define   PCI_GLI_9755_WT_EN    BIT(0)
#define   GLI_9755_WT_EN_ON     0x1
#define   GLI_9755_WT_EN_OFF    0x0

#define PCI_GLI_9755_PECONF   0x44
#define   PCI_GLI_9755_LFCLK    GENMASK(14, 12)
#define   PCI_GLI_9755_DMACLK   BIT(29)
#define   PCI_GLI_9755_INVERT_CD  BIT(30)
#define   PCI_GLI_9755_INVERT_WP  BIT(31)

#define PCI_GLI_9755_CFG2          0x48
#define   PCI_GLI_9755_CFG2_L1DLY    GENMASK(28, 24)
#define   GLI_9755_CFG2_L1DLY_VALUE  0x1F

#define PCI_GLI_9755_PLL            0x64
#define   PCI_GLI_9755_PLL_LDIV       GENMASK(9, 0)
#define   PCI_GLI_9755_PLL_PDIV       GENMASK(14, 12)
#define   PCI_GLI_9755_PLL_DIR        BIT(15)
#define   PCI_GLI_9755_PLLSSC_STEP    GENMASK(28, 24)
#define   PCI_GLI_9755_PLLSSC_EN      BIT(31)

#define PCI_GLI_9755_PLLSSC        0x68
#define   PCI_GLI_9755_PLLSSC_PPM    GENMASK(15, 0)

#define PCI_GLI_9755_SerDes  0x70
#define PCI_GLI_9755_SCP_DIS   BIT(19)

#define PCI_GLI_9755_MISC	    0x78
#define   PCI_GLI_9755_MISC_SSC_OFF    BIT(26)

#define PCI_GLI_9755_PM_CTRL     0xFC
#define   PCI_GLI_9755_PM_STATE    GENMASK(1, 0)

#define PCI_GLI_9755_CORRERR_MASK				0x214
#define   PCI_GLI_9755_CORRERR_MASK_REPLAY_TIMER_TIMEOUT	  BIT(12)

#define GLI_MAX_TUNING_LOOP 40

/* Genesys Logic chipset */
static inline void gl9750_wt_on(struct sdhci_host *host)
{
	u32 wt_value;
	u32 wt_enable;

	wt_value = sdhci_readl(host, SDHCI_GLI_9750_WT);
	wt_enable = FIELD_GET(SDHCI_GLI_9750_WT_EN, wt_value);

	if (wt_enable == GLI_9750_WT_EN_ON)
		return;

	wt_value &= ~SDHCI_GLI_9750_WT_EN;
	wt_value |= FIELD_PREP(SDHCI_GLI_9750_WT_EN, GLI_9750_WT_EN_ON);

	sdhci_writel(host, wt_value, SDHCI_GLI_9750_WT);
}

static inline void gl9750_wt_off(struct sdhci_host *host)
{
	u32 wt_value;
	u32 wt_enable;

	wt_value = sdhci_readl(host, SDHCI_GLI_9750_WT);
	wt_enable = FIELD_GET(SDHCI_GLI_9750_WT_EN, wt_value);

	if (wt_enable == GLI_9750_WT_EN_OFF)
		return;

	wt_value &= ~SDHCI_GLI_9750_WT_EN;
	wt_value |= FIELD_PREP(SDHCI_GLI_9750_WT_EN, GLI_9750_WT_EN_OFF);

	sdhci_writel(host, wt_value, SDHCI_GLI_9750_WT);
}

static void gli_set_9750(struct sdhci_host *host)
{
	u32 driving_value;
	u32 pll_value;
	u32 sw_ctrl_value;
	u32 misc_value;
	u32 parameter_value;
	u32 control_value;
	u16 ctrl2;

	gl9750_wt_on(host);

	driving_value = sdhci_readl(host, SDHCI_GLI_9750_DRIVING);
	pll_value = sdhci_readl(host, SDHCI_GLI_9750_PLL);
	sw_ctrl_value = sdhci_readl(host, SDHCI_GLI_9750_SW_CTRL);
	misc_value = sdhci_readl(host, SDHCI_GLI_9750_MISC);
	parameter_value = sdhci_readl(host, SDHCI_GLI_9750_TUNING_PARAMETERS);
	control_value = sdhci_readl(host, SDHCI_GLI_9750_TUNING_CONTROL);

	driving_value &= ~(SDHCI_GLI_9750_DRIVING_1);
	driving_value &= ~(SDHCI_GLI_9750_DRIVING_2);
	driving_value |= FIELD_PREP(SDHCI_GLI_9750_DRIVING_1,
				    GLI_9750_DRIVING_1_VALUE);
	driving_value |= FIELD_PREP(SDHCI_GLI_9750_DRIVING_2,
				    GLI_9750_DRIVING_2_VALUE);
	driving_value &= ~(SDHCI_GLI_9750_SEL_1|SDHCI_GLI_9750_SEL_2|SDHCI_GLI_9750_ALL_RST);
	driving_value |= SDHCI_GLI_9750_SEL_2;
	sdhci_writel(host, driving_value, SDHCI_GLI_9750_DRIVING);

	sw_ctrl_value &= ~SDHCI_GLI_9750_SW_CTRL_4;
	sw_ctrl_value |= FIELD_PREP(SDHCI_GLI_9750_SW_CTRL_4,
				    GLI_9750_SW_CTRL_4_VALUE);
	sdhci_writel(host, sw_ctrl_value, SDHCI_GLI_9750_SW_CTRL);

	/* reset the tuning flow after reinit and before starting tuning */
	pll_value &= ~SDHCI_GLI_9750_PLL_TX2_INV;
	pll_value &= ~SDHCI_GLI_9750_PLL_TX2_DLY;
	pll_value |= FIELD_PREP(SDHCI_GLI_9750_PLL_TX2_INV,
				GLI_9750_PLL_TX2_INV_VALUE);
	pll_value |= FIELD_PREP(SDHCI_GLI_9750_PLL_TX2_DLY,
				GLI_9750_PLL_TX2_DLY_VALUE);

	misc_value &= ~SDHCI_GLI_9750_MISC_TX1_INV;
	misc_value &= ~SDHCI_GLI_9750_MISC_RX_INV;
	misc_value &= ~SDHCI_GLI_9750_MISC_TX1_DLY;
	misc_value |= FIELD_PREP(SDHCI_GLI_9750_MISC_TX1_INV,
				 GLI_9750_MISC_TX1_INV_VALUE);
	misc_value |= FIELD_PREP(SDHCI_GLI_9750_MISC_RX_INV,
				 GLI_9750_MISC_RX_INV_VALUE);
	misc_value |= FIELD_PREP(SDHCI_GLI_9750_MISC_TX1_DLY,
				 GLI_9750_MISC_TX1_DLY_VALUE);

	parameter_value &= ~SDHCI_GLI_9750_TUNING_PARAMETERS_RX_DLY;
	parameter_value |= FIELD_PREP(SDHCI_GLI_9750_TUNING_PARAMETERS_RX_DLY,
				      GLI_9750_TUNING_PARAMETERS_RX_DLY_VALUE);

	control_value &= ~SDHCI_GLI_9750_TUNING_CONTROL_GLITCH_1;
	control_value &= ~SDHCI_GLI_9750_TUNING_CONTROL_GLITCH_2;
	control_value |= FIELD_PREP(SDHCI_GLI_9750_TUNING_CONTROL_GLITCH_1,
				    GLI_9750_TUNING_CONTROL_GLITCH_1_VALUE);
	control_value |= FIELD_PREP(SDHCI_GLI_9750_TUNING_CONTROL_GLITCH_2,
				    GLI_9750_TUNING_CONTROL_GLITCH_2_VALUE);

	sdhci_writel(host, pll_value, SDHCI_GLI_9750_PLL);
	sdhci_writel(host, misc_value, SDHCI_GLI_9750_MISC);

	/* disable tuned clk */
	ctrl2 = sdhci_readw(host, SDHCI_HOST_CONTROL2);
	ctrl2 &= ~SDHCI_CTRL_TUNED_CLK;
	sdhci_writew(host, ctrl2, SDHCI_HOST_CONTROL2);

	/* enable tuning parameters control */
	control_value &= ~SDHCI_GLI_9750_TUNING_CONTROL_EN;
	control_value |= FIELD_PREP(SDHCI_GLI_9750_TUNING_CONTROL_EN,
				    GLI_9750_TUNING_CONTROL_EN_ON);
	sdhci_writel(host, control_value, SDHCI_GLI_9750_TUNING_CONTROL);

	/* write tuning parameters */
	sdhci_writel(host, parameter_value, SDHCI_GLI_9750_TUNING_PARAMETERS);

	/* disable tuning parameters control */
	control_value &= ~SDHCI_GLI_9750_TUNING_CONTROL_EN;
	control_value |= FIELD_PREP(SDHCI_GLI_9750_TUNING_CONTROL_EN,
				    GLI_9750_TUNING_CONTROL_EN_OFF);
	sdhci_writel(host, control_value, SDHCI_GLI_9750_TUNING_CONTROL);

	/* clear tuned clk */
	ctrl2 = sdhci_readw(host, SDHCI_HOST_CONTROL2);
	ctrl2 &= ~SDHCI_CTRL_TUNED_CLK;
	sdhci_writew(host, ctrl2, SDHCI_HOST_CONTROL2);

	gl9750_wt_off(host);
}

static void gli_set_9750_rx_inv(struct sdhci_host *host, bool b)
{
	u32 misc_value;

	gl9750_wt_on(host);

	misc_value = sdhci_readl(host, SDHCI_GLI_9750_MISC);
	misc_value &= ~SDHCI_GLI_9750_MISC_RX_INV;
	if (b) {
		misc_value |= FIELD_PREP(SDHCI_GLI_9750_MISC_RX_INV,
					 GLI_9750_MISC_RX_INV_ON);
	} else {
		misc_value |= FIELD_PREP(SDHCI_GLI_9750_MISC_RX_INV,
					 GLI_9750_MISC_RX_INV_OFF);
	}
	sdhci_writel(host, misc_value, SDHCI_GLI_9750_MISC);

	gl9750_wt_off(host);
}

static int __sdhci_execute_tuning_9750(struct sdhci_host *host, u32 opcode)
{
	int i;
	int rx_inv;

	for (rx_inv = 0; rx_inv < 2; rx_inv++) {
		gli_set_9750_rx_inv(host, !!rx_inv);
		sdhci_start_tuning(host);

		for (i = 0; i < GLI_MAX_TUNING_LOOP; i++) {
			u16 ctrl;

			sdhci_send_tuning(host, opcode);

			if (!host->tuning_done) {
				sdhci_abort_tuning(host, opcode);
				break;
			}

			ctrl = sdhci_readw(host, SDHCI_HOST_CONTROL2);
			if (!(ctrl & SDHCI_CTRL_EXEC_TUNING)) {
				if (ctrl & SDHCI_CTRL_TUNED_CLK)
					return 0; /* Success! */
				break;
			}
		}
	}
	if (!host->tuning_done) {
		pr_info("%s: Tuning timeout, falling back to fixed sampling clock\n",
			mmc_hostname(host->mmc));
		return -ETIMEDOUT;
	}

	pr_info("%s: Tuning failed, falling back to fixed sampling clock\n",
		mmc_hostname(host->mmc));
	sdhci_reset_tuning(host);

	return -EAGAIN;
}

static int gl9750_execute_tuning(struct sdhci_host *host, u32 opcode)
{
	host->mmc->retune_period = 0;
	if (host->tuning_mode == SDHCI_TUNING_MODE_1)
		host->mmc->retune_period = host->tuning_count;

	gli_set_9750(host);
	host->tuning_err = __sdhci_execute_tuning_9750(host, opcode);
	sdhci_end_tuning(host);

	return 0;
}

static void gl9750_disable_ssc_pll(struct sdhci_host *host)
{
	u32 pll;

	gl9750_wt_on(host);
	pll = sdhci_readl(host, SDHCI_GLI_9750_PLL);
	pll &= ~(SDHCI_GLI_9750_PLL_DIR | SDHCI_GLI_9750_PLLSSC_EN);
	sdhci_writel(host, pll, SDHCI_GLI_9750_PLL);
	gl9750_wt_off(host);
}

static void gl9750_set_pll(struct sdhci_host *host, u8 dir, u16 ldiv, u8 pdiv)
{
	u32 pll;

	gl9750_wt_on(host);
	pll = sdhci_readl(host, SDHCI_GLI_9750_PLL);
	pll &= ~(SDHCI_GLI_9750_PLL_LDIV |
		 SDHCI_GLI_9750_PLL_PDIV |
		 SDHCI_GLI_9750_PLL_DIR);
	pll |= FIELD_PREP(SDHCI_GLI_9750_PLL_LDIV, ldiv) |
	       FIELD_PREP(SDHCI_GLI_9750_PLL_PDIV, pdiv) |
	       FIELD_PREP(SDHCI_GLI_9750_PLL_DIR, dir);
	sdhci_writel(host, pll, SDHCI_GLI_9750_PLL);
	gl9750_wt_off(host);

	/* wait for pll stable */
	mdelay(1);
}

static bool gl9750_ssc_enable(struct sdhci_host *host)
{
	u32 misc;
	u8 off;

	gl9750_wt_on(host);
	misc = sdhci_readl(host, SDHCI_GLI_9750_MISC);
	off = FIELD_GET(SDHCI_GLI_9750_MISC_SSC_OFF, misc);
	gl9750_wt_off(host);

	return !off;
}

static void gl9750_set_ssc(struct sdhci_host *host, u8 enable, u8 step, u16 ppm)
{
	u32 pll;
	u32 ssc;

	gl9750_wt_on(host);
	pll = sdhci_readl(host, SDHCI_GLI_9750_PLL);
	ssc = sdhci_readl(host, SDHCI_GLI_9750_PLLSSC);
	pll &= ~(SDHCI_GLI_9750_PLLSSC_STEP |
		 SDHCI_GLI_9750_PLLSSC_EN);
	ssc &= ~SDHCI_GLI_9750_PLLSSC_PPM;
	pll |= FIELD_PREP(SDHCI_GLI_9750_PLLSSC_STEP, step) |
	       FIELD_PREP(SDHCI_GLI_9750_PLLSSC_EN, enable);
	ssc |= FIELD_PREP(SDHCI_GLI_9750_PLLSSC_PPM, ppm);
	sdhci_writel(host, ssc, SDHCI_GLI_9750_PLLSSC);
	sdhci_writel(host, pll, SDHCI_GLI_9750_PLL);
	gl9750_wt_off(host);
}

static void gl9750_set_ssc_pll_205mhz(struct sdhci_host *host)
{
	bool enable = gl9750_ssc_enable(host);

	/* set pll to 205MHz and ssc */
	gl9750_set_ssc(host, enable, 0xF, 0x5A1D);
	gl9750_set_pll(host, 0x1, 0x246, 0x0);
}

static void gl9750_set_ssc_pll_100mhz(struct sdhci_host *host)
{
	bool enable = gl9750_ssc_enable(host);

	/* set pll to 100MHz and ssc */
	gl9750_set_ssc(host, enable, 0xE, 0x51EC);
	gl9750_set_pll(host, 0x1, 0x244, 0x1);
}

static void gl9750_set_ssc_pll_50mhz(struct sdhci_host *host)
{
	bool enable = gl9750_ssc_enable(host);

	/* set pll to 50MHz and ssc */
	gl9750_set_ssc(host, enable, 0xE, 0x51EC);
	gl9750_set_pll(host, 0x1, 0x244, 0x3);
}

static void sdhci_gl9750_set_clock(struct sdhci_host *host, unsigned int clock)
{
	struct mmc_ios *ios = &host->mmc->ios;
	u16 clk;

	host->mmc->actual_clock = 0;

	gl9750_disable_ssc_pll(host);
	sdhci_writew(host, 0, SDHCI_CLOCK_CONTROL);

	if (clock == 0)
		return;

	clk = sdhci_calc_clk(host, clock, &host->mmc->actual_clock);
	if (clock == 200000000 && ios->timing == MMC_TIMING_UHS_SDR104) {
		host->mmc->actual_clock = 205000000;
		gl9750_set_ssc_pll_205mhz(host);
	} else if (clock == 100000000) {
		gl9750_set_ssc_pll_100mhz(host);
	} else if (clock == 50000000) {
		gl9750_set_ssc_pll_50mhz(host);
	}

	sdhci_enable_clk(host, clk);
}

static void gl9750_hw_setting(struct sdhci_host *host)
{
	struct sdhci_pci_slot *slot = sdhci_priv(host);
	struct pci_dev *pdev;
	u32 value;

	pdev = slot->chip->pdev;

	gl9750_wt_on(host);

	value = sdhci_readl(host, SDHCI_GLI_9750_CFG2);
	value &= ~SDHCI_GLI_9750_CFG2_L1DLY;
	/* set ASPM L1 entry delay to 7.9us */
	value |= FIELD_PREP(SDHCI_GLI_9750_CFG2_L1DLY,
			    GLI_9750_CFG2_L1DLY_VALUE);
	sdhci_writel(host, value, SDHCI_GLI_9750_CFG2);

	/* toggle PM state to allow GL9750 to enter ASPM L1.2 */
	pci_read_config_dword(pdev, PCI_GLI_9750_PM_CTRL, &value);
	value |= PCI_GLI_9750_PM_STATE;
	pci_write_config_dword(pdev, PCI_GLI_9750_PM_CTRL, value);
	value &= ~PCI_GLI_9750_PM_STATE;
	pci_write_config_dword(pdev, PCI_GLI_9750_PM_CTRL, value);

<<<<<<< HEAD
=======
	/* mask the replay timer timeout of AER */
	pci_read_config_dword(pdev, PCI_GLI_9750_CORRERR_MASK, &value);
	value |= PCI_GLI_9750_CORRERR_MASK_REPLAY_TIMER_TIMEOUT;
	pci_write_config_dword(pdev, PCI_GLI_9750_CORRERR_MASK, value);

>>>>>>> 6ac30d74
	gl9750_wt_off(host);
}

static void gli_pcie_enable_msi(struct sdhci_pci_slot *slot)
{
	int ret;

	ret = pci_alloc_irq_vectors(slot->chip->pdev, 1, 1,
				    PCI_IRQ_MSI | PCI_IRQ_MSIX);
	if (ret < 0) {
		pr_warn("%s: enable PCI MSI failed, error=%d\n",
		       mmc_hostname(slot->host->mmc), ret);
		return;
	}

	slot->host->irq = pci_irq_vector(slot->chip->pdev, 0);
}

static inline void gl9755_wt_on(struct pci_dev *pdev)
{
	u32 wt_value;
	u32 wt_enable;

	pci_read_config_dword(pdev, PCI_GLI_9755_WT, &wt_value);
	wt_enable = FIELD_GET(PCI_GLI_9755_WT_EN, wt_value);

	if (wt_enable == GLI_9755_WT_EN_ON)
		return;

	wt_value &= ~PCI_GLI_9755_WT_EN;
	wt_value |= FIELD_PREP(PCI_GLI_9755_WT_EN, GLI_9755_WT_EN_ON);

	pci_write_config_dword(pdev, PCI_GLI_9755_WT, wt_value);
}

static inline void gl9755_wt_off(struct pci_dev *pdev)
{
	u32 wt_value;
	u32 wt_enable;

	pci_read_config_dword(pdev, PCI_GLI_9755_WT, &wt_value);
	wt_enable = FIELD_GET(PCI_GLI_9755_WT_EN, wt_value);

	if (wt_enable == GLI_9755_WT_EN_OFF)
		return;

	wt_value &= ~PCI_GLI_9755_WT_EN;
	wt_value |= FIELD_PREP(PCI_GLI_9755_WT_EN, GLI_9755_WT_EN_OFF);

	pci_write_config_dword(pdev, PCI_GLI_9755_WT, wt_value);
}

static void gl9755_disable_ssc_pll(struct pci_dev *pdev)
{
	u32 pll;

	gl9755_wt_on(pdev);
	pci_read_config_dword(pdev, PCI_GLI_9755_PLL, &pll);
	pll &= ~(PCI_GLI_9755_PLL_DIR | PCI_GLI_9755_PLLSSC_EN);
	pci_write_config_dword(pdev, PCI_GLI_9755_PLL, pll);
	gl9755_wt_off(pdev);
}

static void gl9755_set_pll(struct pci_dev *pdev, u8 dir, u16 ldiv, u8 pdiv)
{
	u32 pll;

	gl9755_wt_on(pdev);
	pci_read_config_dword(pdev, PCI_GLI_9755_PLL, &pll);
	pll &= ~(PCI_GLI_9755_PLL_LDIV |
		 PCI_GLI_9755_PLL_PDIV |
		 PCI_GLI_9755_PLL_DIR);
	pll |= FIELD_PREP(PCI_GLI_9755_PLL_LDIV, ldiv) |
	       FIELD_PREP(PCI_GLI_9755_PLL_PDIV, pdiv) |
	       FIELD_PREP(PCI_GLI_9755_PLL_DIR, dir);
	pci_write_config_dword(pdev, PCI_GLI_9755_PLL, pll);
	gl9755_wt_off(pdev);

	/* wait for pll stable */
	mdelay(1);
}

static bool gl9755_ssc_enable(struct pci_dev *pdev)
{
	u32 misc;
	u8 off;

	gl9755_wt_on(pdev);
	pci_read_config_dword(pdev, PCI_GLI_9755_MISC, &misc);
	off = FIELD_GET(PCI_GLI_9755_MISC_SSC_OFF, misc);
	gl9755_wt_off(pdev);

	return !off;
}

static void gl9755_set_ssc(struct pci_dev *pdev, u8 enable, u8 step, u16 ppm)
{
	u32 pll;
	u32 ssc;

	gl9755_wt_on(pdev);
	pci_read_config_dword(pdev, PCI_GLI_9755_PLL, &pll);
	pci_read_config_dword(pdev, PCI_GLI_9755_PLLSSC, &ssc);
	pll &= ~(PCI_GLI_9755_PLLSSC_STEP |
		 PCI_GLI_9755_PLLSSC_EN);
	ssc &= ~PCI_GLI_9755_PLLSSC_PPM;
	pll |= FIELD_PREP(PCI_GLI_9755_PLLSSC_STEP, step) |
	       FIELD_PREP(PCI_GLI_9755_PLLSSC_EN, enable);
	ssc |= FIELD_PREP(PCI_GLI_9755_PLLSSC_PPM, ppm);
	pci_write_config_dword(pdev, PCI_GLI_9755_PLLSSC, ssc);
	pci_write_config_dword(pdev, PCI_GLI_9755_PLL, pll);
	gl9755_wt_off(pdev);
}

static void gl9755_set_ssc_pll_205mhz(struct pci_dev *pdev)
{
	bool enable = gl9755_ssc_enable(pdev);

	/* set pll to 205MHz and ssc */
	gl9755_set_ssc(pdev, enable, 0xF, 0x5A1D);
	gl9755_set_pll(pdev, 0x1, 0x246, 0x0);
}

static void gl9755_set_ssc_pll_100mhz(struct pci_dev *pdev)
{
	bool enable = gl9755_ssc_enable(pdev);

	/* set pll to 100MHz and ssc */
	gl9755_set_ssc(pdev, enable, 0xE, 0x51EC);
	gl9755_set_pll(pdev, 0x1, 0x244, 0x1);
}

static void gl9755_set_ssc_pll_50mhz(struct pci_dev *pdev)
{
	bool enable = gl9755_ssc_enable(pdev);

	/* set pll to 50MHz and ssc */
	gl9755_set_ssc(pdev, enable, 0xE, 0x51EC);
	gl9755_set_pll(pdev, 0x1, 0x244, 0x3);
}

static void sdhci_gl9755_set_clock(struct sdhci_host *host, unsigned int clock)
{
	struct sdhci_pci_slot *slot = sdhci_priv(host);
	struct mmc_ios *ios = &host->mmc->ios;
	struct pci_dev *pdev;
	u16 clk;

	pdev = slot->chip->pdev;
	host->mmc->actual_clock = 0;

	gl9755_disable_ssc_pll(pdev);
	sdhci_writew(host, 0, SDHCI_CLOCK_CONTROL);

	if (clock == 0)
		return;

	clk = sdhci_calc_clk(host, clock, &host->mmc->actual_clock);
	if (clock == 200000000 && ios->timing == MMC_TIMING_UHS_SDR104) {
		host->mmc->actual_clock = 205000000;
		gl9755_set_ssc_pll_205mhz(pdev);
	} else if (clock == 100000000) {
		gl9755_set_ssc_pll_100mhz(pdev);
	} else if (clock == 50000000) {
		gl9755_set_ssc_pll_50mhz(pdev);
	}

	sdhci_enable_clk(host, clk);
}

static void gl9755_hw_setting(struct sdhci_pci_slot *slot)
{
	struct pci_dev *pdev = slot->chip->pdev;
	u32 value;

	gl9755_wt_on(pdev);

	pci_read_config_dword(pdev, PCI_GLI_9755_PECONF, &value);
	/*
	 * Apple ARM64 platforms using these chips may have
	 * inverted CD/WP detection.
	 */
	if (of_property_read_bool(pdev->dev.of_node, "cd-inverted"))
		value |= PCI_GLI_9755_INVERT_CD;
	if (of_property_read_bool(pdev->dev.of_node, "wp-inverted"))
		value |= PCI_GLI_9755_INVERT_WP;
	value &= ~PCI_GLI_9755_LFCLK;
	value &= ~PCI_GLI_9755_DMACLK;
	pci_write_config_dword(pdev, PCI_GLI_9755_PECONF, value);

	/* enable short circuit protection */
	pci_read_config_dword(pdev, PCI_GLI_9755_SerDes, &value);
	value &= ~PCI_GLI_9755_SCP_DIS;
	pci_write_config_dword(pdev, PCI_GLI_9755_SerDes, value);

	pci_read_config_dword(pdev, PCI_GLI_9755_CFG2, &value);
	value &= ~PCI_GLI_9755_CFG2_L1DLY;
	/* set ASPM L1 entry delay to 7.9us */
	value |= FIELD_PREP(PCI_GLI_9755_CFG2_L1DLY,
			    GLI_9755_CFG2_L1DLY_VALUE);
	pci_write_config_dword(pdev, PCI_GLI_9755_CFG2, value);

	/* toggle PM state to allow GL9755 to enter ASPM L1.2 */
	pci_read_config_dword(pdev, PCI_GLI_9755_PM_CTRL, &value);
	value |= PCI_GLI_9755_PM_STATE;
	pci_write_config_dword(pdev, PCI_GLI_9755_PM_CTRL, value);
	value &= ~PCI_GLI_9755_PM_STATE;
	pci_write_config_dword(pdev, PCI_GLI_9755_PM_CTRL, value);

	/* mask the replay timer timeout of AER */
	pci_read_config_dword(pdev, PCI_GLI_9755_CORRERR_MASK, &value);
	value |= PCI_GLI_9755_CORRERR_MASK_REPLAY_TIMER_TIMEOUT;
	pci_write_config_dword(pdev, PCI_GLI_9755_CORRERR_MASK, value);

	gl9755_wt_off(pdev);
}

static int gli_probe_slot_gl9750(struct sdhci_pci_slot *slot)
{
	struct sdhci_host *host = slot->host;

	gl9750_hw_setting(host);
	gli_pcie_enable_msi(slot);
	slot->host->mmc->caps2 |= MMC_CAP2_NO_SDIO;
	sdhci_enable_v4_mode(host);

	return 0;
}

static int gli_probe_slot_gl9755(struct sdhci_pci_slot *slot)
{
	struct sdhci_host *host = slot->host;

	gl9755_hw_setting(slot);
	gli_pcie_enable_msi(slot);
	slot->host->mmc->caps2 |= MMC_CAP2_NO_SDIO;
	sdhci_enable_v4_mode(host);

	return 0;
}

static void sdhci_gli_voltage_switch(struct sdhci_host *host)
{
	/*
	 * According to Section 3.6.1 signal voltage switch procedure in
	 * SD Host Controller Simplified Spec. 4.20, steps 6~8 are as
	 * follows:
	 * (6) Set 1.8V Signal Enable in the Host Control 2 register.
	 * (7) Wait 5ms. 1.8V voltage regulator shall be stable within this
	 *     period.
	 * (8) If 1.8V Signal Enable is cleared by Host Controller, go to
	 *     step (12).
	 *
	 * Wait 5ms after set 1.8V signal enable in Host Control 2 register
	 * to ensure 1.8V signal enable bit is set by GL9750/GL9755.
	 *
	 * ...however, the controller in the NUC10i3FNK4 (a 9755) requires
	 * slightly longer than 5ms before the control register reports that
	 * 1.8V is ready, and far longer still before the card will actually
	 * work reliably.
	 */
	usleep_range(100000, 110000);
}

static void sdhci_gl9750_reset(struct sdhci_host *host, u8 mask)
{
	sdhci_reset(host, mask);
	gli_set_9750(host);
}

static u32 sdhci_gl9750_readl(struct sdhci_host *host, int reg)
{
	u32 value;

	value = readl(host->ioaddr + reg);
	if (unlikely(reg == SDHCI_MAX_CURRENT && !(value & 0xff)))
		value |= 0xc8;

	return value;
}

static void gl9763e_hs400_enhanced_strobe(struct mmc_host *mmc,
					  struct mmc_ios *ios)
{
	struct sdhci_host *host = mmc_priv(mmc);
	u32 val;

	val = sdhci_readl(host, SDHCI_GLI_9763E_HS400_ES_REG);
	if (ios->enhanced_strobe)
		val |= SDHCI_GLI_9763E_HS400_ES_BIT;
	else
		val &= ~SDHCI_GLI_9763E_HS400_ES_BIT;

	sdhci_writel(host, val, SDHCI_GLI_9763E_HS400_ES_REG);
}

static void sdhci_set_gl9763e_signaling(struct sdhci_host *host,
					unsigned int timing)
{
	u16 ctrl_2;

	ctrl_2 = sdhci_readw(host, SDHCI_HOST_CONTROL2);
	ctrl_2 &= ~SDHCI_CTRL_UHS_MASK;
	if (timing == MMC_TIMING_MMC_HS200)
		ctrl_2 |= SDHCI_CTRL_UHS_SDR104;
	else if (timing == MMC_TIMING_MMC_HS)
		ctrl_2 |= SDHCI_CTRL_UHS_SDR25;
	else if (timing == MMC_TIMING_MMC_DDR52)
		ctrl_2 |= SDHCI_CTRL_UHS_DDR50;
	else if (timing == MMC_TIMING_MMC_HS400)
		ctrl_2 |= SDHCI_GLI_9763E_CTRL_HS400;

	sdhci_writew(host, ctrl_2, SDHCI_HOST_CONTROL2);
}

static void sdhci_gl9763e_dumpregs(struct mmc_host *mmc)
{
	sdhci_dumpregs(mmc_priv(mmc));
}

static void sdhci_gl9763e_cqe_pre_enable(struct mmc_host *mmc)
{
	struct cqhci_host *cq_host = mmc->cqe_private;
	u32 value;

	value = cqhci_readl(cq_host, CQHCI_CFG);
	value |= CQHCI_ENABLE;
	cqhci_writel(cq_host, value, CQHCI_CFG);
}

static void sdhci_gl9763e_cqe_enable(struct mmc_host *mmc)
{
	struct sdhci_host *host = mmc_priv(mmc);

	sdhci_writew(host, GLI_9763E_CQE_TRNS_MODE, SDHCI_TRANSFER_MODE);
	sdhci_cqe_enable(mmc);
}

static u32 sdhci_gl9763e_cqhci_irq(struct sdhci_host *host, u32 intmask)
{
	int cmd_error = 0;
	int data_error = 0;

	if (!sdhci_cqe_irq(host, intmask, &cmd_error, &data_error))
		return intmask;

	cqhci_irq(host->mmc, intmask, cmd_error, data_error);

	return 0;
}

static void sdhci_gl9763e_cqe_post_disable(struct mmc_host *mmc)
{
	struct sdhci_host *host = mmc_priv(mmc);
	struct cqhci_host *cq_host = mmc->cqe_private;
	u32 value;

	value = cqhci_readl(cq_host, CQHCI_CFG);
	value &= ~CQHCI_ENABLE;
	cqhci_writel(cq_host, value, CQHCI_CFG);
	sdhci_writew(host, 0x0, SDHCI_TRANSFER_MODE);
}

static const struct cqhci_host_ops sdhci_gl9763e_cqhci_ops = {
	.enable         = sdhci_gl9763e_cqe_enable,
	.disable        = sdhci_cqe_disable,
	.dumpregs       = sdhci_gl9763e_dumpregs,
	.pre_enable     = sdhci_gl9763e_cqe_pre_enable,
	.post_disable   = sdhci_gl9763e_cqe_post_disable,
};

static int gl9763e_add_host(struct sdhci_pci_slot *slot)
{
	struct device *dev = &slot->chip->pdev->dev;
	struct sdhci_host *host = slot->host;
	struct cqhci_host *cq_host;
	bool dma64;
	int ret;

	ret = sdhci_setup_host(host);
	if (ret)
		return ret;

	cq_host = devm_kzalloc(dev, sizeof(*cq_host), GFP_KERNEL);
	if (!cq_host) {
		ret = -ENOMEM;
		goto cleanup;
	}

	cq_host->mmio = host->ioaddr + SDHCI_GLI_9763E_CQE_BASE_ADDR;
	cq_host->ops = &sdhci_gl9763e_cqhci_ops;

	dma64 = host->flags & SDHCI_USE_64_BIT_DMA;
	if (dma64)
		cq_host->caps |= CQHCI_TASK_DESC_SZ_128;

	ret = cqhci_init(cq_host, host->mmc, dma64);
	if (ret)
		goto cleanup;

	ret = __sdhci_add_host(host);
	if (ret)
		goto cleanup;

	return 0;

cleanup:
	sdhci_cleanup_host(host);
	return ret;
}

static void sdhci_gl9763e_reset(struct sdhci_host *host, u8 mask)
{
	if ((host->mmc->caps2 & MMC_CAP2_CQE) && (mask & SDHCI_RESET_ALL) &&
	    host->mmc->cqe_private)
		cqhci_deactivate(host->mmc);
	sdhci_reset(host, mask);
}

static void gli_set_gl9763e(struct sdhci_pci_slot *slot)
{
	struct pci_dev *pdev = slot->chip->pdev;
	u32 value;

	pci_read_config_dword(pdev, PCIE_GLI_9763E_VHS, &value);
	value &= ~GLI_9763E_VHS_REV;
	value |= FIELD_PREP(GLI_9763E_VHS_REV, GLI_9763E_VHS_REV_W);
	pci_write_config_dword(pdev, PCIE_GLI_9763E_VHS, value);

	pci_read_config_dword(pdev, PCIE_GLI_9763E_SCR, &value);
	value |= GLI_9763E_SCR_AXI_REQ;
	pci_write_config_dword(pdev, PCIE_GLI_9763E_SCR, value);

	pci_read_config_dword(pdev, PCIE_GLI_9763E_MMC_CTRL, &value);
	value &= ~GLI_9763E_HS400_SLOW;
	pci_write_config_dword(pdev, PCIE_GLI_9763E_MMC_CTRL, value);

	pci_read_config_dword(pdev, PCIE_GLI_9763E_CFG2, &value);
	value &= ~GLI_9763E_CFG2_L1DLY;
	/* set ASPM L1 entry delay to 21us */
	value |= FIELD_PREP(GLI_9763E_CFG2_L1DLY, GLI_9763E_CFG2_L1DLY_MID);
	pci_write_config_dword(pdev, PCIE_GLI_9763E_CFG2, value);

	pci_read_config_dword(pdev, PCIE_GLI_9763E_CLKRXDLY, &value);
	value &= ~GLI_9763E_HS400_RXDLY;
	value |= FIELD_PREP(GLI_9763E_HS400_RXDLY, GLI_9763E_HS400_RXDLY_5);
	pci_write_config_dword(pdev, PCIE_GLI_9763E_CLKRXDLY, value);

	pci_read_config_dword(pdev, PCIE_GLI_9763E_VHS, &value);
	value &= ~GLI_9763E_VHS_REV;
	value |= FIELD_PREP(GLI_9763E_VHS_REV, GLI_9763E_VHS_REV_R);
	pci_write_config_dword(pdev, PCIE_GLI_9763E_VHS, value);
}

#ifdef CONFIG_PM
static void gl9763e_set_low_power_negotiation(struct sdhci_pci_slot *slot, bool enable)
{
	struct pci_dev *pdev = slot->chip->pdev;
	u32 value;

	pci_read_config_dword(pdev, PCIE_GLI_9763E_VHS, &value);
	value &= ~GLI_9763E_VHS_REV;
	value |= FIELD_PREP(GLI_9763E_VHS_REV, GLI_9763E_VHS_REV_W);
	pci_write_config_dword(pdev, PCIE_GLI_9763E_VHS, value);

	pci_read_config_dword(pdev, PCIE_GLI_9763E_CFG, &value);

	if (enable)
		value &= ~GLI_9763E_CFG_LPSN_DIS;
	else
		value |= GLI_9763E_CFG_LPSN_DIS;

	pci_write_config_dword(pdev, PCIE_GLI_9763E_CFG, value);

	pci_read_config_dword(pdev, PCIE_GLI_9763E_VHS, &value);
	value &= ~GLI_9763E_VHS_REV;
	value |= FIELD_PREP(GLI_9763E_VHS_REV, GLI_9763E_VHS_REV_R);
	pci_write_config_dword(pdev, PCIE_GLI_9763E_VHS, value);
}

static int gl9763e_runtime_suspend(struct sdhci_pci_chip *chip)
{
	struct sdhci_pci_slot *slot = chip->slots[0];
	struct sdhci_host *host = slot->host;
	u16 clock;

	/* Enable LPM negotiation to allow entering L1 state */
	gl9763e_set_low_power_negotiation(slot, true);

	clock = sdhci_readw(host, SDHCI_CLOCK_CONTROL);
	clock &= ~(SDHCI_CLOCK_PLL_EN | SDHCI_CLOCK_CARD_EN);
	sdhci_writew(host, clock, SDHCI_CLOCK_CONTROL);

	return 0;
}

static int gl9763e_runtime_resume(struct sdhci_pci_chip *chip)
{
	struct sdhci_pci_slot *slot = chip->slots[0];
	struct sdhci_host *host = slot->host;
	u16 clock;

	if (host->mmc->ios.power_mode != MMC_POWER_ON)
		return 0;

	clock = sdhci_readw(host, SDHCI_CLOCK_CONTROL);

	clock |= SDHCI_CLOCK_PLL_EN;
	clock &= ~SDHCI_CLOCK_INT_STABLE;
	sdhci_writew(host, clock, SDHCI_CLOCK_CONTROL);

	/* Wait max 150 ms */
	if (read_poll_timeout(sdhci_readw, clock, (clock & SDHCI_CLOCK_INT_STABLE),
			      1000, 150000, false, host, SDHCI_CLOCK_CONTROL)) {
		pr_err("%s: PLL clock never stabilised.\n",
		       mmc_hostname(host->mmc));
		sdhci_dumpregs(host);
	}

	clock |= SDHCI_CLOCK_CARD_EN;
	sdhci_writew(host, clock, SDHCI_CLOCK_CONTROL);

	/* Disable LPM negotiation to avoid entering L1 state. */
	gl9763e_set_low_power_negotiation(slot, false);

	return 0;
}
#endif

#ifdef CONFIG_PM_SLEEP
static int sdhci_pci_gli_resume(struct sdhci_pci_chip *chip)
{
	struct sdhci_pci_slot *slot = chip->slots[0];

	pci_free_irq_vectors(slot->chip->pdev);
	gli_pcie_enable_msi(slot);

	return sdhci_pci_resume_host(chip);
}

static int gl9763e_resume(struct sdhci_pci_chip *chip)
{
	struct sdhci_pci_slot *slot = chip->slots[0];
	int ret;

	ret = sdhci_pci_gli_resume(chip);
	if (ret)
		return ret;

	ret = cqhci_resume(slot->host->mmc);
	if (ret)
		return ret;

	/*
	 * Disable LPM negotiation to bring device back in sync
	 * with its runtime_pm state.
	 */
	gl9763e_set_low_power_negotiation(slot, false);

	return 0;
}

static int gl9763e_suspend(struct sdhci_pci_chip *chip)
{
	struct sdhci_pci_slot *slot = chip->slots[0];
	int ret;

	/*
	 * Certain SoCs can suspend only with the bus in low-
	 * power state, notably x86 SoCs when using S0ix.
	 * Re-enable LPM negotiation to allow entering L1 state
	 * and entering system suspend.
	 */
	gl9763e_set_low_power_negotiation(slot, true);

	ret = cqhci_suspend(slot->host->mmc);
	if (ret)
		goto err_suspend;

	ret = sdhci_suspend_host(slot->host);
	if (ret)
		goto err_suspend_host;

	return 0;

err_suspend_host:
	cqhci_resume(slot->host->mmc);
err_suspend:
	gl9763e_set_low_power_negotiation(slot, false);
	return ret;
}
#endif

static int gli_probe_slot_gl9763e(struct sdhci_pci_slot *slot)
{
	struct pci_dev *pdev = slot->chip->pdev;
	struct sdhci_host *host = slot->host;
	u32 value;

	host->mmc->caps |= MMC_CAP_8_BIT_DATA |
			   MMC_CAP_1_8V_DDR |
			   MMC_CAP_NONREMOVABLE;
	host->mmc->caps2 |= MMC_CAP2_HS200_1_8V_SDR |
			    MMC_CAP2_HS400_1_8V |
			    MMC_CAP2_HS400_ES |
			    MMC_CAP2_NO_SDIO |
			    MMC_CAP2_NO_SD;

	pci_read_config_dword(pdev, PCIE_GLI_9763E_MB, &value);
	if (!(value & GLI_9763E_MB_CMDQ_OFF))
		if (value & GLI_9763E_MB_ERP_ON)
			host->mmc->caps2 |= MMC_CAP2_CQE | MMC_CAP2_CQE_DCMD;

	gli_pcie_enable_msi(slot);
	host->mmc_host_ops.hs400_enhanced_strobe =
					gl9763e_hs400_enhanced_strobe;
	gli_set_gl9763e(slot);
	sdhci_enable_v4_mode(host);

	return 0;
}

#define REG_OFFSET_IN_BITS(reg) ((reg) << 3 & 0x18)

static u16 sdhci_gli_readw(struct sdhci_host *host, int reg)
{
	u32 val = readl(host->ioaddr + (reg & ~3));
	u16 word;

	word = (val >> REG_OFFSET_IN_BITS(reg)) & 0xffff;
	return word;
}

static u8 sdhci_gli_readb(struct sdhci_host *host, int reg)
{
	u32 val = readl(host->ioaddr + (reg & ~3));
	u8 byte = (val >> REG_OFFSET_IN_BITS(reg)) & 0xff;

	return byte;
}

static const struct sdhci_ops sdhci_gl9755_ops = {
	.read_w			= sdhci_gli_readw,
	.read_b			= sdhci_gli_readb,
	.set_clock		= sdhci_gl9755_set_clock,
	.enable_dma		= sdhci_pci_enable_dma,
	.set_bus_width		= sdhci_set_bus_width,
	.reset			= sdhci_reset,
	.set_uhs_signaling	= sdhci_set_uhs_signaling,
	.voltage_switch		= sdhci_gli_voltage_switch,
};

const struct sdhci_pci_fixes sdhci_gl9755 = {
	.quirks		= SDHCI_QUIRK_NO_ENDATTR_IN_NOPDESC,
	.quirks2	= SDHCI_QUIRK2_BROKEN_DDR50,
	.probe_slot	= gli_probe_slot_gl9755,
	.ops            = &sdhci_gl9755_ops,
#ifdef CONFIG_PM_SLEEP
	.resume         = sdhci_pci_gli_resume,
#endif
};

static const struct sdhci_ops sdhci_gl9750_ops = {
	.read_w			= sdhci_gli_readw,
	.read_b			= sdhci_gli_readb,
	.read_l                 = sdhci_gl9750_readl,
	.set_clock		= sdhci_gl9750_set_clock,
	.enable_dma		= sdhci_pci_enable_dma,
	.set_bus_width		= sdhci_set_bus_width,
	.reset			= sdhci_gl9750_reset,
	.set_uhs_signaling	= sdhci_set_uhs_signaling,
	.voltage_switch		= sdhci_gli_voltage_switch,
	.platform_execute_tuning = gl9750_execute_tuning,
};

const struct sdhci_pci_fixes sdhci_gl9750 = {
	.quirks		= SDHCI_QUIRK_NO_ENDATTR_IN_NOPDESC,
	.quirks2	= SDHCI_QUIRK2_BROKEN_DDR50,
	.probe_slot	= gli_probe_slot_gl9750,
	.ops            = &sdhci_gl9750_ops,
#ifdef CONFIG_PM_SLEEP
	.resume         = sdhci_pci_gli_resume,
#endif
};

static const struct sdhci_ops sdhci_gl9763e_ops = {
	.set_clock		= sdhci_set_clock,
	.enable_dma		= sdhci_pci_enable_dma,
	.set_bus_width		= sdhci_set_bus_width,
	.reset			= sdhci_gl9763e_reset,
	.set_uhs_signaling	= sdhci_set_gl9763e_signaling,
	.voltage_switch		= sdhci_gli_voltage_switch,
	.irq                    = sdhci_gl9763e_cqhci_irq,
};

const struct sdhci_pci_fixes sdhci_gl9763e = {
	.quirks		= SDHCI_QUIRK_NO_ENDATTR_IN_NOPDESC,
	.probe_slot	= gli_probe_slot_gl9763e,
	.ops            = &sdhci_gl9763e_ops,
#ifdef CONFIG_PM_SLEEP
	.resume		= gl9763e_resume,
	.suspend	= gl9763e_suspend,
#endif
#ifdef CONFIG_PM
	.runtime_suspend = gl9763e_runtime_suspend,
	.runtime_resume  = gl9763e_runtime_resume,
	.allow_runtime_pm = true,
#endif
	.add_host       = gl9763e_add_host,
};<|MERGE_RESOLUTION|>--- conflicted
+++ resolved
@@ -27,12 +27,9 @@
 #define PCI_GLI_9750_PM_CTRL	0xFC
 #define   PCI_GLI_9750_PM_STATE	  GENMASK(1, 0)
 
-<<<<<<< HEAD
-=======
 #define PCI_GLI_9750_CORRERR_MASK				0x214
 #define   PCI_GLI_9750_CORRERR_MASK_REPLAY_TIMER_TIMEOUT	  BIT(12)
 
->>>>>>> 6ac30d74
 #define SDHCI_GLI_9750_CFG2          0x848
 #define   SDHCI_GLI_9750_CFG2_L1DLY    GENMASK(28, 24)
 #define   GLI_9750_CFG2_L1DLY_VALUE    0x1F
@@ -503,14 +500,11 @@
 	value &= ~PCI_GLI_9750_PM_STATE;
 	pci_write_config_dword(pdev, PCI_GLI_9750_PM_CTRL, value);
 
-<<<<<<< HEAD
-=======
 	/* mask the replay timer timeout of AER */
 	pci_read_config_dword(pdev, PCI_GLI_9750_CORRERR_MASK, &value);
 	value |= PCI_GLI_9750_CORRERR_MASK_REPLAY_TIMER_TIMEOUT;
 	pci_write_config_dword(pdev, PCI_GLI_9750_CORRERR_MASK, value);
 
->>>>>>> 6ac30d74
 	gl9750_wt_off(host);
 }
 
