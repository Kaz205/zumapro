// SPDX-License-Identifier: (GPL-2.0 OR BSD-3-Clause)
// Copyright(c) 2015-17 Intel Corporation.

/*
 * Soundwire Intel Master Driver
 */

#include <linux/acpi.h>
#include <linux/debugfs.h>
#include <linux/delay.h>
#include <linux/io.h>
#include <sound/pcm_params.h>
#include <linux/pm_runtime.h>
#include <sound/soc.h>
#include <linux/soundwire/sdw_registers.h>
#include <linux/soundwire/sdw.h>
#include <linux/soundwire/sdw_intel.h>
#include "cadence_master.h"
#include "bus.h"
#include "intel.h"


enum intel_pdi_type {
	INTEL_PDI_IN = 0,
	INTEL_PDI_OUT = 1,
	INTEL_PDI_BD = 2,
};

#define cdns_to_intel(_cdns) container_of(_cdns, struct sdw_intel, cdns)

/*
 * Read, write helpers for HW registers
 */
static inline int intel_readl(void __iomem *base, int offset)
{
	return readl(base + offset);
}

static inline void intel_writel(void __iomem *base, int offset, int value)
{
	writel(value, base + offset);
}

static inline u16 intel_readw(void __iomem *base, int offset)
{
	return readw(base + offset);
}

static inline void intel_writew(void __iomem *base, int offset, u16 value)
{
	writew(value, base + offset);
}

static int intel_wait_bit(void __iomem *base, int offset, u32 mask, u32 target)
{
	int timeout = 10;
	u32 reg_read;

	do {
		reg_read = readl(base + offset);
		if ((reg_read & mask) == target)
			return 0;

		timeout--;
		usleep_range(50, 100);
	} while (timeout != 0);

	return -EAGAIN;
}

static int intel_clear_bit(void __iomem *base, int offset, u32 value, u32 mask)
{
	writel(value, base + offset);
	return intel_wait_bit(base, offset, mask, 0);
}

static int intel_set_bit(void __iomem *base, int offset, u32 value, u32 mask)
{
	writel(value, base + offset);
	return intel_wait_bit(base, offset, mask, mask);
}

/*
 * debugfs
 */
#ifdef CONFIG_DEBUG_FS

#define RD_BUF (2 * PAGE_SIZE)

static ssize_t intel_sprintf(void __iomem *mem, bool l,
			     char *buf, size_t pos, unsigned int reg)
{
	int value;

	if (l)
		value = intel_readl(mem, reg);
	else
		value = intel_readw(mem, reg);

	return scnprintf(buf + pos, RD_BUF - pos, "%4x\t%4x\n", reg, value);
}

static int intel_reg_show(struct seq_file *s_file, void *data)
{
	struct sdw_intel *sdw = s_file->private;
	void __iomem *s = sdw->link_res->shim;
	void __iomem *a = sdw->link_res->alh;
	char *buf;
	ssize_t ret;
	int i, j;
	unsigned int links, reg;

	buf = kzalloc(RD_BUF, GFP_KERNEL);
	if (!buf)
		return -ENOMEM;

	links = intel_readl(s, SDW_SHIM_LCAP) & SDW_SHIM_LCAP_LCOUNT_MASK;

	ret = scnprintf(buf, RD_BUF, "Register  Value\n");
	ret += scnprintf(buf + ret, RD_BUF - ret, "\nShim\n");

	for (i = 0; i < links; i++) {
		reg = SDW_SHIM_LCAP + i * 4;
		ret += intel_sprintf(s, true, buf, ret, reg);
	}

	for (i = 0; i < links; i++) {
		ret += scnprintf(buf + ret, RD_BUF - ret, "\nLink%d\n", i);
		ret += intel_sprintf(s, false, buf, ret, SDW_SHIM_CTLSCAP(i));
		ret += intel_sprintf(s, false, buf, ret, SDW_SHIM_CTLS0CM(i));
		ret += intel_sprintf(s, false, buf, ret, SDW_SHIM_CTLS1CM(i));
		ret += intel_sprintf(s, false, buf, ret, SDW_SHIM_CTLS2CM(i));
		ret += intel_sprintf(s, false, buf, ret, SDW_SHIM_CTLS3CM(i));
		ret += intel_sprintf(s, false, buf, ret, SDW_SHIM_PCMSCAP(i));

		ret += scnprintf(buf + ret, RD_BUF - ret, "\n PCMSyCH registers\n");

		/*
		 * the value 10 is the number of PDIs. We will need a
		 * cleanup to remove hard-coded Intel configurations
		 * from cadence_master.c
		 */
		for (j = 0; j < 10; j++) {
			ret += intel_sprintf(s, false, buf, ret,
					SDW_SHIM_PCMSYCHM(i, j));
			ret += intel_sprintf(s, false, buf, ret,
					SDW_SHIM_PCMSYCHC(i, j));
		}
		ret += scnprintf(buf + ret, RD_BUF - ret, "\n IOCTL, CTMCTL\n");

		ret += intel_sprintf(s, false, buf, ret, SDW_SHIM_IOCTL(i));
		ret += intel_sprintf(s, false, buf, ret, SDW_SHIM_CTMCTL(i));
	}

	ret += scnprintf(buf + ret, RD_BUF - ret, "\nWake registers\n");
	ret += intel_sprintf(s, false, buf, ret, SDW_SHIM_WAKEEN);
	ret += intel_sprintf(s, false, buf, ret, SDW_SHIM_WAKESTS);

	ret += scnprintf(buf + ret, RD_BUF - ret, "\nALH STRMzCFG\n");
	for (i = 0; i < SDW_ALH_NUM_STREAMS; i++)
		ret += intel_sprintf(a, true, buf, ret, SDW_ALH_STRMZCFG(i));

	seq_printf(s_file, "%s", buf);
	kfree(buf);

	return 0;
}
DEFINE_SHOW_ATTRIBUTE(intel_reg);

static int intel_set_m_datamode(void *data, u64 value)
{
	struct sdw_intel *sdw = data;
	struct sdw_bus *bus = &sdw->cdns.bus;

	if (value > SDW_PORT_DATA_MODE_STATIC_1)
		return -EINVAL;

	/* Userspace changed the hardware state behind the kernel's back */
	add_taint(TAINT_USER, LOCKDEP_STILL_OK);

	bus->params.m_data_mode = value;

	return 0;
}
DEFINE_DEBUGFS_ATTRIBUTE(intel_set_m_datamode_fops, NULL,
			 intel_set_m_datamode, "%llu\n");

static int intel_set_s_datamode(void *data, u64 value)
{
	struct sdw_intel *sdw = data;
	struct sdw_bus *bus = &sdw->cdns.bus;

	if (value > SDW_PORT_DATA_MODE_STATIC_1)
		return -EINVAL;

	/* Userspace changed the hardware state behind the kernel's back */
	add_taint(TAINT_USER, LOCKDEP_STILL_OK);

	bus->params.s_data_mode = value;

	return 0;
}
DEFINE_DEBUGFS_ATTRIBUTE(intel_set_s_datamode_fops, NULL,
			 intel_set_s_datamode, "%llu\n");

static void intel_debugfs_init(struct sdw_intel *sdw)
{
	struct dentry *root = sdw->cdns.bus.debugfs;

	if (!root)
		return;

	sdw->debugfs = debugfs_create_dir("intel-sdw", root);

	debugfs_create_file("intel-registers", 0400, sdw->debugfs, sdw,
			    &intel_reg_fops);

	debugfs_create_file("intel-m-datamode", 0200, sdw->debugfs, sdw,
			    &intel_set_m_datamode_fops);

	debugfs_create_file("intel-s-datamode", 0200, sdw->debugfs, sdw,
			    &intel_set_s_datamode_fops);

	sdw_cdns_debugfs_init(&sdw->cdns, sdw->debugfs);
}

static void intel_debugfs_exit(struct sdw_intel *sdw)
{
	debugfs_remove_recursive(sdw->debugfs);
}
#else
static void intel_debugfs_init(struct sdw_intel *sdw) {}
static void intel_debugfs_exit(struct sdw_intel *sdw) {}
#endif /* CONFIG_DEBUG_FS */

/*
 * shim ops
 */
/* this needs to be called with shim_lock */
static void intel_shim_glue_to_master_ip(struct sdw_intel *sdw)
{
	void __iomem *shim = sdw->link_res->shim;
	unsigned int link_id = sdw->instance;
	u16 ioctl;

	/* Switch to MIP from Glue logic */
	ioctl = intel_readw(shim,  SDW_SHIM_IOCTL(link_id));

	ioctl &= ~(SDW_SHIM_IOCTL_DOE);
	intel_writew(shim, SDW_SHIM_IOCTL(link_id), ioctl);
	usleep_range(10, 15);

	ioctl &= ~(SDW_SHIM_IOCTL_DO);
	intel_writew(shim, SDW_SHIM_IOCTL(link_id), ioctl);
	usleep_range(10, 15);

	ioctl |= (SDW_SHIM_IOCTL_MIF);
	intel_writew(shim, SDW_SHIM_IOCTL(link_id), ioctl);
	usleep_range(10, 15);

	ioctl &= ~(SDW_SHIM_IOCTL_BKE);
	ioctl &= ~(SDW_SHIM_IOCTL_COE);
	intel_writew(shim, SDW_SHIM_IOCTL(link_id), ioctl);
	usleep_range(10, 15);

	/* at this point Master IP has full control of the I/Os */
}

/* this needs to be called with shim_lock */
static void intel_shim_master_ip_to_glue(struct sdw_intel *sdw)
{
	unsigned int link_id = sdw->instance;
	void __iomem *shim = sdw->link_res->shim;
	u16 ioctl;

	/* Glue logic */
	ioctl = intel_readw(shim, SDW_SHIM_IOCTL(link_id));
	ioctl |= SDW_SHIM_IOCTL_BKE;
	ioctl |= SDW_SHIM_IOCTL_COE;
	intel_writew(shim, SDW_SHIM_IOCTL(link_id), ioctl);
	usleep_range(10, 15);

	ioctl &= ~(SDW_SHIM_IOCTL_MIF);
	intel_writew(shim, SDW_SHIM_IOCTL(link_id), ioctl);
	usleep_range(10, 15);

	/* at this point Integration Glue has full control of the I/Os */
}

/* this needs to be called with shim_lock */
static void intel_shim_init(struct sdw_intel *sdw)
{
	void __iomem *shim = sdw->link_res->shim;
	unsigned int link_id = sdw->instance;
	u16 ioctl = 0, act = 0;

	/* Initialize Shim */
	ioctl |= SDW_SHIM_IOCTL_BKE;
	intel_writew(shim, SDW_SHIM_IOCTL(link_id), ioctl);
	usleep_range(10, 15);

	ioctl |= SDW_SHIM_IOCTL_WPDD;
	intel_writew(shim, SDW_SHIM_IOCTL(link_id), ioctl);
	usleep_range(10, 15);

	ioctl |= SDW_SHIM_IOCTL_DO;
	intel_writew(shim, SDW_SHIM_IOCTL(link_id), ioctl);
	usleep_range(10, 15);

	ioctl |= SDW_SHIM_IOCTL_DOE;
	intel_writew(shim, SDW_SHIM_IOCTL(link_id), ioctl);
	usleep_range(10, 15);

	intel_shim_glue_to_master_ip(sdw);

	u16p_replace_bits(&act, 0x1, SDW_SHIM_CTMCTL_DOAIS);
	act |= SDW_SHIM_CTMCTL_DACTQE;
	act |= SDW_SHIM_CTMCTL_DODS;
	intel_writew(shim, SDW_SHIM_CTMCTL(link_id), act);
	usleep_range(10, 15);
}

static int intel_shim_check_wake(struct sdw_intel *sdw)
{
	void __iomem *shim;
	u16 wake_sts;

	shim = sdw->link_res->shim;
	wake_sts = intel_readw(shim, SDW_SHIM_WAKESTS);

	return wake_sts & BIT(sdw->instance);
}

static void intel_shim_wake(struct sdw_intel *sdw, bool wake_enable)
{
	void __iomem *shim = sdw->link_res->shim;
	unsigned int link_id = sdw->instance;
	u16 wake_en, wake_sts;

	mutex_lock(sdw->link_res->shim_lock);
	wake_en = intel_readw(shim, SDW_SHIM_WAKEEN);

	if (wake_enable) {
		/* Enable the wakeup */
		wake_en |= (SDW_SHIM_WAKEEN_ENABLE << link_id);
		intel_writew(shim, SDW_SHIM_WAKEEN, wake_en);
	} else {
		/* Disable the wake up interrupt */
		wake_en &= ~(SDW_SHIM_WAKEEN_ENABLE << link_id);
		intel_writew(shim, SDW_SHIM_WAKEEN, wake_en);

		/* Clear wake status */
		wake_sts = intel_readw(shim, SDW_SHIM_WAKESTS);
		wake_sts |= (SDW_SHIM_WAKESTS_STATUS << link_id);
		intel_writew(shim, SDW_SHIM_WAKESTS, wake_sts);
	}
	mutex_unlock(sdw->link_res->shim_lock);
}

static int intel_link_power_up(struct sdw_intel *sdw)
{
	unsigned int link_id = sdw->instance;
	void __iomem *shim = sdw->link_res->shim;
	u32 *shim_mask = sdw->link_res->shim_mask;
	struct sdw_bus *bus = &sdw->cdns.bus;
	struct sdw_master_prop *prop = &bus->prop;
	u32 spa_mask, cpa_mask;
	u32 link_control;
	int ret = 0;
	u32 syncprd;
	u32 sync_reg;

	mutex_lock(sdw->link_res->shim_lock);

	/*
	 * The hardware relies on an internal counter, typically 4kHz,
	 * to generate the SoundWire SSP - which defines a 'safe'
	 * synchronization point between commands and audio transport
	 * and allows for multi link synchronization. The SYNCPRD value
	 * is only dependent on the oscillator clock provided to
	 * the IP, so adjust based on _DSD properties reported in DSDT
	 * tables. The values reported are based on either 24MHz
	 * (CNL/CML) or 38.4 MHz (ICL/TGL+).
	 */
	if (prop->mclk_freq % 6000000)
		syncprd = SDW_SHIM_SYNC_SYNCPRD_VAL_38_4;
	else
		syncprd = SDW_SHIM_SYNC_SYNCPRD_VAL_24;

	if (!*shim_mask) {
		dev_dbg(sdw->cdns.dev, "powering up all links\n");

		/* we first need to program the SyncPRD/CPU registers */
		dev_dbg(sdw->cdns.dev,
			"first link up, programming SYNCPRD\n");

		/* set SyncPRD period */
		sync_reg = intel_readl(shim, SDW_SHIM_SYNC);
		u32p_replace_bits(&sync_reg, syncprd, SDW_SHIM_SYNC_SYNCPRD);

		/* Set SyncCPU bit */
		sync_reg |= SDW_SHIM_SYNC_SYNCCPU;
		intel_writel(shim, SDW_SHIM_SYNC, sync_reg);

		/* Link power up sequence */
		link_control = intel_readl(shim, SDW_SHIM_LCTL);

		/* only power-up enabled links */
		spa_mask = FIELD_PREP(SDW_SHIM_LCTL_SPA_MASK, sdw->link_res->link_mask);
		cpa_mask = FIELD_PREP(SDW_SHIM_LCTL_CPA_MASK, sdw->link_res->link_mask);

		link_control |=  spa_mask;

		ret = intel_set_bit(shim, SDW_SHIM_LCTL, link_control, cpa_mask);
		if (ret < 0) {
			dev_err(sdw->cdns.dev, "Failed to power up link: %d\n", ret);
			goto out;
		}

		/* SyncCPU will change once link is active */
		ret = intel_wait_bit(shim, SDW_SHIM_SYNC,
				     SDW_SHIM_SYNC_SYNCCPU, 0);
		if (ret < 0) {
			dev_err(sdw->cdns.dev,
				"Failed to set SHIM_SYNC: %d\n", ret);
			goto out;
		}
	}

	*shim_mask |= BIT(link_id);

	sdw->cdns.link_up = true;

	intel_shim_init(sdw);

out:
	mutex_unlock(sdw->link_res->shim_lock);

	return ret;
}

static int intel_link_power_down(struct sdw_intel *sdw)
{
	u32 link_control, spa_mask, cpa_mask;
	unsigned int link_id = sdw->instance;
	void __iomem *shim = sdw->link_res->shim;
	u32 *shim_mask = sdw->link_res->shim_mask;
	int ret = 0;

	mutex_lock(sdw->link_res->shim_lock);

	if (!(*shim_mask & BIT(link_id)))
		dev_err(sdw->cdns.dev,
			"%s: Unbalanced power-up/down calls\n", __func__);

	sdw->cdns.link_up = false;

	intel_shim_master_ip_to_glue(sdw);

	*shim_mask &= ~BIT(link_id);

	if (!*shim_mask) {

		dev_dbg(sdw->cdns.dev, "powering down all links\n");

		/* Link power down sequence */
		link_control = intel_readl(shim, SDW_SHIM_LCTL);

		/* only power-down enabled links */
		spa_mask = FIELD_PREP(SDW_SHIM_LCTL_SPA_MASK, ~sdw->link_res->link_mask);
		cpa_mask = FIELD_PREP(SDW_SHIM_LCTL_CPA_MASK, sdw->link_res->link_mask);

		link_control &=  spa_mask;

		ret = intel_clear_bit(shim, SDW_SHIM_LCTL, link_control, cpa_mask);
		if (ret < 0) {
			dev_err(sdw->cdns.dev, "%s: could not power down link\n", __func__);

			/*
			 * we leave the sdw->cdns.link_up flag as false since we've disabled
			 * the link at this point and cannot handle interrupts any longer.
			 */
		}
	}

	mutex_unlock(sdw->link_res->shim_lock);

	return ret;
}

static void intel_shim_sync_arm(struct sdw_intel *sdw)
{
	void __iomem *shim = sdw->link_res->shim;
	u32 sync_reg;

	mutex_lock(sdw->link_res->shim_lock);

	/* update SYNC register */
	sync_reg = intel_readl(shim, SDW_SHIM_SYNC);
	sync_reg |= (SDW_SHIM_SYNC_CMDSYNC << sdw->instance);
	intel_writel(shim, SDW_SHIM_SYNC, sync_reg);

	mutex_unlock(sdw->link_res->shim_lock);
}

static int intel_shim_sync_go_unlocked(struct sdw_intel *sdw)
{
	void __iomem *shim = sdw->link_res->shim;
	u32 sync_reg;
	int ret;

	/* Read SYNC register */
	sync_reg = intel_readl(shim, SDW_SHIM_SYNC);

	/*
	 * Set SyncGO bit to synchronously trigger a bank switch for
	 * all the masters. A write to SYNCGO bit clears CMDSYNC bit for all
	 * the Masters.
	 */
	sync_reg |= SDW_SHIM_SYNC_SYNCGO;

	ret = intel_clear_bit(shim, SDW_SHIM_SYNC, sync_reg,
			      SDW_SHIM_SYNC_SYNCGO);

	if (ret < 0)
		dev_err(sdw->cdns.dev, "SyncGO clear failed: %d\n", ret);

	return ret;
}

static int intel_shim_sync_go(struct sdw_intel *sdw)
{
	int ret;

	mutex_lock(sdw->link_res->shim_lock);

	ret = intel_shim_sync_go_unlocked(sdw);

	mutex_unlock(sdw->link_res->shim_lock);

	return ret;
}

/*
 * PDI routines
 */
static void intel_pdi_init(struct sdw_intel *sdw,
			   struct sdw_cdns_stream_config *config)
{
	void __iomem *shim = sdw->link_res->shim;
	unsigned int link_id = sdw->instance;
	int pcm_cap;

	/* PCM Stream Capability */
	pcm_cap = intel_readw(shim, SDW_SHIM_PCMSCAP(link_id));

	config->pcm_bd = FIELD_GET(SDW_SHIM_PCMSCAP_BSS, pcm_cap);
	config->pcm_in = FIELD_GET(SDW_SHIM_PCMSCAP_ISS, pcm_cap);
	config->pcm_out = FIELD_GET(SDW_SHIM_PCMSCAP_OSS, pcm_cap);

	dev_dbg(sdw->cdns.dev, "PCM cap bd:%d in:%d out:%d\n",
		config->pcm_bd, config->pcm_in, config->pcm_out);
}

static int
intel_pdi_get_ch_cap(struct sdw_intel *sdw, unsigned int pdi_num)
{
	void __iomem *shim = sdw->link_res->shim;
	unsigned int link_id = sdw->instance;
	int count;

	count = intel_readw(shim, SDW_SHIM_PCMSYCHC(link_id, pdi_num));

	/*
	 * WORKAROUND: on all existing Intel controllers, pdi
	 * number 2 reports channel count as 1 even though it
	 * supports 8 channels. Performing hardcoding for pdi
	 * number 2.
	 */
	if (pdi_num == 2)
		count = 7;

	/* zero based values for channel count in register */
	count++;

	return count;
}

static int intel_pdi_get_ch_update(struct sdw_intel *sdw,
				   struct sdw_cdns_pdi *pdi,
				   unsigned int num_pdi,
				   unsigned int *num_ch)
{
	int i, ch_count = 0;

	for (i = 0; i < num_pdi; i++) {
		pdi->ch_count = intel_pdi_get_ch_cap(sdw, pdi->num);
		ch_count += pdi->ch_count;
		pdi++;
	}

	*num_ch = ch_count;
	return 0;
}

static int intel_pdi_stream_ch_update(struct sdw_intel *sdw,
				      struct sdw_cdns_streams *stream)
{
	intel_pdi_get_ch_update(sdw, stream->bd, stream->num_bd,
				&stream->num_ch_bd);

	intel_pdi_get_ch_update(sdw, stream->in, stream->num_in,
				&stream->num_ch_in);

	intel_pdi_get_ch_update(sdw, stream->out, stream->num_out,
				&stream->num_ch_out);

	return 0;
}

static int intel_pdi_ch_update(struct sdw_intel *sdw)
{
	intel_pdi_stream_ch_update(sdw, &sdw->cdns.pcm);

	return 0;
}

static void
intel_pdi_shim_configure(struct sdw_intel *sdw, struct sdw_cdns_pdi *pdi)
{
	void __iomem *shim = sdw->link_res->shim;
	unsigned int link_id = sdw->instance;
	int pdi_conf = 0;

	/* the Bulk and PCM streams are not contiguous */
	pdi->intel_alh_id = (link_id * 16) + pdi->num + 3;
	if (pdi->num >= 2)
		pdi->intel_alh_id += 2;

	/*
	 * Program stream parameters to stream SHIM register
	 * This is applicable for PCM stream only.
	 */
	if (pdi->type != SDW_STREAM_PCM)
		return;

	if (pdi->dir == SDW_DATA_DIR_RX)
		pdi_conf |= SDW_SHIM_PCMSYCM_DIR;
	else
		pdi_conf &= ~(SDW_SHIM_PCMSYCM_DIR);

	u32p_replace_bits(&pdi_conf, pdi->intel_alh_id, SDW_SHIM_PCMSYCM_STREAM);
	u32p_replace_bits(&pdi_conf, pdi->l_ch_num, SDW_SHIM_PCMSYCM_LCHN);
	u32p_replace_bits(&pdi_conf, pdi->h_ch_num, SDW_SHIM_PCMSYCM_HCHN);

	intel_writew(shim, SDW_SHIM_PCMSYCHM(link_id, pdi->num), pdi_conf);
}

static void
intel_pdi_alh_configure(struct sdw_intel *sdw, struct sdw_cdns_pdi *pdi)
{
	void __iomem *alh = sdw->link_res->alh;
	unsigned int link_id = sdw->instance;
	unsigned int conf;

	/* the Bulk and PCM streams are not contiguous */
	pdi->intel_alh_id = (link_id * 16) + pdi->num + 3;
	if (pdi->num >= 2)
		pdi->intel_alh_id += 2;

	/* Program Stream config ALH register */
	conf = intel_readl(alh, SDW_ALH_STRMZCFG(pdi->intel_alh_id));

	u32p_replace_bits(&conf, SDW_ALH_STRMZCFG_DMAT_VAL, SDW_ALH_STRMZCFG_DMAT);
	u32p_replace_bits(&conf, pdi->ch_count - 1, SDW_ALH_STRMZCFG_CHN);

	intel_writel(alh, SDW_ALH_STRMZCFG(pdi->intel_alh_id), conf);
}

static int intel_params_stream(struct sdw_intel *sdw,
			       int stream,
			       struct snd_soc_dai *dai,
			       struct snd_pcm_hw_params *hw_params,
			       int link_id, int alh_stream_id)
{
	struct sdw_intel_link_res *res = sdw->link_res;
	struct sdw_intel_stream_params_data params_data;

	params_data.stream = stream; /* direction */
	params_data.dai = dai;
	params_data.hw_params = hw_params;
	params_data.link_id = link_id;
	params_data.alh_stream_id = alh_stream_id;

	if (res->ops && res->ops->params_stream && res->dev)
		return res->ops->params_stream(res->dev,
					       &params_data);
	return -EIO;
}

static int intel_free_stream(struct sdw_intel *sdw,
			     int stream,
			     struct snd_soc_dai *dai,
			     int link_id)
{
	struct sdw_intel_link_res *res = sdw->link_res;
	struct sdw_intel_stream_free_data free_data;

	free_data.stream = stream; /* direction */
	free_data.dai = dai;
	free_data.link_id = link_id;

	if (res->ops && res->ops->free_stream && res->dev)
		return res->ops->free_stream(res->dev,
					     &free_data);

	return 0;
}

/*
 * bank switch routines
 */

static int intel_pre_bank_switch(struct sdw_intel *sdw)
{
	struct sdw_cdns *cdns = &sdw->cdns;
	struct sdw_bus *bus = &cdns->bus;

	/* Write to register only for multi-link */
	if (!bus->multi_link)
		return 0;

	intel_shim_sync_arm(sdw);

	return 0;
}

static int intel_post_bank_switch(struct sdw_intel *sdw)
{
	struct sdw_cdns *cdns = &sdw->cdns;
	struct sdw_bus *bus = &cdns->bus;
	void __iomem *shim = sdw->link_res->shim;
	int sync_reg, ret;

	/* Write to register only for multi-link */
	if (!bus->multi_link)
		return 0;

	mutex_lock(sdw->link_res->shim_lock);

	/* Read SYNC register */
	sync_reg = intel_readl(shim, SDW_SHIM_SYNC);

	/*
	 * post_bank_switch() ops is called from the bus in loop for
	 * all the Masters in the steam with the expectation that
	 * we trigger the bankswitch for the only first Master in the list
	 * and do nothing for the other Masters
	 *
	 * So, set the SYNCGO bit only if CMDSYNC bit is set for any Master.
	 */
	if (!(sync_reg & SDW_SHIM_SYNC_CMDSYNC_MASK)) {
		ret = 0;
		goto unlock;
	}

	ret = intel_shim_sync_go_unlocked(sdw);
unlock:
	mutex_unlock(sdw->link_res->shim_lock);

	if (ret < 0)
		dev_err(sdw->cdns.dev, "Post bank switch failed: %d\n", ret);

	return ret;
}

/*
 * DAI routines
 */

static int intel_hw_params(struct snd_pcm_substream *substream,
			   struct snd_pcm_hw_params *params,
			   struct snd_soc_dai *dai)
{
	struct sdw_cdns *cdns = snd_soc_dai_get_drvdata(dai);
	struct sdw_intel *sdw = cdns_to_intel(cdns);
	struct sdw_cdns_dai_runtime *dai_runtime;
	struct sdw_cdns_pdi *pdi;
	struct sdw_stream_config sconfig;
	struct sdw_port_config *pconfig;
	int ch, dir;
	int ret;

<<<<<<< HEAD
	dai_runtime = cdns->dai_runtime_array[dai->id];
=======
	dai_runtime = snd_soc_dai_get_dma_data(dai, substream);
>>>>>>> bf4ad6fa
	if (!dai_runtime)
		return -EIO;

	ch = params_channels(params);
	if (substream->stream == SNDRV_PCM_STREAM_CAPTURE)
		dir = SDW_DATA_DIR_RX;
	else
		dir = SDW_DATA_DIR_TX;

	pdi = sdw_cdns_alloc_pdi(cdns, &cdns->pcm, ch, dir, dai->id);

	if (!pdi) {
		ret = -EINVAL;
		goto error;
	}

	/* do run-time configurations for SHIM, ALH and PDI/PORT */
	intel_pdi_shim_configure(sdw, pdi);
	intel_pdi_alh_configure(sdw, pdi);
	sdw_cdns_config_stream(cdns, ch, dir, pdi);

	/* store pdi and hw_params, may be needed in prepare step */
	dai_runtime->paused = false;
	dai_runtime->suspended = false;
	dai_runtime->pdi = pdi;
<<<<<<< HEAD
	dai_runtime->hw_params = params;
=======
>>>>>>> bf4ad6fa

	/* Inform DSP about PDI stream number */
	ret = intel_params_stream(sdw, substream->stream, dai, params,
				  sdw->instance,
				  pdi->intel_alh_id);
	if (ret)
		goto error;

	sconfig.direction = dir;
	sconfig.ch_count = ch;
	sconfig.frame_rate = params_rate(params);
	sconfig.type = dai_runtime->stream_type;

	sconfig.bps = snd_pcm_format_width(params_format(params));

	/* Port configuration */
	pconfig = kzalloc(sizeof(*pconfig), GFP_KERNEL);
	if (!pconfig) {
		ret =  -ENOMEM;
		goto error;
	}

	pconfig->num = pdi->num;
	pconfig->ch_mask = (1 << ch) - 1;

	ret = sdw_stream_add_master(&cdns->bus, &sconfig,
				    pconfig, 1, dai_runtime->stream);
	if (ret)
		dev_err(cdns->dev, "add master to stream failed:%d\n", ret);

	kfree(pconfig);
error:
	return ret;
}

static int intel_prepare(struct snd_pcm_substream *substream,
			 struct snd_soc_dai *dai)
{
	struct sdw_cdns *cdns = snd_soc_dai_get_drvdata(dai);
	struct sdw_intel *sdw = cdns_to_intel(cdns);
	struct sdw_cdns_dai_runtime *dai_runtime;
	int ch, dir;
	int ret = 0;

<<<<<<< HEAD
	dai_runtime = cdns->dai_runtime_array[dai->id];
=======
	dai_runtime = snd_soc_dai_get_dma_data(dai, substream);
>>>>>>> bf4ad6fa
	if (!dai_runtime) {
		dev_err(dai->dev, "failed to get dai runtime in %s\n",
			__func__);
		return -EIO;
	}

	if (dai_runtime->suspended) {
<<<<<<< HEAD
=======
		struct snd_soc_pcm_runtime *rtd = asoc_substream_to_rtd(substream);
		struct snd_pcm_hw_params *hw_params;

		hw_params = &rtd->dpcm[substream->stream].hw_params;

>>>>>>> bf4ad6fa
		dai_runtime->suspended = false;

		/*
		 * .prepare() is called after system resume, where we
		 * need to reinitialize the SHIM/ALH/Cadence IP.
		 * .prepare() is also called to deal with underflows,
		 * but in those cases we cannot touch ALH/SHIM
		 * registers
		 */

		/* configure stream */
<<<<<<< HEAD
		ch = params_channels(dai_runtime->hw_params);
=======
		ch = params_channels(hw_params);
>>>>>>> bf4ad6fa
		if (substream->stream == SNDRV_PCM_STREAM_CAPTURE)
			dir = SDW_DATA_DIR_RX;
		else
			dir = SDW_DATA_DIR_TX;

		intel_pdi_shim_configure(sdw, dai_runtime->pdi);
		intel_pdi_alh_configure(sdw, dai_runtime->pdi);
		sdw_cdns_config_stream(cdns, ch, dir, dai_runtime->pdi);

		/* Inform DSP about PDI stream number */
		ret = intel_params_stream(sdw, substream->stream, dai,
<<<<<<< HEAD
					  dai_runtime->hw_params,
=======
					  hw_params,
>>>>>>> bf4ad6fa
					  sdw->instance,
					  dai_runtime->pdi->intel_alh_id);
	}

	return ret;
}

static int
intel_hw_free(struct snd_pcm_substream *substream, struct snd_soc_dai *dai)
{
	struct sdw_cdns *cdns = snd_soc_dai_get_drvdata(dai);
	struct sdw_intel *sdw = cdns_to_intel(cdns);
	struct sdw_cdns_dai_runtime *dai_runtime;
	int ret;

<<<<<<< HEAD
	dai_runtime = cdns->dai_runtime_array[dai->id];
=======
	dai_runtime = snd_soc_dai_get_dma_data(dai, substream);
>>>>>>> bf4ad6fa
	if (!dai_runtime)
		return -EIO;

	/*
	 * The sdw stream state will transition to RELEASED when stream->
	 * master_list is empty. So the stream state will transition to
	 * DEPREPARED for the first cpu-dai and to RELEASED for the last
	 * cpu-dai.
	 */
	ret = sdw_stream_remove_master(&cdns->bus, dai_runtime->stream);
	if (ret < 0) {
		dev_err(dai->dev, "remove master from stream %s failed: %d\n",
			dai_runtime->stream->name, ret);
		return ret;
	}

	ret = intel_free_stream(sdw, substream->stream, dai, sdw->instance);
	if (ret < 0) {
		dev_err(dai->dev, "intel_free_stream: failed %d\n", ret);
		return ret;
	}

<<<<<<< HEAD
	dai_runtime->hw_params = NULL;
=======
>>>>>>> bf4ad6fa
	dai_runtime->pdi = NULL;

	return 0;
}

static int intel_pcm_set_sdw_stream(struct snd_soc_dai *dai,
				    void *stream, int direction)
{
	return cdns_set_sdw_stream(dai, stream, direction);
}

static void *intel_get_sdw_stream(struct snd_soc_dai *dai,
				  int direction)
{
<<<<<<< HEAD
	struct sdw_cdns *cdns = snd_soc_dai_get_drvdata(dai);
	struct sdw_cdns_dai_runtime *dai_runtime;

	dai_runtime = cdns->dai_runtime_array[dai->id];
=======
	struct sdw_cdns_dai_runtime *dai_runtime;

	if (direction == SNDRV_PCM_STREAM_PLAYBACK)
		dai_runtime = dai->playback_dma_data;
	else
		dai_runtime = dai->capture_dma_data;

>>>>>>> bf4ad6fa
	if (!dai_runtime)
		return ERR_PTR(-EINVAL);

	return dai_runtime->stream;
}

static int intel_trigger(struct snd_pcm_substream *substream, int cmd, struct snd_soc_dai *dai)
{
	struct sdw_cdns *cdns = snd_soc_dai_get_drvdata(dai);
	struct sdw_intel *sdw = cdns_to_intel(cdns);
	struct sdw_intel_link_res *res = sdw->link_res;
	struct sdw_cdns_dai_runtime *dai_runtime;
	int ret = 0;

	/*
	 * The .trigger callback is used to send required IPC to audio
	 * firmware. The .free_stream callback will still be called
	 * by intel_free_stream() in the TRIGGER_SUSPEND case.
	 */
	if (res->ops && res->ops->trigger)
		res->ops->trigger(dai, cmd, substream->stream);

<<<<<<< HEAD
	dai_runtime = cdns->dai_runtime_array[dai->id];
=======
	dai_runtime = snd_soc_dai_get_dma_data(dai, substream);
>>>>>>> bf4ad6fa
	if (!dai_runtime) {
		dev_err(dai->dev, "failed to get dai runtime in %s\n",
			__func__);
		return -EIO;
	}

	switch (cmd) {
	case SNDRV_PCM_TRIGGER_SUSPEND:

		/*
		 * The .prepare callback is used to deal with xruns and resume operations.
		 * In the case of xruns, the DMAs and SHIM registers cannot be touched,
		 * but for resume operations the DMAs and SHIM registers need to be initialized.
		 * the .trigger callback is used to track the suspend case only.
		 */

		dai_runtime->suspended = true;

		ret = intel_free_stream(sdw, substream->stream, dai, sdw->instance);
		break;

	case SNDRV_PCM_TRIGGER_PAUSE_PUSH:
		dai_runtime->paused = true;
		break;
	case SNDRV_PCM_TRIGGER_STOP:
	case SNDRV_PCM_TRIGGER_PAUSE_RELEASE:
		dai_runtime->paused = false;
		break;
	default:
		break;
	}

	return ret;
}

static int intel_component_probe(struct snd_soc_component *component)
{
	int ret;

	/*
	 * make sure the device is pm_runtime_active before initiating
	 * bus transactions during the card registration.
	 * We use pm_runtime_resume() here, without taking a reference
	 * and releasing it immediately.
	 */
	ret = pm_runtime_resume(component->dev);
	if (ret < 0 && ret != -EACCES)
		return ret;

	return 0;
}

static int intel_component_dais_suspend(struct snd_soc_component *component)
{
	struct snd_soc_dai *dai;

	/*
	 * In the corner case where a SUSPEND happens during a PAUSE, the ALSA core
	 * does not throw the TRIGGER_SUSPEND. This leaves the DAIs in an unbalanced state.
	 * Since the component suspend is called last, we can trap this corner case
	 * and force the DAIs to release their resources.
	 */
	for_each_component_dais(component, dai) {
		struct sdw_cdns *cdns = snd_soc_dai_get_drvdata(dai);
		struct sdw_intel *sdw = cdns_to_intel(cdns);
		struct sdw_cdns_dai_runtime *dai_runtime;
<<<<<<< HEAD
		int ret;

		dai_runtime = cdns->dai_runtime_array[dai->id];
=======
		int stream;
		int ret;

		dai_runtime = dai->playback_dma_data;
		stream = SNDRV_PCM_STREAM_PLAYBACK;
		if (!dai_runtime) {
			dai_runtime = dai->capture_dma_data;
			stream = SNDRV_PCM_STREAM_CAPTURE;
		}
>>>>>>> bf4ad6fa

		if (!dai_runtime)
			continue;

		if (dai_runtime->suspended)
			continue;

		if (dai_runtime->paused) {
			dai_runtime->suspended = true;

			ret = intel_free_stream(sdw, dai_runtime->direction, dai, sdw->instance);
			if (ret < 0)
				return ret;
		}
	}

	return 0;
}

static const struct snd_soc_dai_ops intel_pcm_dai_ops = {
	.hw_params = intel_hw_params,
	.prepare = intel_prepare,
	.hw_free = intel_hw_free,
	.trigger = intel_trigger,
	.set_stream = intel_pcm_set_sdw_stream,
	.get_stream = intel_get_sdw_stream,
};

static const struct snd_soc_component_driver dai_component = {
	.name			= "soundwire",
	.probe			= intel_component_probe,
	.suspend		= intel_component_dais_suspend,
	.legacy_dai_naming	= 1,
};

static int intel_create_dai(struct sdw_cdns *cdns,
			    struct snd_soc_dai_driver *dais,
			    enum intel_pdi_type type,
			    u32 num, u32 off, u32 max_ch)
{
	int i;

	if (num == 0)
		return 0;

	 /* TODO: Read supported rates/formats from hardware */
	for (i = off; i < (off + num); i++) {
		dais[i].name = devm_kasprintf(cdns->dev, GFP_KERNEL,
					      "SDW%d Pin%d",
					      cdns->instance, i);
		if (!dais[i].name)
			return -ENOMEM;

		if (type == INTEL_PDI_BD || type == INTEL_PDI_OUT) {
			dais[i].playback.channels_min = 1;
			dais[i].playback.channels_max = max_ch;
			dais[i].playback.rates = SNDRV_PCM_RATE_48000;
			dais[i].playback.formats = SNDRV_PCM_FMTBIT_S16_LE;
		}

		if (type == INTEL_PDI_BD || type == INTEL_PDI_IN) {
			dais[i].capture.channels_min = 1;
			dais[i].capture.channels_max = max_ch;
			dais[i].capture.rates = SNDRV_PCM_RATE_48000;
			dais[i].capture.formats = SNDRV_PCM_FMTBIT_S16_LE;
		}

		dais[i].ops = &intel_pcm_dai_ops;
	}

	return 0;
}

static int intel_register_dai(struct sdw_intel *sdw)
{
	struct sdw_cdns_dai_runtime **dai_runtime_array;
	struct sdw_cdns_stream_config config;
	struct sdw_cdns *cdns = &sdw->cdns;
	struct sdw_cdns_streams *stream;
	struct snd_soc_dai_driver *dais;
	int num_dai, ret, off = 0;

	/* Read the PDI config and initialize cadence PDI */
	intel_pdi_init(sdw, &config);
	ret = sdw_cdns_pdi_init(cdns, config);
	if (ret)
		return ret;

	intel_pdi_ch_update(sdw);

	/* DAIs are created based on total number of PDIs supported */
	num_dai = cdns->pcm.num_pdi;

	dai_runtime_array = devm_kcalloc(cdns->dev, num_dai,
					 sizeof(struct sdw_cdns_dai_runtime *),
					 GFP_KERNEL);
	if (!dai_runtime_array)
		return -ENOMEM;
	cdns->dai_runtime_array = dai_runtime_array;

	dais = devm_kcalloc(cdns->dev, num_dai, sizeof(*dais), GFP_KERNEL);
	if (!dais)
		return -ENOMEM;

	/* Create PCM DAIs */
	stream = &cdns->pcm;

	ret = intel_create_dai(cdns, dais, INTEL_PDI_IN, cdns->pcm.num_in,
			       off, stream->num_ch_in);
	if (ret)
		return ret;

	off += cdns->pcm.num_in;
	ret = intel_create_dai(cdns, dais, INTEL_PDI_OUT, cdns->pcm.num_out,
			       off, stream->num_ch_out);
	if (ret)
		return ret;

	off += cdns->pcm.num_out;
	ret = intel_create_dai(cdns, dais, INTEL_PDI_BD, cdns->pcm.num_bd,
			       off, stream->num_ch_bd);
	if (ret)
		return ret;

	return devm_snd_soc_register_component(cdns->dev, &dai_component,
					       dais, num_dai);
}

static int intel_start_bus(struct sdw_intel *sdw)
{
	struct device *dev = sdw->cdns.dev;
	struct sdw_cdns *cdns = &sdw->cdns;
	struct sdw_bus *bus = &cdns->bus;
	int ret;

	ret = sdw_cdns_enable_interrupt(cdns, true);
	if (ret < 0) {
		dev_err(dev, "%s: cannot enable interrupts: %d\n", __func__, ret);
		return ret;
	}

	/*
	 * follow recommended programming flows to avoid timeouts when
	 * gsync is enabled
	 */
	if (bus->multi_link)
		intel_shim_sync_arm(sdw);

	ret = sdw_cdns_init(cdns);
	if (ret < 0) {
		dev_err(dev, "%s: unable to initialize Cadence IP: %d\n", __func__, ret);
		goto err_interrupt;
	}

	ret = sdw_cdns_exit_reset(cdns);
	if (ret < 0) {
		dev_err(dev, "%s: unable to exit bus reset sequence: %d\n", __func__, ret);
		goto err_interrupt;
	}

	if (bus->multi_link) {
		ret = intel_shim_sync_go(sdw);
		if (ret < 0) {
			dev_err(dev, "%s: sync go failed: %d\n", __func__, ret);
			goto err_interrupt;
		}
	}
	sdw_cdns_check_self_clearing_bits(cdns, __func__,
					  true, INTEL_MASTER_RESET_ITERATIONS);

	return 0;

err_interrupt:
	sdw_cdns_enable_interrupt(cdns, false);
	return ret;
}

static int intel_start_bus_after_reset(struct sdw_intel *sdw)
{
	struct device *dev = sdw->cdns.dev;
	struct sdw_cdns *cdns = &sdw->cdns;
	struct sdw_bus *bus = &cdns->bus;
	bool clock_stop0;
	int status;
	int ret;

	/*
	 * An exception condition occurs for the CLK_STOP_BUS_RESET
	 * case if one or more masters remain active. In this condition,
	 * all the masters are powered on for they are in the same power
	 * domain. Master can preserve its context for clock stop0, so
	 * there is no need to clear slave status and reset bus.
	 */
	clock_stop0 = sdw_cdns_is_clock_stop(&sdw->cdns);

	if (!clock_stop0) {

		/*
		 * make sure all Slaves are tagged as UNATTACHED and
		 * provide reason for reinitialization
		 */

		status = SDW_UNATTACH_REQUEST_MASTER_RESET;
		sdw_clear_slave_status(bus, status);

		ret = sdw_cdns_enable_interrupt(cdns, true);
		if (ret < 0) {
			dev_err(dev, "cannot enable interrupts during resume\n");
			return ret;
		}

		/*
		 * follow recommended programming flows to avoid
		 * timeouts when gsync is enabled
		 */
		if (bus->multi_link)
			intel_shim_sync_arm(sdw);

		/*
		 * Re-initialize the IP since it was powered-off
		 */
		sdw_cdns_init(&sdw->cdns);

	} else {
		ret = sdw_cdns_enable_interrupt(cdns, true);
		if (ret < 0) {
			dev_err(dev, "cannot enable interrupts during resume\n");
			return ret;
		}
	}

	ret = sdw_cdns_clock_restart(cdns, !clock_stop0);
	if (ret < 0) {
		dev_err(dev, "unable to restart clock during resume\n");
		goto err_interrupt;
	}

	if (!clock_stop0) {
		ret = sdw_cdns_exit_reset(cdns);
		if (ret < 0) {
			dev_err(dev, "unable to exit bus reset sequence during resume\n");
			goto err_interrupt;
		}

		if (bus->multi_link) {
			ret = intel_shim_sync_go(sdw);
			if (ret < 0) {
				dev_err(sdw->cdns.dev, "sync go failed during resume\n");
				goto err_interrupt;
			}
		}
	}
	sdw_cdns_check_self_clearing_bits(cdns, __func__, true, INTEL_MASTER_RESET_ITERATIONS);

	return 0;

err_interrupt:
	sdw_cdns_enable_interrupt(cdns, false);
	return ret;
}

static void intel_check_clock_stop(struct sdw_intel *sdw)
{
	struct device *dev = sdw->cdns.dev;
	bool clock_stop0;

	clock_stop0 = sdw_cdns_is_clock_stop(&sdw->cdns);
	if (!clock_stop0)
		dev_err(dev, "%s: invalid configuration, clock was not stopped\n", __func__);
}

static int intel_start_bus_after_clock_stop(struct sdw_intel *sdw)
{
	struct device *dev = sdw->cdns.dev;
	struct sdw_cdns *cdns = &sdw->cdns;
	int ret;

	ret = sdw_cdns_enable_interrupt(cdns, true);
	if (ret < 0) {
		dev_err(dev, "%s: cannot enable interrupts: %d\n", __func__, ret);
		return ret;
	}

	ret = sdw_cdns_clock_restart(cdns, false);
	if (ret < 0) {
		dev_err(dev, "%s: unable to restart clock: %d\n", __func__, ret);
		sdw_cdns_enable_interrupt(cdns, false);
		return ret;
	}

	sdw_cdns_check_self_clearing_bits(cdns, "intel_resume_runtime no_quirks",
					  true, INTEL_MASTER_RESET_ITERATIONS);

	return 0;
}

static int intel_stop_bus(struct sdw_intel *sdw, bool clock_stop)
{
	struct device *dev = sdw->cdns.dev;
	struct sdw_cdns *cdns = &sdw->cdns;
	bool wake_enable = false;
	int ret;

	if (clock_stop) {
		ret = sdw_cdns_clock_stop(cdns, true);
		if (ret < 0)
			dev_err(dev, "%s: cannot stop clock: %d\n", __func__, ret);
		else
			wake_enable = true;
	}

	ret = sdw_cdns_enable_interrupt(cdns, false);
	if (ret < 0) {
		dev_err(dev, "%s: cannot disable interrupts: %d\n", __func__, ret);
		return ret;
	}

	ret = intel_link_power_down(sdw);
	if (ret) {
		dev_err(dev, "%s: Link power down failed: %d\n", __func__, ret);
		return ret;
	}

	intel_shim_wake(sdw, wake_enable);

	return 0;
}

const struct sdw_intel_hw_ops sdw_intel_cnl_hw_ops = {
	.debugfs_init = intel_debugfs_init,
	.debugfs_exit = intel_debugfs_exit,

	.register_dai = intel_register_dai,

	.check_clock_stop = intel_check_clock_stop,
	.start_bus = intel_start_bus,
	.start_bus_after_reset = intel_start_bus_after_reset,
	.start_bus_after_clock_stop = intel_start_bus_after_clock_stop,
	.stop_bus = intel_stop_bus,

	.link_power_up = intel_link_power_up,
	.link_power_down = intel_link_power_down,

	.shim_check_wake = intel_shim_check_wake,
	.shim_wake = intel_shim_wake,

	.pre_bank_switch = intel_pre_bank_switch,
	.post_bank_switch = intel_post_bank_switch,
};
EXPORT_SYMBOL_NS(sdw_intel_cnl_hw_ops, SOUNDWIRE_INTEL);
<|MERGE_RESOLUTION|>--- conflicted
+++ resolved
@@ -791,11 +791,7 @@
 	int ch, dir;
 	int ret;
 
-<<<<<<< HEAD
 	dai_runtime = cdns->dai_runtime_array[dai->id];
-=======
-	dai_runtime = snd_soc_dai_get_dma_data(dai, substream);
->>>>>>> bf4ad6fa
 	if (!dai_runtime)
 		return -EIO;
 
@@ -821,10 +817,6 @@
 	dai_runtime->paused = false;
 	dai_runtime->suspended = false;
 	dai_runtime->pdi = pdi;
-<<<<<<< HEAD
-	dai_runtime->hw_params = params;
-=======
->>>>>>> bf4ad6fa
 
 	/* Inform DSP about PDI stream number */
 	ret = intel_params_stream(sdw, substream->stream, dai, params,
@@ -869,11 +861,7 @@
 	int ch, dir;
 	int ret = 0;
 
-<<<<<<< HEAD
 	dai_runtime = cdns->dai_runtime_array[dai->id];
-=======
-	dai_runtime = snd_soc_dai_get_dma_data(dai, substream);
->>>>>>> bf4ad6fa
 	if (!dai_runtime) {
 		dev_err(dai->dev, "failed to get dai runtime in %s\n",
 			__func__);
@@ -881,14 +869,11 @@
 	}
 
 	if (dai_runtime->suspended) {
-<<<<<<< HEAD
-=======
 		struct snd_soc_pcm_runtime *rtd = asoc_substream_to_rtd(substream);
 		struct snd_pcm_hw_params *hw_params;
 
 		hw_params = &rtd->dpcm[substream->stream].hw_params;
 
->>>>>>> bf4ad6fa
 		dai_runtime->suspended = false;
 
 		/*
@@ -900,11 +885,7 @@
 		 */
 
 		/* configure stream */
-<<<<<<< HEAD
-		ch = params_channels(dai_runtime->hw_params);
-=======
 		ch = params_channels(hw_params);
->>>>>>> bf4ad6fa
 		if (substream->stream == SNDRV_PCM_STREAM_CAPTURE)
 			dir = SDW_DATA_DIR_RX;
 		else
@@ -916,11 +897,7 @@
 
 		/* Inform DSP about PDI stream number */
 		ret = intel_params_stream(sdw, substream->stream, dai,
-<<<<<<< HEAD
-					  dai_runtime->hw_params,
-=======
 					  hw_params,
->>>>>>> bf4ad6fa
 					  sdw->instance,
 					  dai_runtime->pdi->intel_alh_id);
 	}
@@ -936,11 +913,7 @@
 	struct sdw_cdns_dai_runtime *dai_runtime;
 	int ret;
 
-<<<<<<< HEAD
 	dai_runtime = cdns->dai_runtime_array[dai->id];
-=======
-	dai_runtime = snd_soc_dai_get_dma_data(dai, substream);
->>>>>>> bf4ad6fa
 	if (!dai_runtime)
 		return -EIO;
 
@@ -963,10 +936,6 @@
 		return ret;
 	}
 
-<<<<<<< HEAD
-	dai_runtime->hw_params = NULL;
-=======
->>>>>>> bf4ad6fa
 	dai_runtime->pdi = NULL;
 
 	return 0;
@@ -981,20 +950,10 @@
 static void *intel_get_sdw_stream(struct snd_soc_dai *dai,
 				  int direction)
 {
-<<<<<<< HEAD
 	struct sdw_cdns *cdns = snd_soc_dai_get_drvdata(dai);
 	struct sdw_cdns_dai_runtime *dai_runtime;
 
 	dai_runtime = cdns->dai_runtime_array[dai->id];
-=======
-	struct sdw_cdns_dai_runtime *dai_runtime;
-
-	if (direction == SNDRV_PCM_STREAM_PLAYBACK)
-		dai_runtime = dai->playback_dma_data;
-	else
-		dai_runtime = dai->capture_dma_data;
-
->>>>>>> bf4ad6fa
 	if (!dai_runtime)
 		return ERR_PTR(-EINVAL);
 
@@ -1017,11 +976,7 @@
 	if (res->ops && res->ops->trigger)
 		res->ops->trigger(dai, cmd, substream->stream);
 
-<<<<<<< HEAD
 	dai_runtime = cdns->dai_runtime_array[dai->id];
-=======
-	dai_runtime = snd_soc_dai_get_dma_data(dai, substream);
->>>>>>> bf4ad6fa
 	if (!dai_runtime) {
 		dev_err(dai->dev, "failed to get dai runtime in %s\n",
 			__func__);
@@ -1088,21 +1043,9 @@
 		struct sdw_cdns *cdns = snd_soc_dai_get_drvdata(dai);
 		struct sdw_intel *sdw = cdns_to_intel(cdns);
 		struct sdw_cdns_dai_runtime *dai_runtime;
-<<<<<<< HEAD
 		int ret;
 
 		dai_runtime = cdns->dai_runtime_array[dai->id];
-=======
-		int stream;
-		int ret;
-
-		dai_runtime = dai->playback_dma_data;
-		stream = SNDRV_PCM_STREAM_PLAYBACK;
-		if (!dai_runtime) {
-			dai_runtime = dai->capture_dma_data;
-			stream = SNDRV_PCM_STREAM_CAPTURE;
-		}
->>>>>>> bf4ad6fa
 
 		if (!dai_runtime)
 			continue;
