--- conflicted
+++ resolved
@@ -6033,10 +6033,6 @@
 	int mode_refresh;
 	int preferred_refresh = 0;
 	enum color_transfer_func tf = TRANSFER_FUNC_UNKNOWN;
-<<<<<<< HEAD
-=======
-#if defined(CONFIG_DRM_AMD_DC_DCN)
->>>>>>> d7543167
 	struct dsc_dec_dpcd_caps dsc_caps;
 
 	struct dc_sink *sink = NULL;
@@ -10443,14 +10439,6 @@
 			goto fail;
 		}
 
-<<<<<<< HEAD
-		ret = compute_mst_dsc_configs_for_state(state, dm_state->context, vars);
-		if (ret) {
-			DRM_DEBUG_DRIVER("compute_mst_dsc_configs_for_state() failed\n");
-			ret = -EINVAL;
-			goto fail;
-=======
-#if defined(CONFIG_DRM_AMD_DC_DCN)
 		if (dc_resource_is_dsc_encoding_supported(dc)) {
 			ret = compute_mst_dsc_configs_for_state(state, dm_state->context, vars);
 			if (ret) {
@@ -10458,7 +10446,6 @@
 				ret = -EINVAL;
 				goto fail;
 			}
->>>>>>> d7543167
 		}
 
 		ret = dm_update_mst_vcpi_slots_for_dsc(state, dm_state->context, vars);
