--- conflicted
+++ resolved
@@ -6106,11 +6106,8 @@
 
 	if (recalculate_timing)
 		drm_mode_set_crtcinfo(&saved_mode, 0);
-<<<<<<< HEAD
 	else if (!old_stream)
 		drm_mode_set_crtcinfo(&mode, 0);
-=======
->>>>>>> a5af6ac2
 
 	/*
 	 * If scaling is enabled and refresh rate didn't change
