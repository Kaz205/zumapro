/*
 * Copyright 2018 Advanced Micro Devices, Inc.
 *
 * Permission is hereby granted, free of charge, to any person obtaining a
 * copy of this software and associated documentation files (the "Software"),
 * to deal in the Software without restriction, including without limitation
 * the rights to use, copy, modify, merge, publish, distribute, sublicense,
 * and/or sell copies of the Software, and to permit persons to whom the
 * Software is furnished to do so, subject to the following conditions:
 *
 * The above copyright notice and this permission notice shall be included in
 * all copies or substantial portions of the Software.
 *
 * THE SOFTWARE IS PROVIDED "AS IS", WITHOUT WARRANTY OF ANY KIND, EXPRESS OR
 * IMPLIED, INCLUDING BUT NOT LIMITED TO THE WARRANTIES OF MERCHANTABILITY,
 * FITNESS FOR A PARTICULAR PURPOSE AND NONINFRINGEMENT.  IN NO EVENT SHALL
 * THE COPYRIGHT HOLDER(S) OR AUTHOR(S) BE LIABLE FOR ANY CLAIM, DAMAGES OR
 * OTHER LIABILITY, WHETHER IN AN ACTION OF CONTRACT, TORT OR OTHERWISE,
 * ARISING FROM, OUT OF OR IN CONNECTION WITH THE SOFTWARE OR THE USE OR
 * OTHER DEALINGS IN THE SOFTWARE.
 *
 * Authors: AMD
 *
 */

#include <linux/string_helpers.h>
#include <linux/uaccess.h>

#include "dc.h"
#include "amdgpu.h"
#include "amdgpu_dm.h"
#include "amdgpu_dm_debugfs.h"
#include "dm_helpers.h"
#include "dmub/dmub_srv.h"
#include "resource.h"
#include "dsc.h"
#include "link_hwss.h"
#include "dc/dc_dmub_srv.h"
#include "link/protocols/link_dp_capability.h"

#ifdef CONFIG_DRM_AMD_SECURE_DISPLAY
#include "amdgpu_dm_psr.h"
#endif

struct dmub_debugfs_trace_header {
	uint32_t entry_count;
	uint32_t reserved[3];
};

struct dmub_debugfs_trace_entry {
	uint32_t trace_code;
	uint32_t tick_count;
	uint32_t param0;
	uint32_t param1;
};

static const char *const mst_progress_status[] = {
	"probe",
	"remote_edid",
	"allocate_new_payload",
	"clear_allocated_payload",
};

/* parse_write_buffer_into_params - Helper function to parse debugfs write buffer into an array
 *
 * Function takes in attributes passed to debugfs write entry
 * and writes into param array.
 * The user passes max_param_num to identify maximum number of
 * parameters that could be parsed.
 *
 */
static int parse_write_buffer_into_params(char *wr_buf, uint32_t wr_buf_size,
					  long *param, const char __user *buf,
					  int max_param_num,
					  uint8_t *param_nums)
{
	char *wr_buf_ptr = NULL;
	uint32_t wr_buf_count = 0;
	int r;
	char *sub_str = NULL;
	const char delimiter[3] = {' ', '\n', '\0'};
	uint8_t param_index = 0;

	*param_nums = 0;

	wr_buf_ptr = wr_buf;

	/* r is bytes not be copied */
	if (copy_from_user(wr_buf_ptr, buf, wr_buf_size)) {
		DRM_DEBUG_DRIVER("user data could not be read successfully\n");
		return -EFAULT;
	}

	/* check number of parameters. isspace could not differ space and \n */
	while ((*wr_buf_ptr != 0xa) && (wr_buf_count < wr_buf_size)) {
		/* skip space*/
		while (isspace(*wr_buf_ptr) && (wr_buf_count < wr_buf_size)) {
			wr_buf_ptr++;
			wr_buf_count++;
			}

		if (wr_buf_count == wr_buf_size)
			break;

		/* skip non-space*/
		while ((!isspace(*wr_buf_ptr)) && (wr_buf_count < wr_buf_size)) {
			wr_buf_ptr++;
			wr_buf_count++;
		}

		(*param_nums)++;

		if (wr_buf_count == wr_buf_size)
			break;
	}

	if (*param_nums > max_param_num)
		*param_nums = max_param_num;

	wr_buf_ptr = wr_buf; /* reset buf pointer */
	wr_buf_count = 0; /* number of char already checked */

	while (isspace(*wr_buf_ptr) && (wr_buf_count < wr_buf_size)) {
		wr_buf_ptr++;
		wr_buf_count++;
	}

	while (param_index < *param_nums) {
		/* after strsep, wr_buf_ptr will be moved to after space */
		sub_str = strsep(&wr_buf_ptr, delimiter);

		r = kstrtol(sub_str, 16, &(param[param_index]));

		if (r)
			DRM_DEBUG_DRIVER("string to int convert error code: %d\n", r);

		param_index++;
	}

	return 0;
}

/* function description
 * get/ set DP configuration: lane_count, link_rate, spread_spectrum
 *
 * valid lane count value: 1, 2, 4
 * valid link rate value:
 * 06h = 1.62Gbps per lane
 * 0Ah = 2.7Gbps per lane
 * 0Ch = 3.24Gbps per lane
 * 14h = 5.4Gbps per lane
 * 1Eh = 8.1Gbps per lane
 *
 * debugfs is located at /sys/kernel/debug/dri/0/DP-x/link_settings
 *
 * --- to get dp configuration
 *
 * cat /sys/kernel/debug/dri/0/DP-x/link_settings
 *
 * It will list current, verified, reported, preferred dp configuration.
 * current -- for current video mode
 * verified --- maximum configuration which pass link training
 * reported --- DP rx report caps (DPCD register offset 0, 1 2)
 * preferred --- user force settings
 *
 * --- set (or force) dp configuration
 *
 * echo <lane_count>  <link_rate> > link_settings
 *
 * for example, to force to  2 lane, 2.7GHz,
 * echo 4 0xa > /sys/kernel/debug/dri/0/DP-x/link_settings
 *
 * spread_spectrum could not be changed dynamically.
 *
 * in case invalid lane count, link rate are force, no hw programming will be
 * done. please check link settings after force operation to see if HW get
 * programming.
 *
 * cat /sys/kernel/debug/dri/0/DP-x/link_settings
 *
 * check current and preferred settings.
 *
 */
static ssize_t dp_link_settings_read(struct file *f, char __user *buf,
				 size_t size, loff_t *pos)
{
	struct amdgpu_dm_connector *connector = file_inode(f)->i_private;
	struct dc_link *link = connector->dc_link;
	char *rd_buf = NULL;
	char *rd_buf_ptr = NULL;
	const uint32_t rd_buf_size = 100;
	uint32_t result = 0;
	uint8_t str_len = 0;
	int r;

	if (*pos & 3 || size & 3)
		return -EINVAL;

	rd_buf = kcalloc(rd_buf_size, sizeof(char), GFP_KERNEL);
	if (!rd_buf)
		return 0;

	rd_buf_ptr = rd_buf;

	str_len = strlen("Current:  %d  0x%x  %d  ");
	snprintf(rd_buf_ptr, str_len, "Current:  %d  0x%x  %d  ",
			link->cur_link_settings.lane_count,
			link->cur_link_settings.link_rate,
			link->cur_link_settings.link_spread);
	rd_buf_ptr += str_len;

	str_len = strlen("Verified:  %d  0x%x  %d  ");
	snprintf(rd_buf_ptr, str_len, "Verified:  %d  0x%x  %d  ",
			link->verified_link_cap.lane_count,
			link->verified_link_cap.link_rate,
			link->verified_link_cap.link_spread);
	rd_buf_ptr += str_len;

	str_len = strlen("Reported:  %d  0x%x  %d  ");
	snprintf(rd_buf_ptr, str_len, "Reported:  %d  0x%x  %d  ",
			link->reported_link_cap.lane_count,
			link->reported_link_cap.link_rate,
			link->reported_link_cap.link_spread);
	rd_buf_ptr += str_len;

	str_len = strlen("Preferred:  %d  0x%x  %d  ");
	snprintf(rd_buf_ptr, str_len, "Preferred:  %d  0x%x  %d\n",
			link->preferred_link_setting.lane_count,
			link->preferred_link_setting.link_rate,
			link->preferred_link_setting.link_spread);

	while (size) {
		if (*pos >= rd_buf_size)
			break;

		r = put_user(*(rd_buf + result), buf);
		if (r) {
			kfree(rd_buf);
			return r; /* r = -EFAULT */
		}

		buf += 1;
		size -= 1;
		*pos += 1;
		result += 1;
	}

	kfree(rd_buf);
	return result;
}

static ssize_t dp_link_settings_write(struct file *f, const char __user *buf,
				 size_t size, loff_t *pos)
{
	struct amdgpu_dm_connector *connector = file_inode(f)->i_private;
	struct dc_link *link = connector->dc_link;
	struct amdgpu_device *adev = drm_to_adev(connector->base.dev);
	struct dc *dc = (struct dc *)link->dc;
	struct dc_link_settings prefer_link_settings;
	char *wr_buf = NULL;
	const uint32_t wr_buf_size = 40;
	/* 0: lane_count; 1: link_rate */
	int max_param_num = 2;
	uint8_t param_nums = 0;
	long param[2];
	bool valid_input = true;

	if (size == 0)
		return -EINVAL;

	wr_buf = kcalloc(wr_buf_size, sizeof(char), GFP_KERNEL);
	if (!wr_buf)
		return -ENOSPC;

	if (parse_write_buffer_into_params(wr_buf, wr_buf_size,
					   (long *)param, buf,
					   max_param_num,
					   &param_nums)) {
		kfree(wr_buf);
		return -EINVAL;
	}

	if (param_nums <= 0) {
		kfree(wr_buf);
		DRM_DEBUG_DRIVER("user data not be read\n");
		return -EINVAL;
	}

	switch (param[0]) {
	case LANE_COUNT_ONE:
	case LANE_COUNT_TWO:
	case LANE_COUNT_FOUR:
		break;
	default:
		valid_input = false;
		break;
	}

	switch (param[1]) {
	case LINK_RATE_LOW:
	case LINK_RATE_HIGH:
	case LINK_RATE_RBR2:
	case LINK_RATE_HIGH2:
	case LINK_RATE_HIGH3:
	case LINK_RATE_UHBR10:
	case LINK_RATE_UHBR13_5:
	case LINK_RATE_UHBR20:
		break;
	default:
		valid_input = false;
		break;
	}

	if (!valid_input) {
		kfree(wr_buf);
		DRM_DEBUG_DRIVER("Invalid Input value No HW will be programmed\n");
		mutex_lock(&adev->dm.dc_lock);
		dc_link_set_preferred_training_settings(dc, NULL, NULL, link, false);
		mutex_unlock(&adev->dm.dc_lock);
		return size;
	}

	/* save user force lane_count, link_rate to preferred settings
	 * spread spectrum will not be changed
	 */
	prefer_link_settings.link_spread = link->cur_link_settings.link_spread;
	prefer_link_settings.use_link_rate_set = false;
	prefer_link_settings.lane_count = param[0];
	prefer_link_settings.link_rate = param[1];

	mutex_lock(&adev->dm.dc_lock);
	dc_link_set_preferred_training_settings(dc, &prefer_link_settings, NULL, link, false);
	mutex_unlock(&adev->dm.dc_lock);

	kfree(wr_buf);
	return size;
}

static bool dp_mst_is_end_device(struct amdgpu_dm_connector *aconnector)
{
	bool is_end_device = false;
	struct drm_dp_mst_topology_mgr *mgr = NULL;
	struct drm_dp_mst_port *port = NULL;

	if (aconnector->mst_root && aconnector->mst_root->mst_mgr.mst_state) {
		mgr = &aconnector->mst_root->mst_mgr;
		port = aconnector->mst_output_port;

		drm_modeset_lock(&mgr->base.lock, NULL);
		if (port->pdt == DP_PEER_DEVICE_SST_SINK ||
			port->pdt == DP_PEER_DEVICE_DP_LEGACY_CONV)
			is_end_device = true;
		drm_modeset_unlock(&mgr->base.lock);
	}

	return is_end_device;
}

/* Change MST link setting
 *
 * valid lane count value: 1, 2, 4
 * valid link rate value:
 * 06h = 1.62Gbps per lane
 * 0Ah = 2.7Gbps per lane
 * 0Ch = 3.24Gbps per lane
 * 14h = 5.4Gbps per lane
 * 1Eh = 8.1Gbps per lane
 * 3E8h = 10.0Gbps per lane
 * 546h = 13.5Gbps per lane
 * 7D0h = 20.0Gbps per lane
 *
 * debugfs is located at /sys/kernel/debug/dri/0/DP-x/mst_link_settings
 *
 * for example, to force to  2 lane, 10.0GHz,
 * echo 2 0x3e8 > /sys/kernel/debug/dri/0/DP-x/mst_link_settings
 *
 * Valid input will trigger hotplug event to get new link setting applied
 * Invalid input will trigger training setting reset
 *
 * The usage can be referred to link_settings entry
 *
 */
static ssize_t dp_mst_link_setting(struct file *f, const char __user *buf,
				 size_t size, loff_t *pos)
{
	struct amdgpu_dm_connector *aconnector = file_inode(f)->i_private;
	struct dc_link *link = aconnector->dc_link;
	struct amdgpu_device *adev = drm_to_adev(aconnector->base.dev);
	struct dc *dc = (struct dc *)link->dc;
	struct dc_link_settings prefer_link_settings;
	char *wr_buf = NULL;
	const uint32_t wr_buf_size = 40;
	/* 0: lane_count; 1: link_rate */
	int max_param_num = 2;
	uint8_t param_nums = 0;
	long param[2];
	bool valid_input = true;

	if (!dp_mst_is_end_device(aconnector))
		return -EINVAL;

	if (size == 0)
		return -EINVAL;

	wr_buf = kcalloc(wr_buf_size, sizeof(char), GFP_KERNEL);
	if (!wr_buf)
		return -ENOSPC;

	if (parse_write_buffer_into_params(wr_buf, wr_buf_size,
					   (long *)param, buf,
					   max_param_num,
					   &param_nums)) {
		kfree(wr_buf);
		return -EINVAL;
	}

	if (param_nums <= 0) {
		kfree(wr_buf);
		DRM_DEBUG_DRIVER("user data not be read\n");
		return -EINVAL;
	}

	switch (param[0]) {
	case LANE_COUNT_ONE:
	case LANE_COUNT_TWO:
	case LANE_COUNT_FOUR:
		break;
	default:
		valid_input = false;
		break;
	}

	switch (param[1]) {
	case LINK_RATE_LOW:
	case LINK_RATE_HIGH:
	case LINK_RATE_RBR2:
	case LINK_RATE_HIGH2:
	case LINK_RATE_HIGH3:
	case LINK_RATE_UHBR10:
	case LINK_RATE_UHBR13_5:
	case LINK_RATE_UHBR20:
		break;
	default:
		valid_input = false;
		break;
	}

	if (!valid_input) {
		kfree(wr_buf);
		DRM_DEBUG_DRIVER("Invalid Input value No HW will be programmed\n");
		mutex_lock(&adev->dm.dc_lock);
		dc_link_set_preferred_training_settings(dc, NULL, NULL, link, false);
		mutex_unlock(&adev->dm.dc_lock);
		return -EINVAL;
	}

	/* save user force lane_count, link_rate to preferred settings
	 * spread spectrum will not be changed
	 */
	prefer_link_settings.link_spread = link->cur_link_settings.link_spread;
	prefer_link_settings.use_link_rate_set = false;
	prefer_link_settings.lane_count = param[0];
	prefer_link_settings.link_rate = param[1];

	/* skip immediate retrain, and train to new link setting after hotplug event triggered */
	mutex_lock(&adev->dm.dc_lock);
	dc_link_set_preferred_training_settings(dc, &prefer_link_settings, NULL, link, true);
	mutex_unlock(&adev->dm.dc_lock);

	mutex_lock(&aconnector->base.dev->mode_config.mutex);
	aconnector->base.force = DRM_FORCE_OFF;
	mutex_unlock(&aconnector->base.dev->mode_config.mutex);
	drm_kms_helper_hotplug_event(aconnector->base.dev);

	msleep(100);

	mutex_lock(&aconnector->base.dev->mode_config.mutex);
	aconnector->base.force = DRM_FORCE_UNSPECIFIED;
	mutex_unlock(&aconnector->base.dev->mode_config.mutex);
	drm_kms_helper_hotplug_event(aconnector->base.dev);

	kfree(wr_buf);
	return size;
}

/* function: get current DP PHY settings: voltage swing, pre-emphasis,
 * post-cursor2 (defined by VESA DP specification)
 *
 * valid values
 * voltage swing: 0,1,2,3
 * pre-emphasis : 0,1,2,3
 * post cursor2 : 0,1,2,3
 *
 *
 * how to use this debugfs
 *
 * debugfs is located at /sys/kernel/debug/dri/0/DP-x
 *
 * there will be directories, like DP-1, DP-2,DP-3, etc. for DP display
 *
 * To figure out which DP-x is the display for DP to be check,
 * cd DP-x
 * ls -ll
 * There should be debugfs file, like link_settings, phy_settings.
 * cat link_settings
 * from lane_count, link_rate to figure which DP-x is for display to be worked
 * on
 *
 * To get current DP PHY settings,
 * cat phy_settings
 *
 * To change DP PHY settings,
 * echo <voltage_swing> <pre-emphasis> <post_cursor2> > phy_settings
 * for examle, to change voltage swing to 2, pre-emphasis to 3, post_cursor2 to
 * 0,
 * echo 2 3 0 > phy_settings
 *
 * To check if change be applied, get current phy settings by
 * cat phy_settings
 *
 * In case invalid values are set by user, like
 * echo 1 4 0 > phy_settings
 *
 * HW will NOT be programmed by these settings.
 * cat phy_settings will show the previous valid settings.
 */
static ssize_t dp_phy_settings_read(struct file *f, char __user *buf,
				 size_t size, loff_t *pos)
{
	struct amdgpu_dm_connector *connector = file_inode(f)->i_private;
	struct dc_link *link = connector->dc_link;
	char *rd_buf = NULL;
	const uint32_t rd_buf_size = 20;
	uint32_t result = 0;
	int r;

	if (*pos & 3 || size & 3)
		return -EINVAL;

	rd_buf = kcalloc(rd_buf_size, sizeof(char), GFP_KERNEL);
	if (!rd_buf)
		return -EINVAL;

	snprintf(rd_buf, rd_buf_size, "  %d  %d  %d\n",
			link->cur_lane_setting[0].VOLTAGE_SWING,
			link->cur_lane_setting[0].PRE_EMPHASIS,
			link->cur_lane_setting[0].POST_CURSOR2);

	while (size) {
		if (*pos >= rd_buf_size)
			break;

		r = put_user((*(rd_buf + result)), buf);
		if (r) {
			kfree(rd_buf);
			return r; /* r = -EFAULT */
		}

		buf += 1;
		size -= 1;
		*pos += 1;
		result += 1;
	}

	kfree(rd_buf);
	return result;
}

static int dp_lttpr_status_show(struct seq_file *m, void *unused)
{
	struct drm_connector *connector = m->private;
	struct amdgpu_dm_connector *aconnector =
		to_amdgpu_dm_connector(connector);
	struct dc_lttpr_caps caps = aconnector->dc_link->dpcd_caps.lttpr_caps;

	if (connector->status != connector_status_connected)
		return -ENODEV;

	seq_printf(m, "phy repeater count: %u (raw: 0x%x)\n",
		   dp_parse_lttpr_repeater_count(caps.phy_repeater_cnt),
		   caps.phy_repeater_cnt);

	seq_puts(m, "phy repeater mode: ");

	switch (caps.mode) {
	case DP_PHY_REPEATER_MODE_TRANSPARENT:
		seq_puts(m, "transparent");
		break;
	case DP_PHY_REPEATER_MODE_NON_TRANSPARENT:
		seq_puts(m, "non-transparent");
		break;
	case 0x00:
		seq_puts(m, "non lttpr");
		break;
	default:
		seq_printf(m, "read error (raw: 0x%x)", caps.mode);
		break;
	}

	seq_puts(m, "\n");
	return 0;
}

static ssize_t dp_phy_settings_write(struct file *f, const char __user *buf,
				 size_t size, loff_t *pos)
{
	struct amdgpu_dm_connector *connector = file_inode(f)->i_private;
	struct dc_link *link = connector->dc_link;
	struct dc *dc = (struct dc *)link->dc;
	char *wr_buf = NULL;
	uint32_t wr_buf_size = 40;
	long param[3];
	bool use_prefer_link_setting;
	struct link_training_settings link_lane_settings;
	int max_param_num = 3;
	uint8_t param_nums = 0;
	int r = 0;


	if (size == 0)
		return -EINVAL;

	wr_buf = kcalloc(wr_buf_size, sizeof(char), GFP_KERNEL);
	if (!wr_buf)
		return -ENOSPC;

	if (parse_write_buffer_into_params(wr_buf, wr_buf_size,
					   (long *)param, buf,
					   max_param_num,
					   &param_nums)) {
		kfree(wr_buf);
		return -EINVAL;
	}

	if (param_nums <= 0) {
		kfree(wr_buf);
		DRM_DEBUG_DRIVER("user data not be read\n");
		return -EINVAL;
	}

	if ((param[0] > VOLTAGE_SWING_MAX_LEVEL) ||
			(param[1] > PRE_EMPHASIS_MAX_LEVEL) ||
			(param[2] > POST_CURSOR2_MAX_LEVEL)) {
		kfree(wr_buf);
		DRM_DEBUG_DRIVER("Invalid Input No HW will be programmed\n");
		return size;
	}

	/* get link settings: lane count, link rate */
	use_prefer_link_setting =
		((link->preferred_link_setting.link_rate != LINK_RATE_UNKNOWN) &&
		(link->test_pattern_enabled));

	memset(&link_lane_settings, 0, sizeof(link_lane_settings));

	if (use_prefer_link_setting) {
		link_lane_settings.link_settings.lane_count =
				link->preferred_link_setting.lane_count;
		link_lane_settings.link_settings.link_rate =
				link->preferred_link_setting.link_rate;
		link_lane_settings.link_settings.link_spread =
				link->preferred_link_setting.link_spread;
	} else {
		link_lane_settings.link_settings.lane_count =
				link->cur_link_settings.lane_count;
		link_lane_settings.link_settings.link_rate =
				link->cur_link_settings.link_rate;
		link_lane_settings.link_settings.link_spread =
				link->cur_link_settings.link_spread;
	}

	/* apply phy settings from user */
	for (r = 0; r < link_lane_settings.link_settings.lane_count; r++) {
		link_lane_settings.hw_lane_settings[r].VOLTAGE_SWING =
				(enum dc_voltage_swing) (param[0]);
		link_lane_settings.hw_lane_settings[r].PRE_EMPHASIS =
				(enum dc_pre_emphasis) (param[1]);
		link_lane_settings.hw_lane_settings[r].POST_CURSOR2 =
				(enum dc_post_cursor2) (param[2]);
	}

	/* program ASIC registers and DPCD registers */
	dc_link_set_drive_settings(dc, &link_lane_settings, link);

	kfree(wr_buf);
	return size;
}

/* function description
 *
 * set PHY layer or Link layer test pattern
 * PHY test pattern is used for PHY SI check.
 * Link layer test will not affect PHY SI.
 *
 * Reset Test Pattern:
 * 0 = DP_TEST_PATTERN_VIDEO_MODE
 *
 * PHY test pattern supported:
 * 1 = DP_TEST_PATTERN_D102
 * 2 = DP_TEST_PATTERN_SYMBOL_ERROR
 * 3 = DP_TEST_PATTERN_PRBS7
 * 4 = DP_TEST_PATTERN_80BIT_CUSTOM
 * 5 = DP_TEST_PATTERN_CP2520_1
 * 6 = DP_TEST_PATTERN_CP2520_2 = DP_TEST_PATTERN_HBR2_COMPLIANCE_EYE
 * 7 = DP_TEST_PATTERN_CP2520_3
 *
 * DP PHY Link Training Patterns
 * 8 = DP_TEST_PATTERN_TRAINING_PATTERN1
 * 9 = DP_TEST_PATTERN_TRAINING_PATTERN2
 * a = DP_TEST_PATTERN_TRAINING_PATTERN3
 * b = DP_TEST_PATTERN_TRAINING_PATTERN4
 *
 * DP Link Layer Test pattern
 * c = DP_TEST_PATTERN_COLOR_SQUARES
 * d = DP_TEST_PATTERN_COLOR_SQUARES_CEA
 * e = DP_TEST_PATTERN_VERTICAL_BARS
 * f = DP_TEST_PATTERN_HORIZONTAL_BARS
 * 10= DP_TEST_PATTERN_COLOR_RAMP
 *
 * debugfs phy_test_pattern is located at /syskernel/debug/dri/0/DP-x
 *
 * --- set test pattern
 * echo <test pattern #> > test_pattern
 *
 * If test pattern # is not supported, NO HW programming will be done.
 * for DP_TEST_PATTERN_80BIT_CUSTOM, it needs extra 10 bytes of data
 * for the user pattern. input 10 bytes data are separated by space
 *
 * echo 0x4 0x11 0x22 0x33 0x44 0x55 0x66 0x77 0x88 0x99 0xaa > test_pattern
 *
 * --- reset test pattern
 * echo 0 > test_pattern
 *
 * --- HPD detection is disabled when set PHY test pattern
 *
 * when PHY test pattern (pattern # within [1,7]) is set, HPD pin of HW ASIC
 * is disable. User could unplug DP display from DP connected and plug scope to
 * check test pattern PHY SI.
 * If there is need unplug scope and plug DP display back, do steps below:
 * echo 0 > phy_test_pattern
 * unplug scope
 * plug DP display.
 *
 * "echo 0 > phy_test_pattern" will re-enable HPD pin again so that video sw
 * driver could detect "unplug scope" and "plug DP display"
 */
static ssize_t dp_phy_test_pattern_debugfs_write(struct file *f, const char __user *buf,
				 size_t size, loff_t *pos)
{
	struct amdgpu_dm_connector *connector = file_inode(f)->i_private;
	struct dc_link *link = connector->dc_link;
	char *wr_buf = NULL;
	uint32_t wr_buf_size = 100;
	long param[11] = {0x0};
	int max_param_num = 11;
	enum dp_test_pattern test_pattern = DP_TEST_PATTERN_UNSUPPORTED;
	bool disable_hpd = false;
	bool valid_test_pattern = false;
	uint8_t param_nums = 0;
	/* init with default 80bit custom pattern */
	uint8_t custom_pattern[10] = {
			0x1f, 0x7c, 0xf0, 0xc1, 0x07,
			0x1f, 0x7c, 0xf0, 0xc1, 0x07
			};
	struct dc_link_settings prefer_link_settings = {LANE_COUNT_UNKNOWN,
			LINK_RATE_UNKNOWN, LINK_SPREAD_DISABLED};
	struct dc_link_settings cur_link_settings = {LANE_COUNT_UNKNOWN,
			LINK_RATE_UNKNOWN, LINK_SPREAD_DISABLED};
	struct link_training_settings link_training_settings;
	int i;

	if (size == 0)
		return -EINVAL;

	wr_buf = kcalloc(wr_buf_size, sizeof(char), GFP_KERNEL);
	if (!wr_buf)
		return -ENOSPC;

	if (parse_write_buffer_into_params(wr_buf, wr_buf_size,
					   (long *)param, buf,
					   max_param_num,
					   &param_nums)) {
		kfree(wr_buf);
		return -EINVAL;
	}

	if (param_nums <= 0) {
		kfree(wr_buf);
		DRM_DEBUG_DRIVER("user data not be read\n");
		return -EINVAL;
	}


	test_pattern = param[0];

	switch (test_pattern) {
	case DP_TEST_PATTERN_VIDEO_MODE:
	case DP_TEST_PATTERN_COLOR_SQUARES:
	case DP_TEST_PATTERN_COLOR_SQUARES_CEA:
	case DP_TEST_PATTERN_VERTICAL_BARS:
	case DP_TEST_PATTERN_HORIZONTAL_BARS:
	case DP_TEST_PATTERN_COLOR_RAMP:
		valid_test_pattern = true;
		break;

	case DP_TEST_PATTERN_D102:
	case DP_TEST_PATTERN_SYMBOL_ERROR:
	case DP_TEST_PATTERN_PRBS7:
	case DP_TEST_PATTERN_80BIT_CUSTOM:
	case DP_TEST_PATTERN_HBR2_COMPLIANCE_EYE:
	case DP_TEST_PATTERN_TRAINING_PATTERN4:
		disable_hpd = true;
		valid_test_pattern = true;
		break;

	default:
		valid_test_pattern = false;
		test_pattern = DP_TEST_PATTERN_UNSUPPORTED;
		break;
	}

	if (!valid_test_pattern) {
		kfree(wr_buf);
		DRM_DEBUG_DRIVER("Invalid Test Pattern Parameters\n");
		return size;
	}

	if (test_pattern == DP_TEST_PATTERN_80BIT_CUSTOM) {
		for (i = 0; i < 10; i++) {
			if ((uint8_t) param[i + 1] != 0x0)
				break;
		}

		if (i < 10) {
			/* not use default value */
			for (i = 0; i < 10; i++)
				custom_pattern[i] = (uint8_t) param[i + 1];
		}
	}

	/* Usage: set DP physical test pattern using debugfs with normal DP
	 * panel. Then plug out DP panel and connect a scope to measure
	 * For normal video mode and test pattern generated from CRCT,
	 * they are visibile to user. So do not disable HPD.
	 * Video Mode is also set to clear the test pattern, so enable HPD
	 * because it might have been disabled after a test pattern was set.
	 * AUX depends on HPD * sequence dependent, do not move!
	 */
	if (!disable_hpd)
		dc_link_enable_hpd(link);

	prefer_link_settings.lane_count = link->verified_link_cap.lane_count;
	prefer_link_settings.link_rate = link->verified_link_cap.link_rate;
	prefer_link_settings.link_spread = link->verified_link_cap.link_spread;

	cur_link_settings.lane_count = link->cur_link_settings.lane_count;
	cur_link_settings.link_rate = link->cur_link_settings.link_rate;
	cur_link_settings.link_spread = link->cur_link_settings.link_spread;

	link_training_settings.link_settings = cur_link_settings;


	if (test_pattern != DP_TEST_PATTERN_VIDEO_MODE) {
		if (prefer_link_settings.lane_count != LANE_COUNT_UNKNOWN &&
			prefer_link_settings.link_rate !=  LINK_RATE_UNKNOWN &&
			(prefer_link_settings.lane_count != cur_link_settings.lane_count ||
			prefer_link_settings.link_rate != cur_link_settings.link_rate))
			link_training_settings.link_settings = prefer_link_settings;
	}

	for (i = 0; i < (unsigned int)(link_training_settings.link_settings.lane_count); i++)
		link_training_settings.hw_lane_settings[i] = link->cur_lane_setting[i];

	dc_link_dp_set_test_pattern(
		link,
		test_pattern,
		DP_TEST_PATTERN_COLOR_SPACE_RGB,
		&link_training_settings,
		custom_pattern,
		10);

	/* Usage: Set DP physical test pattern using AMDDP with normal DP panel
	 * Then plug out DP panel and connect a scope to measure DP PHY signal.
	 * Need disable interrupt to avoid SW driver disable DP output. This is
	 * done after the test pattern is set.
	 */
	if (valid_test_pattern && disable_hpd)
		dc_link_disable_hpd(link);

	kfree(wr_buf);

	return size;
}

/*
 * Returns the DMCUB tracebuffer contents.
 * Example usage: cat /sys/kernel/debug/dri/0/amdgpu_dm_dmub_tracebuffer
 */
static int dmub_tracebuffer_show(struct seq_file *m, void *data)
{
	struct amdgpu_device *adev = m->private;
	struct dmub_srv_fb_info *fb_info = adev->dm.dmub_fb_info;
	struct dmub_debugfs_trace_entry *entries;
	uint8_t *tbuf_base;
	uint32_t tbuf_size, max_entries, num_entries, i;

	if (!fb_info)
		return 0;

	tbuf_base = (uint8_t *)fb_info->fb[DMUB_WINDOW_5_TRACEBUFF].cpu_addr;
	if (!tbuf_base)
		return 0;

	tbuf_size = fb_info->fb[DMUB_WINDOW_5_TRACEBUFF].size;
	max_entries = (tbuf_size - sizeof(struct dmub_debugfs_trace_header)) /
		      sizeof(struct dmub_debugfs_trace_entry);

	num_entries =
		((struct dmub_debugfs_trace_header *)tbuf_base)->entry_count;

	num_entries = min(num_entries, max_entries);

	entries = (struct dmub_debugfs_trace_entry
			   *)(tbuf_base +
			      sizeof(struct dmub_debugfs_trace_header));

	for (i = 0; i < num_entries; ++i) {
		struct dmub_debugfs_trace_entry *entry = &entries[i];

		seq_printf(m,
			   "trace_code=%u tick_count=%u param0=%u param1=%u\n",
			   entry->trace_code, entry->tick_count, entry->param0,
			   entry->param1);
	}

	return 0;
}

/*
 * Returns the DMCUB firmware state contents.
 * Example usage: cat /sys/kernel/debug/dri/0/amdgpu_dm_dmub_fw_state
 */
static int dmub_fw_state_show(struct seq_file *m, void *data)
{
	struct amdgpu_device *adev = m->private;
	struct dmub_srv_fb_info *fb_info = adev->dm.dmub_fb_info;
	uint8_t *state_base;
	uint32_t state_size;

	if (!fb_info)
		return 0;

	state_base = (uint8_t *)fb_info->fb[DMUB_WINDOW_6_FW_STATE].cpu_addr;
	if (!state_base)
		return 0;

	state_size = fb_info->fb[DMUB_WINDOW_6_FW_STATE].size;

	return seq_write(m, state_base, state_size);
}

/* psr_capability_show() - show eDP panel PSR capability
 *
 * The read function: sink_psr_capability_show
 * Shows if sink has PSR capability or not.
 * If yes - the PSR version is appended
 *
 *	cat /sys/kernel/debug/dri/0/eDP-X/psr_capability
 *
 * Expected output:
 * "Sink support: no\n" - if panel doesn't support PSR
 * "Sink support: yes [0x01]\n" - if panel supports PSR1
 * "Driver support: no\n" - if driver doesn't support PSR
 * "Driver support: yes [0x01]\n" - if driver supports PSR1
 */
static int psr_capability_show(struct seq_file *m, void *data)
{
	struct drm_connector *connector = m->private;
	struct amdgpu_dm_connector *aconnector = to_amdgpu_dm_connector(connector);
	struct dc_link *link = aconnector->dc_link;

	if (!link)
		return -ENODEV;

	if (link->type == dc_connection_none)
		return -ENODEV;

	if (!(link->connector_signal & SIGNAL_TYPE_EDP))
		return -ENODEV;

	seq_printf(m, "Sink support: %s", str_yes_no(link->dpcd_caps.psr_info.psr_version != 0));
	if (link->dpcd_caps.psr_info.psr_version)
		seq_printf(m, " [0x%02x]", link->dpcd_caps.psr_info.psr_version);
	seq_puts(m, "\n");

	seq_printf(m, "Driver support: %s", str_yes_no(link->psr_settings.psr_feature_enabled));
	if (link->psr_settings.psr_version)
		seq_printf(m, " [0x%02x]", link->psr_settings.psr_version);
	seq_puts(m, "\n");

	return 0;
}

/*
 * Returns the current bpc for the crtc.
 * Example usage: cat /sys/kernel/debug/dri/0/crtc-0/amdgpu_current_bpc
 */
static int amdgpu_current_bpc_show(struct seq_file *m, void *data)
{
	struct drm_crtc *crtc = m->private;
	struct drm_device *dev = crtc->dev;
	struct dm_crtc_state *dm_crtc_state = NULL;
	int res = -ENODEV;
	unsigned int bpc;

	mutex_lock(&dev->mode_config.mutex);
	drm_modeset_lock(&crtc->mutex, NULL);
	if (crtc->state == NULL)
		goto unlock;

	dm_crtc_state = to_dm_crtc_state(crtc->state);
	if (dm_crtc_state->stream == NULL)
		goto unlock;

	switch (dm_crtc_state->stream->timing.display_color_depth) {
	case COLOR_DEPTH_666:
		bpc = 6;
		break;
	case COLOR_DEPTH_888:
		bpc = 8;
		break;
	case COLOR_DEPTH_101010:
		bpc = 10;
		break;
	case COLOR_DEPTH_121212:
		bpc = 12;
		break;
	case COLOR_DEPTH_161616:
		bpc = 16;
		break;
	default:
		goto unlock;
	}

	seq_printf(m, "Current: %u\n", bpc);
	res = 0;

unlock:
	drm_modeset_unlock(&crtc->mutex);
	mutex_unlock(&dev->mode_config.mutex);

	return res;
}
DEFINE_SHOW_ATTRIBUTE(amdgpu_current_bpc);

/*
 * Returns the current colorspace for the crtc.
 * Example usage: cat /sys/kernel/debug/dri/0/crtc-0/amdgpu_current_colorspace
 */
static int amdgpu_current_colorspace_show(struct seq_file *m, void *data)
{
	struct drm_crtc *crtc = m->private;
	struct drm_device *dev = crtc->dev;
	struct dm_crtc_state *dm_crtc_state = NULL;
	int res = -ENODEV;

	mutex_lock(&dev->mode_config.mutex);
	drm_modeset_lock(&crtc->mutex, NULL);
	if (crtc->state == NULL)
		goto unlock;

	dm_crtc_state = to_dm_crtc_state(crtc->state);
	if (dm_crtc_state->stream == NULL)
		goto unlock;

	switch (dm_crtc_state->stream->output_color_space) {
	case COLOR_SPACE_SRGB:
		seq_puts(m, "sRGB");
		break;
	case COLOR_SPACE_YCBCR601:
	case COLOR_SPACE_YCBCR601_LIMITED:
		seq_puts(m, "BT601_YCC");
		break;
	case COLOR_SPACE_YCBCR709:
	case COLOR_SPACE_YCBCR709_LIMITED:
		seq_puts(m, "BT709_YCC");
		break;
	case COLOR_SPACE_ADOBERGB:
		seq_puts(m, "opRGB");
		break;
	case COLOR_SPACE_2020_RGB_FULLRANGE:
		seq_puts(m, "BT2020_RGB");
		break;
	case COLOR_SPACE_2020_YCBCR:
		seq_puts(m, "BT2020_YCC");
		break;
	default:
		goto unlock;
	}
	res = 0;

unlock:
	drm_modeset_unlock(&crtc->mutex);
	mutex_unlock(&dev->mode_config.mutex);

	return res;
}
DEFINE_SHOW_ATTRIBUTE(amdgpu_current_colorspace);


/*
 * Example usage:
 * Disable dsc passthrough, i.e.,: have dsc decoding at converver, not external RX
 *   echo 1 /sys/kernel/debug/dri/0/DP-1/dsc_disable_passthrough
 * Enable dsc passthrough, i.e.,: have dsc passthrough to external RX
 *   echo 0 /sys/kernel/debug/dri/0/DP-1/dsc_disable_passthrough
 */
static ssize_t dp_dsc_passthrough_set(struct file *f, const char __user *buf,
				 size_t size, loff_t *pos)
{
	struct amdgpu_dm_connector *aconnector = file_inode(f)->i_private;
	char *wr_buf = NULL;
	uint32_t wr_buf_size = 42;
	int max_param_num = 1;
	long param;
	uint8_t param_nums = 0;

	if (size == 0)
		return -EINVAL;

	wr_buf = kcalloc(wr_buf_size, sizeof(char), GFP_KERNEL);

	if (!wr_buf) {
		DRM_DEBUG_DRIVER("no memory to allocate write buffer\n");
		return -ENOSPC;
	}

	if (parse_write_buffer_into_params(wr_buf, wr_buf_size,
					   &param, buf,
					   max_param_num,
					   &param_nums)) {
		kfree(wr_buf);
		return -EINVAL;
	}

	aconnector->dsc_settings.dsc_force_disable_passthrough = param;

	kfree(wr_buf);
	return 0;
}

/*
 * Returns the HDCP capability of the Display (1.4 for now).
 *
 * NOTE* Not all HDMI displays report their HDCP caps even when they are capable.
 * Since its rare for a display to not be HDCP 1.4 capable, we set HDMI as always capable.
 *
 * Example usage: cat /sys/kernel/debug/dri/0/DP-1/hdcp_sink_capability
 *		or cat /sys/kernel/debug/dri/0/HDMI-A-1/hdcp_sink_capability
 */
static int hdcp_sink_capability_show(struct seq_file *m, void *data)
{
	struct drm_connector *connector = m->private;
	struct amdgpu_dm_connector *aconnector = to_amdgpu_dm_connector(connector);
	bool hdcp_cap, hdcp2_cap;

	if (connector->status != connector_status_connected)
		return -ENODEV;

	seq_printf(m, "%s:%d HDCP version: ", connector->name, connector->base.id);

	hdcp_cap = dc_link_is_hdcp14(aconnector->dc_link, aconnector->dc_sink->sink_signal);
	hdcp2_cap = dc_link_is_hdcp22(aconnector->dc_link, aconnector->dc_sink->sink_signal);


	if (hdcp_cap)
		seq_printf(m, "%s ", "HDCP1.4");
	if (hdcp2_cap)
		seq_printf(m, "%s ", "HDCP2.2");

	if (!hdcp_cap && !hdcp2_cap)
		seq_printf(m, "%s ", "None");

	seq_puts(m, "\n");

	return 0;
}

/*
 * Returns whether the connected display is internal and not hotpluggable.
 * Example usage: cat /sys/kernel/debug/dri/0/DP-1/internal_display
 */
static int internal_display_show(struct seq_file *m, void *data)
{
	struct drm_connector *connector = m->private;
	struct amdgpu_dm_connector *aconnector = to_amdgpu_dm_connector(connector);
	struct dc_link *link = aconnector->dc_link;

	seq_printf(m, "Internal: %u\n", link->is_internal_display);

	return 0;
}

/* function description
 *
 * generic SDP message access for testing
 *
 * debugfs sdp_message is located at /syskernel/debug/dri/0/DP-x
 *
 * SDP header
 * Hb0 : Secondary-Data Packet ID
 * Hb1 : Secondary-Data Packet type
 * Hb2 : Secondary-Data-packet-specific header, Byte 0
 * Hb3 : Secondary-Data-packet-specific header, Byte 1
 *
 * for using custom sdp message: input 4 bytes SDP header and 32 bytes raw data
 */
static ssize_t dp_sdp_message_debugfs_write(struct file *f, const char __user *buf,
				 size_t size, loff_t *pos)
{
	int r;
	uint8_t data[36];
	struct amdgpu_dm_connector *connector = file_inode(f)->i_private;
	struct dm_crtc_state *acrtc_state;
	uint32_t write_size = 36;

	if (connector->base.status != connector_status_connected)
		return -ENODEV;

	if (size == 0)
		return 0;

	acrtc_state = to_dm_crtc_state(connector->base.state->crtc->state);

	r = copy_from_user(data, buf, write_size);

	write_size -= r;

	dc_stream_send_dp_sdp(acrtc_state->stream, data, write_size);

	return write_size;
}

/* function: Read link's DSC & FEC capabilities
 *
 *
 * Access it with the following command (you need to specify
 * connector like DP-1):
 *
 *	cat /sys/kernel/debug/dri/0/DP-X/dp_dsc_fec_support
 *
 */
static int dp_dsc_fec_support_show(struct seq_file *m, void *data)
{
	struct drm_connector *connector = m->private;
	struct drm_modeset_acquire_ctx ctx;
	struct drm_device *dev = connector->dev;
	struct amdgpu_dm_connector *aconnector = to_amdgpu_dm_connector(connector);
	int ret = 0;
	bool try_again = false;
	bool is_fec_supported = false;
	bool is_dsc_supported = false;
	struct dpcd_caps dpcd_caps;

	drm_modeset_acquire_init(&ctx, DRM_MODESET_ACQUIRE_INTERRUPTIBLE);
	do {
		try_again = false;
		ret = drm_modeset_lock(&dev->mode_config.connection_mutex, &ctx);
		if (ret) {
			if (ret == -EDEADLK) {
				ret = drm_modeset_backoff(&ctx);
				if (!ret) {
					try_again = true;
					continue;
				}
			}
			break;
		}
		if (connector->status != connector_status_connected) {
			ret = -ENODEV;
			break;
		}
		dpcd_caps = aconnector->dc_link->dpcd_caps;
		if (aconnector->mst_output_port) {
			/* aconnector sets dsc_aux during get_modes call
			 * if MST connector has it means it can either
			 * enable DSC on the sink device or on MST branch
			 * its connected to.
			 */
			if (aconnector->dsc_aux) {
				is_fec_supported = true;
				is_dsc_supported = true;
			}
		} else {
			is_fec_supported = dpcd_caps.fec_cap.raw & 0x1;
			is_dsc_supported = dpcd_caps.dsc_caps.dsc_basic_caps.raw[0] & 0x1;
		}
	} while (try_again);

	drm_modeset_drop_locks(&ctx);
	drm_modeset_acquire_fini(&ctx);

	seq_printf(m, "FEC_Sink_Support: %s\n", str_yes_no(is_fec_supported));
	seq_printf(m, "DSC_Sink_Support: %s\n", str_yes_no(is_dsc_supported));

	return ret;
}

/* function: Trigger virtual HPD redetection on connector
 *
 * This function will perform link rediscovery, link disable
 * and enable, and dm connector state update.
 *
 * Retrigger HPD on an existing connector by echoing 1 into
 * its respectful "trigger_hotplug" debugfs entry:
 *
 *	echo 1 > /sys/kernel/debug/dri/0/DP-X/trigger_hotplug
 *
 * This function can perform HPD unplug:
 *
 *	echo 0 > /sys/kernel/debug/dri/0/DP-X/trigger_hotplug
 *
 */
static ssize_t trigger_hotplug(struct file *f, const char __user *buf,
							size_t size, loff_t *pos)
{
	struct amdgpu_dm_connector *aconnector = file_inode(f)->i_private;
	struct drm_connector *connector = &aconnector->base;
	struct dc_link *link = NULL;
	struct drm_device *dev = connector->dev;
	struct amdgpu_device *adev = drm_to_adev(dev);
	enum dc_connection_type new_connection_type = dc_connection_none;
	char *wr_buf = NULL;
	uint32_t wr_buf_size = 42;
	int max_param_num = 1;
	long param[1] = {0};
	uint8_t param_nums = 0;
	bool ret = false;

	if (!aconnector || !aconnector->dc_link)
		return -EINVAL;

	if (size == 0)
		return -EINVAL;

	wr_buf = kcalloc(wr_buf_size, sizeof(char), GFP_KERNEL);

	if (!wr_buf) {
		DRM_DEBUG_DRIVER("no memory to allocate write buffer\n");
		return -ENOSPC;
	}

	if (parse_write_buffer_into_params(wr_buf, wr_buf_size,
						(long *)param, buf,
						max_param_num,
						&param_nums)) {
		kfree(wr_buf);
		return -EINVAL;
	}

	kfree(wr_buf);

	if (param_nums <= 0) {
		DRM_DEBUG_DRIVER("user data not be read\n");
		return -EINVAL;
	}

	mutex_lock(&aconnector->hpd_lock);

	/* Don't support for mst end device*/
	if (aconnector->mst_root) {
		mutex_unlock(&aconnector->hpd_lock);
		return -EINVAL;
	}

	if (param[0] == 1) {

		if (!dc_link_detect_connection_type(aconnector->dc_link, &new_connection_type) &&
			new_connection_type != dc_connection_none)
			goto unlock;

		mutex_lock(&adev->dm.dc_lock);
		ret = dc_link_detect(aconnector->dc_link, DETECT_REASON_HPD);
		mutex_unlock(&adev->dm.dc_lock);

		if (!ret)
			goto unlock;

		amdgpu_dm_update_connector_after_detect(aconnector);

		drm_modeset_lock_all(dev);
		dm_restore_drm_connector_state(dev, connector);
		drm_modeset_unlock_all(dev);

		drm_kms_helper_connector_hotplug_event(connector);
	} else if (param[0] == 0) {
		if (!aconnector->dc_link)
			goto unlock;

		link = aconnector->dc_link;

		if (link->local_sink) {
			dc_sink_release(link->local_sink);
			link->local_sink = NULL;
		}

		link->dpcd_sink_count = 0;
		link->type = dc_connection_none;
		link->dongle_max_pix_clk = 0;

		amdgpu_dm_update_connector_after_detect(aconnector);

		/* If the aconnector is the root node in mst topology */
		if (aconnector->mst_mgr.mst_state == true)
			dc_link_reset_cur_dp_mst_topology(link);

		drm_modeset_lock_all(dev);
		dm_restore_drm_connector_state(dev, connector);
		drm_modeset_unlock_all(dev);

		drm_kms_helper_connector_hotplug_event(connector);
	}

unlock:
	mutex_unlock(&aconnector->hpd_lock);

	return size;
}

/* function: read DSC status on the connector
 *
 * The read function: dp_dsc_clock_en_read
 * returns current status of DSC clock on the connector.
 * The return is a boolean flag: 1 or 0.
 *
 * Access it with the following command (you need to specify
 * connector like DP-1):
 *
 *	cat /sys/kernel/debug/dri/0/DP-X/dsc_clock_en
 *
 * Expected output:
 * 1 - means that DSC is currently enabled
 * 0 - means that DSC is disabled
 */
static ssize_t dp_dsc_clock_en_read(struct file *f, char __user *buf,
				    size_t size, loff_t *pos)
{
	char *rd_buf = NULL;
	char *rd_buf_ptr = NULL;
	struct amdgpu_dm_connector *aconnector = file_inode(f)->i_private;
	struct display_stream_compressor *dsc;
	struct dcn_dsc_state dsc_state = {0};
	const uint32_t rd_buf_size = 10;
	struct pipe_ctx *pipe_ctx;
	ssize_t result = 0;
	int i, r, str_len = 10;

	rd_buf = kcalloc(rd_buf_size, sizeof(char), GFP_KERNEL);

	if (!rd_buf)
		return -ENOMEM;

	rd_buf_ptr = rd_buf;

	for (i = 0; i < MAX_PIPES; i++) {
		pipe_ctx = &aconnector->dc_link->dc->current_state->res_ctx.pipe_ctx[i];
		if (pipe_ctx->stream &&
<<<<<<< HEAD
		    pipe_ctx->stream->link == aconnector->dc_link)
=======
		    pipe_ctx->stream->link == aconnector->dc_link &&
		    pipe_ctx->stream->sink &&
		    pipe_ctx->stream->sink == aconnector->dc_sink)
>>>>>>> a6398e37
			break;
	}

	dsc = pipe_ctx->stream_res.dsc;
	if (dsc)
		dsc->funcs->dsc_read_state(dsc, &dsc_state);

	snprintf(rd_buf_ptr, str_len,
		"%d\n",
		dsc_state.dsc_clock_en);
	rd_buf_ptr += str_len;

	while (size) {
		if (*pos >= rd_buf_size)
			break;

		r = put_user(*(rd_buf + result), buf);
		if (r) {
			kfree(rd_buf);
			return r; /* r = -EFAULT */
		}

		buf += 1;
		size -= 1;
		*pos += 1;
		result += 1;
	}

	kfree(rd_buf);
	return result;
}

/* function: write force DSC on the connector
 *
 * The write function: dp_dsc_clock_en_write
 * enables to force DSC on the connector.
 * User can write to either force enable or force disable DSC
 * on the next modeset or set it to driver default
 *
 * Accepted inputs:
 * 0 - default DSC enablement policy
 * 1 - force enable DSC on the connector
 * 2 - force disable DSC on the connector (might cause fail in atomic_check)
 *
 * Writing DSC settings is done with the following command:
 * - To force enable DSC (you need to specify
 * connector like DP-1):
 *
 *	echo 0x1 > /sys/kernel/debug/dri/0/DP-X/dsc_clock_en
 *
 * - To return to default state set the flag to zero and
 * let driver deal with DSC automatically
 * (you need to specify connector like DP-1):
 *
 *	echo 0x0 > /sys/kernel/debug/dri/0/DP-X/dsc_clock_en
 *
 */
static ssize_t dp_dsc_clock_en_write(struct file *f, const char __user *buf,
				     size_t size, loff_t *pos)
{
	struct amdgpu_dm_connector *aconnector = file_inode(f)->i_private;
	struct drm_connector *connector = &aconnector->base;
	struct drm_device *dev = connector->dev;
	struct drm_crtc *crtc = NULL;
	struct dm_crtc_state *dm_crtc_state = NULL;
	struct pipe_ctx *pipe_ctx;
	int i;
	char *wr_buf = NULL;
	uint32_t wr_buf_size = 42;
	int max_param_num = 1;
	long param[1] = {0};
	uint8_t param_nums = 0;

	if (size == 0)
		return -EINVAL;

	wr_buf = kcalloc(wr_buf_size, sizeof(char), GFP_KERNEL);

	if (!wr_buf) {
		DRM_DEBUG_DRIVER("no memory to allocate write buffer\n");
		return -ENOSPC;
	}

	if (parse_write_buffer_into_params(wr_buf, wr_buf_size,
					    (long *)param, buf,
					    max_param_num,
					    &param_nums)) {
		kfree(wr_buf);
		return -EINVAL;
	}

	if (param_nums <= 0) {
		DRM_DEBUG_DRIVER("user data not be read\n");
		kfree(wr_buf);
		return -EINVAL;
	}

	for (i = 0; i < MAX_PIPES; i++) {
		pipe_ctx = &aconnector->dc_link->dc->current_state->res_ctx.pipe_ctx[i];
		if (pipe_ctx->stream &&
<<<<<<< HEAD
		    pipe_ctx->stream->link == aconnector->dc_link)
=======
		    pipe_ctx->stream->link == aconnector->dc_link &&
		    pipe_ctx->stream->sink &&
		    pipe_ctx->stream->sink == aconnector->dc_sink)
>>>>>>> a6398e37
			break;
	}

	if (!pipe_ctx->stream)
		goto done;

	// Get CRTC state
	mutex_lock(&dev->mode_config.mutex);
	drm_modeset_lock(&dev->mode_config.connection_mutex, NULL);

	if (connector->state == NULL)
		goto unlock;

	crtc = connector->state->crtc;
	if (crtc == NULL)
		goto unlock;

	drm_modeset_lock(&crtc->mutex, NULL);
	if (crtc->state == NULL)
		goto unlock;

	dm_crtc_state = to_dm_crtc_state(crtc->state);
	if (dm_crtc_state->stream == NULL)
		goto unlock;

	if (param[0] == 1)
		aconnector->dsc_settings.dsc_force_enable = DSC_CLK_FORCE_ENABLE;
	else if (param[0] == 2)
		aconnector->dsc_settings.dsc_force_enable = DSC_CLK_FORCE_DISABLE;
	else
		aconnector->dsc_settings.dsc_force_enable = DSC_CLK_FORCE_DEFAULT;

	dm_crtc_state->dsc_force_changed = true;

unlock:
	if (crtc)
		drm_modeset_unlock(&crtc->mutex);
	drm_modeset_unlock(&dev->mode_config.connection_mutex);
	mutex_unlock(&dev->mode_config.mutex);

done:
	kfree(wr_buf);
	return size;
}

/* function: read DSC slice width parameter on the connector
 *
 * The read function: dp_dsc_slice_width_read
 * returns dsc slice width used in the current configuration
 * The return is an integer: 0 or other positive number
 *
 * Access the status with the following command:
 *
 *	cat /sys/kernel/debug/dri/0/DP-X/dsc_slice_width
 *
 * 0 - means that DSC is disabled
 *
 * Any other number more than zero represents the
 * slice width currently used by DSC in pixels
 *
 */
static ssize_t dp_dsc_slice_width_read(struct file *f, char __user *buf,
				    size_t size, loff_t *pos)
{
	char *rd_buf = NULL;
	char *rd_buf_ptr = NULL;
	struct amdgpu_dm_connector *aconnector = file_inode(f)->i_private;
	struct display_stream_compressor *dsc;
	struct dcn_dsc_state dsc_state = {0};
	const uint32_t rd_buf_size = 100;
	struct pipe_ctx *pipe_ctx;
	ssize_t result = 0;
	int i, r, str_len = 30;

	rd_buf = kcalloc(rd_buf_size, sizeof(char), GFP_KERNEL);

	if (!rd_buf)
		return -ENOMEM;

	rd_buf_ptr = rd_buf;

	for (i = 0; i < MAX_PIPES; i++) {
		pipe_ctx = &aconnector->dc_link->dc->current_state->res_ctx.pipe_ctx[i];
		if (pipe_ctx->stream &&
<<<<<<< HEAD
		    pipe_ctx->stream->link == aconnector->dc_link)
=======
		    pipe_ctx->stream->link == aconnector->dc_link &&
		    pipe_ctx->stream->sink &&
		    pipe_ctx->stream->sink == aconnector->dc_sink)
>>>>>>> a6398e37
			break;
	}

	dsc = pipe_ctx->stream_res.dsc;
	if (dsc)
		dsc->funcs->dsc_read_state(dsc, &dsc_state);

	snprintf(rd_buf_ptr, str_len,
		"%d\n",
		dsc_state.dsc_slice_width);
	rd_buf_ptr += str_len;

	while (size) {
		if (*pos >= rd_buf_size)
			break;

		r = put_user(*(rd_buf + result), buf);
		if (r) {
			kfree(rd_buf);
			return r; /* r = -EFAULT */
		}

		buf += 1;
		size -= 1;
		*pos += 1;
		result += 1;
	}

	kfree(rd_buf);
	return result;
}

/* function: write DSC slice width parameter
 *
 * The write function: dp_dsc_slice_width_write
 * overwrites automatically generated DSC configuration
 * of slice width.
 *
 * The user has to write the slice width divisible by the
 * picture width.
 *
 * Also the user has to write width in hexidecimal
 * rather than in decimal.
 *
 * Writing DSC settings is done with the following command:
 * - To force overwrite slice width: (example sets to 1920 pixels)
 *
 *	echo 0x780 > /sys/kernel/debug/dri/0/DP-X/dsc_slice_width
 *
 *  - To stop overwriting and let driver find the optimal size,
 * set the width to zero:
 *
 *	echo 0x0 > /sys/kernel/debug/dri/0/DP-X/dsc_slice_width
 *
 */
static ssize_t dp_dsc_slice_width_write(struct file *f, const char __user *buf,
				     size_t size, loff_t *pos)
{
	struct amdgpu_dm_connector *aconnector = file_inode(f)->i_private;
	struct pipe_ctx *pipe_ctx;
	struct drm_connector *connector = &aconnector->base;
	struct drm_device *dev = connector->dev;
	struct drm_crtc *crtc = NULL;
	struct dm_crtc_state *dm_crtc_state = NULL;
	int i;
	char *wr_buf = NULL;
	uint32_t wr_buf_size = 42;
	int max_param_num = 1;
	long param[1] = {0};
	uint8_t param_nums = 0;

	if (size == 0)
		return -EINVAL;

	wr_buf = kcalloc(wr_buf_size, sizeof(char), GFP_KERNEL);

	if (!wr_buf) {
		DRM_DEBUG_DRIVER("no memory to allocate write buffer\n");
		return -ENOSPC;
	}

	if (parse_write_buffer_into_params(wr_buf, wr_buf_size,
					    (long *)param, buf,
					    max_param_num,
					    &param_nums)) {
		kfree(wr_buf);
		return -EINVAL;
	}

	if (param_nums <= 0) {
		DRM_DEBUG_DRIVER("user data not be read\n");
		kfree(wr_buf);
		return -EINVAL;
	}

	for (i = 0; i < MAX_PIPES; i++) {
		pipe_ctx = &aconnector->dc_link->dc->current_state->res_ctx.pipe_ctx[i];
		if (pipe_ctx->stream &&
<<<<<<< HEAD
		    pipe_ctx->stream->link == aconnector->dc_link)
=======
		    pipe_ctx->stream->link == aconnector->dc_link &&
		    pipe_ctx->stream->sink &&
		    pipe_ctx->stream->sink == aconnector->dc_sink)
>>>>>>> a6398e37
			break;
	}

	if (!pipe_ctx->stream)
		goto done;

	// Safely get CRTC state
	mutex_lock(&dev->mode_config.mutex);
	drm_modeset_lock(&dev->mode_config.connection_mutex, NULL);

	if (connector->state == NULL)
		goto unlock;

	crtc = connector->state->crtc;
	if (crtc == NULL)
		goto unlock;

	drm_modeset_lock(&crtc->mutex, NULL);
	if (crtc->state == NULL)
		goto unlock;

	dm_crtc_state = to_dm_crtc_state(crtc->state);
	if (dm_crtc_state->stream == NULL)
		goto unlock;

	if (param[0] > 0)
		aconnector->dsc_settings.dsc_num_slices_h = DIV_ROUND_UP(
					pipe_ctx->stream->timing.h_addressable,
					param[0]);
	else
		aconnector->dsc_settings.dsc_num_slices_h = 0;

	dm_crtc_state->dsc_force_changed = true;

unlock:
	if (crtc)
		drm_modeset_unlock(&crtc->mutex);
	drm_modeset_unlock(&dev->mode_config.connection_mutex);
	mutex_unlock(&dev->mode_config.mutex);

done:
	kfree(wr_buf);
	return size;
}

/* function: read DSC slice height parameter on the connector
 *
 * The read function: dp_dsc_slice_height_read
 * returns dsc slice height used in the current configuration
 * The return is an integer: 0 or other positive number
 *
 * Access the status with the following command:
 *
 *	cat /sys/kernel/debug/dri/0/DP-X/dsc_slice_height
 *
 * 0 - means that DSC is disabled
 *
 * Any other number more than zero represents the
 * slice height currently used by DSC in pixels
 *
 */
static ssize_t dp_dsc_slice_height_read(struct file *f, char __user *buf,
				    size_t size, loff_t *pos)
{
	char *rd_buf = NULL;
	char *rd_buf_ptr = NULL;
	struct amdgpu_dm_connector *aconnector = file_inode(f)->i_private;
	struct display_stream_compressor *dsc;
	struct dcn_dsc_state dsc_state = {0};
	const uint32_t rd_buf_size = 100;
	struct pipe_ctx *pipe_ctx;
	ssize_t result = 0;
	int i, r, str_len = 30;

	rd_buf = kcalloc(rd_buf_size, sizeof(char), GFP_KERNEL);

	if (!rd_buf)
		return -ENOMEM;

	rd_buf_ptr = rd_buf;

	for (i = 0; i < MAX_PIPES; i++) {
		pipe_ctx = &aconnector->dc_link->dc->current_state->res_ctx.pipe_ctx[i];
		if (pipe_ctx->stream &&
<<<<<<< HEAD
		    pipe_ctx->stream->link == aconnector->dc_link)
=======
		    pipe_ctx->stream->link == aconnector->dc_link &&
		    pipe_ctx->stream->sink &&
		    pipe_ctx->stream->sink == aconnector->dc_sink)
>>>>>>> a6398e37
			break;
	}

	dsc = pipe_ctx->stream_res.dsc;
	if (dsc)
		dsc->funcs->dsc_read_state(dsc, &dsc_state);

	snprintf(rd_buf_ptr, str_len,
		"%d\n",
		dsc_state.dsc_slice_height);
	rd_buf_ptr += str_len;

	while (size) {
		if (*pos >= rd_buf_size)
			break;

		r = put_user(*(rd_buf + result), buf);
		if (r) {
			kfree(rd_buf);
			return r; /* r = -EFAULT */
		}

		buf += 1;
		size -= 1;
		*pos += 1;
		result += 1;
	}

	kfree(rd_buf);
	return result;
}

/* function: write DSC slice height parameter
 *
 * The write function: dp_dsc_slice_height_write
 * overwrites automatically generated DSC configuration
 * of slice height.
 *
 * The user has to write the slice height divisible by the
 * picture height.
 *
 * Also the user has to write height in hexidecimal
 * rather than in decimal.
 *
 * Writing DSC settings is done with the following command:
 * - To force overwrite slice height (example sets to 128 pixels):
 *
 *	echo 0x80 > /sys/kernel/debug/dri/0/DP-X/dsc_slice_height
 *
 *  - To stop overwriting and let driver find the optimal size,
 * set the height to zero:
 *
 *	echo 0x0 > /sys/kernel/debug/dri/0/DP-X/dsc_slice_height
 *
 */
static ssize_t dp_dsc_slice_height_write(struct file *f, const char __user *buf,
				     size_t size, loff_t *pos)
{
	struct amdgpu_dm_connector *aconnector = file_inode(f)->i_private;
	struct drm_connector *connector = &aconnector->base;
	struct drm_device *dev = connector->dev;
	struct drm_crtc *crtc = NULL;
	struct dm_crtc_state *dm_crtc_state = NULL;
	struct pipe_ctx *pipe_ctx;
	int i;
	char *wr_buf = NULL;
	uint32_t wr_buf_size = 42;
	int max_param_num = 1;
	uint8_t param_nums = 0;
	long param[1] = {0};

	if (size == 0)
		return -EINVAL;

	wr_buf = kcalloc(wr_buf_size, sizeof(char), GFP_KERNEL);

	if (!wr_buf) {
		DRM_DEBUG_DRIVER("no memory to allocate write buffer\n");
		return -ENOSPC;
	}

	if (parse_write_buffer_into_params(wr_buf, wr_buf_size,
					    (long *)param, buf,
					    max_param_num,
					    &param_nums)) {
		kfree(wr_buf);
		return -EINVAL;
	}

	if (param_nums <= 0) {
		DRM_DEBUG_DRIVER("user data not be read\n");
		kfree(wr_buf);
		return -EINVAL;
	}

	for (i = 0; i < MAX_PIPES; i++) {
		pipe_ctx = &aconnector->dc_link->dc->current_state->res_ctx.pipe_ctx[i];
		if (pipe_ctx->stream &&
<<<<<<< HEAD
		    pipe_ctx->stream->link == aconnector->dc_link)
=======
		    pipe_ctx->stream->link == aconnector->dc_link &&
		    pipe_ctx->stream->sink &&
		    pipe_ctx->stream->sink == aconnector->dc_sink)
>>>>>>> a6398e37
			break;
	}

	if (!pipe_ctx->stream)
		goto done;

	// Get CRTC state
	mutex_lock(&dev->mode_config.mutex);
	drm_modeset_lock(&dev->mode_config.connection_mutex, NULL);

	if (connector->state == NULL)
		goto unlock;

	crtc = connector->state->crtc;
	if (crtc == NULL)
		goto unlock;

	drm_modeset_lock(&crtc->mutex, NULL);
	if (crtc->state == NULL)
		goto unlock;

	dm_crtc_state = to_dm_crtc_state(crtc->state);
	if (dm_crtc_state->stream == NULL)
		goto unlock;

	if (param[0] > 0)
		aconnector->dsc_settings.dsc_num_slices_v = DIV_ROUND_UP(
					pipe_ctx->stream->timing.v_addressable,
					param[0]);
	else
		aconnector->dsc_settings.dsc_num_slices_v = 0;

	dm_crtc_state->dsc_force_changed = true;

unlock:
	if (crtc)
		drm_modeset_unlock(&crtc->mutex);
	drm_modeset_unlock(&dev->mode_config.connection_mutex);
	mutex_unlock(&dev->mode_config.mutex);

done:
	kfree(wr_buf);
	return size;
}

/* function: read DSC target rate on the connector in bits per pixel
 *
 * The read function: dp_dsc_bits_per_pixel_read
 * returns target rate of compression in bits per pixel
 * The return is an integer: 0 or other positive integer
 *
 * Access it with the following command:
 *
 *	cat /sys/kernel/debug/dri/0/DP-X/dsc_bits_per_pixel
 *
 *  0 - means that DSC is disabled
 */
static ssize_t dp_dsc_bits_per_pixel_read(struct file *f, char __user *buf,
				    size_t size, loff_t *pos)
{
	char *rd_buf = NULL;
	char *rd_buf_ptr = NULL;
	struct amdgpu_dm_connector *aconnector = file_inode(f)->i_private;
	struct display_stream_compressor *dsc;
	struct dcn_dsc_state dsc_state = {0};
	const uint32_t rd_buf_size = 100;
	struct pipe_ctx *pipe_ctx;
	ssize_t result = 0;
	int i, r, str_len = 30;

	rd_buf = kcalloc(rd_buf_size, sizeof(char), GFP_KERNEL);

	if (!rd_buf)
		return -ENOMEM;

	rd_buf_ptr = rd_buf;

	for (i = 0; i < MAX_PIPES; i++) {
		pipe_ctx = &aconnector->dc_link->dc->current_state->res_ctx.pipe_ctx[i];
		if (pipe_ctx->stream &&
<<<<<<< HEAD
		    pipe_ctx->stream->link == aconnector->dc_link)
=======
		    pipe_ctx->stream->link == aconnector->dc_link &&
		    pipe_ctx->stream->sink &&
		    pipe_ctx->stream->sink == aconnector->dc_sink)
>>>>>>> a6398e37
			break;
	}

	dsc = pipe_ctx->stream_res.dsc;
	if (dsc)
		dsc->funcs->dsc_read_state(dsc, &dsc_state);

	snprintf(rd_buf_ptr, str_len,
		"%d\n",
		dsc_state.dsc_bits_per_pixel);
	rd_buf_ptr += str_len;

	while (size) {
		if (*pos >= rd_buf_size)
			break;

		r = put_user(*(rd_buf + result), buf);
		if (r) {
			kfree(rd_buf);
			return r; /* r = -EFAULT */
		}

		buf += 1;
		size -= 1;
		*pos += 1;
		result += 1;
	}

	kfree(rd_buf);
	return result;
}

/* function: write DSC target rate in bits per pixel
 *
 * The write function: dp_dsc_bits_per_pixel_write
 * overwrites automatically generated DSC configuration
 * of DSC target bit rate.
 *
 * Also the user has to write bpp in hexidecimal
 * rather than in decimal.
 *
 * Writing DSC settings is done with the following command:
 * - To force overwrite rate (example sets to 256 bpp x 1/16):
 *
 *	echo 0x100 > /sys/kernel/debug/dri/0/DP-X/dsc_bits_per_pixel
 *
 *  - To stop overwriting and let driver find the optimal rate,
 * set the rate to zero:
 *
 *	echo 0x0 > /sys/kernel/debug/dri/0/DP-X/dsc_bits_per_pixel
 *
 */
static ssize_t dp_dsc_bits_per_pixel_write(struct file *f, const char __user *buf,
				     size_t size, loff_t *pos)
{
	struct amdgpu_dm_connector *aconnector = file_inode(f)->i_private;
	struct drm_connector *connector = &aconnector->base;
	struct drm_device *dev = connector->dev;
	struct drm_crtc *crtc = NULL;
	struct dm_crtc_state *dm_crtc_state = NULL;
	struct pipe_ctx *pipe_ctx;
	int i;
	char *wr_buf = NULL;
	uint32_t wr_buf_size = 42;
	int max_param_num = 1;
	uint8_t param_nums = 0;
	long param[1] = {0};

	if (size == 0)
		return -EINVAL;

	wr_buf = kcalloc(wr_buf_size, sizeof(char), GFP_KERNEL);

	if (!wr_buf) {
		DRM_DEBUG_DRIVER("no memory to allocate write buffer\n");
		return -ENOSPC;
	}

	if (parse_write_buffer_into_params(wr_buf, wr_buf_size,
					    (long *)param, buf,
					    max_param_num,
					    &param_nums)) {
		kfree(wr_buf);
		return -EINVAL;
	}

	if (param_nums <= 0) {
		DRM_DEBUG_DRIVER("user data not be read\n");
		kfree(wr_buf);
		return -EINVAL;
	}

	for (i = 0; i < MAX_PIPES; i++) {
		pipe_ctx = &aconnector->dc_link->dc->current_state->res_ctx.pipe_ctx[i];
		if (pipe_ctx->stream &&
<<<<<<< HEAD
		    pipe_ctx->stream->link == aconnector->dc_link)
=======
		    pipe_ctx->stream->link == aconnector->dc_link &&
		    pipe_ctx->stream->sink &&
		    pipe_ctx->stream->sink == aconnector->dc_sink)
>>>>>>> a6398e37
			break;
	}

	if (!pipe_ctx->stream)
		goto done;

	// Get CRTC state
	mutex_lock(&dev->mode_config.mutex);
	drm_modeset_lock(&dev->mode_config.connection_mutex, NULL);

	if (connector->state == NULL)
		goto unlock;

	crtc = connector->state->crtc;
	if (crtc == NULL)
		goto unlock;

	drm_modeset_lock(&crtc->mutex, NULL);
	if (crtc->state == NULL)
		goto unlock;

	dm_crtc_state = to_dm_crtc_state(crtc->state);
	if (dm_crtc_state->stream == NULL)
		goto unlock;

	aconnector->dsc_settings.dsc_bits_per_pixel = param[0];

	dm_crtc_state->dsc_force_changed = true;

unlock:
	if (crtc)
		drm_modeset_unlock(&crtc->mutex);
	drm_modeset_unlock(&dev->mode_config.connection_mutex);
	mutex_unlock(&dev->mode_config.mutex);

done:
	kfree(wr_buf);
	return size;
}

/* function: read DSC picture width parameter on the connector
 *
 * The read function: dp_dsc_pic_width_read
 * returns dsc picture width used in the current configuration
 * It is the same as h_addressable of the current
 * display's timing
 * The return is an integer: 0 or other positive integer
 * If 0 then DSC is disabled.
 *
 * Access it with the following command:
 *
 *	cat /sys/kernel/debug/dri/0/DP-X/dsc_pic_width
 *
 * 0 - means that DSC is disabled
 */
static ssize_t dp_dsc_pic_width_read(struct file *f, char __user *buf,
				    size_t size, loff_t *pos)
{
	char *rd_buf = NULL;
	char *rd_buf_ptr = NULL;
	struct amdgpu_dm_connector *aconnector = file_inode(f)->i_private;
	struct display_stream_compressor *dsc;
	struct dcn_dsc_state dsc_state = {0};
	const uint32_t rd_buf_size = 100;
	struct pipe_ctx *pipe_ctx;
	ssize_t result = 0;
	int i, r, str_len = 30;

	rd_buf = kcalloc(rd_buf_size, sizeof(char), GFP_KERNEL);

	if (!rd_buf)
		return -ENOMEM;

	rd_buf_ptr = rd_buf;

	for (i = 0; i < MAX_PIPES; i++) {
		pipe_ctx = &aconnector->dc_link->dc->current_state->res_ctx.pipe_ctx[i];
		if (pipe_ctx->stream &&
<<<<<<< HEAD
		    pipe_ctx->stream->link == aconnector->dc_link)
=======
		    pipe_ctx->stream->link == aconnector->dc_link &&
		    pipe_ctx->stream->sink &&
		    pipe_ctx->stream->sink == aconnector->dc_sink)
>>>>>>> a6398e37
			break;
	}

	dsc = pipe_ctx->stream_res.dsc;
	if (dsc)
		dsc->funcs->dsc_read_state(dsc, &dsc_state);

	snprintf(rd_buf_ptr, str_len,
		"%d\n",
		dsc_state.dsc_pic_width);
	rd_buf_ptr += str_len;

	while (size) {
		if (*pos >= rd_buf_size)
			break;

		r = put_user(*(rd_buf + result), buf);
		if (r) {
			kfree(rd_buf);
			return r; /* r = -EFAULT */
		}

		buf += 1;
		size -= 1;
		*pos += 1;
		result += 1;
	}

	kfree(rd_buf);
	return result;
}

static ssize_t dp_dsc_pic_height_read(struct file *f, char __user *buf,
				    size_t size, loff_t *pos)
{
	char *rd_buf = NULL;
	char *rd_buf_ptr = NULL;
	struct amdgpu_dm_connector *aconnector = file_inode(f)->i_private;
	struct display_stream_compressor *dsc;
	struct dcn_dsc_state dsc_state = {0};
	const uint32_t rd_buf_size = 100;
	struct pipe_ctx *pipe_ctx;
	ssize_t result = 0;
	int i, r, str_len = 30;

	rd_buf = kcalloc(rd_buf_size, sizeof(char), GFP_KERNEL);

	if (!rd_buf)
		return -ENOMEM;

	rd_buf_ptr = rd_buf;

	for (i = 0; i < MAX_PIPES; i++) {
		pipe_ctx = &aconnector->dc_link->dc->current_state->res_ctx.pipe_ctx[i];
		if (pipe_ctx->stream &&
<<<<<<< HEAD
		    pipe_ctx->stream->link == aconnector->dc_link)
=======
		    pipe_ctx->stream->link == aconnector->dc_link &&
		    pipe_ctx->stream->sink &&
		    pipe_ctx->stream->sink == aconnector->dc_sink)
>>>>>>> a6398e37
			break;
	}

	dsc = pipe_ctx->stream_res.dsc;
	if (dsc)
		dsc->funcs->dsc_read_state(dsc, &dsc_state);

	snprintf(rd_buf_ptr, str_len,
		"%d\n",
		dsc_state.dsc_pic_height);
	rd_buf_ptr += str_len;

	while (size) {
		if (*pos >= rd_buf_size)
			break;

		r = put_user(*(rd_buf + result), buf);
		if (r) {
			kfree(rd_buf);
			return r; /* r = -EFAULT */
		}

		buf += 1;
		size -= 1;
		*pos += 1;
		result += 1;
	}

	kfree(rd_buf);
	return result;
}

/* function: read DSC chunk size parameter on the connector
 *
 * The read function: dp_dsc_chunk_size_read
 * returns dsc chunk size set in the current configuration
 * The value is calculated automatically by DSC code
 * and depends on slice parameters and bpp target rate
 * The return is an integer: 0 or other positive integer
 * If 0 then DSC is disabled.
 *
 * Access it with the following command:
 *
 *	cat /sys/kernel/debug/dri/0/DP-X/dsc_chunk_size
 *
 * 0 - means that DSC is disabled
 */
static ssize_t dp_dsc_chunk_size_read(struct file *f, char __user *buf,
				    size_t size, loff_t *pos)
{
	char *rd_buf = NULL;
	char *rd_buf_ptr = NULL;
	struct amdgpu_dm_connector *aconnector = file_inode(f)->i_private;
	struct display_stream_compressor *dsc;
	struct dcn_dsc_state dsc_state = {0};
	const uint32_t rd_buf_size = 100;
	struct pipe_ctx *pipe_ctx;
	ssize_t result = 0;
	int i, r, str_len = 30;

	rd_buf = kcalloc(rd_buf_size, sizeof(char), GFP_KERNEL);

	if (!rd_buf)
		return -ENOMEM;

	rd_buf_ptr = rd_buf;

	for (i = 0; i < MAX_PIPES; i++) {
		pipe_ctx = &aconnector->dc_link->dc->current_state->res_ctx.pipe_ctx[i];
		if (pipe_ctx->stream &&
<<<<<<< HEAD
		    pipe_ctx->stream->link == aconnector->dc_link)
=======
		    pipe_ctx->stream->link == aconnector->dc_link &&
		    pipe_ctx->stream->sink &&
		    pipe_ctx->stream->sink == aconnector->dc_sink)
>>>>>>> a6398e37
			break;
	}

	dsc = pipe_ctx->stream_res.dsc;
	if (dsc)
		dsc->funcs->dsc_read_state(dsc, &dsc_state);

	snprintf(rd_buf_ptr, str_len,
		"%d\n",
		dsc_state.dsc_chunk_size);
	rd_buf_ptr += str_len;

	while (size) {
		if (*pos >= rd_buf_size)
			break;

		r = put_user(*(rd_buf + result), buf);
		if (r) {
			kfree(rd_buf);
			return r; /* r = -EFAULT */
		}

		buf += 1;
		size -= 1;
		*pos += 1;
		result += 1;
	}

	kfree(rd_buf);
	return result;
}

/* function: read DSC slice bpg offset on the connector
 *
 * The read function: dp_dsc_slice_bpg_offset_read
 * returns dsc bpg slice offset set in the current configuration
 * The value is calculated automatically by DSC code
 * and depends on slice parameters and bpp target rate
 * The return is an integer: 0 or other positive integer
 * If 0 then DSC is disabled.
 *
 * Access it with the following command:
 *
 *	cat /sys/kernel/debug/dri/0/DP-X/dsc_slice_bpg_offset
 *
 * 0 - means that DSC is disabled
 */
static ssize_t dp_dsc_slice_bpg_offset_read(struct file *f, char __user *buf,
				    size_t size, loff_t *pos)
{
	char *rd_buf = NULL;
	char *rd_buf_ptr = NULL;
	struct amdgpu_dm_connector *aconnector = file_inode(f)->i_private;
	struct display_stream_compressor *dsc;
	struct dcn_dsc_state dsc_state = {0};
	const uint32_t rd_buf_size = 100;
	struct pipe_ctx *pipe_ctx;
	ssize_t result = 0;
	int i, r, str_len = 30;

	rd_buf = kcalloc(rd_buf_size, sizeof(char), GFP_KERNEL);

	if (!rd_buf)
		return -ENOMEM;

	rd_buf_ptr = rd_buf;

	for (i = 0; i < MAX_PIPES; i++) {
		pipe_ctx = &aconnector->dc_link->dc->current_state->res_ctx.pipe_ctx[i];
		if (pipe_ctx->stream &&
<<<<<<< HEAD
		    pipe_ctx->stream->link == aconnector->dc_link)
=======
		    pipe_ctx->stream->link == aconnector->dc_link &&
		    pipe_ctx->stream->sink &&
		    pipe_ctx->stream->sink == aconnector->dc_sink)
>>>>>>> a6398e37
			break;
	}

	dsc = pipe_ctx->stream_res.dsc;
	if (dsc)
		dsc->funcs->dsc_read_state(dsc, &dsc_state);

	snprintf(rd_buf_ptr, str_len,
		"%d\n",
		dsc_state.dsc_slice_bpg_offset);
	rd_buf_ptr += str_len;

	while (size) {
		if (*pos >= rd_buf_size)
			break;

		r = put_user(*(rd_buf + result), buf);
		if (r) {
			kfree(rd_buf);
			return r; /* r = -EFAULT */
		}

		buf += 1;
		size -= 1;
		*pos += 1;
		result += 1;
	}

	kfree(rd_buf);
	return result;
}


/*
 * function description: Read max_requested_bpc property from the connector
 *
 * Access it with the following command:
 *
 *	cat /sys/kernel/debug/dri/0/DP-X/max_bpc
 *
 */
static ssize_t dp_max_bpc_read(struct file *f, char __user *buf,
		size_t size, loff_t *pos)
{
	struct amdgpu_dm_connector *aconnector = file_inode(f)->i_private;
	struct drm_connector *connector = &aconnector->base;
	struct drm_device *dev = connector->dev;
	struct dm_connector_state *state;
	ssize_t result = 0;
	char *rd_buf = NULL;
	char *rd_buf_ptr = NULL;
	const uint32_t rd_buf_size = 10;
	int r;

	rd_buf = kcalloc(rd_buf_size, sizeof(char), GFP_KERNEL);

	if (!rd_buf)
		return -ENOMEM;

	mutex_lock(&dev->mode_config.mutex);
	drm_modeset_lock(&dev->mode_config.connection_mutex, NULL);

	if (connector->state == NULL)
		goto unlock;

	state = to_dm_connector_state(connector->state);

	rd_buf_ptr = rd_buf;
	snprintf(rd_buf_ptr, rd_buf_size,
		"%u\n",
		state->base.max_requested_bpc);

	while (size) {
		if (*pos >= rd_buf_size)
			break;

		r = put_user(*(rd_buf + result), buf);
		if (r) {
			result = r; /* r = -EFAULT */
			goto unlock;
		}
		buf += 1;
		size -= 1;
		*pos += 1;
		result += 1;
	}
unlock:
	drm_modeset_unlock(&dev->mode_config.connection_mutex);
	mutex_unlock(&dev->mode_config.mutex);
	kfree(rd_buf);
	return result;
}


/*
 * function description: Set max_requested_bpc property on the connector
 *
 * This function will not force the input BPC on connector, it will only
 * change the max value. This is equivalent to setting max_bpc through
 * xrandr.
 *
 * The BPC value written must be >= 6 and <= 16. Values outside of this
 * range will result in errors.
 *
 * BPC values:
 *	0x6 - 6 BPC
 *	0x8 - 8 BPC
 *	0xa - 10 BPC
 *	0xc - 12 BPC
 *	0x10 - 16 BPC
 *
 * Write the max_bpc in the following way:
 *
 * echo 0x6 > /sys/kernel/debug/dri/0/DP-X/max_bpc
 *
 */
static ssize_t dp_max_bpc_write(struct file *f, const char __user *buf,
				     size_t size, loff_t *pos)
{
	struct amdgpu_dm_connector *aconnector = file_inode(f)->i_private;
	struct drm_connector *connector = &aconnector->base;
	struct dm_connector_state *state;
	struct drm_device *dev = connector->dev;
	char *wr_buf = NULL;
	uint32_t wr_buf_size = 42;
	int max_param_num = 1;
	long param[1] = {0};
	uint8_t param_nums = 0;

	if (size == 0)
		return -EINVAL;

	wr_buf = kcalloc(wr_buf_size, sizeof(char), GFP_KERNEL);

	if (!wr_buf) {
		DRM_DEBUG_DRIVER("no memory to allocate write buffer\n");
		return -ENOSPC;
	}

	if (parse_write_buffer_into_params(wr_buf, wr_buf_size,
					   (long *)param, buf,
					   max_param_num,
					   &param_nums)) {
		kfree(wr_buf);
		return -EINVAL;
	}

	if (param_nums <= 0) {
		DRM_DEBUG_DRIVER("user data not be read\n");
		kfree(wr_buf);
		return -EINVAL;
	}

	if (param[0] < 6 || param[0] > 16) {
		DRM_DEBUG_DRIVER("bad max_bpc value\n");
		kfree(wr_buf);
		return -EINVAL;
	}

	mutex_lock(&dev->mode_config.mutex);
	drm_modeset_lock(&dev->mode_config.connection_mutex, NULL);

	if (connector->state == NULL)
		goto unlock;

	state = to_dm_connector_state(connector->state);
	state->base.max_requested_bpc = param[0];
unlock:
	drm_modeset_unlock(&dev->mode_config.connection_mutex);
	mutex_unlock(&dev->mode_config.mutex);

	kfree(wr_buf);
	return size;
}

/*
 * Backlight at this moment.  Read only.
 * As written to display, taking ABM and backlight lut into account.
 * Ranges from 0x0 to 0x10000 (= 100% PWM)
 *
 * Example usage: cat /sys/kernel/debug/dri/0/eDP-1/current_backlight
 */
static int current_backlight_show(struct seq_file *m, void *unused)
{
	struct amdgpu_dm_connector *aconnector = to_amdgpu_dm_connector(m->private);
	struct dc_link *link = aconnector->dc_link;
	unsigned int backlight;

	backlight = dc_link_get_backlight_level(link);
	seq_printf(m, "0x%x\n", backlight);

	return 0;
}

/*
 * Backlight value that is being approached.  Read only.
 * As written to display, taking ABM and backlight lut into account.
 * Ranges from 0x0 to 0x10000 (= 100% PWM)
 *
 * Example usage: cat /sys/kernel/debug/dri/0/eDP-1/target_backlight
 */
static int target_backlight_show(struct seq_file *m, void *unused)
{
	struct amdgpu_dm_connector *aconnector = to_amdgpu_dm_connector(m->private);
	struct dc_link *link = aconnector->dc_link;
	unsigned int backlight;

	backlight = dc_link_get_target_backlight_pwm(link);
	seq_printf(m, "0x%x\n", backlight);

	return 0;
}

/*
 * function description: Determine if the connector is mst connector
 *
 * This function helps to determine whether a connector is a mst connector.
 * - "root" stands for the root connector of the topology
 * - "branch" stands for branch device of the topology
 * - "end" stands for leaf node connector of the topology
 * - "no" stands for the connector is not a device of a mst topology
 * Access it with the following command:
 *
 *	cat /sys/kernel/debug/dri/0/DP-X/is_mst_connector
 *
 */
static int dp_is_mst_connector_show(struct seq_file *m, void *unused)
{
	struct drm_connector *connector = m->private;
	struct amdgpu_dm_connector *aconnector = to_amdgpu_dm_connector(connector);
	struct drm_dp_mst_topology_mgr *mgr = NULL;
	struct drm_dp_mst_port *port = NULL;
	char *role = NULL;

	mutex_lock(&aconnector->hpd_lock);

	if (aconnector->mst_mgr.mst_state) {
		role = "root";
	} else if (aconnector->mst_root &&
		aconnector->mst_root->mst_mgr.mst_state) {

		role = "end";

		mgr = &aconnector->mst_root->mst_mgr;
		port = aconnector->mst_output_port;

		drm_modeset_lock(&mgr->base.lock, NULL);
		if (port->pdt == DP_PEER_DEVICE_MST_BRANCHING &&
			port->mcs)
			role = "branch";
		drm_modeset_unlock(&mgr->base.lock);

	} else {
		role = "no";
	}

	seq_printf(m, "%s\n", role);

	mutex_unlock(&aconnector->hpd_lock);

	return 0;
}

/*
 * function description: Read out the mst progress status
 *
 * This function helps to determine the mst progress status of
 * a mst connector.
 *
 * Access it with the following command:
 *
 *	cat /sys/kernel/debug/dri/0/DP-X/mst_progress_status
 *
 */
static int dp_mst_progress_status_show(struct seq_file *m, void *unused)
{
	struct drm_connector *connector = m->private;
	struct amdgpu_dm_connector *aconnector = to_amdgpu_dm_connector(connector);
	struct amdgpu_device *adev = drm_to_adev(connector->dev);
	int i;

	mutex_lock(&aconnector->hpd_lock);
	mutex_lock(&adev->dm.dc_lock);

	if (aconnector->mst_status == MST_STATUS_DEFAULT) {
		seq_puts(m, "disabled\n");
	} else {
		for (i = 0; i < sizeof(mst_progress_status)/sizeof(char *); i++)
			seq_printf(m, "%s:%s\n",
				mst_progress_status[i],
				aconnector->mst_status & BIT(i) ? "done" : "not_done");
	}

	mutex_unlock(&adev->dm.dc_lock);
	mutex_unlock(&aconnector->hpd_lock);

	return 0;
}

/*
 * Reports whether the connected display is a USB4 DPIA tunneled display
 * Example usage: cat /sys/kernel/debug/dri/0/DP-8/is_dpia_link
 */
static int is_dpia_link_show(struct seq_file *m, void *data)
{
	struct drm_connector *connector = m->private;
	struct amdgpu_dm_connector *aconnector = to_amdgpu_dm_connector(connector);
	struct dc_link *link = aconnector->dc_link;

	if (connector->status != connector_status_connected)
		return -ENODEV;

	seq_printf(m, "%s\n", (link->ep_type == DISPLAY_ENDPOINT_USB4_DPIA) ? "yes" :
				(link->ep_type == DISPLAY_ENDPOINT_PHY) ? "no" : "unknown");

	return 0;
}

DEFINE_SHOW_ATTRIBUTE(dp_dsc_fec_support);
DEFINE_SHOW_ATTRIBUTE(dmub_fw_state);
DEFINE_SHOW_ATTRIBUTE(dmub_tracebuffer);
DEFINE_SHOW_ATTRIBUTE(dp_lttpr_status);
DEFINE_SHOW_ATTRIBUTE(hdcp_sink_capability);
DEFINE_SHOW_ATTRIBUTE(internal_display);
DEFINE_SHOW_ATTRIBUTE(psr_capability);
DEFINE_SHOW_ATTRIBUTE(dp_is_mst_connector);
DEFINE_SHOW_ATTRIBUTE(dp_mst_progress_status);
DEFINE_SHOW_ATTRIBUTE(is_dpia_link);

static const struct file_operations dp_dsc_clock_en_debugfs_fops = {
	.owner = THIS_MODULE,
	.read = dp_dsc_clock_en_read,
	.write = dp_dsc_clock_en_write,
	.llseek = default_llseek
};

static const struct file_operations dp_dsc_slice_width_debugfs_fops = {
	.owner = THIS_MODULE,
	.read = dp_dsc_slice_width_read,
	.write = dp_dsc_slice_width_write,
	.llseek = default_llseek
};

static const struct file_operations dp_dsc_slice_height_debugfs_fops = {
	.owner = THIS_MODULE,
	.read = dp_dsc_slice_height_read,
	.write = dp_dsc_slice_height_write,
	.llseek = default_llseek
};

static const struct file_operations dp_dsc_bits_per_pixel_debugfs_fops = {
	.owner = THIS_MODULE,
	.read = dp_dsc_bits_per_pixel_read,
	.write = dp_dsc_bits_per_pixel_write,
	.llseek = default_llseek
};

static const struct file_operations dp_dsc_pic_width_debugfs_fops = {
	.owner = THIS_MODULE,
	.read = dp_dsc_pic_width_read,
	.llseek = default_llseek
};

static const struct file_operations dp_dsc_pic_height_debugfs_fops = {
	.owner = THIS_MODULE,
	.read = dp_dsc_pic_height_read,
	.llseek = default_llseek
};

static const struct file_operations dp_dsc_chunk_size_debugfs_fops = {
	.owner = THIS_MODULE,
	.read = dp_dsc_chunk_size_read,
	.llseek = default_llseek
};

static const struct file_operations dp_dsc_slice_bpg_offset_debugfs_fops = {
	.owner = THIS_MODULE,
	.read = dp_dsc_slice_bpg_offset_read,
	.llseek = default_llseek
};

static const struct file_operations trigger_hotplug_debugfs_fops = {
	.owner = THIS_MODULE,
	.write = trigger_hotplug,
	.llseek = default_llseek
};

static const struct file_operations dp_link_settings_debugfs_fops = {
	.owner = THIS_MODULE,
	.read = dp_link_settings_read,
	.write = dp_link_settings_write,
	.llseek = default_llseek
};

static const struct file_operations dp_phy_settings_debugfs_fop = {
	.owner = THIS_MODULE,
	.read = dp_phy_settings_read,
	.write = dp_phy_settings_write,
	.llseek = default_llseek
};

static const struct file_operations dp_phy_test_pattern_fops = {
	.owner = THIS_MODULE,
	.write = dp_phy_test_pattern_debugfs_write,
	.llseek = default_llseek
};

static const struct file_operations sdp_message_fops = {
	.owner = THIS_MODULE,
	.write = dp_sdp_message_debugfs_write,
	.llseek = default_llseek
};

static const struct file_operations dp_max_bpc_debugfs_fops = {
	.owner = THIS_MODULE,
	.read = dp_max_bpc_read,
	.write = dp_max_bpc_write,
	.llseek = default_llseek
};

static const struct file_operations dp_dsc_disable_passthrough_debugfs_fops = {
	.owner = THIS_MODULE,
	.write = dp_dsc_passthrough_set,
	.llseek = default_llseek
};

static const struct file_operations dp_mst_link_settings_debugfs_fops = {
	.owner = THIS_MODULE,
	.write = dp_mst_link_setting,
	.llseek = default_llseek
};

static const struct {
	char *name;
	const struct file_operations *fops;
} dp_debugfs_entries[] = {
		{"link_settings", &dp_link_settings_debugfs_fops},
		{"phy_settings", &dp_phy_settings_debugfs_fop},
		{"lttpr_status", &dp_lttpr_status_fops},
		{"test_pattern", &dp_phy_test_pattern_fops},
		{"hdcp_sink_capability", &hdcp_sink_capability_fops},
		{"sdp_message", &sdp_message_fops},
		{"dsc_clock_en", &dp_dsc_clock_en_debugfs_fops},
		{"dsc_slice_width", &dp_dsc_slice_width_debugfs_fops},
		{"dsc_slice_height", &dp_dsc_slice_height_debugfs_fops},
		{"dsc_bits_per_pixel", &dp_dsc_bits_per_pixel_debugfs_fops},
		{"dsc_pic_width", &dp_dsc_pic_width_debugfs_fops},
		{"dsc_pic_height", &dp_dsc_pic_height_debugfs_fops},
		{"dsc_chunk_size", &dp_dsc_chunk_size_debugfs_fops},
		{"dsc_slice_bpg", &dp_dsc_slice_bpg_offset_debugfs_fops},
		{"dp_dsc_fec_support", &dp_dsc_fec_support_fops},
		{"max_bpc", &dp_max_bpc_debugfs_fops},
		{"dsc_disable_passthrough", &dp_dsc_disable_passthrough_debugfs_fops},
		{"is_mst_connector", &dp_is_mst_connector_fops},
		{"mst_progress_status", &dp_mst_progress_status_fops},
		{"is_dpia_link", &is_dpia_link_fops},
		{"mst_link_settings", &dp_mst_link_settings_debugfs_fops}
};

static const struct {
	char *name;
	const struct file_operations *fops;
} hdmi_debugfs_entries[] = {
		{"hdcp_sink_capability", &hdcp_sink_capability_fops}
};

/*
 * Force YUV420 output if available from the given mode
 */
static int force_yuv420_output_set(void *data, u64 val)
{
	struct amdgpu_dm_connector *connector = data;

	connector->force_yuv420_output = (bool)val;

	return 0;
}

/*
 * Check if YUV420 is forced when available from the given mode
 */
static int force_yuv420_output_get(void *data, u64 *val)
{
	struct amdgpu_dm_connector *connector = data;

	*val = connector->force_yuv420_output;

	return 0;
}

DEFINE_DEBUGFS_ATTRIBUTE(force_yuv420_output_fops, force_yuv420_output_get,
			 force_yuv420_output_set, "%llu\n");

/*
 *  Read PSR state
 */
static int psr_get(void *data, u64 *val)
{
	struct amdgpu_dm_connector *connector = data;
	struct dc_link *link = connector->dc_link;
	enum dc_psr_state state = PSR_STATE0;

	dc_link_get_psr_state(link, &state);

	*val = state;

	return 0;
}

/*
 *  Read PSR state residency
 */
static int psr_read_residency(void *data, u64 *val)
{
	struct amdgpu_dm_connector *connector = data;
	struct dc_link *link = connector->dc_link;
	u32 residency;

	link->dc->link_srv->edp_get_psr_residency(link, &residency);

	*val = (u64)residency;

	return 0;
}

/* read allow_edp_hotplug_detection */
static int allow_edp_hotplug_detection_get(void *data, u64 *val)
{
	struct amdgpu_dm_connector *aconnector = data;
	struct drm_connector *connector = &aconnector->base;
	struct drm_device *dev = connector->dev;
	struct amdgpu_device *adev = drm_to_adev(dev);

	*val = adev->dm.dc->config.allow_edp_hotplug_detection;

	return 0;
}

/* set allow_edp_hotplug_detection */
static int allow_edp_hotplug_detection_set(void *data, u64 val)
{
	struct amdgpu_dm_connector *aconnector = data;
	struct drm_connector *connector = &aconnector->base;
	struct drm_device *dev = connector->dev;
	struct amdgpu_device *adev = drm_to_adev(dev);

	adev->dm.dc->config.allow_edp_hotplug_detection = (uint32_t) val;

	return 0;
}

/*
 * Set dmcub trace event IRQ enable or disable.
 * Usage to enable dmcub trace event IRQ: echo 1 > /sys/kernel/debug/dri/0/amdgpu_dm_dmcub_trace_event_en
 * Usage to disable dmcub trace event IRQ: echo 0 > /sys/kernel/debug/dri/0/amdgpu_dm_dmcub_trace_event_en
 */
static int dmcub_trace_event_state_set(void *data, u64 val)
{
	struct amdgpu_device *adev = data;

	if (val == 1 || val == 0) {
		dc_dmub_trace_event_control(adev->dm.dc, val);
		adev->dm.dmcub_trace_event_en = (bool)val;
	} else
		return 0;

	return 0;
}

/*
 * The interface doesn't need get function, so it will return the
 * value of zero
 * Usage: cat /sys/kernel/debug/dri/0/amdgpu_dm_dmcub_trace_event_en
 */
static int dmcub_trace_event_state_get(void *data, u64 *val)
{
	struct amdgpu_device *adev = data;

	*val = adev->dm.dmcub_trace_event_en;
	return 0;
}

DEFINE_DEBUGFS_ATTRIBUTE(dmcub_trace_event_state_fops, dmcub_trace_event_state_get,
			 dmcub_trace_event_state_set, "%llu\n");

DEFINE_DEBUGFS_ATTRIBUTE(psr_fops, psr_get, NULL, "%llu\n");
DEFINE_DEBUGFS_ATTRIBUTE(psr_residency_fops, psr_read_residency, NULL,
			 "%llu\n");

DEFINE_DEBUGFS_ATTRIBUTE(allow_edp_hotplug_detection_fops,
			allow_edp_hotplug_detection_get,
			allow_edp_hotplug_detection_set, "%llu\n");

DEFINE_SHOW_ATTRIBUTE(current_backlight);
DEFINE_SHOW_ATTRIBUTE(target_backlight);

static const struct {
	char *name;
	const struct file_operations *fops;
} connector_debugfs_entries[] = {
		{"force_yuv420_output", &force_yuv420_output_fops},
		{"trigger_hotplug", &trigger_hotplug_debugfs_fops},
		{"internal_display", &internal_display_fops}
};

/*
 * Returns supported customized link rates by this eDP panel.
 * Example usage: cat /sys/kernel/debug/dri/0/eDP-x/ilr_setting
 */
static int edp_ilr_show(struct seq_file *m, void *unused)
{
	struct amdgpu_dm_connector *aconnector = to_amdgpu_dm_connector(m->private);
	struct dc_link *link = aconnector->dc_link;
	uint8_t supported_link_rates[16];
	uint32_t link_rate_in_khz;
	uint32_t entry = 0;
	uint8_t dpcd_rev;

	memset(supported_link_rates, 0, sizeof(supported_link_rates));
	dm_helpers_dp_read_dpcd(link->ctx, link, DP_SUPPORTED_LINK_RATES,
		supported_link_rates, sizeof(supported_link_rates));

	dpcd_rev = link->dpcd_caps.dpcd_rev.raw;

	if (dpcd_rev >= DP_DPCD_REV_13 &&
		(supported_link_rates[entry+1] != 0 || supported_link_rates[entry] != 0)) {

		for (entry = 0; entry < 16; entry += 2) {
			link_rate_in_khz = (supported_link_rates[entry+1] * 0x100 +
										supported_link_rates[entry]) * 200;
			seq_printf(m, "[%d] %d kHz\n", entry/2, link_rate_in_khz);
		}
	} else {
		seq_puts(m, "ILR is not supported by this eDP panel.\n");
	}

	return 0;
}

/*
 * Set supported customized link rate to eDP panel.
 *
 * echo <lane_count>  <link_rate option> > ilr_setting
 *
 * for example, supported ILR : [0] 1620000 kHz [1] 2160000 kHz [2] 2430000 kHz ...
 * echo 4 1 > /sys/kernel/debug/dri/0/eDP-x/ilr_setting
 * to set 4 lanes and 2.16 GHz
 */
static ssize_t edp_ilr_write(struct file *f, const char __user *buf,
				 size_t size, loff_t *pos)
{
	struct amdgpu_dm_connector *connector = file_inode(f)->i_private;
	struct dc_link *link = connector->dc_link;
	struct amdgpu_device *adev = drm_to_adev(connector->base.dev);
	struct dc *dc = (struct dc *)link->dc;
	struct dc_link_settings prefer_link_settings;
	char *wr_buf = NULL;
	const uint32_t wr_buf_size = 40;
	/* 0: lane_count; 1: link_rate */
	int max_param_num = 2;
	uint8_t param_nums = 0;
	long param[2];
	bool valid_input = true;

	if (size == 0)
		return -EINVAL;

	wr_buf = kcalloc(wr_buf_size, sizeof(char), GFP_KERNEL);
	if (!wr_buf)
		return -ENOMEM;

	if (parse_write_buffer_into_params(wr_buf, wr_buf_size,
					   (long *)param, buf,
					   max_param_num,
					   &param_nums)) {
		kfree(wr_buf);
		return -EINVAL;
	}

	if (param_nums <= 0) {
		kfree(wr_buf);
		return -EINVAL;
	}

	switch (param[0]) {
	case LANE_COUNT_ONE:
	case LANE_COUNT_TWO:
	case LANE_COUNT_FOUR:
		break;
	default:
		valid_input = false;
		break;
	}

	if (param[1] >= link->dpcd_caps.edp_supported_link_rates_count)
		valid_input = false;

	if (!valid_input) {
		kfree(wr_buf);
		DRM_DEBUG_DRIVER("Invalid Input value. No HW will be programmed\n");
		prefer_link_settings.use_link_rate_set = false;
		mutex_lock(&adev->dm.dc_lock);
		dc_link_set_preferred_training_settings(dc, NULL, NULL, link, false);
		mutex_unlock(&adev->dm.dc_lock);
		return size;
	}

	/* save user force lane_count, link_rate to preferred settings
	 * spread spectrum will not be changed
	 */
	prefer_link_settings.link_spread = link->cur_link_settings.link_spread;
	prefer_link_settings.lane_count = param[0];
	prefer_link_settings.use_link_rate_set = true;
	prefer_link_settings.link_rate_set = param[1];
	prefer_link_settings.link_rate = link->dpcd_caps.edp_supported_link_rates[param[1]];

	mutex_lock(&adev->dm.dc_lock);
	dc_link_set_preferred_training_settings(dc, &prefer_link_settings,
						NULL, link, false);
	mutex_unlock(&adev->dm.dc_lock);

	kfree(wr_buf);
	return size;
}

static int edp_ilr_open(struct inode *inode, struct file *file)
{
	return single_open(file, edp_ilr_show, inode->i_private);
}

static const struct file_operations edp_ilr_debugfs_fops = {
	.owner = THIS_MODULE,
	.open = edp_ilr_open,
	.read = seq_read,
	.llseek = seq_lseek,
	.release = single_release,
	.write = edp_ilr_write
};

void connector_debugfs_init(struct amdgpu_dm_connector *connector)
{
	int i;
	struct dentry *dir = connector->base.debugfs_entry;

	if (connector->base.connector_type == DRM_MODE_CONNECTOR_DisplayPort ||
	    connector->base.connector_type == DRM_MODE_CONNECTOR_eDP) {
		for (i = 0; i < ARRAY_SIZE(dp_debugfs_entries); i++) {
			debugfs_create_file(dp_debugfs_entries[i].name,
					    0644, dir, connector,
					    dp_debugfs_entries[i].fops);
		}
	}
	if (connector->base.connector_type == DRM_MODE_CONNECTOR_eDP) {
		debugfs_create_file_unsafe("psr_capability", 0444, dir, connector, &psr_capability_fops);
		debugfs_create_file_unsafe("psr_state", 0444, dir, connector, &psr_fops);
		debugfs_create_file_unsafe("psr_residency", 0444, dir,
					   connector, &psr_residency_fops);
		debugfs_create_file("amdgpu_current_backlight_pwm", 0444, dir, connector,
				    &current_backlight_fops);
		debugfs_create_file("amdgpu_target_backlight_pwm", 0444, dir, connector,
				    &target_backlight_fops);
		debugfs_create_file("ilr_setting", 0644, dir, connector,
					&edp_ilr_debugfs_fops);
		debugfs_create_file("allow_edp_hotplug_detection", 0644, dir, connector,
					&allow_edp_hotplug_detection_fops);
	}

	for (i = 0; i < ARRAY_SIZE(connector_debugfs_entries); i++) {
		debugfs_create_file(connector_debugfs_entries[i].name,
				    0644, dir, connector,
				    connector_debugfs_entries[i].fops);
	}

	if (connector->base.connector_type == DRM_MODE_CONNECTOR_HDMIA) {
		for (i = 0; i < ARRAY_SIZE(hdmi_debugfs_entries); i++) {
			debugfs_create_file(hdmi_debugfs_entries[i].name,
					    0644, dir, connector,
					    hdmi_debugfs_entries[i].fops);
		}
	}
}

#ifdef CONFIG_DRM_AMD_SECURE_DISPLAY
/*
 * Set crc window coordinate x start
 */
static int crc_win_x_start_set(void *data, u64 val)
{
	struct drm_crtc *crtc = data;
	struct drm_device *drm_dev = crtc->dev;
	struct amdgpu_crtc *acrtc = to_amdgpu_crtc(crtc);

	spin_lock_irq(&drm_dev->event_lock);
	acrtc->dm_irq_params.window_param.x_start = (uint16_t) val;
	acrtc->dm_irq_params.window_param.update_win = false;
	spin_unlock_irq(&drm_dev->event_lock);

	return 0;
}

/*
 * Get crc window coordinate x start
 */
static int crc_win_x_start_get(void *data, u64 *val)
{
	struct drm_crtc *crtc = data;
	struct drm_device *drm_dev = crtc->dev;
	struct amdgpu_crtc *acrtc = to_amdgpu_crtc(crtc);

	spin_lock_irq(&drm_dev->event_lock);
	*val = acrtc->dm_irq_params.window_param.x_start;
	spin_unlock_irq(&drm_dev->event_lock);

	return 0;
}

DEFINE_DEBUGFS_ATTRIBUTE(crc_win_x_start_fops, crc_win_x_start_get,
			 crc_win_x_start_set, "%llu\n");


/*
 * Set crc window coordinate y start
 */
static int crc_win_y_start_set(void *data, u64 val)
{
	struct drm_crtc *crtc = data;
	struct drm_device *drm_dev = crtc->dev;
	struct amdgpu_crtc *acrtc = to_amdgpu_crtc(crtc);

	spin_lock_irq(&drm_dev->event_lock);
	acrtc->dm_irq_params.window_param.y_start = (uint16_t) val;
	acrtc->dm_irq_params.window_param.update_win = false;
	spin_unlock_irq(&drm_dev->event_lock);

	return 0;
}

/*
 * Get crc window coordinate y start
 */
static int crc_win_y_start_get(void *data, u64 *val)
{
	struct drm_crtc *crtc = data;
	struct drm_device *drm_dev = crtc->dev;
	struct amdgpu_crtc *acrtc = to_amdgpu_crtc(crtc);

	spin_lock_irq(&drm_dev->event_lock);
	*val = acrtc->dm_irq_params.window_param.y_start;
	spin_unlock_irq(&drm_dev->event_lock);

	return 0;
}

DEFINE_DEBUGFS_ATTRIBUTE(crc_win_y_start_fops, crc_win_y_start_get,
			 crc_win_y_start_set, "%llu\n");

/*
 * Set crc window coordinate x end
 */
static int crc_win_x_end_set(void *data, u64 val)
{
	struct drm_crtc *crtc = data;
	struct drm_device *drm_dev = crtc->dev;
	struct amdgpu_crtc *acrtc = to_amdgpu_crtc(crtc);

	spin_lock_irq(&drm_dev->event_lock);
	acrtc->dm_irq_params.window_param.x_end = (uint16_t) val;
	acrtc->dm_irq_params.window_param.update_win = false;
	spin_unlock_irq(&drm_dev->event_lock);

	return 0;
}

/*
 * Get crc window coordinate x end
 */
static int crc_win_x_end_get(void *data, u64 *val)
{
	struct drm_crtc *crtc = data;
	struct drm_device *drm_dev = crtc->dev;
	struct amdgpu_crtc *acrtc = to_amdgpu_crtc(crtc);

	spin_lock_irq(&drm_dev->event_lock);
	*val = acrtc->dm_irq_params.window_param.x_end;
	spin_unlock_irq(&drm_dev->event_lock);

	return 0;
}

DEFINE_DEBUGFS_ATTRIBUTE(crc_win_x_end_fops, crc_win_x_end_get,
			 crc_win_x_end_set, "%llu\n");

/*
 * Set crc window coordinate y end
 */
static int crc_win_y_end_set(void *data, u64 val)
{
	struct drm_crtc *crtc = data;
	struct drm_device *drm_dev = crtc->dev;
	struct amdgpu_crtc *acrtc = to_amdgpu_crtc(crtc);

	spin_lock_irq(&drm_dev->event_lock);
	acrtc->dm_irq_params.window_param.y_end = (uint16_t) val;
	acrtc->dm_irq_params.window_param.update_win = false;
	spin_unlock_irq(&drm_dev->event_lock);

	return 0;
}

/*
 * Get crc window coordinate y end
 */
static int crc_win_y_end_get(void *data, u64 *val)
{
	struct drm_crtc *crtc = data;
	struct drm_device *drm_dev = crtc->dev;
	struct amdgpu_crtc *acrtc = to_amdgpu_crtc(crtc);

	spin_lock_irq(&drm_dev->event_lock);
	*val = acrtc->dm_irq_params.window_param.y_end;
	spin_unlock_irq(&drm_dev->event_lock);

	return 0;
}

DEFINE_DEBUGFS_ATTRIBUTE(crc_win_y_end_fops, crc_win_y_end_get,
			 crc_win_y_end_set, "%llu\n");
/*
 * Trigger to commit crc window
 */
static int crc_win_update_set(void *data, u64 val)
{
	struct drm_crtc *crtc = data;
	struct amdgpu_crtc *acrtc;
	struct amdgpu_device *adev = drm_to_adev(crtc->dev);

	if (val) {
		acrtc = to_amdgpu_crtc(crtc);
		mutex_lock(&adev->dm.dc_lock);
		/* PSR may write to OTG CRC window control register,
		 * so close it before starting secure_display.
		 */
		amdgpu_dm_psr_disable(acrtc->dm_irq_params.stream);

		spin_lock_irq(&adev_to_drm(adev)->event_lock);

		acrtc->dm_irq_params.window_param.activated = true;
		acrtc->dm_irq_params.window_param.update_win = true;
		acrtc->dm_irq_params.window_param.skip_frame_cnt = 0;

		spin_unlock_irq(&adev_to_drm(adev)->event_lock);
		mutex_unlock(&adev->dm.dc_lock);
	}

	return 0;
}

/*
 * Get crc window update flag
 */
static int crc_win_update_get(void *data, u64 *val)
{
	*val = 0;
	return 0;
}

DEFINE_DEBUGFS_ATTRIBUTE(crc_win_update_fops, crc_win_update_get,
			 crc_win_update_set, "%llu\n");
#endif
void crtc_debugfs_init(struct drm_crtc *crtc)
{
#ifdef CONFIG_DRM_AMD_SECURE_DISPLAY
	struct dentry *dir = debugfs_lookup("crc", crtc->debugfs_entry);

	if (!dir)
		return;

	debugfs_create_file_unsafe("crc_win_x_start", 0644, dir, crtc,
				   &crc_win_x_start_fops);
	debugfs_create_file_unsafe("crc_win_y_start", 0644, dir, crtc,
				   &crc_win_y_start_fops);
	debugfs_create_file_unsafe("crc_win_x_end", 0644, dir, crtc,
				   &crc_win_x_end_fops);
	debugfs_create_file_unsafe("crc_win_y_end", 0644, dir, crtc,
				   &crc_win_y_end_fops);
	debugfs_create_file_unsafe("crc_win_update", 0644, dir, crtc,
				   &crc_win_update_fops);
	dput(dir);
#endif
	debugfs_create_file("amdgpu_current_bpc", 0644, crtc->debugfs_entry,
			    crtc, &amdgpu_current_bpc_fops);
	debugfs_create_file("amdgpu_current_colorspace", 0644, crtc->debugfs_entry,
			    crtc, &amdgpu_current_colorspace_fops);
}

/*
 * Writes DTN log state to the user supplied buffer.
 * Example usage: cat /sys/kernel/debug/dri/0/amdgpu_dm_dtn_log
 */
static ssize_t dtn_log_read(
	struct file *f,
	char __user *buf,
	size_t size,
	loff_t *pos)
{
	struct amdgpu_device *adev = file_inode(f)->i_private;
	struct dc *dc = adev->dm.dc;
	struct dc_log_buffer_ctx log_ctx = { 0 };
	ssize_t result = 0;

	if (!buf || !size)
		return -EINVAL;

	if (!dc->hwss.log_hw_state)
		return 0;

	dc->hwss.log_hw_state(dc, &log_ctx);

	if (*pos < log_ctx.pos) {
		size_t to_copy = log_ctx.pos - *pos;

		to_copy = min(to_copy, size);

		if (!copy_to_user(buf, log_ctx.buf + *pos, to_copy)) {
			*pos += to_copy;
			result = to_copy;
		}
	}

	kfree(log_ctx.buf);

	return result;
}

/*
 * Writes DTN log state to dmesg when triggered via a write.
 * Example usage: echo 1 > /sys/kernel/debug/dri/0/amdgpu_dm_dtn_log
 */
static ssize_t dtn_log_write(
	struct file *f,
	const char __user *buf,
	size_t size,
	loff_t *pos)
{
	struct amdgpu_device *adev = file_inode(f)->i_private;
	struct dc *dc = adev->dm.dc;

	/* Write triggers log output via dmesg. */
	if (size == 0)
		return 0;

	if (dc->hwss.log_hw_state)
		dc->hwss.log_hw_state(dc, NULL);

	return size;
}

static int mst_topo_show(struct seq_file *m, void *unused)
{
	struct amdgpu_device *adev = (struct amdgpu_device *)m->private;
	struct drm_device *dev = adev_to_drm(adev);
	struct drm_connector *connector;
	struct drm_connector_list_iter conn_iter;
	struct amdgpu_dm_connector *aconnector;

	drm_connector_list_iter_begin(dev, &conn_iter);
	drm_for_each_connector_iter(connector, &conn_iter) {
		if (connector->connector_type != DRM_MODE_CONNECTOR_DisplayPort)
			continue;

		aconnector = to_amdgpu_dm_connector(connector);

		/* Ensure we're only dumping the topology of a root mst node */
		if (!aconnector->mst_mgr.mst_state)
			continue;

		seq_printf(m, "\nMST topology for connector %d\n", aconnector->connector_id);
		drm_dp_mst_dump_topology(m, &aconnector->mst_mgr);
	}
	drm_connector_list_iter_end(&conn_iter);

	return 0;
}

/*
 * Sets trigger hpd for MST topologies.
 * All connected connectors will be rediscovered and re started as needed if val of 1 is sent.
 * All topologies will be disconnected if val of 0 is set .
 * Usage to enable topologies: echo 1 > /sys/kernel/debug/dri/0/amdgpu_dm_trigger_hpd_mst
 * Usage to disable topologies: echo 0 > /sys/kernel/debug/dri/0/amdgpu_dm_trigger_hpd_mst
 */
static int trigger_hpd_mst_set(void *data, u64 val)
{
	struct amdgpu_device *adev = data;
	struct drm_device *dev = adev_to_drm(adev);
	struct drm_connector_list_iter iter;
	struct amdgpu_dm_connector *aconnector;
	struct drm_connector *connector;
	struct dc_link *link = NULL;

	if (val == 1) {
		drm_connector_list_iter_begin(dev, &iter);
		drm_for_each_connector_iter(connector, &iter) {
			aconnector = to_amdgpu_dm_connector(connector);
			if (aconnector->dc_link->type == dc_connection_mst_branch &&
			    aconnector->mst_mgr.aux) {
				mutex_lock(&adev->dm.dc_lock);
				dc_link_detect(aconnector->dc_link, DETECT_REASON_HPD);
				mutex_unlock(&adev->dm.dc_lock);

				drm_dp_mst_topology_mgr_set_mst(&aconnector->mst_mgr, true);
			}
		}
	} else if (val == 0) {
		drm_connector_list_iter_begin(dev, &iter);
		drm_for_each_connector_iter(connector, &iter) {
			aconnector = to_amdgpu_dm_connector(connector);
			if (!aconnector->dc_link)
				continue;

			if (!aconnector->mst_root)
				continue;

			link = aconnector->dc_link;
			dc_link_dp_receiver_power_ctrl(link, false);
			drm_dp_mst_topology_mgr_set_mst(&aconnector->mst_root->mst_mgr, false);
			link->mst_stream_alloc_table.stream_count = 0;
			memset(link->mst_stream_alloc_table.stream_allocations, 0,
					sizeof(link->mst_stream_alloc_table.stream_allocations));
		}
	} else {
		return 0;
	}
	drm_kms_helper_hotplug_event(dev);

	return 0;
}

/*
 * The interface doesn't need get function, so it will return the
 * value of zero
 * Usage: cat /sys/kernel/debug/dri/0/amdgpu_dm_trigger_hpd_mst
 */
static int trigger_hpd_mst_get(void *data, u64 *val)
{
	*val = 0;
	return 0;
}

DEFINE_DEBUGFS_ATTRIBUTE(trigger_hpd_mst_ops, trigger_hpd_mst_get,
			 trigger_hpd_mst_set, "%llu\n");


/*
 * Sets the force_timing_sync debug option from the given string.
 * All connected displays will be force synchronized immediately.
 * Usage: echo 1 > /sys/kernel/debug/dri/0/amdgpu_dm_force_timing_sync
 */
static int force_timing_sync_set(void *data, u64 val)
{
	struct amdgpu_device *adev = data;

	adev->dm.force_timing_sync = (bool)val;

	amdgpu_dm_trigger_timing_sync(adev_to_drm(adev));

	return 0;
}

/*
 * Gets the force_timing_sync debug option value into the given buffer.
 * Usage: cat /sys/kernel/debug/dri/0/amdgpu_dm_force_timing_sync
 */
static int force_timing_sync_get(void *data, u64 *val)
{
	struct amdgpu_device *adev = data;

	*val = adev->dm.force_timing_sync;

	return 0;
}

DEFINE_DEBUGFS_ATTRIBUTE(force_timing_sync_ops, force_timing_sync_get,
			 force_timing_sync_set, "%llu\n");


/*
 * Disables all HPD and HPD RX interrupt handling in the
 * driver when set to 1. Default is 0.
 */
static int disable_hpd_set(void *data, u64 val)
{
	struct amdgpu_device *adev = data;

	adev->dm.disable_hpd_irq = (bool)val;

	return 0;
}


/*
 * Returns 1 if HPD and HPRX interrupt handling is disabled,
 * 0 otherwise.
 */
static int disable_hpd_get(void *data, u64 *val)
{
	struct amdgpu_device *adev = data;

	*val = adev->dm.disable_hpd_irq;

	return 0;
}

DEFINE_DEBUGFS_ATTRIBUTE(disable_hpd_ops, disable_hpd_get,
			 disable_hpd_set, "%llu\n");

/*
 * Temporary w/a to force sst sequence in M42D DP2 mst receiver
 * Example usage: echo 1 > /sys/kernel/debug/dri/0/amdgpu_dm_dp_set_mst_en_for_sst
 */
static int dp_force_sst_set(void *data, u64 val)
{
	struct amdgpu_device *adev = data;

	adev->dm.dc->debug.set_mst_en_for_sst = val;

	return 0;
}

static int dp_force_sst_get(void *data, u64 *val)
{
	struct amdgpu_device *adev = data;

	*val = adev->dm.dc->debug.set_mst_en_for_sst;

	return 0;
}
DEFINE_DEBUGFS_ATTRIBUTE(dp_set_mst_en_for_sst_ops, dp_force_sst_get,
			 dp_force_sst_set, "%llu\n");

/*
 * Force DP2 sequence without VESA certified cable.
 * Example usage: echo 1 > /sys/kernel/debug/dri/0/amdgpu_dm_dp_ignore_cable_id
 */
static int dp_ignore_cable_id_set(void *data, u64 val)
{
	struct amdgpu_device *adev = data;

	adev->dm.dc->debug.ignore_cable_id = val;

	return 0;
}

static int dp_ignore_cable_id_get(void *data, u64 *val)
{
	struct amdgpu_device *adev = data;

	*val = adev->dm.dc->debug.ignore_cable_id;

	return 0;
}
DEFINE_DEBUGFS_ATTRIBUTE(dp_ignore_cable_id_ops, dp_ignore_cable_id_get,
			 dp_ignore_cable_id_set, "%llu\n");

/*
 * Sets the DC visual confirm debug option from the given string.
 * Example usage: echo 1 > /sys/kernel/debug/dri/0/amdgpu_visual_confirm
 */
static int visual_confirm_set(void *data, u64 val)
{
	struct amdgpu_device *adev = data;

	adev->dm.dc->debug.visual_confirm = (enum visual_confirm)val;

	return 0;
}

/*
 * Reads the DC visual confirm debug option value into the given buffer.
 * Example usage: cat /sys/kernel/debug/dri/0/amdgpu_dm_visual_confirm
 */
static int visual_confirm_get(void *data, u64 *val)
{
	struct amdgpu_device *adev = data;

	*val = adev->dm.dc->debug.visual_confirm;

	return 0;
}

DEFINE_SHOW_ATTRIBUTE(mst_topo);
DEFINE_DEBUGFS_ATTRIBUTE(visual_confirm_fops, visual_confirm_get,
			 visual_confirm_set, "%llu\n");


/*
 * Sets the DC skip_detection_link_training debug option from the given string.
 * Example usage: echo 1 > /sys/kernel/debug/dri/0/amdgpu_skip_detection_link_training
 */
static int skip_detection_link_training_set(void *data, u64 val)
{
	struct amdgpu_device *adev = data;

	if (val == 0)
		adev->dm.dc->debug.skip_detection_link_training = false;
	else
		adev->dm.dc->debug.skip_detection_link_training = true;

	return 0;
}

/*
 * Reads the DC skip_detection_link_training debug option value into the given buffer.
 * Example usage: cat /sys/kernel/debug/dri/0/amdgpu_dm_skip_detection_link_training
 */
static int skip_detection_link_training_get(void *data, u64 *val)
{
	struct amdgpu_device *adev = data;

	*val = adev->dm.dc->debug.skip_detection_link_training;

	return 0;
}

DEFINE_DEBUGFS_ATTRIBUTE(skip_detection_link_training_fops,
			 skip_detection_link_training_get,
			 skip_detection_link_training_set, "%llu\n");

/*
 * Dumps the DCC_EN bit for each pipe.
 * Example usage: cat /sys/kernel/debug/dri/0/amdgpu_dm_dcc_en
 */
static ssize_t dcc_en_bits_read(
	struct file *f,
	char __user *buf,
	size_t size,
	loff_t *pos)
{
	struct amdgpu_device *adev = file_inode(f)->i_private;
	struct dc *dc = adev->dm.dc;
	char *rd_buf = NULL;
	const uint32_t rd_buf_size = 32;
	uint32_t result = 0;
	int offset = 0;
	int num_pipes = dc->res_pool->pipe_count;
	int *dcc_en_bits;
	int i, r;

	dcc_en_bits = kcalloc(num_pipes, sizeof(int), GFP_KERNEL);
	if (!dcc_en_bits)
		return -ENOMEM;

	if (!dc->hwss.get_dcc_en_bits) {
		kfree(dcc_en_bits);
		return 0;
	}

	dc->hwss.get_dcc_en_bits(dc, dcc_en_bits);

	rd_buf = kcalloc(rd_buf_size, sizeof(char), GFP_KERNEL);
	if (!rd_buf) {
		kfree(dcc_en_bits);
		return -ENOMEM;
	}

	for (i = 0; i < num_pipes; i++)
		offset += snprintf(rd_buf + offset, rd_buf_size - offset,
				   "%d  ", dcc_en_bits[i]);
	rd_buf[strlen(rd_buf)] = '\n';

	kfree(dcc_en_bits);

	while (size) {
		if (*pos >= rd_buf_size)
			break;
		r = put_user(*(rd_buf + result), buf);
		if (r) {
			kfree(rd_buf);
			return r; /* r = -EFAULT */
		}
		buf += 1;
		size -= 1;
		*pos += 1;
		result += 1;
	}

	kfree(rd_buf);
	return result;
}

void dtn_debugfs_init(struct amdgpu_device *adev)
{
	static const struct file_operations dtn_log_fops = {
		.owner = THIS_MODULE,
		.read = dtn_log_read,
		.write = dtn_log_write,
		.llseek = default_llseek
	};
	static const struct file_operations dcc_en_bits_fops = {
		.owner = THIS_MODULE,
		.read = dcc_en_bits_read,
		.llseek = default_llseek
	};

	struct drm_minor *minor = adev_to_drm(adev)->primary;
	struct dentry *root = minor->debugfs_root;

	debugfs_create_file("amdgpu_mst_topology", 0444, root,
			    adev, &mst_topo_fops);
	debugfs_create_file("amdgpu_dm_dtn_log", 0644, root, adev,
			    &dtn_log_fops);
	debugfs_create_file("amdgpu_dm_dp_set_mst_en_for_sst", 0644, root, adev,
				&dp_set_mst_en_for_sst_ops);
	debugfs_create_file("amdgpu_dm_dp_ignore_cable_id", 0644, root, adev,
				&dp_ignore_cable_id_ops);

	debugfs_create_file_unsafe("amdgpu_dm_visual_confirm", 0644, root, adev,
				   &visual_confirm_fops);

	debugfs_create_file_unsafe("amdgpu_dm_skip_detection_link_training", 0644, root, adev,
				   &skip_detection_link_training_fops);

	debugfs_create_file_unsafe("amdgpu_dm_dmub_tracebuffer", 0644, root,
				   adev, &dmub_tracebuffer_fops);

	debugfs_create_file_unsafe("amdgpu_dm_dmub_fw_state", 0644, root,
				   adev, &dmub_fw_state_fops);

	debugfs_create_file_unsafe("amdgpu_dm_force_timing_sync", 0644, root,
				   adev, &force_timing_sync_ops);

	debugfs_create_file_unsafe("amdgpu_dm_dmcub_trace_event_en", 0644, root,
				   adev, &dmcub_trace_event_state_fops);

	debugfs_create_file_unsafe("amdgpu_dm_trigger_hpd_mst", 0644, root,
				   adev, &trigger_hpd_mst_ops);

	debugfs_create_file_unsafe("amdgpu_dm_dcc_en", 0644, root, adev,
				   &dcc_en_bits_fops);

	debugfs_create_file_unsafe("amdgpu_dm_disable_hpd", 0644, root, adev,
				   &disable_hpd_ops);

}<|MERGE_RESOLUTION|>--- conflicted
+++ resolved
@@ -1465,13 +1465,9 @@
 	for (i = 0; i < MAX_PIPES; i++) {
 		pipe_ctx = &aconnector->dc_link->dc->current_state->res_ctx.pipe_ctx[i];
 		if (pipe_ctx->stream &&
-<<<<<<< HEAD
-		    pipe_ctx->stream->link == aconnector->dc_link)
-=======
 		    pipe_ctx->stream->link == aconnector->dc_link &&
 		    pipe_ctx->stream->sink &&
 		    pipe_ctx->stream->sink == aconnector->dc_sink)
->>>>>>> a6398e37
 			break;
 	}
 
@@ -1572,13 +1568,9 @@
 	for (i = 0; i < MAX_PIPES; i++) {
 		pipe_ctx = &aconnector->dc_link->dc->current_state->res_ctx.pipe_ctx[i];
 		if (pipe_ctx->stream &&
-<<<<<<< HEAD
-		    pipe_ctx->stream->link == aconnector->dc_link)
-=======
 		    pipe_ctx->stream->link == aconnector->dc_link &&
 		    pipe_ctx->stream->sink &&
 		    pipe_ctx->stream->sink == aconnector->dc_sink)
->>>>>>> a6398e37
 			break;
 	}
 
@@ -1663,13 +1655,9 @@
 	for (i = 0; i < MAX_PIPES; i++) {
 		pipe_ctx = &aconnector->dc_link->dc->current_state->res_ctx.pipe_ctx[i];
 		if (pipe_ctx->stream &&
-<<<<<<< HEAD
-		    pipe_ctx->stream->link == aconnector->dc_link)
-=======
 		    pipe_ctx->stream->link == aconnector->dc_link &&
 		    pipe_ctx->stream->sink &&
 		    pipe_ctx->stream->sink == aconnector->dc_sink)
->>>>>>> a6398e37
 			break;
 	}
 
@@ -1768,13 +1756,9 @@
 	for (i = 0; i < MAX_PIPES; i++) {
 		pipe_ctx = &aconnector->dc_link->dc->current_state->res_ctx.pipe_ctx[i];
 		if (pipe_ctx->stream &&
-<<<<<<< HEAD
-		    pipe_ctx->stream->link == aconnector->dc_link)
-=======
 		    pipe_ctx->stream->link == aconnector->dc_link &&
 		    pipe_ctx->stream->sink &&
 		    pipe_ctx->stream->sink == aconnector->dc_sink)
->>>>>>> a6398e37
 			break;
 	}
 
@@ -1859,13 +1843,9 @@
 	for (i = 0; i < MAX_PIPES; i++) {
 		pipe_ctx = &aconnector->dc_link->dc->current_state->res_ctx.pipe_ctx[i];
 		if (pipe_ctx->stream &&
-<<<<<<< HEAD
-		    pipe_ctx->stream->link == aconnector->dc_link)
-=======
 		    pipe_ctx->stream->link == aconnector->dc_link &&
 		    pipe_ctx->stream->sink &&
 		    pipe_ctx->stream->sink == aconnector->dc_sink)
->>>>>>> a6398e37
 			break;
 	}
 
@@ -1964,13 +1944,9 @@
 	for (i = 0; i < MAX_PIPES; i++) {
 		pipe_ctx = &aconnector->dc_link->dc->current_state->res_ctx.pipe_ctx[i];
 		if (pipe_ctx->stream &&
-<<<<<<< HEAD
-		    pipe_ctx->stream->link == aconnector->dc_link)
-=======
 		    pipe_ctx->stream->link == aconnector->dc_link &&
 		    pipe_ctx->stream->sink &&
 		    pipe_ctx->stream->sink == aconnector->dc_sink)
->>>>>>> a6398e37
 			break;
 	}
 
@@ -2051,13 +2027,9 @@
 	for (i = 0; i < MAX_PIPES; i++) {
 		pipe_ctx = &aconnector->dc_link->dc->current_state->res_ctx.pipe_ctx[i];
 		if (pipe_ctx->stream &&
-<<<<<<< HEAD
-		    pipe_ctx->stream->link == aconnector->dc_link)
-=======
 		    pipe_ctx->stream->link == aconnector->dc_link &&
 		    pipe_ctx->stream->sink &&
 		    pipe_ctx->stream->sink == aconnector->dc_sink)
->>>>>>> a6398e37
 			break;
 	}
 
@@ -2153,13 +2125,9 @@
 	for (i = 0; i < MAX_PIPES; i++) {
 		pipe_ctx = &aconnector->dc_link->dc->current_state->res_ctx.pipe_ctx[i];
 		if (pipe_ctx->stream &&
-<<<<<<< HEAD
-		    pipe_ctx->stream->link == aconnector->dc_link)
-=======
 		    pipe_ctx->stream->link == aconnector->dc_link &&
 		    pipe_ctx->stream->sink &&
 		    pipe_ctx->stream->sink == aconnector->dc_sink)
->>>>>>> a6398e37
 			break;
 	}
 
@@ -2238,13 +2206,9 @@
 	for (i = 0; i < MAX_PIPES; i++) {
 		pipe_ctx = &aconnector->dc_link->dc->current_state->res_ctx.pipe_ctx[i];
 		if (pipe_ctx->stream &&
-<<<<<<< HEAD
-		    pipe_ctx->stream->link == aconnector->dc_link)
-=======
 		    pipe_ctx->stream->link == aconnector->dc_link &&
 		    pipe_ctx->stream->sink &&
 		    pipe_ctx->stream->sink == aconnector->dc_sink)
->>>>>>> a6398e37
 			break;
 	}
 
@@ -2300,13 +2264,9 @@
 	for (i = 0; i < MAX_PIPES; i++) {
 		pipe_ctx = &aconnector->dc_link->dc->current_state->res_ctx.pipe_ctx[i];
 		if (pipe_ctx->stream &&
-<<<<<<< HEAD
-		    pipe_ctx->stream->link == aconnector->dc_link)
-=======
 		    pipe_ctx->stream->link == aconnector->dc_link &&
 		    pipe_ctx->stream->sink &&
 		    pipe_ctx->stream->sink == aconnector->dc_sink)
->>>>>>> a6398e37
 			break;
 	}
 
@@ -2377,13 +2337,9 @@
 	for (i = 0; i < MAX_PIPES; i++) {
 		pipe_ctx = &aconnector->dc_link->dc->current_state->res_ctx.pipe_ctx[i];
 		if (pipe_ctx->stream &&
-<<<<<<< HEAD
-		    pipe_ctx->stream->link == aconnector->dc_link)
-=======
 		    pipe_ctx->stream->link == aconnector->dc_link &&
 		    pipe_ctx->stream->sink &&
 		    pipe_ctx->stream->sink == aconnector->dc_sink)
->>>>>>> a6398e37
 			break;
 	}
 
@@ -2454,13 +2410,9 @@
 	for (i = 0; i < MAX_PIPES; i++) {
 		pipe_ctx = &aconnector->dc_link->dc->current_state->res_ctx.pipe_ctx[i];
 		if (pipe_ctx->stream &&
-<<<<<<< HEAD
-		    pipe_ctx->stream->link == aconnector->dc_link)
-=======
 		    pipe_ctx->stream->link == aconnector->dc_link &&
 		    pipe_ctx->stream->sink &&
 		    pipe_ctx->stream->sink == aconnector->dc_sink)
->>>>>>> a6398e37
 			break;
 	}
 
