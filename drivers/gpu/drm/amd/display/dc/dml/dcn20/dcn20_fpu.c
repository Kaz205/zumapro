--- conflicted
+++ resolved
@@ -949,7 +949,6 @@
 	int plane_count;
 	int i;
 	unsigned int optimized_min_dst_y_next_start_us;
-	bool allow_z8 = context->bw_ctx.dml.vba.StutterPeriod > 1000.0;
 
 	plane_count = 0;
 	optimized_min_dst_y_next_start_us = 0;
@@ -996,19 +995,10 @@
 
 		if (is_pwrseq0 && (context->bw_ctx.dml.vba.StutterPeriod > 5000.0 || optimized_min_dst_y_next_start_us > 5000))
 			return DCN_ZSTATE_SUPPORT_ALLOW;
-<<<<<<< HEAD
-		else if (link->psr_settings.psr_version == DC_PSR_VERSION_1 && !link->panel_config.psr.disable_psr)
-			return allow_z8 ? DCN_ZSTATE_SUPPORT_ALLOW_Z8_Z10_ONLY : DCN_ZSTATE_SUPPORT_ALLOW_Z10_ONLY;
-		else
-			return allow_z8 ? DCN_ZSTATE_SUPPORT_ALLOW_Z8_ONLY : DCN_ZSTATE_SUPPORT_DISALLOW;
-	} else if (allow_z8) {
-		return DCN_ZSTATE_SUPPORT_ALLOW_Z8_ONLY;
-=======
 		else if (is_pwrseq0 && link->psr_settings.psr_version == DC_PSR_VERSION_1 && !link->panel_config.psr.disable_psr)
 			return allow_z8 ? DCN_ZSTATE_SUPPORT_ALLOW_Z8_Z10_ONLY : DCN_ZSTATE_SUPPORT_ALLOW_Z10_ONLY;
 		else
 			return allow_z8 ? DCN_ZSTATE_SUPPORT_ALLOW_Z8_ONLY : DCN_ZSTATE_SUPPORT_DISALLOW;
->>>>>>> fa74641f
 	} else {
 		return DCN_ZSTATE_SUPPORT_DISALLOW;
 	}
