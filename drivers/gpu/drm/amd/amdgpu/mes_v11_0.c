--- conflicted
+++ resolved
@@ -460,83 +460,6 @@
 	.misc_op = mes_v11_0_misc_op,
 };
 
-<<<<<<< HEAD
-static int mes_v11_0_init_microcode(struct amdgpu_device *adev,
-				    enum admgpu_mes_pipe pipe)
-{
-	char fw_name[30];
-	char ucode_prefix[30];
-	int err;
-	const struct mes_firmware_header_v1_0 *mes_hdr;
-	struct amdgpu_firmware_info *info;
-
-	amdgpu_ucode_ip_version_decode(adev, GC_HWIP, ucode_prefix, sizeof(ucode_prefix));
-
-	if (pipe == AMDGPU_MES_SCHED_PIPE)
-		snprintf(fw_name, sizeof(fw_name), "amdgpu/%s_mes.bin",
-			 ucode_prefix);
-	else
-		snprintf(fw_name, sizeof(fw_name), "amdgpu/%s_mes1.bin",
-			 ucode_prefix);
-
-	err = request_firmware(&adev->mes.fw[pipe], fw_name, adev->dev);
-	if (err)
-		return err;
-
-	err = amdgpu_ucode_validate(adev->mes.fw[pipe]);
-	if (err) {
-		release_firmware(adev->mes.fw[pipe]);
-		adev->mes.fw[pipe] = NULL;
-		return err;
-	}
-
-	mes_hdr = (const struct mes_firmware_header_v1_0 *)
-		adev->mes.fw[pipe]->data;
-	adev->mes.uc_start_addr[pipe] =
-		le32_to_cpu(mes_hdr->mes_uc_start_addr_lo) |
-		((uint64_t)(le32_to_cpu(mes_hdr->mes_uc_start_addr_hi)) << 32);
-	adev->mes.data_start_addr[pipe] =
-		le32_to_cpu(mes_hdr->mes_data_start_addr_lo) |
-		((uint64_t)(le32_to_cpu(mes_hdr->mes_data_start_addr_hi)) << 32);
-
-	if (adev->firmware.load_type == AMDGPU_FW_LOAD_PSP) {
-		int ucode, ucode_data;
-
-		if (pipe == AMDGPU_MES_SCHED_PIPE) {
-			ucode = AMDGPU_UCODE_ID_CP_MES;
-			ucode_data = AMDGPU_UCODE_ID_CP_MES_DATA;
-		} else {
-			ucode = AMDGPU_UCODE_ID_CP_MES1;
-			ucode_data = AMDGPU_UCODE_ID_CP_MES1_DATA;
-		}
-
-		info = &adev->firmware.ucode[ucode];
-		info->ucode_id = ucode;
-		info->fw = adev->mes.fw[pipe];
-		adev->firmware.fw_size +=
-			ALIGN(le32_to_cpu(mes_hdr->mes_ucode_size_bytes),
-			      PAGE_SIZE);
-
-		info = &adev->firmware.ucode[ucode_data];
-		info->ucode_id = ucode_data;
-		info->fw = adev->mes.fw[pipe];
-		adev->firmware.fw_size +=
-			ALIGN(le32_to_cpu(mes_hdr->mes_ucode_data_size_bytes),
-			      PAGE_SIZE);
-	}
-
-	return 0;
-}
-
-static void mes_v11_0_free_microcode(struct amdgpu_device *adev,
-				     enum admgpu_mes_pipe pipe)
-{
-	release_firmware(adev->mes.fw[pipe]);
-	adev->mes.fw[pipe] = NULL;
-}
-
-=======
->>>>>>> fa74641f
 static int mes_v11_0_allocate_ucode_buffer(struct amdgpu_device *adev,
 					   enum admgpu_mes_pipe pipe)
 {
