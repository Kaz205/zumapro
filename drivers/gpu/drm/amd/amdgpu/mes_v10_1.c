/*
 * Copyright 2019 Advanced Micro Devices, Inc.
 *
 * Permission is hereby granted, free of charge, to any person obtaining a
 * copy of this software and associated documentation files (the "Software"),
 * to deal in the Software without restriction, including without limitation
 * the rights to use, copy, modify, merge, publish, distribute, sublicense,
 * and/or sell copies of the Software, and to permit persons to whom the
 * Software is furnished to do so, subject to the following conditions:
 *
 * The above copyright notice and this permission notice shall be included in
 * all copies or substantial portions of the Software.
 *
 * THE SOFTWARE IS PROVIDED "AS IS", WITHOUT WARRANTY OF ANY KIND, EXPRESS OR
 * IMPLIED, INCLUDING BUT NOT LIMITED TO THE WARRANTIES OF MERCHANTABILITY,
 * FITNESS FOR A PARTICULAR PURPOSE AND NONINFRINGEMENT.  IN NO EVENT SHALL
 * THE COPYRIGHT HOLDER(S) OR AUTHOR(S) BE LIABLE FOR ANY CLAIM, DAMAGES OR
 * OTHER LIABILITY, WHETHER IN AN ACTION OF CONTRACT, TORT OR OTHERWISE,
 * ARISING FROM, OUT OF OR IN CONNECTION WITH THE SOFTWARE OR THE USE OR
 * OTHER DEALINGS IN THE SOFTWARE.
 *
 */

#include <linux/firmware.h>
#include <linux/module.h>
#include "amdgpu.h"
#include "soc15_common.h"
#include "nv.h"
#include "gc/gc_10_1_0_offset.h"
#include "gc/gc_10_1_0_sh_mask.h"
#include "gc/gc_10_1_0_default.h"
#include "v10_structs.h"
#include "mes_api_def.h"

#define mmCP_MES_IC_OP_CNTL_Sienna_Cichlid               0x2820
#define mmCP_MES_IC_OP_CNTL_Sienna_Cichlid_BASE_IDX      1
#define mmRLC_CP_SCHEDULERS_Sienna_Cichlid		0x4ca1
#define mmRLC_CP_SCHEDULERS_Sienna_Cichlid_BASE_IDX	1

MODULE_FIRMWARE("amdgpu/navi10_mes.bin");
MODULE_FIRMWARE("amdgpu/sienna_cichlid_mes.bin");
MODULE_FIRMWARE("amdgpu/sienna_cichlid_mes1.bin");

static int mes_v10_1_hw_fini(void *handle);
static int mes_v10_1_kiq_hw_init(struct amdgpu_device *adev);

#define MES_EOP_SIZE   2048

static void mes_v10_1_ring_set_wptr(struct amdgpu_ring *ring)
{
	struct amdgpu_device *adev = ring->adev;

	if (ring->use_doorbell) {
		atomic64_set((atomic64_t *)ring->wptr_cpu_addr,
			     ring->wptr);
		WDOORBELL64(ring->doorbell_index, ring->wptr);
	} else {
		BUG();
	}
}

static u64 mes_v10_1_ring_get_rptr(struct amdgpu_ring *ring)
{
	return *ring->rptr_cpu_addr;
}

static u64 mes_v10_1_ring_get_wptr(struct amdgpu_ring *ring)
{
	u64 wptr;

	if (ring->use_doorbell)
		wptr = atomic64_read((atomic64_t *)ring->wptr_cpu_addr);
	else
		BUG();
	return wptr;
}

static const struct amdgpu_ring_funcs mes_v10_1_ring_funcs = {
	.type = AMDGPU_RING_TYPE_MES,
	.align_mask = 1,
	.nop = 0,
	.support_64bit_ptrs = true,
	.get_rptr = mes_v10_1_ring_get_rptr,
	.get_wptr = mes_v10_1_ring_get_wptr,
	.set_wptr = mes_v10_1_ring_set_wptr,
	.insert_nop = amdgpu_ring_insert_nop,
};

static int mes_v10_1_submit_pkt_and_poll_completion(struct amdgpu_mes *mes,
						    void *pkt, int size,
						    int api_status_off)
{
	int ndw = size / 4;
	signed long r;
	union MESAPI__ADD_QUEUE *x_pkt = pkt;
	struct MES_API_STATUS *api_status;
	struct amdgpu_device *adev = mes->adev;
	struct amdgpu_ring *ring = &mes->ring;
	unsigned long flags;

	BUG_ON(size % 4 != 0);

	spin_lock_irqsave(&mes->ring_lock, flags);
	if (amdgpu_ring_alloc(ring, ndw)) {
		spin_unlock_irqrestore(&mes->ring_lock, flags);
		return -ENOMEM;
	}

	api_status = (struct MES_API_STATUS *)((char *)pkt + api_status_off);
	api_status->api_completion_fence_addr = mes->ring.fence_drv.gpu_addr;
	api_status->api_completion_fence_value = ++mes->ring.fence_drv.sync_seq;

	amdgpu_ring_write_multiple(ring, pkt, ndw);
	amdgpu_ring_commit(ring);
	spin_unlock_irqrestore(&mes->ring_lock, flags);

	DRM_DEBUG("MES msg=%d was emitted\n", x_pkt->header.opcode);

	r = amdgpu_fence_wait_polling(ring, ring->fence_drv.sync_seq,
				      adev->usec_timeout);
	if (r < 1) {
		DRM_ERROR("MES failed to response msg=%d\n",
			  x_pkt->header.opcode);

		while (halt_if_hws_hang)
			schedule();

		return -ETIMEDOUT;
	}

	return 0;
}

static int convert_to_mes_queue_type(int queue_type)
{
	if (queue_type == AMDGPU_RING_TYPE_GFX)
		return MES_QUEUE_TYPE_GFX;
	else if (queue_type == AMDGPU_RING_TYPE_COMPUTE)
		return MES_QUEUE_TYPE_COMPUTE;
	else if (queue_type == AMDGPU_RING_TYPE_SDMA)
		return MES_QUEUE_TYPE_SDMA;
	else
		BUG();
	return -1;
}

static int mes_v10_1_add_hw_queue(struct amdgpu_mes *mes,
				  struct mes_add_queue_input *input)
{
	struct amdgpu_device *adev = mes->adev;
	union MESAPI__ADD_QUEUE mes_add_queue_pkt;
	struct amdgpu_vmhub *hub = &adev->vmhub[AMDGPU_GFXHUB_0];
	uint32_t vm_cntx_cntl = hub->vm_cntx_cntl;

	memset(&mes_add_queue_pkt, 0, sizeof(mes_add_queue_pkt));

	mes_add_queue_pkt.header.type = MES_API_TYPE_SCHEDULER;
	mes_add_queue_pkt.header.opcode = MES_SCH_API_ADD_QUEUE;
	mes_add_queue_pkt.header.dwsize = API_FRAME_SIZE_IN_DWORDS;

	mes_add_queue_pkt.process_id = input->process_id;
	mes_add_queue_pkt.page_table_base_addr = input->page_table_base_addr;
	mes_add_queue_pkt.process_va_start = input->process_va_start;
	mes_add_queue_pkt.process_va_end = input->process_va_end;
	mes_add_queue_pkt.process_quantum = input->process_quantum;
	mes_add_queue_pkt.process_context_addr = input->process_context_addr;
	mes_add_queue_pkt.gang_quantum = input->gang_quantum;
	mes_add_queue_pkt.gang_context_addr = input->gang_context_addr;
	mes_add_queue_pkt.inprocess_gang_priority =
		input->inprocess_gang_priority;
	mes_add_queue_pkt.gang_global_priority_level =
		input->gang_global_priority_level;
	mes_add_queue_pkt.doorbell_offset = input->doorbell_offset;
	mes_add_queue_pkt.mqd_addr = input->mqd_addr;
	mes_add_queue_pkt.wptr_addr = input->wptr_addr;
	mes_add_queue_pkt.queue_type =
		convert_to_mes_queue_type(input->queue_type);
	mes_add_queue_pkt.paging = input->paging;
	mes_add_queue_pkt.vm_context_cntl = vm_cntx_cntl;
	mes_add_queue_pkt.gws_base = input->gws_base;
	mes_add_queue_pkt.gws_size = input->gws_size;
	mes_add_queue_pkt.trap_handler_addr = input->tba_addr;

	return mes_v10_1_submit_pkt_and_poll_completion(mes,
			&mes_add_queue_pkt, sizeof(mes_add_queue_pkt),
			offsetof(union MESAPI__ADD_QUEUE, api_status));
}

static int mes_v10_1_remove_hw_queue(struct amdgpu_mes *mes,
				     struct mes_remove_queue_input *input)
{
	union MESAPI__REMOVE_QUEUE mes_remove_queue_pkt;

	memset(&mes_remove_queue_pkt, 0, sizeof(mes_remove_queue_pkt));

	mes_remove_queue_pkt.header.type = MES_API_TYPE_SCHEDULER;
	mes_remove_queue_pkt.header.opcode = MES_SCH_API_REMOVE_QUEUE;
	mes_remove_queue_pkt.header.dwsize = API_FRAME_SIZE_IN_DWORDS;

	mes_remove_queue_pkt.doorbell_offset = input->doorbell_offset;
	mes_remove_queue_pkt.gang_context_addr = input->gang_context_addr;

	return mes_v10_1_submit_pkt_and_poll_completion(mes,
			&mes_remove_queue_pkt, sizeof(mes_remove_queue_pkt),
			offsetof(union MESAPI__REMOVE_QUEUE, api_status));
}

static int mes_v10_1_unmap_legacy_queue(struct amdgpu_mes *mes,
				 struct mes_unmap_legacy_queue_input *input)
{
	union MESAPI__REMOVE_QUEUE mes_remove_queue_pkt;

	memset(&mes_remove_queue_pkt, 0, sizeof(mes_remove_queue_pkt));

	mes_remove_queue_pkt.header.type = MES_API_TYPE_SCHEDULER;
	mes_remove_queue_pkt.header.opcode = MES_SCH_API_REMOVE_QUEUE;
	mes_remove_queue_pkt.header.dwsize = API_FRAME_SIZE_IN_DWORDS;

	mes_remove_queue_pkt.doorbell_offset = input->doorbell_offset;
	mes_remove_queue_pkt.gang_context_addr = 0;

	mes_remove_queue_pkt.pipe_id = input->pipe_id;
	mes_remove_queue_pkt.queue_id = input->queue_id;

	if (input->action == PREEMPT_QUEUES_NO_UNMAP) {
		mes_remove_queue_pkt.preempt_legacy_gfx_queue = 1;
		mes_remove_queue_pkt.tf_addr = input->trail_fence_addr;
		mes_remove_queue_pkt.tf_data =
			lower_32_bits(input->trail_fence_data);
	} else {
		if (input->queue_type == AMDGPU_RING_TYPE_GFX)
			mes_remove_queue_pkt.unmap_legacy_gfx_queue = 1;
		else
			mes_remove_queue_pkt.unmap_kiq_utility_queue = 1;
	}

	return mes_v10_1_submit_pkt_and_poll_completion(mes,
			&mes_remove_queue_pkt, sizeof(mes_remove_queue_pkt),
			offsetof(union MESAPI__REMOVE_QUEUE, api_status));
}

static int mes_v10_1_suspend_gang(struct amdgpu_mes *mes,
				  struct mes_suspend_gang_input *input)
{
	return 0;
}

static int mes_v10_1_resume_gang(struct amdgpu_mes *mes,
				 struct mes_resume_gang_input *input)
{
	return 0;
}

static int mes_v10_1_query_sched_status(struct amdgpu_mes *mes)
{
	union MESAPI__QUERY_MES_STATUS mes_status_pkt;

	memset(&mes_status_pkt, 0, sizeof(mes_status_pkt));

	mes_status_pkt.header.type = MES_API_TYPE_SCHEDULER;
	mes_status_pkt.header.opcode = MES_SCH_API_QUERY_SCHEDULER_STATUS;
	mes_status_pkt.header.dwsize = API_FRAME_SIZE_IN_DWORDS;

	return mes_v10_1_submit_pkt_and_poll_completion(mes,
			&mes_status_pkt, sizeof(mes_status_pkt),
			offsetof(union MESAPI__QUERY_MES_STATUS, api_status));
}

static int mes_v10_1_set_hw_resources(struct amdgpu_mes *mes)
{
	int i;
	struct amdgpu_device *adev = mes->adev;
	union MESAPI_SET_HW_RESOURCES mes_set_hw_res_pkt;

	memset(&mes_set_hw_res_pkt, 0, sizeof(mes_set_hw_res_pkt));

	mes_set_hw_res_pkt.header.type = MES_API_TYPE_SCHEDULER;
	mes_set_hw_res_pkt.header.opcode = MES_SCH_API_SET_HW_RSRC;
	mes_set_hw_res_pkt.header.dwsize = API_FRAME_SIZE_IN_DWORDS;

	mes_set_hw_res_pkt.vmid_mask_mmhub = mes->vmid_mask_mmhub;
	mes_set_hw_res_pkt.vmid_mask_gfxhub = mes->vmid_mask_gfxhub;
	mes_set_hw_res_pkt.gds_size = adev->gds.gds_size;
	mes_set_hw_res_pkt.paging_vmid = 0;
	mes_set_hw_res_pkt.g_sch_ctx_gpu_mc_ptr = mes->sch_ctx_gpu_addr;
	mes_set_hw_res_pkt.query_status_fence_gpu_mc_ptr =
		mes->query_status_fence_gpu_addr;

	for (i = 0; i < MAX_COMPUTE_PIPES; i++)
		mes_set_hw_res_pkt.compute_hqd_mask[i] =
			mes->compute_hqd_mask[i];

	for (i = 0; i < MAX_GFX_PIPES; i++)
		mes_set_hw_res_pkt.gfx_hqd_mask[i] = mes->gfx_hqd_mask[i];

	for (i = 0; i < MAX_SDMA_PIPES; i++)
		mes_set_hw_res_pkt.sdma_hqd_mask[i] = mes->sdma_hqd_mask[i];

	for (i = 0; i < AMD_PRIORITY_NUM_LEVELS; i++)
		mes_set_hw_res_pkt.aggregated_doorbells[i] =
			mes->aggregated_doorbells[i];

	for (i = 0; i < 5; i++) {
		mes_set_hw_res_pkt.gc_base[i] = adev->reg_offset[GC_HWIP][0][i];
		mes_set_hw_res_pkt.mmhub_base[i] =
			adev->reg_offset[MMHUB_HWIP][0][i];
		mes_set_hw_res_pkt.osssys_base[i] =
			adev->reg_offset[OSSSYS_HWIP][0][i];
	}

	mes_set_hw_res_pkt.disable_reset = 1;
	mes_set_hw_res_pkt.disable_mes_log = 1;
	mes_set_hw_res_pkt.use_different_vmid_compute = 1;

	return mes_v10_1_submit_pkt_and_poll_completion(mes,
			&mes_set_hw_res_pkt, sizeof(mes_set_hw_res_pkt),
			offsetof(union MESAPI_SET_HW_RESOURCES, api_status));
}

static void mes_v10_1_init_aggregated_doorbell(struct amdgpu_mes *mes)
{
	struct amdgpu_device *adev = mes->adev;
	uint32_t data;

	data = RREG32_SOC15(GC, 0, mmCP_MES_DOORBELL_CONTROL1);
	data &= ~(CP_MES_DOORBELL_CONTROL1__DOORBELL_OFFSET_MASK |
		  CP_MES_DOORBELL_CONTROL1__DOORBELL_EN_MASK |
		  CP_MES_DOORBELL_CONTROL1__DOORBELL_HIT_MASK);
	data |= mes->aggregated_doorbells[AMDGPU_MES_PRIORITY_LEVEL_LOW] <<
		CP_MES_DOORBELL_CONTROL1__DOORBELL_OFFSET__SHIFT;
	data |= 1 << CP_MES_DOORBELL_CONTROL1__DOORBELL_EN__SHIFT;
	WREG32_SOC15(GC, 0, mmCP_MES_DOORBELL_CONTROL1, data);

	data = RREG32_SOC15(GC, 0, mmCP_MES_DOORBELL_CONTROL2);
	data &= ~(CP_MES_DOORBELL_CONTROL2__DOORBELL_OFFSET_MASK |
		  CP_MES_DOORBELL_CONTROL2__DOORBELL_EN_MASK |
		  CP_MES_DOORBELL_CONTROL2__DOORBELL_HIT_MASK);
	data |= mes->aggregated_doorbells[AMDGPU_MES_PRIORITY_LEVEL_NORMAL] <<
		CP_MES_DOORBELL_CONTROL2__DOORBELL_OFFSET__SHIFT;
	data |= 1 << CP_MES_DOORBELL_CONTROL2__DOORBELL_EN__SHIFT;
	WREG32_SOC15(GC, 0, mmCP_MES_DOORBELL_CONTROL2, data);

	data = RREG32_SOC15(GC, 0, mmCP_MES_DOORBELL_CONTROL3);
	data &= ~(CP_MES_DOORBELL_CONTROL3__DOORBELL_OFFSET_MASK |
		  CP_MES_DOORBELL_CONTROL3__DOORBELL_EN_MASK |
		  CP_MES_DOORBELL_CONTROL3__DOORBELL_HIT_MASK);
	data |= mes->aggregated_doorbells[AMDGPU_MES_PRIORITY_LEVEL_MEDIUM] <<
		CP_MES_DOORBELL_CONTROL3__DOORBELL_OFFSET__SHIFT;
	data |= 1 << CP_MES_DOORBELL_CONTROL3__DOORBELL_EN__SHIFT;
	WREG32_SOC15(GC, 0, mmCP_MES_DOORBELL_CONTROL3, data);

	data = RREG32_SOC15(GC, 0, mmCP_MES_DOORBELL_CONTROL4);
	data &= ~(CP_MES_DOORBELL_CONTROL4__DOORBELL_OFFSET_MASK |
		  CP_MES_DOORBELL_CONTROL4__DOORBELL_EN_MASK |
		  CP_MES_DOORBELL_CONTROL4__DOORBELL_HIT_MASK);
	data |= mes->aggregated_doorbells[AMDGPU_MES_PRIORITY_LEVEL_HIGH] <<
		CP_MES_DOORBELL_CONTROL4__DOORBELL_OFFSET__SHIFT;
	data |= 1 << CP_MES_DOORBELL_CONTROL4__DOORBELL_EN__SHIFT;
	WREG32_SOC15(GC, 0, mmCP_MES_DOORBELL_CONTROL4, data);

	data = RREG32_SOC15(GC, 0, mmCP_MES_DOORBELL_CONTROL5);
	data &= ~(CP_MES_DOORBELL_CONTROL5__DOORBELL_OFFSET_MASK |
		  CP_MES_DOORBELL_CONTROL5__DOORBELL_EN_MASK |
		  CP_MES_DOORBELL_CONTROL5__DOORBELL_HIT_MASK);
	data |= mes->aggregated_doorbells[AMDGPU_MES_PRIORITY_LEVEL_REALTIME] <<
		CP_MES_DOORBELL_CONTROL5__DOORBELL_OFFSET__SHIFT;
	data |= 1 << CP_MES_DOORBELL_CONTROL5__DOORBELL_EN__SHIFT;
	WREG32_SOC15(GC, 0, mmCP_MES_DOORBELL_CONTROL5, data);

	data = 1 << CP_HQD_GFX_CONTROL__DB_UPDATED_MSG_EN__SHIFT;
	WREG32_SOC15(GC, 0, mmCP_HQD_GFX_CONTROL, data);
}

static const struct amdgpu_mes_funcs mes_v10_1_funcs = {
	.add_hw_queue = mes_v10_1_add_hw_queue,
	.remove_hw_queue = mes_v10_1_remove_hw_queue,
	.unmap_legacy_queue = mes_v10_1_unmap_legacy_queue,
	.suspend_gang = mes_v10_1_suspend_gang,
	.resume_gang = mes_v10_1_resume_gang,
};

<<<<<<< HEAD
static int mes_v10_1_init_microcode(struct amdgpu_device *adev,
				    enum admgpu_mes_pipe pipe)
{
	const char *chip_name;
	char fw_name[30];
	int err;
	const struct mes_firmware_header_v1_0 *mes_hdr;
	struct amdgpu_firmware_info *info;

	switch (adev->ip_versions[GC_HWIP][0]) {
	case IP_VERSION(10, 1, 10):
		chip_name = "navi10";
		break;
	case IP_VERSION(10, 3, 0):
		chip_name = "sienna_cichlid";
		break;
	default:
		BUG();
	}

	if (pipe == AMDGPU_MES_SCHED_PIPE)
		snprintf(fw_name, sizeof(fw_name), "amdgpu/%s_mes.bin",
			 chip_name);
	else
		snprintf(fw_name, sizeof(fw_name), "amdgpu/%s_mes1.bin",
			 chip_name);

	err = request_firmware(&adev->mes.fw[pipe], fw_name, adev->dev);
	if (err)
		return err;

	err = amdgpu_ucode_validate(adev->mes.fw[pipe]);
	if (err) {
		release_firmware(adev->mes.fw[pipe]);
		adev->mes.fw[pipe] = NULL;
		return err;
	}

	mes_hdr = (const struct mes_firmware_header_v1_0 *)
		adev->mes.fw[pipe]->data;
	adev->mes.uc_start_addr[pipe] =
		le32_to_cpu(mes_hdr->mes_uc_start_addr_lo) |
		((uint64_t)(le32_to_cpu(mes_hdr->mes_uc_start_addr_hi)) << 32);
	adev->mes.data_start_addr[pipe] =
		le32_to_cpu(mes_hdr->mes_data_start_addr_lo) |
		((uint64_t)(le32_to_cpu(mes_hdr->mes_data_start_addr_hi)) << 32);

	if (adev->firmware.load_type == AMDGPU_FW_LOAD_PSP) {
		int ucode, ucode_data;

		if (pipe == AMDGPU_MES_SCHED_PIPE) {
			ucode = AMDGPU_UCODE_ID_CP_MES;
			ucode_data = AMDGPU_UCODE_ID_CP_MES_DATA;
		} else {
			ucode = AMDGPU_UCODE_ID_CP_MES1;
			ucode_data = AMDGPU_UCODE_ID_CP_MES1_DATA;
		}

		info = &adev->firmware.ucode[ucode];
		info->ucode_id = ucode;
		info->fw = adev->mes.fw[pipe];
		adev->firmware.fw_size +=
			ALIGN(le32_to_cpu(mes_hdr->mes_ucode_size_bytes),
			      PAGE_SIZE);

		info = &adev->firmware.ucode[ucode_data];
		info->ucode_id = ucode_data;
		info->fw = adev->mes.fw[pipe];
		adev->firmware.fw_size +=
			ALIGN(le32_to_cpu(mes_hdr->mes_ucode_data_size_bytes),
			      PAGE_SIZE);
	}

	return 0;
}

static void mes_v10_1_free_microcode(struct amdgpu_device *adev,
				     enum admgpu_mes_pipe pipe)
{
	release_firmware(adev->mes.fw[pipe]);
	adev->mes.fw[pipe] = NULL;
}

=======
>>>>>>> fa74641f
static int mes_v10_1_allocate_ucode_buffer(struct amdgpu_device *adev,
					   enum admgpu_mes_pipe pipe)
{
	int r;
	const struct mes_firmware_header_v1_0 *mes_hdr;
	const __le32 *fw_data;
	unsigned fw_size;

	mes_hdr = (const struct mes_firmware_header_v1_0 *)
		adev->mes.fw[pipe]->data;

	fw_data = (const __le32 *)(adev->mes.fw[pipe]->data +
		   le32_to_cpu(mes_hdr->mes_ucode_offset_bytes));
	fw_size = le32_to_cpu(mes_hdr->mes_ucode_size_bytes);

	r = amdgpu_bo_create_reserved(adev, fw_size,
				      PAGE_SIZE, AMDGPU_GEM_DOMAIN_GTT,
				      &adev->mes.ucode_fw_obj[pipe],
				      &adev->mes.ucode_fw_gpu_addr[pipe],
				      (void **)&adev->mes.ucode_fw_ptr[pipe]);
	if (r) {
		dev_err(adev->dev, "(%d) failed to create mes fw bo\n", r);
		return r;
	}

	memcpy(adev->mes.ucode_fw_ptr[pipe], fw_data, fw_size);

	amdgpu_bo_kunmap(adev->mes.ucode_fw_obj[pipe]);
	amdgpu_bo_unreserve(adev->mes.ucode_fw_obj[pipe]);

	return 0;
}

static int mes_v10_1_allocate_ucode_data_buffer(struct amdgpu_device *adev,
						enum admgpu_mes_pipe pipe)
{
	int r;
	const struct mes_firmware_header_v1_0 *mes_hdr;
	const __le32 *fw_data;
	unsigned fw_size;

	mes_hdr = (const struct mes_firmware_header_v1_0 *)
		adev->mes.fw[pipe]->data;

	fw_data = (const __le32 *)(adev->mes.fw[pipe]->data +
		   le32_to_cpu(mes_hdr->mes_ucode_data_offset_bytes));
	fw_size = le32_to_cpu(mes_hdr->mes_ucode_data_size_bytes);

	r = amdgpu_bo_create_reserved(adev, fw_size,
				      64 * 1024, AMDGPU_GEM_DOMAIN_GTT,
				      &adev->mes.data_fw_obj[pipe],
				      &adev->mes.data_fw_gpu_addr[pipe],
				      (void **)&adev->mes.data_fw_ptr[pipe]);
	if (r) {
		dev_err(adev->dev, "(%d) failed to create mes data fw bo\n", r);
		return r;
	}

	memcpy(adev->mes.data_fw_ptr[pipe], fw_data, fw_size);

	amdgpu_bo_kunmap(adev->mes.data_fw_obj[pipe]);
	amdgpu_bo_unreserve(adev->mes.data_fw_obj[pipe]);

	return 0;
}

static void mes_v10_1_free_ucode_buffers(struct amdgpu_device *adev,
					 enum admgpu_mes_pipe pipe)
{
	amdgpu_bo_free_kernel(&adev->mes.data_fw_obj[pipe],
			      &adev->mes.data_fw_gpu_addr[pipe],
			      (void **)&adev->mes.data_fw_ptr[pipe]);

	amdgpu_bo_free_kernel(&adev->mes.ucode_fw_obj[pipe],
			      &adev->mes.ucode_fw_gpu_addr[pipe],
			      (void **)&adev->mes.ucode_fw_ptr[pipe]);
}

static void mes_v10_1_enable(struct amdgpu_device *adev, bool enable)
{
	uint32_t pipe, data = 0;

	if (enable) {
		data = RREG32_SOC15(GC, 0, mmCP_MES_CNTL);
		data = REG_SET_FIELD(data, CP_MES_CNTL, MES_PIPE0_RESET, 1);
		data = REG_SET_FIELD(data, CP_MES_CNTL,
			     MES_PIPE1_RESET, adev->enable_mes_kiq ? 1 : 0);
		WREG32_SOC15(GC, 0, mmCP_MES_CNTL, data);

		mutex_lock(&adev->srbm_mutex);
		for (pipe = 0; pipe < AMDGPU_MAX_MES_PIPES; pipe++) {
			if (!adev->enable_mes_kiq &&
			    pipe == AMDGPU_MES_KIQ_PIPE)
				continue;

			nv_grbm_select(adev, 3, pipe, 0, 0);
			WREG32_SOC15(GC, 0, mmCP_MES_PRGRM_CNTR_START,
			     (uint32_t)(adev->mes.uc_start_addr[pipe]) >> 2);
		}
		nv_grbm_select(adev, 0, 0, 0, 0);
		mutex_unlock(&adev->srbm_mutex);

		/* clear BYPASS_UNCACHED to avoid hangs after interrupt. */
		data = RREG32_SOC15(GC, 0, mmCP_MES_DC_OP_CNTL);
		data = REG_SET_FIELD(data, CP_MES_DC_OP_CNTL,
				     BYPASS_UNCACHED, 0);
		WREG32_SOC15(GC, 0, mmCP_MES_DC_OP_CNTL, data);

		/* unhalt MES and activate pipe0 */
		data = REG_SET_FIELD(0, CP_MES_CNTL, MES_PIPE0_ACTIVE, 1);
		data = REG_SET_FIELD(data, CP_MES_CNTL, MES_PIPE1_ACTIVE,
				     adev->enable_mes_kiq ? 1 : 0);
		WREG32_SOC15(GC, 0, mmCP_MES_CNTL, data);
		udelay(100);
	} else {
		data = RREG32_SOC15(GC, 0, mmCP_MES_CNTL);
		data = REG_SET_FIELD(data, CP_MES_CNTL, MES_PIPE0_ACTIVE, 0);
		data = REG_SET_FIELD(data, CP_MES_CNTL, MES_PIPE1_ACTIVE, 0);
		data = REG_SET_FIELD(data, CP_MES_CNTL,
				     MES_INVALIDATE_ICACHE, 1);
		data = REG_SET_FIELD(data, CP_MES_CNTL, MES_PIPE0_RESET, 1);
		data = REG_SET_FIELD(data, CP_MES_CNTL, MES_PIPE1_RESET,
				     adev->enable_mes_kiq ? 1 : 0);
		data = REG_SET_FIELD(data, CP_MES_CNTL, MES_HALT, 1);
		WREG32_SOC15(GC, 0, mmCP_MES_CNTL, data);
	}
}

/* This function is for backdoor MES firmware */
static int mes_v10_1_load_microcode(struct amdgpu_device *adev,
				    enum admgpu_mes_pipe pipe)
{
	int r;
	uint32_t data;

	mes_v10_1_enable(adev, false);

	if (!adev->mes.fw[pipe])
		return -EINVAL;

	r = mes_v10_1_allocate_ucode_buffer(adev, pipe);
	if (r)
		return r;

	r = mes_v10_1_allocate_ucode_data_buffer(adev, pipe);
	if (r) {
		mes_v10_1_free_ucode_buffers(adev, pipe);
		return r;
	}

	WREG32_SOC15(GC, 0, mmCP_MES_IC_BASE_CNTL, 0);

	mutex_lock(&adev->srbm_mutex);
	/* me=3, pipe=0, queue=0 */
	nv_grbm_select(adev, 3, pipe, 0, 0);

	/* set ucode start address */
	WREG32_SOC15(GC, 0, mmCP_MES_PRGRM_CNTR_START,
		     (uint32_t)(adev->mes.uc_start_addr[pipe]) >> 2);

	/* set ucode fimrware address */
	WREG32_SOC15(GC, 0, mmCP_MES_IC_BASE_LO,
		     lower_32_bits(adev->mes.ucode_fw_gpu_addr[pipe]));
	WREG32_SOC15(GC, 0, mmCP_MES_IC_BASE_HI,
		     upper_32_bits(adev->mes.ucode_fw_gpu_addr[pipe]));

	/* set ucode instruction cache boundary to 2M-1 */
	WREG32_SOC15(GC, 0, mmCP_MES_MIBOUND_LO, 0x1FFFFF);

	/* set ucode data firmware address */
	WREG32_SOC15(GC, 0, mmCP_MES_MDBASE_LO,
		     lower_32_bits(adev->mes.data_fw_gpu_addr[pipe]));
	WREG32_SOC15(GC, 0, mmCP_MES_MDBASE_HI,
		     upper_32_bits(adev->mes.data_fw_gpu_addr[pipe]));

	/* Set 0x3FFFF (256K-1) to CP_MES_MDBOUND_LO */
	WREG32_SOC15(GC, 0, mmCP_MES_MDBOUND_LO, 0x3FFFF);

	/* invalidate ICACHE */
	switch (adev->ip_versions[GC_HWIP][0]) {
	case IP_VERSION(10, 3, 0):
		data = RREG32_SOC15(GC, 0, mmCP_MES_IC_OP_CNTL_Sienna_Cichlid);
		break;
	default:
		data = RREG32_SOC15(GC, 0, mmCP_MES_IC_OP_CNTL);
		break;
	}
	data = REG_SET_FIELD(data, CP_MES_IC_OP_CNTL, PRIME_ICACHE, 0);
	data = REG_SET_FIELD(data, CP_MES_IC_OP_CNTL, INVALIDATE_CACHE, 1);
	switch (adev->ip_versions[GC_HWIP][0]) {
	case IP_VERSION(10, 3, 0):
		WREG32_SOC15(GC, 0, mmCP_MES_IC_OP_CNTL_Sienna_Cichlid, data);
		break;
	default:
		WREG32_SOC15(GC, 0, mmCP_MES_IC_OP_CNTL, data);
		break;
	}

	/* prime the ICACHE. */
	switch (adev->ip_versions[GC_HWIP][0]) {
	case IP_VERSION(10, 3, 0):
		data = RREG32_SOC15(GC, 0, mmCP_MES_IC_OP_CNTL_Sienna_Cichlid);
		break;
	default:
		data = RREG32_SOC15(GC, 0, mmCP_MES_IC_OP_CNTL);
		break;
	}
	data = REG_SET_FIELD(data, CP_MES_IC_OP_CNTL, PRIME_ICACHE, 1);
	switch (adev->ip_versions[GC_HWIP][0]) {
	case IP_VERSION(10, 3, 0):
		WREG32_SOC15(GC, 0, mmCP_MES_IC_OP_CNTL_Sienna_Cichlid, data);
		break;
	default:
		WREG32_SOC15(GC, 0, mmCP_MES_IC_OP_CNTL, data);
		break;
	}

	nv_grbm_select(adev, 0, 0, 0, 0);
	mutex_unlock(&adev->srbm_mutex);

	return 0;
}

static int mes_v10_1_allocate_eop_buf(struct amdgpu_device *adev,
				      enum admgpu_mes_pipe pipe)
{
	int r;
	u32 *eop;

	r = amdgpu_bo_create_reserved(adev, MES_EOP_SIZE, PAGE_SIZE,
			      AMDGPU_GEM_DOMAIN_GTT,
			      &adev->mes.eop_gpu_obj[pipe],
			      &adev->mes.eop_gpu_addr[pipe],
			      (void **)&eop);
	if (r) {
		dev_warn(adev->dev, "(%d) create EOP bo failed\n", r);
		return r;
	}

	memset(eop, 0, adev->mes.eop_gpu_obj[pipe]->tbo.base.size);

	amdgpu_bo_kunmap(adev->mes.eop_gpu_obj[pipe]);
	amdgpu_bo_unreserve(adev->mes.eop_gpu_obj[pipe]);

	return 0;
}

static int mes_v10_1_mqd_init(struct amdgpu_ring *ring)
{
	struct v10_compute_mqd *mqd = ring->mqd_ptr;
	uint64_t hqd_gpu_addr, wb_gpu_addr, eop_base_addr;
	uint32_t tmp;

	mqd->header = 0xC0310800;
	mqd->compute_pipelinestat_enable = 0x00000001;
	mqd->compute_static_thread_mgmt_se0 = 0xffffffff;
	mqd->compute_static_thread_mgmt_se1 = 0xffffffff;
	mqd->compute_static_thread_mgmt_se2 = 0xffffffff;
	mqd->compute_static_thread_mgmt_se3 = 0xffffffff;
	mqd->compute_misc_reserved = 0x00000003;

	eop_base_addr = ring->eop_gpu_addr >> 8;

	/* set the EOP size, register value is 2^(EOP_SIZE+1) dwords */
	tmp = mmCP_HQD_EOP_CONTROL_DEFAULT;
	tmp = REG_SET_FIELD(tmp, CP_HQD_EOP_CONTROL, EOP_SIZE,
			(order_base_2(MES_EOP_SIZE / 4) - 1));

	mqd->cp_hqd_eop_base_addr_lo = lower_32_bits(eop_base_addr);
	mqd->cp_hqd_eop_base_addr_hi = upper_32_bits(eop_base_addr);
	mqd->cp_hqd_eop_control = tmp;

	/* disable the queue if it's active */
	ring->wptr = 0;
	mqd->cp_hqd_pq_rptr = 0;
	mqd->cp_hqd_pq_wptr_lo = 0;
	mqd->cp_hqd_pq_wptr_hi = 0;

	/* set the pointer to the MQD */
	mqd->cp_mqd_base_addr_lo = ring->mqd_gpu_addr & 0xfffffffc;
	mqd->cp_mqd_base_addr_hi = upper_32_bits(ring->mqd_gpu_addr);

	/* set MQD vmid to 0 */
	tmp = mmCP_MQD_CONTROL_DEFAULT;
	tmp = REG_SET_FIELD(tmp, CP_MQD_CONTROL, VMID, 0);
	mqd->cp_mqd_control = tmp;

	/* set the pointer to the HQD, this is similar CP_RB0_BASE/_HI */
	hqd_gpu_addr = ring->gpu_addr >> 8;
	mqd->cp_hqd_pq_base_lo = lower_32_bits(hqd_gpu_addr);
	mqd->cp_hqd_pq_base_hi = upper_32_bits(hqd_gpu_addr);

	/* set the wb address whether it's enabled or not */
	wb_gpu_addr = ring->rptr_gpu_addr;
	mqd->cp_hqd_pq_rptr_report_addr_lo = wb_gpu_addr & 0xfffffffc;
	mqd->cp_hqd_pq_rptr_report_addr_hi =
		upper_32_bits(wb_gpu_addr) & 0xffff;

	/* only used if CP_PQ_WPTR_POLL_CNTL.CP_PQ_WPTR_POLL_CNTL__EN_MASK=1 */
	wb_gpu_addr = ring->wptr_gpu_addr;
	mqd->cp_hqd_pq_wptr_poll_addr_lo = wb_gpu_addr & 0xfffffff8;
	mqd->cp_hqd_pq_wptr_poll_addr_hi = upper_32_bits(wb_gpu_addr) & 0xffff;

	/* set up the HQD, this is similar to CP_RB0_CNTL */
	tmp = mmCP_HQD_PQ_CONTROL_DEFAULT;
	tmp = REG_SET_FIELD(tmp, CP_HQD_PQ_CONTROL, QUEUE_SIZE,
			    (order_base_2(ring->ring_size / 4) - 1));
	tmp = REG_SET_FIELD(tmp, CP_HQD_PQ_CONTROL, RPTR_BLOCK_SIZE,
			    ((order_base_2(AMDGPU_GPU_PAGE_SIZE / 4) - 1) << 8));
#ifdef __BIG_ENDIAN
	tmp = REG_SET_FIELD(tmp, CP_HQD_PQ_CONTROL, ENDIAN_SWAP, 1);
#endif
	tmp = REG_SET_FIELD(tmp, CP_HQD_PQ_CONTROL, UNORD_DISPATCH, 1);
	tmp = REG_SET_FIELD(tmp, CP_HQD_PQ_CONTROL, TUNNEL_DISPATCH, 0);
	tmp = REG_SET_FIELD(tmp, CP_HQD_PQ_CONTROL, PRIV_STATE, 1);
	tmp = REG_SET_FIELD(tmp, CP_HQD_PQ_CONTROL, KMD_QUEUE, 1);
	tmp = REG_SET_FIELD(tmp, CP_HQD_PQ_CONTROL, NO_UPDATE_RPTR, 1);
	mqd->cp_hqd_pq_control = tmp;

	/* enable doorbell? */
	tmp = 0;
	if (ring->use_doorbell) {
		tmp = REG_SET_FIELD(tmp, CP_HQD_PQ_DOORBELL_CONTROL,
				    DOORBELL_OFFSET, ring->doorbell_index);
		tmp = REG_SET_FIELD(tmp, CP_HQD_PQ_DOORBELL_CONTROL,
				    DOORBELL_EN, 1);
		tmp = REG_SET_FIELD(tmp, CP_HQD_PQ_DOORBELL_CONTROL,
				    DOORBELL_SOURCE, 0);
		tmp = REG_SET_FIELD(tmp, CP_HQD_PQ_DOORBELL_CONTROL,
				    DOORBELL_HIT, 0);
	}
	else
		tmp = REG_SET_FIELD(tmp, CP_HQD_PQ_DOORBELL_CONTROL,
				    DOORBELL_EN, 0);
	mqd->cp_hqd_pq_doorbell_control = tmp;

	mqd->cp_hqd_vmid = 0;
	/* activate the queue */
	mqd->cp_hqd_active = 1;
	mqd->cp_hqd_persistent_state = mmCP_HQD_PERSISTENT_STATE_DEFAULT;
	mqd->cp_hqd_ib_control = mmCP_HQD_IB_CONTROL_DEFAULT;
	mqd->cp_hqd_iq_timer = mmCP_HQD_IQ_TIMER_DEFAULT;
	mqd->cp_hqd_quantum = mmCP_HQD_QUANTUM_DEFAULT;

	tmp = mmCP_HQD_GFX_CONTROL_DEFAULT;
	tmp = REG_SET_FIELD(tmp, CP_HQD_GFX_CONTROL, DB_UPDATED_MSG_EN, 1);
	/* offset: 184 - this is used for CP_HQD_GFX_CONTROL */
	mqd->cp_hqd_suspend_cntl_stack_offset = tmp;

	return 0;
}

#if 0
static void mes_v10_1_queue_init_register(struct amdgpu_ring *ring)
{
	struct v10_compute_mqd *mqd = ring->mqd_ptr;
	struct amdgpu_device *adev = ring->adev;
	uint32_t data = 0;

	mutex_lock(&adev->srbm_mutex);
	nv_grbm_select(adev, 3, ring->pipe, 0, 0);

	/* set CP_HQD_VMID.VMID = 0. */
	data = RREG32_SOC15(GC, 0, mmCP_HQD_VMID);
	data = REG_SET_FIELD(data, CP_HQD_VMID, VMID, 0);
	WREG32_SOC15(GC, 0, mmCP_HQD_VMID, data);

	/* set CP_HQD_PQ_DOORBELL_CONTROL.DOORBELL_EN=0 */
	data = RREG32_SOC15(GC, 0, mmCP_HQD_PQ_DOORBELL_CONTROL);
	data = REG_SET_FIELD(data, CP_HQD_PQ_DOORBELL_CONTROL,
			     DOORBELL_EN, 0);
	WREG32_SOC15(GC, 0, mmCP_HQD_PQ_DOORBELL_CONTROL, data);

	/* set CP_MQD_BASE_ADDR/HI with the MQD base address */
	WREG32_SOC15(GC, 0, mmCP_MQD_BASE_ADDR, mqd->cp_mqd_base_addr_lo);
	WREG32_SOC15(GC, 0, mmCP_MQD_BASE_ADDR_HI, mqd->cp_mqd_base_addr_hi);

	/* set CP_MQD_CONTROL.VMID=0 */
	data = RREG32_SOC15(GC, 0, mmCP_MQD_CONTROL);
	data = REG_SET_FIELD(data, CP_MQD_CONTROL, VMID, 0);
	WREG32_SOC15(GC, 0, mmCP_MQD_CONTROL, 0);

	/* set CP_HQD_PQ_BASE/HI with the ring buffer base address */
	WREG32_SOC15(GC, 0, mmCP_HQD_PQ_BASE, mqd->cp_hqd_pq_base_lo);
	WREG32_SOC15(GC, 0, mmCP_HQD_PQ_BASE_HI, mqd->cp_hqd_pq_base_hi);

	/* set CP_HQD_PQ_RPTR_REPORT_ADDR/HI */
	WREG32_SOC15(GC, 0, mmCP_HQD_PQ_RPTR_REPORT_ADDR,
		     mqd->cp_hqd_pq_rptr_report_addr_lo);
	WREG32_SOC15(GC, 0, mmCP_HQD_PQ_RPTR_REPORT_ADDR_HI,
		     mqd->cp_hqd_pq_rptr_report_addr_hi);

	/* set CP_HQD_PQ_CONTROL */
	WREG32_SOC15(GC, 0, mmCP_HQD_PQ_CONTROL, mqd->cp_hqd_pq_control);

	/* set CP_HQD_PQ_WPTR_POLL_ADDR/HI */
	WREG32_SOC15(GC, 0, mmCP_HQD_PQ_WPTR_POLL_ADDR,
		     mqd->cp_hqd_pq_wptr_poll_addr_lo);
	WREG32_SOC15(GC, 0, mmCP_HQD_PQ_WPTR_POLL_ADDR_HI,
		     mqd->cp_hqd_pq_wptr_poll_addr_hi);

	/* set CP_HQD_PQ_DOORBELL_CONTROL */
	WREG32_SOC15(GC, 0, mmCP_HQD_PQ_DOORBELL_CONTROL,
		     mqd->cp_hqd_pq_doorbell_control);

	/* set CP_HQD_PERSISTENT_STATE.PRELOAD_SIZE=0x53 */
	WREG32_SOC15(GC, 0, mmCP_HQD_PERSISTENT_STATE, mqd->cp_hqd_persistent_state);

	/* set CP_HQD_ACTIVE.ACTIVE=1 */
	WREG32_SOC15(GC, 0, mmCP_HQD_ACTIVE, mqd->cp_hqd_active);

	nv_grbm_select(adev, 0, 0, 0, 0);
	mutex_unlock(&adev->srbm_mutex);
}
#endif

static int mes_v10_1_kiq_enable_queue(struct amdgpu_device *adev)
{
	struct amdgpu_kiq *kiq = &adev->gfx.kiq;
	struct amdgpu_ring *kiq_ring = &adev->gfx.kiq.ring;
	int r;

	if (!kiq->pmf || !kiq->pmf->kiq_map_queues)
		return -EINVAL;

	r = amdgpu_ring_alloc(kiq_ring, kiq->pmf->map_queues_size);
	if (r) {
		DRM_ERROR("Failed to lock KIQ (%d).\n", r);
		return r;
	}

	kiq->pmf->kiq_map_queues(kiq_ring, &adev->mes.ring);

	r = amdgpu_ring_test_ring(kiq_ring);
	if (r) {
		DRM_ERROR("kfq enable failed\n");
		kiq_ring->sched.ready = false;
	}

	return r;
}

static int mes_v10_1_queue_init(struct amdgpu_device *adev)
{
	int r;

	r = mes_v10_1_mqd_init(&adev->mes.ring);
	if (r)
		return r;

	r = mes_v10_1_kiq_enable_queue(adev);
	if (r)
		return r;

	return 0;
}

static int mes_v10_1_ring_init(struct amdgpu_device *adev)
{
	struct amdgpu_ring *ring;

	ring = &adev->mes.ring;

	ring->funcs = &mes_v10_1_ring_funcs;

	ring->me = 3;
	ring->pipe = 0;
	ring->queue = 0;

	ring->ring_obj = NULL;
	ring->use_doorbell = true;
	ring->doorbell_index = adev->doorbell_index.mes_ring0 << 1;
	ring->eop_gpu_addr = adev->mes.eop_gpu_addr[AMDGPU_MES_SCHED_PIPE];
	ring->no_scheduler = true;
	sprintf(ring->name, "mes_%d.%d.%d", ring->me, ring->pipe, ring->queue);

	return amdgpu_ring_init(adev, ring, 1024, NULL, 0,
				AMDGPU_RING_PRIO_DEFAULT, NULL);
}

static int mes_v10_1_kiq_ring_init(struct amdgpu_device *adev)
{
	struct amdgpu_ring *ring;

	spin_lock_init(&adev->gfx.kiq.ring_lock);

	ring = &adev->gfx.kiq.ring;

	ring->me = 3;
	ring->pipe = 1;
	ring->queue = 0;

	ring->adev = NULL;
	ring->ring_obj = NULL;
	ring->use_doorbell = true;
	ring->doorbell_index = adev->doorbell_index.mes_ring1 << 1;
	ring->eop_gpu_addr = adev->mes.eop_gpu_addr[AMDGPU_MES_KIQ_PIPE];
	ring->no_scheduler = true;
	sprintf(ring->name, "mes_kiq_%d.%d.%d",
		ring->me, ring->pipe, ring->queue);

	return amdgpu_ring_init(adev, ring, 1024, NULL, 0,
				AMDGPU_RING_PRIO_DEFAULT, NULL);
}

static int mes_v10_1_mqd_sw_init(struct amdgpu_device *adev,
				 enum admgpu_mes_pipe pipe)
{
	int r, mqd_size = sizeof(struct v10_compute_mqd);
	struct amdgpu_ring *ring;

	if (pipe == AMDGPU_MES_KIQ_PIPE)
		ring = &adev->gfx.kiq.ring;
	else if (pipe == AMDGPU_MES_SCHED_PIPE)
		ring = &adev->mes.ring;
	else
		BUG();

	if (ring->mqd_obj)
		return 0;

	r = amdgpu_bo_create_kernel(adev, mqd_size, PAGE_SIZE,
				    AMDGPU_GEM_DOMAIN_GTT, &ring->mqd_obj,
				    &ring->mqd_gpu_addr, &ring->mqd_ptr);
	if (r) {
		dev_warn(adev->dev, "failed to create ring mqd bo (%d)", r);
		return r;
	}
	memset(ring->mqd_ptr, 0, mqd_size);

	/* prepare MQD backup */
	adev->mes.mqd_backup[pipe] = kmalloc(mqd_size, GFP_KERNEL);
	if (!adev->mes.mqd_backup[pipe])
		dev_warn(adev->dev,
			 "no memory to create MQD backup for ring %s\n",
			 ring->name);

	return 0;
}

static int mes_v10_1_sw_init(void *handle)
{
	struct amdgpu_device *adev = (struct amdgpu_device *)handle;
	int pipe, r;

	adev->mes.adev = adev;
	adev->mes.funcs = &mes_v10_1_funcs;
	adev->mes.kiq_hw_init = &mes_v10_1_kiq_hw_init;

	r = amdgpu_mes_init(adev);
	if (r)
		return r;

	for (pipe = 0; pipe < AMDGPU_MAX_MES_PIPES; pipe++) {
		if (!adev->enable_mes_kiq && pipe == AMDGPU_MES_KIQ_PIPE)
			continue;

		r = mes_v10_1_allocate_eop_buf(adev, pipe);
		if (r)
			return r;

		r = mes_v10_1_mqd_sw_init(adev, pipe);
		if (r)
			return r;
	}

	if (adev->enable_mes_kiq) {
		r = mes_v10_1_kiq_ring_init(adev);
		if (r)
			return r;
	}

	r = mes_v10_1_ring_init(adev);
	if (r)
		return r;

	return 0;
}

static int mes_v10_1_sw_fini(void *handle)
{
	struct amdgpu_device *adev = (struct amdgpu_device *)handle;
	int pipe;

	amdgpu_device_wb_free(adev, adev->mes.sch_ctx_offs);
	amdgpu_device_wb_free(adev, adev->mes.query_status_fence_offs);

	for (pipe = 0; pipe < AMDGPU_MAX_MES_PIPES; pipe++) {
		kfree(adev->mes.mqd_backup[pipe]);

		amdgpu_bo_free_kernel(&adev->mes.eop_gpu_obj[pipe],
				      &adev->mes.eop_gpu_addr[pipe],
				      NULL);
		amdgpu_ucode_release(&adev->mes.fw[pipe]);
	}

	amdgpu_bo_free_kernel(&adev->gfx.kiq.ring.mqd_obj,
			      &adev->gfx.kiq.ring.mqd_gpu_addr,
			      &adev->gfx.kiq.ring.mqd_ptr);

	amdgpu_bo_free_kernel(&adev->mes.ring.mqd_obj,
			      &adev->mes.ring.mqd_gpu_addr,
			      &adev->mes.ring.mqd_ptr);

	amdgpu_ring_fini(&adev->gfx.kiq.ring);
	amdgpu_ring_fini(&adev->mes.ring);

	amdgpu_mes_fini(adev);
	return 0;
}

static void mes_v10_1_kiq_setting(struct amdgpu_ring *ring)
{
	uint32_t tmp;
	struct amdgpu_device *adev = ring->adev;

	/* tell RLC which is KIQ queue */
	switch (adev->ip_versions[GC_HWIP][0]) {
	case IP_VERSION(10, 3, 0):
	case IP_VERSION(10, 3, 2):
	case IP_VERSION(10, 3, 1):
	case IP_VERSION(10, 3, 4):
		tmp = RREG32_SOC15(GC, 0, mmRLC_CP_SCHEDULERS_Sienna_Cichlid);
		tmp &= 0xffffff00;
		tmp |= (ring->me << 5) | (ring->pipe << 3) | (ring->queue);
		WREG32_SOC15(GC, 0, mmRLC_CP_SCHEDULERS_Sienna_Cichlid, tmp);
		tmp |= 0x80;
		WREG32_SOC15(GC, 0, mmRLC_CP_SCHEDULERS_Sienna_Cichlid, tmp);
		break;
	default:
		tmp = RREG32_SOC15(GC, 0, mmRLC_CP_SCHEDULERS);
		tmp &= 0xffffff00;
		tmp |= (ring->me << 5) | (ring->pipe << 3) | (ring->queue);
		WREG32_SOC15(GC, 0, mmRLC_CP_SCHEDULERS, tmp);
		tmp |= 0x80;
		WREG32_SOC15(GC, 0, mmRLC_CP_SCHEDULERS, tmp);
		break;
	}
}

static int mes_v10_1_kiq_hw_init(struct amdgpu_device *adev)
{
	int r = 0;

	if (adev->firmware.load_type == AMDGPU_FW_LOAD_DIRECT) {
		r = mes_v10_1_load_microcode(adev, AMDGPU_MES_KIQ_PIPE);
		if (r) {
			DRM_ERROR("failed to load MES kiq fw, r=%d\n", r);
			return r;
		}

		r = mes_v10_1_load_microcode(adev, AMDGPU_MES_SCHED_PIPE);
		if (r) {
			DRM_ERROR("failed to load MES fw, r=%d\n", r);
			return r;
		}
	}

	mes_v10_1_enable(adev, true);

	mes_v10_1_kiq_setting(&adev->gfx.kiq.ring);

	r = mes_v10_1_queue_init(adev);
	if (r)
		goto failure;

	return r;

failure:
	mes_v10_1_hw_fini(adev);
	return r;
}

static int mes_v10_1_hw_init(void *handle)
{
	int r;
	struct amdgpu_device *adev = (struct amdgpu_device *)handle;

	if (!adev->enable_mes_kiq) {
		if (adev->firmware.load_type == AMDGPU_FW_LOAD_DIRECT) {
			r = mes_v10_1_load_microcode(adev,
					     AMDGPU_MES_SCHED_PIPE);
			if (r) {
				DRM_ERROR("failed to MES fw, r=%d\n", r);
				return r;
			}
		}

		mes_v10_1_enable(adev, true);
	}

	r = mes_v10_1_queue_init(adev);
	if (r)
		goto failure;

	r = mes_v10_1_set_hw_resources(&adev->mes);
	if (r)
		goto failure;

	mes_v10_1_init_aggregated_doorbell(&adev->mes);

	r = mes_v10_1_query_sched_status(&adev->mes);
	if (r) {
		DRM_ERROR("MES is busy\n");
		goto failure;
	}

	/*
	 * Disable KIQ ring usage from the driver once MES is enabled.
	 * MES uses KIQ ring exclusively so driver cannot access KIQ ring
	 * with MES enabled.
	 */
	adev->gfx.kiq.ring.sched.ready = false;
	adev->mes.ring.sched.ready = true;

	return 0;

failure:
	mes_v10_1_hw_fini(adev);
	return r;
}

static int mes_v10_1_hw_fini(void *handle)
{
	struct amdgpu_device *adev = (struct amdgpu_device *)handle;

	adev->mes.ring.sched.ready = false;

	mes_v10_1_enable(adev, false);

	if (adev->firmware.load_type == AMDGPU_FW_LOAD_DIRECT) {
		mes_v10_1_free_ucode_buffers(adev, AMDGPU_MES_KIQ_PIPE);
		mes_v10_1_free_ucode_buffers(adev, AMDGPU_MES_SCHED_PIPE);
	}

	return 0;
}

static int mes_v10_1_suspend(void *handle)
{
	int r;
	struct amdgpu_device *adev = (struct amdgpu_device *)handle;

	r = amdgpu_mes_suspend(adev);
	if (r)
		return r;

	return mes_v10_1_hw_fini(adev);
}

static int mes_v10_1_resume(void *handle)
{
	int r;
	struct amdgpu_device *adev = (struct amdgpu_device *)handle;

	r = mes_v10_1_hw_init(adev);
	if (r)
		return r;

	return amdgpu_mes_resume(adev);
}

static int mes_v10_0_early_init(void *handle)
{
	struct amdgpu_device *adev = (struct amdgpu_device *)handle;
	int pipe, r;

	for (pipe = 0; pipe < AMDGPU_MAX_MES_PIPES; pipe++) {
		if (!adev->enable_mes_kiq && pipe == AMDGPU_MES_KIQ_PIPE)
			continue;
		r = amdgpu_mes_init_microcode(adev, pipe);
		if (r)
			return r;
	}

	return 0;
}

static int mes_v10_0_late_init(void *handle)
{
	struct amdgpu_device *adev = (struct amdgpu_device *)handle;

	if (!amdgpu_in_reset(adev))
		amdgpu_mes_self_test(adev);

	return 0;
}

static const struct amd_ip_funcs mes_v10_1_ip_funcs = {
	.name = "mes_v10_1",
	.early_init = mes_v10_0_early_init,
	.late_init = mes_v10_0_late_init,
	.sw_init = mes_v10_1_sw_init,
	.sw_fini = mes_v10_1_sw_fini,
	.hw_init = mes_v10_1_hw_init,
	.hw_fini = mes_v10_1_hw_fini,
	.suspend = mes_v10_1_suspend,
	.resume = mes_v10_1_resume,
};

const struct amdgpu_ip_block_version mes_v10_1_ip_block = {
	.type = AMD_IP_BLOCK_TYPE_MES,
	.major = 10,
	.minor = 1,
	.rev = 0,
	.funcs = &mes_v10_1_ip_funcs,
};<|MERGE_RESOLUTION|>--- conflicted
+++ resolved
@@ -379,92 +379,6 @@
 	.resume_gang = mes_v10_1_resume_gang,
 };
 
-<<<<<<< HEAD
-static int mes_v10_1_init_microcode(struct amdgpu_device *adev,
-				    enum admgpu_mes_pipe pipe)
-{
-	const char *chip_name;
-	char fw_name[30];
-	int err;
-	const struct mes_firmware_header_v1_0 *mes_hdr;
-	struct amdgpu_firmware_info *info;
-
-	switch (adev->ip_versions[GC_HWIP][0]) {
-	case IP_VERSION(10, 1, 10):
-		chip_name = "navi10";
-		break;
-	case IP_VERSION(10, 3, 0):
-		chip_name = "sienna_cichlid";
-		break;
-	default:
-		BUG();
-	}
-
-	if (pipe == AMDGPU_MES_SCHED_PIPE)
-		snprintf(fw_name, sizeof(fw_name), "amdgpu/%s_mes.bin",
-			 chip_name);
-	else
-		snprintf(fw_name, sizeof(fw_name), "amdgpu/%s_mes1.bin",
-			 chip_name);
-
-	err = request_firmware(&adev->mes.fw[pipe], fw_name, adev->dev);
-	if (err)
-		return err;
-
-	err = amdgpu_ucode_validate(adev->mes.fw[pipe]);
-	if (err) {
-		release_firmware(adev->mes.fw[pipe]);
-		adev->mes.fw[pipe] = NULL;
-		return err;
-	}
-
-	mes_hdr = (const struct mes_firmware_header_v1_0 *)
-		adev->mes.fw[pipe]->data;
-	adev->mes.uc_start_addr[pipe] =
-		le32_to_cpu(mes_hdr->mes_uc_start_addr_lo) |
-		((uint64_t)(le32_to_cpu(mes_hdr->mes_uc_start_addr_hi)) << 32);
-	adev->mes.data_start_addr[pipe] =
-		le32_to_cpu(mes_hdr->mes_data_start_addr_lo) |
-		((uint64_t)(le32_to_cpu(mes_hdr->mes_data_start_addr_hi)) << 32);
-
-	if (adev->firmware.load_type == AMDGPU_FW_LOAD_PSP) {
-		int ucode, ucode_data;
-
-		if (pipe == AMDGPU_MES_SCHED_PIPE) {
-			ucode = AMDGPU_UCODE_ID_CP_MES;
-			ucode_data = AMDGPU_UCODE_ID_CP_MES_DATA;
-		} else {
-			ucode = AMDGPU_UCODE_ID_CP_MES1;
-			ucode_data = AMDGPU_UCODE_ID_CP_MES1_DATA;
-		}
-
-		info = &adev->firmware.ucode[ucode];
-		info->ucode_id = ucode;
-		info->fw = adev->mes.fw[pipe];
-		adev->firmware.fw_size +=
-			ALIGN(le32_to_cpu(mes_hdr->mes_ucode_size_bytes),
-			      PAGE_SIZE);
-
-		info = &adev->firmware.ucode[ucode_data];
-		info->ucode_id = ucode_data;
-		info->fw = adev->mes.fw[pipe];
-		adev->firmware.fw_size +=
-			ALIGN(le32_to_cpu(mes_hdr->mes_ucode_data_size_bytes),
-			      PAGE_SIZE);
-	}
-
-	return 0;
-}
-
-static void mes_v10_1_free_microcode(struct amdgpu_device *adev,
-				     enum admgpu_mes_pipe pipe)
-{
-	release_firmware(adev->mes.fw[pipe]);
-	adev->mes.fw[pipe] = NULL;
-}
-
-=======
->>>>>>> fa74641f
 static int mes_v10_1_allocate_ucode_buffer(struct amdgpu_device *adev,
 					   enum admgpu_mes_pipe pipe)
 {
