--- conflicted
+++ resolved
@@ -4734,16 +4734,18 @@
 {
 	u32 i;
 	int ret = 0;
-<<<<<<< HEAD
 
 	amdgpu_atombios_scratch_regs_engine_hung(adev, true);
 
 	dev_info(adev->dev, "GPU mode1 reset\n");
+
+	/* Cache the state before bus master disable. The saved config space
+	 * values are used in other cases like restore after mode-2 reset.
+	 */
+	amdgpu_device_cache_pci_state(adev->pdev);
 
 	/* disable BM */
 	pci_clear_master(adev->pdev);
-
-	amdgpu_device_cache_pci_state(adev->pdev);
 
 	if (amdgpu_dpm_is_mode1_reset_supported(adev)) {
 		dev_info(adev->dev, "GPU smu mode1 reset\n");
@@ -4781,44 +4783,6 @@
 
 mode1_reset_failed:
 	dev_err(adev->dev, "GPU mode1 reset failed\n");
-=======
-
-	amdgpu_atombios_scratch_regs_engine_hung(adev, true);
-
-	dev_info(adev->dev, "GPU mode1 reset\n");
-
-	/* Cache the state before bus master disable. The saved config space
-	 * values are used in other cases like restore after mode-2 reset.
-	 */
-	amdgpu_device_cache_pci_state(adev->pdev);
-
-	/* disable BM */
-	pci_clear_master(adev->pdev);
-
-	if (amdgpu_dpm_is_mode1_reset_supported(adev)) {
-		dev_info(adev->dev, "GPU smu mode1 reset\n");
-		ret = amdgpu_dpm_mode1_reset(adev);
-	} else {
-		dev_info(adev->dev, "GPU psp mode1 reset\n");
-		ret = psp_gpu_reset(adev);
-	}
-
-	if (ret)
-		dev_err(adev->dev, "GPU mode1 reset failed\n");
-
-	amdgpu_device_load_pci_state(adev->pdev);
-
-	/* wait for asic to come out of reset */
-	for (i = 0; i < adev->usec_timeout; i++) {
-		u32 memsize = adev->nbio.funcs->get_memsize(adev);
-
-		if (memsize != 0xffffffff)
-			break;
-		udelay(1);
-	}
-
-	amdgpu_atombios_scratch_regs_engine_hung(adev, false);
->>>>>>> 7753af06
 	return ret;
 }
 
