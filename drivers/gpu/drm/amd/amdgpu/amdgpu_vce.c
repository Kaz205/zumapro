--- conflicted
+++ resolved
@@ -742,14 +742,9 @@
 	uint32_t created = 0;
 	uint32_t allocated = 0;
 	uint32_t tmp, handle = 0;
-<<<<<<< HEAD
-	uint32_t *size = &tmp;
-	unsigned int idx;
-=======
 	uint32_t dummy = 0xffffffff;
 	uint32_t *size = &dummy;
-	unsigned idx;
->>>>>>> 69950617
+	unsigned int idx;
 	int i, r = 0;
 
 	job->vm = NULL;
