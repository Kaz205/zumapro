--- conflicted
+++ resolved
@@ -897,8 +897,7 @@
 	amdgpu_bo_free_kernel(&vram_bo, &vram_gpu,
 			&vram_ptr);
 
-<<<<<<< HEAD
-	return 0;
+	return ret;
 }
 
 static ssize_t current_memory_partition_show(
@@ -943,7 +942,4 @@
 void amdgpu_gmc_sysfs_fini(struct amdgpu_device *adev)
 {
 	device_remove_file(adev->dev, &dev_attr_current_memory_partition);
-=======
-	return ret;
->>>>>>> f1bb7048
 }