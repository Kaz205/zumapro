/*
 * Copyright 2021 Advanced Micro Devices, Inc.
 *
 * Permission is hereby granted, free of charge, to any person obtaining a
 * copy of this software and associated documentation files (the "Software"),
 * to deal in the Software without restriction, including without limitation
 * the rights to use, copy, modify, merge, publish, distribute, sublicense,
 * and/or sell copies of the Software, and to permit persons to whom the
 * Software is furnished to do so, subject to the following conditions:
 *
 * The above copyright notice and this permission notice shall be included in
 * all copies or substantial portions of the Software.
 *
 * THE SOFTWARE IS PROVIDED "AS IS", WITHOUT WARRANTY OF ANY KIND, EXPRESS OR
 * IMPLIED, INCLUDING BUT NOT LIMITED TO THE WARRANTIES OF MERCHANTABILITY,
 * FITNESS FOR A PARTICULAR PURPOSE AND NONINFRINGEMENT.  IN NO EVENT SHALL
 * THE COPYRIGHT HOLDER(S) OR AUTHOR(S) BE LIABLE FOR ANY CLAIM, DAMAGES OR
 * OTHER LIABILITY, WHETHER IN AN ACTION OF CONTRACT, TORT OR OTHERWISE,
 * ARISING FROM, OUT OF OR IN CONNECTION WITH THE SOFTWARE OR THE USE OR
 * OTHER DEALINGS IN THE SOFTWARE.
 *
 */
#include <linux/delay.h>
#include <linux/kernel.h>
#include <linux/firmware.h>
#include <linux/module.h>
#include <linux/pci.h>
#include "amdgpu.h"
#include "amdgpu_gfx.h"
#include "amdgpu_psp.h"
#include "amdgpu_smu.h"
#include "amdgpu_atomfirmware.h"
#include "imu_v11_0.h"
#include "soc21.h"
#include "nvd.h"

#include "gc/gc_11_0_0_offset.h"
#include "gc/gc_11_0_0_sh_mask.h"
#include "smuio/smuio_13_0_6_offset.h"
#include "smuio/smuio_13_0_6_sh_mask.h"
#include "navi10_enum.h"
#include "ivsrcid/gfx/irqsrcs_gfx_11_0_0.h"

#include "soc15.h"
#include "soc15d.h"
#include "clearstate_gfx11.h"
#include "v11_structs.h"
#include "gfx_v11_0.h"
#include "gfx_v11_0_3.h"
#include "nbio_v4_3.h"
#include "mes_v11_0.h"

#define GFX11_NUM_GFX_RINGS		1
#define GFX11_MEC_HPD_SIZE	2048

#define RLCG_UCODE_LOADING_START_ADDRESS	0x00002000L
#define RLC_PG_DELAY_3_DEFAULT_GC_11_0_1	0x1388

#define regCGTT_WD_CLK_CTRL		0x5086
#define regCGTT_WD_CLK_CTRL_BASE_IDX	1
#define regRLC_RLCS_BOOTLOAD_STATUS_gc_11_0_1	0x4e7e
#define regRLC_RLCS_BOOTLOAD_STATUS_gc_11_0_1_BASE_IDX	1
#define regPC_CONFIG_CNTL_1		0x194d
#define regPC_CONFIG_CNTL_1_BASE_IDX	1

MODULE_FIRMWARE("amdgpu/gc_11_0_0_pfp.bin");
MODULE_FIRMWARE("amdgpu/gc_11_0_0_me.bin");
MODULE_FIRMWARE("amdgpu/gc_11_0_0_mec.bin");
MODULE_FIRMWARE("amdgpu/gc_11_0_0_rlc.bin");
MODULE_FIRMWARE("amdgpu/gc_11_0_0_toc.bin");
MODULE_FIRMWARE("amdgpu/gc_11_0_1_pfp.bin");
MODULE_FIRMWARE("amdgpu/gc_11_0_1_me.bin");
MODULE_FIRMWARE("amdgpu/gc_11_0_1_mec.bin");
MODULE_FIRMWARE("amdgpu/gc_11_0_1_rlc.bin");
MODULE_FIRMWARE("amdgpu/gc_11_0_2_pfp.bin");
MODULE_FIRMWARE("amdgpu/gc_11_0_2_me.bin");
MODULE_FIRMWARE("amdgpu/gc_11_0_2_mec.bin");
MODULE_FIRMWARE("amdgpu/gc_11_0_2_rlc.bin");
MODULE_FIRMWARE("amdgpu/gc_11_0_3_pfp.bin");
MODULE_FIRMWARE("amdgpu/gc_11_0_3_me.bin");
MODULE_FIRMWARE("amdgpu/gc_11_0_3_mec.bin");
MODULE_FIRMWARE("amdgpu/gc_11_0_3_rlc.bin");
MODULE_FIRMWARE("amdgpu/gc_11_0_4_pfp.bin");
MODULE_FIRMWARE("amdgpu/gc_11_0_4_me.bin");
MODULE_FIRMWARE("amdgpu/gc_11_0_4_mec.bin");
MODULE_FIRMWARE("amdgpu/gc_11_0_4_rlc.bin");
MODULE_FIRMWARE("amdgpu/gc_11_5_0_pfp.bin");
MODULE_FIRMWARE("amdgpu/gc_11_5_0_me.bin");
MODULE_FIRMWARE("amdgpu/gc_11_5_0_mec.bin");
MODULE_FIRMWARE("amdgpu/gc_11_5_0_rlc.bin");

static const struct soc15_reg_golden golden_settings_gc_11_0[] = {
	SOC15_REG_GOLDEN_VALUE(GC, 0, regTCP_CNTL, 0x20000000, 0x20000000)
};

static const struct soc15_reg_golden golden_settings_gc_11_0_1[] =
{
	SOC15_REG_GOLDEN_VALUE(GC, 0, regCGTT_GS_NGG_CLK_CTRL, 0x9fff8fff, 0x00000010),
	SOC15_REG_GOLDEN_VALUE(GC, 0, regCGTT_WD_CLK_CTRL, 0xffff8fff, 0x00000010),
	SOC15_REG_GOLDEN_VALUE(GC, 0, regCPF_GCR_CNTL, 0x0007ffff, 0x0000c200),
	SOC15_REG_GOLDEN_VALUE(GC, 0, regGL2C_CTRL3, 0xffff001b, 0x00f01988),
	SOC15_REG_GOLDEN_VALUE(GC, 0, regPA_CL_ENHANCE, 0xf0ffffff, 0x00880007),
	SOC15_REG_GOLDEN_VALUE(GC, 0, regPA_SC_ENHANCE_3, 0xfffffffd, 0x00000008),
	SOC15_REG_GOLDEN_VALUE(GC, 0, regPA_SC_VRS_SURFACE_CNTL_1, 0xfff891ff, 0x55480100),
	SOC15_REG_GOLDEN_VALUE(GC, 0, regTA_CNTL_AUX, 0xf7f7ffff, 0x01030000),
	SOC15_REG_GOLDEN_VALUE(GC, 0, regTCP_CNTL2, 0xfcffffff, 0x0000000a)
};

static const struct soc15_reg_golden golden_settings_gc_11_5_0[] = {
	SOC15_REG_GOLDEN_VALUE(GC, 0, regDB_DEBUG5, 0xffffffff, 0x00000800),
	SOC15_REG_GOLDEN_VALUE(GC, 0, regGB_ADDR_CONFIG, 0x0c1807ff, 0x00000242),
	SOC15_REG_GOLDEN_VALUE(GC, 0, regGCR_GENERAL_CNTL, 0x1ff1ffff, 0x00000500),
	SOC15_REG_GOLDEN_VALUE(GC, 0, regGL2A_ADDR_MATCH_MASK, 0xffffffff, 0xfffffff3),
	SOC15_REG_GOLDEN_VALUE(GC, 0, regGL2C_ADDR_MATCH_MASK, 0xffffffff, 0xfffffff3),
	SOC15_REG_GOLDEN_VALUE(GC, 0, regGL2C_CTRL, 0xffffffff, 0xf37fff3f),
	SOC15_REG_GOLDEN_VALUE(GC, 0, regGL2C_CTRL3, 0xfffffffb, 0x00f40188),
	SOC15_REG_GOLDEN_VALUE(GC, 0, regGL2C_CTRL4, 0xf0ffffff, 0x8000b007),
	SOC15_REG_GOLDEN_VALUE(GC, 0, regPA_CL_ENHANCE, 0xf1ffffff, 0x00880007),
	SOC15_REG_GOLDEN_VALUE(GC, 0, regPC_CONFIG_CNTL_1, 0xffffffff, 0x00010000),
	SOC15_REG_GOLDEN_VALUE(GC, 0, regTA_CNTL_AUX, 0xf7f7ffff, 0x01030000),
	SOC15_REG_GOLDEN_VALUE(GC, 0, regTA_CNTL2, 0x007f0000, 0x00000000),
	SOC15_REG_GOLDEN_VALUE(GC, 0, regTCP_CNTL2, 0xffcfffff, 0x0000200a),
	SOC15_REG_GOLDEN_VALUE(GC, 0, regUTCL1_CTRL_2, 0xffffffff, 0x0000048f)
};

#define DEFAULT_SH_MEM_CONFIG \
	((SH_MEM_ADDRESS_MODE_64 << SH_MEM_CONFIG__ADDRESS_MODE__SHIFT) | \
	 (SH_MEM_ALIGNMENT_MODE_UNALIGNED << SH_MEM_CONFIG__ALIGNMENT_MODE__SHIFT) | \
	 (3 << SH_MEM_CONFIG__INITIAL_INST_PREFETCH__SHIFT))

static void gfx_v11_0_disable_gpa_mode(struct amdgpu_device *adev);
static void gfx_v11_0_set_ring_funcs(struct amdgpu_device *adev);
static void gfx_v11_0_set_irq_funcs(struct amdgpu_device *adev);
static void gfx_v11_0_set_gds_init(struct amdgpu_device *adev);
static void gfx_v11_0_set_rlc_funcs(struct amdgpu_device *adev);
static void gfx_v11_0_set_mqd_funcs(struct amdgpu_device *adev);
static void gfx_v11_0_set_imu_funcs(struct amdgpu_device *adev);
static int gfx_v11_0_get_cu_info(struct amdgpu_device *adev,
                                 struct amdgpu_cu_info *cu_info);
static uint64_t gfx_v11_0_get_gpu_clock_counter(struct amdgpu_device *adev);
static void gfx_v11_0_select_se_sh(struct amdgpu_device *adev, u32 se_num,
				   u32 sh_num, u32 instance, int xcc_id);
static u32 gfx_v11_0_get_wgp_active_bitmap_per_sh(struct amdgpu_device *adev);

static void gfx_v11_0_ring_emit_de_meta(struct amdgpu_ring *ring, bool resume);
static void gfx_v11_0_ring_emit_frame_cntl(struct amdgpu_ring *ring, bool start, bool secure);
static void gfx_v11_0_ring_emit_wreg(struct amdgpu_ring *ring, uint32_t reg,
				     uint32_t val);
static int gfx_v11_0_wait_for_rlc_autoload_complete(struct amdgpu_device *adev);
static void gfx_v11_0_ring_invalidate_tlbs(struct amdgpu_ring *ring,
					   uint16_t pasid, uint32_t flush_type,
					   bool all_hub, uint8_t dst_sel);
static void gfx_v11_0_set_safe_mode(struct amdgpu_device *adev, int xcc_id);
static void gfx_v11_0_unset_safe_mode(struct amdgpu_device *adev, int xcc_id);
static void gfx_v11_0_update_perf_clk(struct amdgpu_device *adev,
				      bool enable);

static void gfx11_kiq_set_resources(struct amdgpu_ring *kiq_ring, uint64_t queue_mask)
{
	amdgpu_ring_write(kiq_ring, PACKET3(PACKET3_SET_RESOURCES, 6));
	amdgpu_ring_write(kiq_ring, PACKET3_SET_RESOURCES_VMID_MASK(0) |
			  PACKET3_SET_RESOURCES_QUEUE_TYPE(0));	/* vmid_mask:0 queue_type:0 (KIQ) */
	amdgpu_ring_write(kiq_ring, lower_32_bits(queue_mask));	/* queue mask lo */
	amdgpu_ring_write(kiq_ring, upper_32_bits(queue_mask));	/* queue mask hi */
	amdgpu_ring_write(kiq_ring, 0);	/* gws mask lo */
	amdgpu_ring_write(kiq_ring, 0);	/* gws mask hi */
	amdgpu_ring_write(kiq_ring, 0);	/* oac mask */
	amdgpu_ring_write(kiq_ring, 0);	/* gds heap base:0, gds heap size:0 */
}

static void gfx11_kiq_map_queues(struct amdgpu_ring *kiq_ring,
				 struct amdgpu_ring *ring)
{
	uint64_t mqd_addr = amdgpu_bo_gpu_offset(ring->mqd_obj);
	uint64_t wptr_addr = ring->wptr_gpu_addr;
	uint32_t me = 0, eng_sel = 0;

	switch (ring->funcs->type) {
	case AMDGPU_RING_TYPE_COMPUTE:
		me = 1;
		eng_sel = 0;
		break;
	case AMDGPU_RING_TYPE_GFX:
		me = 0;
		eng_sel = 4;
		break;
	case AMDGPU_RING_TYPE_MES:
		me = 2;
		eng_sel = 5;
		break;
	default:
		WARN_ON(1);
	}

	amdgpu_ring_write(kiq_ring, PACKET3(PACKET3_MAP_QUEUES, 5));
	/* Q_sel:0, vmid:0, vidmem: 1, engine:0, num_Q:1*/
	amdgpu_ring_write(kiq_ring, /* Q_sel: 0, vmid: 0, engine: 0, num_Q: 1 */
			  PACKET3_MAP_QUEUES_QUEUE_SEL(0) | /* Queue_Sel */
			  PACKET3_MAP_QUEUES_VMID(0) | /* VMID */
			  PACKET3_MAP_QUEUES_QUEUE(ring->queue) |
			  PACKET3_MAP_QUEUES_PIPE(ring->pipe) |
			  PACKET3_MAP_QUEUES_ME((me)) |
			  PACKET3_MAP_QUEUES_QUEUE_TYPE(0) | /*queue_type: normal compute queue */
			  PACKET3_MAP_QUEUES_ALLOC_FORMAT(0) | /* alloc format: all_on_one_pipe */
			  PACKET3_MAP_QUEUES_ENGINE_SEL(eng_sel) |
			  PACKET3_MAP_QUEUES_NUM_QUEUES(1)); /* num_queues: must be 1 */
	amdgpu_ring_write(kiq_ring, PACKET3_MAP_QUEUES_DOORBELL_OFFSET(ring->doorbell_index));
	amdgpu_ring_write(kiq_ring, lower_32_bits(mqd_addr));
	amdgpu_ring_write(kiq_ring, upper_32_bits(mqd_addr));
	amdgpu_ring_write(kiq_ring, lower_32_bits(wptr_addr));
	amdgpu_ring_write(kiq_ring, upper_32_bits(wptr_addr));
}

static void gfx11_kiq_unmap_queues(struct amdgpu_ring *kiq_ring,
				   struct amdgpu_ring *ring,
				   enum amdgpu_unmap_queues_action action,
				   u64 gpu_addr, u64 seq)
{
	struct amdgpu_device *adev = kiq_ring->adev;
	uint32_t eng_sel = ring->funcs->type == AMDGPU_RING_TYPE_GFX ? 4 : 0;

	if (adev->enable_mes && !adev->gfx.kiq[0].ring.sched.ready) {
		amdgpu_mes_unmap_legacy_queue(adev, ring, action, gpu_addr, seq);
		return;
	}

	amdgpu_ring_write(kiq_ring, PACKET3(PACKET3_UNMAP_QUEUES, 4));
	amdgpu_ring_write(kiq_ring, /* Q_sel: 0, vmid: 0, engine: 0, num_Q: 1 */
			  PACKET3_UNMAP_QUEUES_ACTION(action) |
			  PACKET3_UNMAP_QUEUES_QUEUE_SEL(0) |
			  PACKET3_UNMAP_QUEUES_ENGINE_SEL(eng_sel) |
			  PACKET3_UNMAP_QUEUES_NUM_QUEUES(1));
	amdgpu_ring_write(kiq_ring,
		  PACKET3_UNMAP_QUEUES_DOORBELL_OFFSET0(ring->doorbell_index));

	if (action == PREEMPT_QUEUES_NO_UNMAP) {
		amdgpu_ring_write(kiq_ring, lower_32_bits(gpu_addr));
		amdgpu_ring_write(kiq_ring, upper_32_bits(gpu_addr));
		amdgpu_ring_write(kiq_ring, seq);
	} else {
		amdgpu_ring_write(kiq_ring, 0);
		amdgpu_ring_write(kiq_ring, 0);
		amdgpu_ring_write(kiq_ring, 0);
	}
}

static void gfx11_kiq_query_status(struct amdgpu_ring *kiq_ring,
				   struct amdgpu_ring *ring,
				   u64 addr,
				   u64 seq)
{
	uint32_t eng_sel = ring->funcs->type == AMDGPU_RING_TYPE_GFX ? 4 : 0;

	amdgpu_ring_write(kiq_ring, PACKET3(PACKET3_QUERY_STATUS, 5));
	amdgpu_ring_write(kiq_ring,
			  PACKET3_QUERY_STATUS_CONTEXT_ID(0) |
			  PACKET3_QUERY_STATUS_INTERRUPT_SEL(0) |
			  PACKET3_QUERY_STATUS_COMMAND(2));
	amdgpu_ring_write(kiq_ring, /* Q_sel: 0, vmid: 0, engine: 0, num_Q: 1 */
			  PACKET3_QUERY_STATUS_DOORBELL_OFFSET(ring->doorbell_index) |
			  PACKET3_QUERY_STATUS_ENG_SEL(eng_sel));
	amdgpu_ring_write(kiq_ring, lower_32_bits(addr));
	amdgpu_ring_write(kiq_ring, upper_32_bits(addr));
	amdgpu_ring_write(kiq_ring, lower_32_bits(seq));
	amdgpu_ring_write(kiq_ring, upper_32_bits(seq));
}

static void gfx11_kiq_invalidate_tlbs(struct amdgpu_ring *kiq_ring,
				uint16_t pasid, uint32_t flush_type,
				bool all_hub)
{
	gfx_v11_0_ring_invalidate_tlbs(kiq_ring, pasid, flush_type, all_hub, 1);
}

static const struct kiq_pm4_funcs gfx_v11_0_kiq_pm4_funcs = {
	.kiq_set_resources = gfx11_kiq_set_resources,
	.kiq_map_queues = gfx11_kiq_map_queues,
	.kiq_unmap_queues = gfx11_kiq_unmap_queues,
	.kiq_query_status = gfx11_kiq_query_status,
	.kiq_invalidate_tlbs = gfx11_kiq_invalidate_tlbs,
	.set_resources_size = 8,
	.map_queues_size = 7,
	.unmap_queues_size = 6,
	.query_status_size = 7,
	.invalidate_tlbs_size = 2,
};

static void gfx_v11_0_set_kiq_pm4_funcs(struct amdgpu_device *adev)
{
	adev->gfx.kiq[0].pmf = &gfx_v11_0_kiq_pm4_funcs;
}

static void gfx_v11_0_init_golden_registers(struct amdgpu_device *adev)
{
	switch (amdgpu_ip_version(adev, GC_HWIP, 0)) {
	case IP_VERSION(11, 0, 1):
	case IP_VERSION(11, 0, 4):
		soc15_program_register_sequence(adev,
						golden_settings_gc_11_0_1,
						(const u32)ARRAY_SIZE(golden_settings_gc_11_0_1));
		break;
	case IP_VERSION(11, 5, 0):
		soc15_program_register_sequence(adev,
						golden_settings_gc_11_5_0,
						(const u32)ARRAY_SIZE(golden_settings_gc_11_5_0));
		break;
	default:
		break;
	}
	soc15_program_register_sequence(adev,
					golden_settings_gc_11_0,
					(const u32)ARRAY_SIZE(golden_settings_gc_11_0));

}

static void gfx_v11_0_write_data_to_reg(struct amdgpu_ring *ring, int eng_sel,
				       bool wc, uint32_t reg, uint32_t val)
{
	amdgpu_ring_write(ring, PACKET3(PACKET3_WRITE_DATA, 3));
	amdgpu_ring_write(ring, WRITE_DATA_ENGINE_SEL(eng_sel) |
			  WRITE_DATA_DST_SEL(0) | (wc ? WR_CONFIRM : 0));
	amdgpu_ring_write(ring, reg);
	amdgpu_ring_write(ring, 0);
	amdgpu_ring_write(ring, val);
}

static void gfx_v11_0_wait_reg_mem(struct amdgpu_ring *ring, int eng_sel,
				  int mem_space, int opt, uint32_t addr0,
				  uint32_t addr1, uint32_t ref, uint32_t mask,
				  uint32_t inv)
{
	amdgpu_ring_write(ring, PACKET3(PACKET3_WAIT_REG_MEM, 5));
	amdgpu_ring_write(ring,
			  /* memory (1) or register (0) */
			  (WAIT_REG_MEM_MEM_SPACE(mem_space) |
			   WAIT_REG_MEM_OPERATION(opt) | /* wait */
			   WAIT_REG_MEM_FUNCTION(3) |  /* equal */
			   WAIT_REG_MEM_ENGINE(eng_sel)));

	if (mem_space)
		BUG_ON(addr0 & 0x3); /* Dword align */
	amdgpu_ring_write(ring, addr0);
	amdgpu_ring_write(ring, addr1);
	amdgpu_ring_write(ring, ref);
	amdgpu_ring_write(ring, mask);
	amdgpu_ring_write(ring, inv); /* poll interval */
}

static int gfx_v11_0_ring_test_ring(struct amdgpu_ring *ring)
{
	struct amdgpu_device *adev = ring->adev;
	uint32_t scratch = SOC15_REG_OFFSET(GC, 0, regSCRATCH_REG0);
	uint32_t tmp = 0;
	unsigned i;
	int r;

	WREG32(scratch, 0xCAFEDEAD);
	r = amdgpu_ring_alloc(ring, 5);
	if (r) {
		DRM_ERROR("amdgpu: cp failed to lock ring %d (%d).\n",
			  ring->idx, r);
		return r;
	}

	if (ring->funcs->type == AMDGPU_RING_TYPE_KIQ) {
		gfx_v11_0_ring_emit_wreg(ring, scratch, 0xDEADBEEF);
	} else {
		amdgpu_ring_write(ring, PACKET3(PACKET3_SET_UCONFIG_REG, 1));
		amdgpu_ring_write(ring, scratch -
				  PACKET3_SET_UCONFIG_REG_START);
		amdgpu_ring_write(ring, 0xDEADBEEF);
	}
	amdgpu_ring_commit(ring);

	for (i = 0; i < adev->usec_timeout; i++) {
		tmp = RREG32(scratch);
		if (tmp == 0xDEADBEEF)
			break;
		if (amdgpu_emu_mode == 1)
			msleep(1);
		else
			udelay(1);
	}

	if (i >= adev->usec_timeout)
		r = -ETIMEDOUT;
	return r;
}

static int gfx_v11_0_ring_test_ib(struct amdgpu_ring *ring, long timeout)
{
	struct amdgpu_device *adev = ring->adev;
	struct amdgpu_ib ib;
	struct dma_fence *f = NULL;
	unsigned index;
	uint64_t gpu_addr;
	volatile uint32_t *cpu_ptr;
	long r;

	/* MES KIQ fw hasn't indirect buffer support for now */
	if (adev->enable_mes_kiq &&
	    ring->funcs->type == AMDGPU_RING_TYPE_KIQ)
		return 0;

	memset(&ib, 0, sizeof(ib));

	if (ring->is_mes_queue) {
		uint32_t padding, offset;

		offset = amdgpu_mes_ctx_get_offs(ring, AMDGPU_MES_CTX_IB_OFFS);
		padding = amdgpu_mes_ctx_get_offs(ring,
						  AMDGPU_MES_CTX_PADDING_OFFS);

		ib.gpu_addr = amdgpu_mes_ctx_get_offs_gpu_addr(ring, offset);
		ib.ptr = amdgpu_mes_ctx_get_offs_cpu_addr(ring, offset);

		gpu_addr = amdgpu_mes_ctx_get_offs_gpu_addr(ring, padding);
		cpu_ptr = amdgpu_mes_ctx_get_offs_cpu_addr(ring, padding);
		*cpu_ptr = cpu_to_le32(0xCAFEDEAD);
	} else {
		r = amdgpu_device_wb_get(adev, &index);
		if (r)
			return r;

		gpu_addr = adev->wb.gpu_addr + (index * 4);
		adev->wb.wb[index] = cpu_to_le32(0xCAFEDEAD);
		cpu_ptr = &adev->wb.wb[index];

		r = amdgpu_ib_get(adev, NULL, 20, AMDGPU_IB_POOL_DIRECT, &ib);
		if (r) {
			DRM_ERROR("amdgpu: failed to get ib (%ld).\n", r);
			goto err1;
		}
	}

	ib.ptr[0] = PACKET3(PACKET3_WRITE_DATA, 3);
	ib.ptr[1] = WRITE_DATA_DST_SEL(5) | WR_CONFIRM;
	ib.ptr[2] = lower_32_bits(gpu_addr);
	ib.ptr[3] = upper_32_bits(gpu_addr);
	ib.ptr[4] = 0xDEADBEEF;
	ib.length_dw = 5;

	r = amdgpu_ib_schedule(ring, 1, &ib, NULL, &f);
	if (r)
		goto err2;

	r = dma_fence_wait_timeout(f, false, timeout);
	if (r == 0) {
		r = -ETIMEDOUT;
		goto err2;
	} else if (r < 0) {
		goto err2;
	}

	if (le32_to_cpu(*cpu_ptr) == 0xDEADBEEF)
		r = 0;
	else
		r = -EINVAL;
err2:
	if (!ring->is_mes_queue)
		amdgpu_ib_free(adev, &ib, NULL);
	dma_fence_put(f);
err1:
	if (!ring->is_mes_queue)
		amdgpu_device_wb_free(adev, index);
	return r;
}

static void gfx_v11_0_free_microcode(struct amdgpu_device *adev)
{
	amdgpu_ucode_release(&adev->gfx.pfp_fw);
	amdgpu_ucode_release(&adev->gfx.me_fw);
	amdgpu_ucode_release(&adev->gfx.rlc_fw);
	amdgpu_ucode_release(&adev->gfx.mec_fw);

	kfree(adev->gfx.rlc.register_list_format);
}

static int gfx_v11_0_init_toc_microcode(struct amdgpu_device *adev, const char *ucode_prefix)
{
	const struct psp_firmware_header_v1_0 *toc_hdr;
	int err = 0;
	char fw_name[40];

	snprintf(fw_name, sizeof(fw_name), "amdgpu/%s_toc.bin", ucode_prefix);
	err = amdgpu_ucode_request(adev, &adev->psp.toc_fw, fw_name);
	if (err)
		goto out;

	toc_hdr = (const struct psp_firmware_header_v1_0 *)adev->psp.toc_fw->data;
	adev->psp.toc.fw_version = le32_to_cpu(toc_hdr->header.ucode_version);
	adev->psp.toc.feature_version = le32_to_cpu(toc_hdr->sos.fw_version);
	adev->psp.toc.size_bytes = le32_to_cpu(toc_hdr->header.ucode_size_bytes);
	adev->psp.toc.start_addr = (uint8_t *)toc_hdr +
				le32_to_cpu(toc_hdr->header.ucode_array_offset_bytes);
	return 0;
out:
	amdgpu_ucode_release(&adev->psp.toc_fw);
	return err;
}

static void gfx_v11_0_check_fw_cp_gfx_shadow(struct amdgpu_device *adev)
{
	switch (amdgpu_ip_version(adev, GC_HWIP, 0)) {
	case IP_VERSION(11, 0, 0):
	case IP_VERSION(11, 0, 2):
	case IP_VERSION(11, 0, 3):
		if ((adev->gfx.me_fw_version >= 1505) &&
		    (adev->gfx.pfp_fw_version >= 1600) &&
		    (adev->gfx.mec_fw_version >= 512)) {
			if (amdgpu_sriov_vf(adev))
				adev->gfx.cp_gfx_shadow = true;
			else
				adev->gfx.cp_gfx_shadow = false;
		}
		break;
	default:
		adev->gfx.cp_gfx_shadow = false;
		break;
	}
}

static int gfx_v11_0_init_microcode(struct amdgpu_device *adev)
{
	char fw_name[40];
	char ucode_prefix[30];
	int err;
	const struct rlc_firmware_header_v2_0 *rlc_hdr;
	uint16_t version_major;
	uint16_t version_minor;

	DRM_DEBUG("\n");

	amdgpu_ucode_ip_version_decode(adev, GC_HWIP, ucode_prefix, sizeof(ucode_prefix));

	snprintf(fw_name, sizeof(fw_name), "amdgpu/%s_pfp.bin", ucode_prefix);
	err = amdgpu_ucode_request(adev, &adev->gfx.pfp_fw, fw_name);
	if (err)
		goto out;
	/* check pfp fw hdr version to decide if enable rs64 for gfx11.*/
	adev->gfx.rs64_enable = amdgpu_ucode_hdr_version(
				(union amdgpu_firmware_header *)
				adev->gfx.pfp_fw->data, 2, 0);
	if (adev->gfx.rs64_enable) {
		dev_info(adev->dev, "CP RS64 enable\n");
		amdgpu_gfx_cp_init_microcode(adev, AMDGPU_UCODE_ID_CP_RS64_PFP);
		amdgpu_gfx_cp_init_microcode(adev, AMDGPU_UCODE_ID_CP_RS64_PFP_P0_STACK);
		amdgpu_gfx_cp_init_microcode(adev, AMDGPU_UCODE_ID_CP_RS64_PFP_P1_STACK);
	} else {
		amdgpu_gfx_cp_init_microcode(adev, AMDGPU_UCODE_ID_CP_PFP);
	}

	snprintf(fw_name, sizeof(fw_name), "amdgpu/%s_me.bin", ucode_prefix);
	err = amdgpu_ucode_request(adev, &adev->gfx.me_fw, fw_name);
	if (err)
		goto out;
	if (adev->gfx.rs64_enable) {
		amdgpu_gfx_cp_init_microcode(adev, AMDGPU_UCODE_ID_CP_RS64_ME);
		amdgpu_gfx_cp_init_microcode(adev, AMDGPU_UCODE_ID_CP_RS64_ME_P0_STACK);
		amdgpu_gfx_cp_init_microcode(adev, AMDGPU_UCODE_ID_CP_RS64_ME_P1_STACK);
	} else {
		amdgpu_gfx_cp_init_microcode(adev, AMDGPU_UCODE_ID_CP_ME);
	}

	if (!amdgpu_sriov_vf(adev)) {
		snprintf(fw_name, sizeof(fw_name), "amdgpu/%s_rlc.bin", ucode_prefix);
		err = amdgpu_ucode_request(adev, &adev->gfx.rlc_fw, fw_name);
		if (err)
			goto out;
		rlc_hdr = (const struct rlc_firmware_header_v2_0 *)adev->gfx.rlc_fw->data;
		version_major = le16_to_cpu(rlc_hdr->header.header_version_major);
		version_minor = le16_to_cpu(rlc_hdr->header.header_version_minor);
		err = amdgpu_gfx_rlc_init_microcode(adev, version_major, version_minor);
		if (err)
			goto out;
	}

	snprintf(fw_name, sizeof(fw_name), "amdgpu/%s_mec.bin", ucode_prefix);
	err = amdgpu_ucode_request(adev, &adev->gfx.mec_fw, fw_name);
	if (err)
		goto out;
	if (adev->gfx.rs64_enable) {
		amdgpu_gfx_cp_init_microcode(adev, AMDGPU_UCODE_ID_CP_RS64_MEC);
		amdgpu_gfx_cp_init_microcode(adev, AMDGPU_UCODE_ID_CP_RS64_MEC_P0_STACK);
		amdgpu_gfx_cp_init_microcode(adev, AMDGPU_UCODE_ID_CP_RS64_MEC_P1_STACK);
		amdgpu_gfx_cp_init_microcode(adev, AMDGPU_UCODE_ID_CP_RS64_MEC_P2_STACK);
		amdgpu_gfx_cp_init_microcode(adev, AMDGPU_UCODE_ID_CP_RS64_MEC_P3_STACK);
	} else {
		amdgpu_gfx_cp_init_microcode(adev, AMDGPU_UCODE_ID_CP_MEC1);
		amdgpu_gfx_cp_init_microcode(adev, AMDGPU_UCODE_ID_CP_MEC1_JT);
	}

	if (adev->firmware.load_type == AMDGPU_FW_LOAD_RLC_BACKDOOR_AUTO)
		err = gfx_v11_0_init_toc_microcode(adev, ucode_prefix);

	/* only one MEC for gfx 11.0.0. */
	adev->gfx.mec2_fw = NULL;

	gfx_v11_0_check_fw_cp_gfx_shadow(adev);
out:
	if (err) {
		amdgpu_ucode_release(&adev->gfx.pfp_fw);
		amdgpu_ucode_release(&adev->gfx.me_fw);
		amdgpu_ucode_release(&adev->gfx.rlc_fw);
		amdgpu_ucode_release(&adev->gfx.mec_fw);
	}

	return err;
}

static u32 gfx_v11_0_get_csb_size(struct amdgpu_device *adev)
{
	u32 count = 0;
	const struct cs_section_def *sect = NULL;
	const struct cs_extent_def *ext = NULL;

	/* begin clear state */
	count += 2;
	/* context control state */
	count += 3;

	for (sect = gfx11_cs_data; sect->section != NULL; ++sect) {
		for (ext = sect->section; ext->extent != NULL; ++ext) {
			if (sect->id == SECT_CONTEXT)
				count += 2 + ext->reg_count;
			else
				return 0;
		}
	}

	/* set PA_SC_TILE_STEERING_OVERRIDE */
	count += 3;
	/* end clear state */
	count += 2;
	/* clear state */
	count += 2;

	return count;
}

static void gfx_v11_0_get_csb_buffer(struct amdgpu_device *adev,
				    volatile u32 *buffer)
{
	u32 count = 0, i;
	const struct cs_section_def *sect = NULL;
	const struct cs_extent_def *ext = NULL;
	int ctx_reg_offset;

	if (adev->gfx.rlc.cs_data == NULL)
		return;
	if (buffer == NULL)
		return;

	buffer[count++] = cpu_to_le32(PACKET3(PACKET3_PREAMBLE_CNTL, 0));
	buffer[count++] = cpu_to_le32(PACKET3_PREAMBLE_BEGIN_CLEAR_STATE);

	buffer[count++] = cpu_to_le32(PACKET3(PACKET3_CONTEXT_CONTROL, 1));
	buffer[count++] = cpu_to_le32(0x80000000);
	buffer[count++] = cpu_to_le32(0x80000000);

	for (sect = adev->gfx.rlc.cs_data; sect->section != NULL; ++sect) {
		for (ext = sect->section; ext->extent != NULL; ++ext) {
			if (sect->id == SECT_CONTEXT) {
				buffer[count++] =
					cpu_to_le32(PACKET3(PACKET3_SET_CONTEXT_REG, ext->reg_count));
				buffer[count++] = cpu_to_le32(ext->reg_index -
						PACKET3_SET_CONTEXT_REG_START);
				for (i = 0; i < ext->reg_count; i++)
					buffer[count++] = cpu_to_le32(ext->extent[i]);
			} else {
				return;
			}
		}
	}

	ctx_reg_offset =
		SOC15_REG_OFFSET(GC, 0, regPA_SC_TILE_STEERING_OVERRIDE) - PACKET3_SET_CONTEXT_REG_START;
	buffer[count++] = cpu_to_le32(PACKET3(PACKET3_SET_CONTEXT_REG, 1));
	buffer[count++] = cpu_to_le32(ctx_reg_offset);
	buffer[count++] = cpu_to_le32(adev->gfx.config.pa_sc_tile_steering_override);

	buffer[count++] = cpu_to_le32(PACKET3(PACKET3_PREAMBLE_CNTL, 0));
	buffer[count++] = cpu_to_le32(PACKET3_PREAMBLE_END_CLEAR_STATE);

	buffer[count++] = cpu_to_le32(PACKET3(PACKET3_CLEAR_STATE, 0));
	buffer[count++] = cpu_to_le32(0);
}

static void gfx_v11_0_rlc_fini(struct amdgpu_device *adev)
{
	/* clear state block */
	amdgpu_bo_free_kernel(&adev->gfx.rlc.clear_state_obj,
			&adev->gfx.rlc.clear_state_gpu_addr,
			(void **)&adev->gfx.rlc.cs_ptr);

	/* jump table block */
	amdgpu_bo_free_kernel(&adev->gfx.rlc.cp_table_obj,
			&adev->gfx.rlc.cp_table_gpu_addr,
			(void **)&adev->gfx.rlc.cp_table_ptr);
}

static void gfx_v11_0_init_rlcg_reg_access_ctrl(struct amdgpu_device *adev)
{
	struct amdgpu_rlcg_reg_access_ctrl *reg_access_ctrl;

	reg_access_ctrl = &adev->gfx.rlc.reg_access_ctrl[0];
	reg_access_ctrl->scratch_reg0 = SOC15_REG_OFFSET(GC, 0, regSCRATCH_REG0);
	reg_access_ctrl->scratch_reg1 = SOC15_REG_OFFSET(GC, 0, regSCRATCH_REG1);
	reg_access_ctrl->scratch_reg2 = SOC15_REG_OFFSET(GC, 0, regSCRATCH_REG2);
	reg_access_ctrl->scratch_reg3 = SOC15_REG_OFFSET(GC, 0, regSCRATCH_REG3);
	reg_access_ctrl->grbm_cntl = SOC15_REG_OFFSET(GC, 0, regGRBM_GFX_CNTL);
	reg_access_ctrl->grbm_idx = SOC15_REG_OFFSET(GC, 0, regGRBM_GFX_INDEX);
	reg_access_ctrl->spare_int = SOC15_REG_OFFSET(GC, 0, regRLC_SPARE_INT_0);
	adev->gfx.rlc.rlcg_reg_access_supported = true;
}

static int gfx_v11_0_rlc_init(struct amdgpu_device *adev)
{
	const struct cs_section_def *cs_data;
	int r;

	adev->gfx.rlc.cs_data = gfx11_cs_data;

	cs_data = adev->gfx.rlc.cs_data;

	if (cs_data) {
		/* init clear state block */
		r = amdgpu_gfx_rlc_init_csb(adev);
		if (r)
			return r;
	}

	/* init spm vmid with 0xf */
	if (adev->gfx.rlc.funcs->update_spm_vmid)
		adev->gfx.rlc.funcs->update_spm_vmid(adev, 0xf);

	return 0;
}

static void gfx_v11_0_mec_fini(struct amdgpu_device *adev)
{
	amdgpu_bo_free_kernel(&adev->gfx.mec.hpd_eop_obj, NULL, NULL);
	amdgpu_bo_free_kernel(&adev->gfx.mec.mec_fw_obj, NULL, NULL);
	amdgpu_bo_free_kernel(&adev->gfx.mec.mec_fw_data_obj, NULL, NULL);
}

static void gfx_v11_0_me_init(struct amdgpu_device *adev)
{
	bitmap_zero(adev->gfx.me.queue_bitmap, AMDGPU_MAX_GFX_QUEUES);

	amdgpu_gfx_graphics_queue_acquire(adev);
}

static int gfx_v11_0_mec_init(struct amdgpu_device *adev)
{
	int r;
	u32 *hpd;
	size_t mec_hpd_size;

	bitmap_zero(adev->gfx.mec_bitmap[0].queue_bitmap, AMDGPU_MAX_COMPUTE_QUEUES);

	/* take ownership of the relevant compute queues */
	amdgpu_gfx_compute_queue_acquire(adev);
	mec_hpd_size = adev->gfx.num_compute_rings * GFX11_MEC_HPD_SIZE;

	if (mec_hpd_size) {
		r = amdgpu_bo_create_reserved(adev, mec_hpd_size, PAGE_SIZE,
					      AMDGPU_GEM_DOMAIN_GTT,
					      &adev->gfx.mec.hpd_eop_obj,
					      &adev->gfx.mec.hpd_eop_gpu_addr,
					      (void **)&hpd);
		if (r) {
			dev_warn(adev->dev, "(%d) create HDP EOP bo failed\n", r);
			gfx_v11_0_mec_fini(adev);
			return r;
		}

		memset(hpd, 0, mec_hpd_size);

		amdgpu_bo_kunmap(adev->gfx.mec.hpd_eop_obj);
		amdgpu_bo_unreserve(adev->gfx.mec.hpd_eop_obj);
	}

	return 0;
}

static uint32_t wave_read_ind(struct amdgpu_device *adev, uint32_t wave, uint32_t address)
{
	WREG32_SOC15(GC, 0, regSQ_IND_INDEX,
		(wave << SQ_IND_INDEX__WAVE_ID__SHIFT) |
		(address << SQ_IND_INDEX__INDEX__SHIFT));
	return RREG32_SOC15(GC, 0, regSQ_IND_DATA);
}

static void wave_read_regs(struct amdgpu_device *adev, uint32_t wave,
			   uint32_t thread, uint32_t regno,
			   uint32_t num, uint32_t *out)
{
	WREG32_SOC15(GC, 0, regSQ_IND_INDEX,
		(wave << SQ_IND_INDEX__WAVE_ID__SHIFT) |
		(regno << SQ_IND_INDEX__INDEX__SHIFT) |
		(thread << SQ_IND_INDEX__WORKITEM_ID__SHIFT) |
		(SQ_IND_INDEX__AUTO_INCR_MASK));
	while (num--)
		*(out++) = RREG32_SOC15(GC, 0, regSQ_IND_DATA);
}

static void gfx_v11_0_read_wave_data(struct amdgpu_device *adev, uint32_t xcc_id, uint32_t simd, uint32_t wave, uint32_t *dst, int *no_fields)
{
	/* in gfx11 the SIMD_ID is specified as part of the INSTANCE
	 * field when performing a select_se_sh so it should be
	 * zero here */
	WARN_ON(simd != 0);

	/* type 3 wave data */
	dst[(*no_fields)++] = 3;
	dst[(*no_fields)++] = wave_read_ind(adev, wave, ixSQ_WAVE_STATUS);
	dst[(*no_fields)++] = wave_read_ind(adev, wave, ixSQ_WAVE_PC_LO);
	dst[(*no_fields)++] = wave_read_ind(adev, wave, ixSQ_WAVE_PC_HI);
	dst[(*no_fields)++] = wave_read_ind(adev, wave, ixSQ_WAVE_EXEC_LO);
	dst[(*no_fields)++] = wave_read_ind(adev, wave, ixSQ_WAVE_EXEC_HI);
	dst[(*no_fields)++] = wave_read_ind(adev, wave, ixSQ_WAVE_HW_ID1);
	dst[(*no_fields)++] = wave_read_ind(adev, wave, ixSQ_WAVE_HW_ID2);
	dst[(*no_fields)++] = wave_read_ind(adev, wave, ixSQ_WAVE_GPR_ALLOC);
	dst[(*no_fields)++] = wave_read_ind(adev, wave, ixSQ_WAVE_LDS_ALLOC);
	dst[(*no_fields)++] = wave_read_ind(adev, wave, ixSQ_WAVE_TRAPSTS);
	dst[(*no_fields)++] = wave_read_ind(adev, wave, ixSQ_WAVE_IB_STS);
	dst[(*no_fields)++] = wave_read_ind(adev, wave, ixSQ_WAVE_IB_STS2);
	dst[(*no_fields)++] = wave_read_ind(adev, wave, ixSQ_WAVE_IB_DBG1);
	dst[(*no_fields)++] = wave_read_ind(adev, wave, ixSQ_WAVE_M0);
	dst[(*no_fields)++] = wave_read_ind(adev, wave, ixSQ_WAVE_MODE);
}

static void gfx_v11_0_read_wave_sgprs(struct amdgpu_device *adev, uint32_t xcc_id, uint32_t simd,
				     uint32_t wave, uint32_t start,
				     uint32_t size, uint32_t *dst)
{
	WARN_ON(simd != 0);

	wave_read_regs(
		adev, wave, 0, start + SQIND_WAVE_SGPRS_OFFSET, size,
		dst);
}

static void gfx_v11_0_read_wave_vgprs(struct amdgpu_device *adev, uint32_t xcc_id, uint32_t simd,
				      uint32_t wave, uint32_t thread,
				      uint32_t start, uint32_t size,
				      uint32_t *dst)
{
	wave_read_regs(
		adev, wave, thread,
		start + SQIND_WAVE_VGPRS_OFFSET, size, dst);
}

static void gfx_v11_0_select_me_pipe_q(struct amdgpu_device *adev,
					u32 me, u32 pipe, u32 q, u32 vm, u32 xcc_id)
{
	soc21_grbm_select(adev, me, pipe, q, vm);
}

/* all sizes are in bytes */
#define MQD_SHADOW_BASE_SIZE      73728
#define MQD_SHADOW_BASE_ALIGNMENT 256
#define MQD_FWWORKAREA_SIZE       484
#define MQD_FWWORKAREA_ALIGNMENT  256

static int gfx_v11_0_get_gfx_shadow_info(struct amdgpu_device *adev,
					 struct amdgpu_gfx_shadow_info *shadow_info)
{
	if (adev->gfx.cp_gfx_shadow) {
		shadow_info->shadow_size = MQD_SHADOW_BASE_SIZE;
		shadow_info->shadow_alignment = MQD_SHADOW_BASE_ALIGNMENT;
		shadow_info->csa_size = MQD_FWWORKAREA_SIZE;
		shadow_info->csa_alignment = MQD_FWWORKAREA_ALIGNMENT;
		return 0;
	} else {
		memset(shadow_info, 0, sizeof(struct amdgpu_gfx_shadow_info));
		return -ENOTSUPP;
	}
}

static const struct amdgpu_gfx_funcs gfx_v11_0_gfx_funcs = {
	.get_gpu_clock_counter = &gfx_v11_0_get_gpu_clock_counter,
	.select_se_sh = &gfx_v11_0_select_se_sh,
	.read_wave_data = &gfx_v11_0_read_wave_data,
	.read_wave_sgprs = &gfx_v11_0_read_wave_sgprs,
	.read_wave_vgprs = &gfx_v11_0_read_wave_vgprs,
	.select_me_pipe_q = &gfx_v11_0_select_me_pipe_q,
	.update_perfmon_mgcg = &gfx_v11_0_update_perf_clk,
	.get_gfx_shadow_info = &gfx_v11_0_get_gfx_shadow_info,
};

static int gfx_v11_0_gpu_early_init(struct amdgpu_device *adev)
{
	switch (amdgpu_ip_version(adev, GC_HWIP, 0)) {
	case IP_VERSION(11, 0, 0):
	case IP_VERSION(11, 0, 2):
		adev->gfx.config.max_hw_contexts = 8;
		adev->gfx.config.sc_prim_fifo_size_frontend = 0x20;
		adev->gfx.config.sc_prim_fifo_size_backend = 0x100;
		adev->gfx.config.sc_hiz_tile_fifo_size = 0;
		adev->gfx.config.sc_earlyz_tile_fifo_size = 0x4C0;
		break;
	case IP_VERSION(11, 0, 3):
		adev->gfx.ras = &gfx_v11_0_3_ras;
		adev->gfx.config.max_hw_contexts = 8;
		adev->gfx.config.sc_prim_fifo_size_frontend = 0x20;
		adev->gfx.config.sc_prim_fifo_size_backend = 0x100;
		adev->gfx.config.sc_hiz_tile_fifo_size = 0;
		adev->gfx.config.sc_earlyz_tile_fifo_size = 0x4C0;
		break;
	case IP_VERSION(11, 0, 1):
	case IP_VERSION(11, 0, 4):
	case IP_VERSION(11, 5, 0):
		adev->gfx.config.max_hw_contexts = 8;
		adev->gfx.config.sc_prim_fifo_size_frontend = 0x20;
		adev->gfx.config.sc_prim_fifo_size_backend = 0x100;
		adev->gfx.config.sc_hiz_tile_fifo_size = 0x80;
		adev->gfx.config.sc_earlyz_tile_fifo_size = 0x300;
		break;
	default:
		BUG();
		break;
	}

	return 0;
}

static int gfx_v11_0_gfx_ring_init(struct amdgpu_device *adev, int ring_id,
				   int me, int pipe, int queue)
{
	int r;
	struct amdgpu_ring *ring;
	unsigned int irq_type;

	ring = &adev->gfx.gfx_ring[ring_id];

	ring->me = me;
	ring->pipe = pipe;
	ring->queue = queue;

	ring->ring_obj = NULL;
	ring->use_doorbell = true;

	if (!ring_id)
		ring->doorbell_index = adev->doorbell_index.gfx_ring0 << 1;
	else
		ring->doorbell_index = adev->doorbell_index.gfx_ring1 << 1;
	ring->vm_hub = AMDGPU_GFXHUB(0);
	sprintf(ring->name, "gfx_%d.%d.%d", ring->me, ring->pipe, ring->queue);

	irq_type = AMDGPU_CP_IRQ_GFX_ME0_PIPE0_EOP + ring->pipe;
	r = amdgpu_ring_init(adev, ring, 1024, &adev->gfx.eop_irq, irq_type,
			     AMDGPU_RING_PRIO_DEFAULT, NULL);
	if (r)
		return r;
	return 0;
}

static int gfx_v11_0_compute_ring_init(struct amdgpu_device *adev, int ring_id,
				       int mec, int pipe, int queue)
{
	int r;
	unsigned irq_type;
	struct amdgpu_ring *ring;
	unsigned int hw_prio;

	ring = &adev->gfx.compute_ring[ring_id];

	/* mec0 is me1 */
	ring->me = mec + 1;
	ring->pipe = pipe;
	ring->queue = queue;

	ring->ring_obj = NULL;
	ring->use_doorbell = true;
	ring->doorbell_index = (adev->doorbell_index.mec_ring0 + ring_id) << 1;
	ring->eop_gpu_addr = adev->gfx.mec.hpd_eop_gpu_addr
				+ (ring_id * GFX11_MEC_HPD_SIZE);
	ring->vm_hub = AMDGPU_GFXHUB(0);
	sprintf(ring->name, "comp_%d.%d.%d", ring->me, ring->pipe, ring->queue);

	irq_type = AMDGPU_CP_IRQ_COMPUTE_MEC1_PIPE0_EOP
		+ ((ring->me - 1) * adev->gfx.mec.num_pipe_per_mec)
		+ ring->pipe;
	hw_prio = amdgpu_gfx_is_high_priority_compute_queue(adev, ring) ?
			AMDGPU_GFX_PIPE_PRIO_HIGH : AMDGPU_GFX_PIPE_PRIO_NORMAL;
	/* type-2 packets are deprecated on MEC, use type-3 instead */
	r = amdgpu_ring_init(adev, ring, 1024, &adev->gfx.eop_irq, irq_type,
			     hw_prio, NULL);
	if (r)
		return r;

	return 0;
}

static struct {
	SOC21_FIRMWARE_ID	id;
	unsigned int		offset;
	unsigned int		size;
} rlc_autoload_info[SOC21_FIRMWARE_ID_MAX];

static void gfx_v11_0_parse_rlc_toc(struct amdgpu_device *adev, void *rlc_toc)
{
	RLC_TABLE_OF_CONTENT *ucode = rlc_toc;

	while (ucode && (ucode->id > SOC21_FIRMWARE_ID_INVALID) &&
			(ucode->id < SOC21_FIRMWARE_ID_MAX)) {
		rlc_autoload_info[ucode->id].id = ucode->id;
		rlc_autoload_info[ucode->id].offset = ucode->offset * 4;
		rlc_autoload_info[ucode->id].size = ucode->size * 4;

		ucode++;
	}
}

static uint32_t gfx_v11_0_calc_toc_total_size(struct amdgpu_device *adev)
{
	uint32_t total_size = 0;
	SOC21_FIRMWARE_ID id;

	gfx_v11_0_parse_rlc_toc(adev, adev->psp.toc.start_addr);

	for (id = SOC21_FIRMWARE_ID_RLC_G_UCODE; id < SOC21_FIRMWARE_ID_MAX; id++)
		total_size += rlc_autoload_info[id].size;

	/* In case the offset in rlc toc ucode is aligned */
	if (total_size < rlc_autoload_info[SOC21_FIRMWARE_ID_MAX-1].offset)
		total_size = rlc_autoload_info[SOC21_FIRMWARE_ID_MAX-1].offset +
			rlc_autoload_info[SOC21_FIRMWARE_ID_MAX-1].size;

	return total_size;
}

static int gfx_v11_0_rlc_autoload_buffer_init(struct amdgpu_device *adev)
{
	int r;
	uint32_t total_size;

	total_size = gfx_v11_0_calc_toc_total_size(adev);

	r = amdgpu_bo_create_reserved(adev, total_size, 64 * 1024,
				      AMDGPU_GEM_DOMAIN_VRAM |
				      AMDGPU_GEM_DOMAIN_GTT,
				      &adev->gfx.rlc.rlc_autoload_bo,
				      &adev->gfx.rlc.rlc_autoload_gpu_addr,
				      (void **)&adev->gfx.rlc.rlc_autoload_ptr);

	if (r) {
		dev_err(adev->dev, "(%d) failed to create fw autoload bo\n", r);
		return r;
	}

	return 0;
}

static void gfx_v11_0_rlc_backdoor_autoload_copy_ucode(struct amdgpu_device *adev,
					      SOC21_FIRMWARE_ID id,
			    		      const void *fw_data,
					      uint32_t fw_size,
					      uint32_t *fw_autoload_mask)
{
	uint32_t toc_offset;
	uint32_t toc_fw_size;
	char *ptr = adev->gfx.rlc.rlc_autoload_ptr;

	if (id <= SOC21_FIRMWARE_ID_INVALID || id >= SOC21_FIRMWARE_ID_MAX)
		return;

	toc_offset = rlc_autoload_info[id].offset;
	toc_fw_size = rlc_autoload_info[id].size;

	if (fw_size == 0)
		fw_size = toc_fw_size;

	if (fw_size > toc_fw_size)
		fw_size = toc_fw_size;

	memcpy(ptr + toc_offset, fw_data, fw_size);

	if (fw_size < toc_fw_size)
		memset(ptr + toc_offset + fw_size, 0, toc_fw_size - fw_size);

	if ((id != SOC21_FIRMWARE_ID_RS64_PFP) && (id != SOC21_FIRMWARE_ID_RS64_ME))
		*(uint64_t *)fw_autoload_mask |= 1ULL << id;
}

static void gfx_v11_0_rlc_backdoor_autoload_copy_toc_ucode(struct amdgpu_device *adev,
							uint32_t *fw_autoload_mask)
{
	void *data;
	uint32_t size;
	uint64_t *toc_ptr;

	*(uint64_t *)fw_autoload_mask |= 0x1;

	DRM_DEBUG("rlc autoload enabled fw: 0x%llx\n", *(uint64_t *)fw_autoload_mask);

	data = adev->psp.toc.start_addr;
	size = rlc_autoload_info[SOC21_FIRMWARE_ID_RLC_TOC].size;

	toc_ptr = (uint64_t *)data + size / 8 - 1;
	*toc_ptr = *(uint64_t *)fw_autoload_mask;

	gfx_v11_0_rlc_backdoor_autoload_copy_ucode(adev, SOC21_FIRMWARE_ID_RLC_TOC,
					data, size, fw_autoload_mask);
}

static void gfx_v11_0_rlc_backdoor_autoload_copy_gfx_ucode(struct amdgpu_device *adev,
							uint32_t *fw_autoload_mask)
{
	const __le32 *fw_data;
	uint32_t fw_size;
	const struct gfx_firmware_header_v1_0 *cp_hdr;
	const struct gfx_firmware_header_v2_0 *cpv2_hdr;
	const struct rlc_firmware_header_v2_0 *rlc_hdr;
	const struct rlc_firmware_header_v2_2 *rlcv22_hdr;
	uint16_t version_major, version_minor;

	if (adev->gfx.rs64_enable) {
		/* pfp ucode */
		cpv2_hdr = (const struct gfx_firmware_header_v2_0 *)
			adev->gfx.pfp_fw->data;
		/* instruction */
		fw_data = (const __le32 *)(adev->gfx.pfp_fw->data +
			le32_to_cpu(cpv2_hdr->ucode_offset_bytes));
		fw_size = le32_to_cpu(cpv2_hdr->ucode_size_bytes);
		gfx_v11_0_rlc_backdoor_autoload_copy_ucode(adev, SOC21_FIRMWARE_ID_RS64_PFP,
						fw_data, fw_size, fw_autoload_mask);
		/* data */
		fw_data = (const __le32 *)(adev->gfx.pfp_fw->data +
			le32_to_cpu(cpv2_hdr->data_offset_bytes));
		fw_size = le32_to_cpu(cpv2_hdr->data_size_bytes);
		gfx_v11_0_rlc_backdoor_autoload_copy_ucode(adev, SOC21_FIRMWARE_ID_RS64_PFP_P0_STACK,
						fw_data, fw_size, fw_autoload_mask);
		gfx_v11_0_rlc_backdoor_autoload_copy_ucode(adev, SOC21_FIRMWARE_ID_RS64_PFP_P1_STACK,
						fw_data, fw_size, fw_autoload_mask);
		/* me ucode */
		cpv2_hdr = (const struct gfx_firmware_header_v2_0 *)
			adev->gfx.me_fw->data;
		/* instruction */
		fw_data = (const __le32 *)(adev->gfx.me_fw->data +
			le32_to_cpu(cpv2_hdr->ucode_offset_bytes));
		fw_size = le32_to_cpu(cpv2_hdr->ucode_size_bytes);
		gfx_v11_0_rlc_backdoor_autoload_copy_ucode(adev, SOC21_FIRMWARE_ID_RS64_ME,
						fw_data, fw_size, fw_autoload_mask);
		/* data */
		fw_data = (const __le32 *)(adev->gfx.me_fw->data +
			le32_to_cpu(cpv2_hdr->data_offset_bytes));
		fw_size = le32_to_cpu(cpv2_hdr->data_size_bytes);
		gfx_v11_0_rlc_backdoor_autoload_copy_ucode(adev, SOC21_FIRMWARE_ID_RS64_ME_P0_STACK,
						fw_data, fw_size, fw_autoload_mask);
		gfx_v11_0_rlc_backdoor_autoload_copy_ucode(adev, SOC21_FIRMWARE_ID_RS64_ME_P1_STACK,
						fw_data, fw_size, fw_autoload_mask);
		/* mec ucode */
		cpv2_hdr = (const struct gfx_firmware_header_v2_0 *)
			adev->gfx.mec_fw->data;
		/* instruction */
		fw_data = (const __le32 *) (adev->gfx.mec_fw->data +
			le32_to_cpu(cpv2_hdr->ucode_offset_bytes));
		fw_size = le32_to_cpu(cpv2_hdr->ucode_size_bytes);
		gfx_v11_0_rlc_backdoor_autoload_copy_ucode(adev, SOC21_FIRMWARE_ID_RS64_MEC,
						fw_data, fw_size, fw_autoload_mask);
		/* data */
		fw_data = (const __le32 *) (adev->gfx.mec_fw->data +
			le32_to_cpu(cpv2_hdr->data_offset_bytes));
		fw_size = le32_to_cpu(cpv2_hdr->data_size_bytes);
		gfx_v11_0_rlc_backdoor_autoload_copy_ucode(adev, SOC21_FIRMWARE_ID_RS64_MEC_P0_STACK,
						fw_data, fw_size, fw_autoload_mask);
		gfx_v11_0_rlc_backdoor_autoload_copy_ucode(adev, SOC21_FIRMWARE_ID_RS64_MEC_P1_STACK,
						fw_data, fw_size, fw_autoload_mask);
		gfx_v11_0_rlc_backdoor_autoload_copy_ucode(adev, SOC21_FIRMWARE_ID_RS64_MEC_P2_STACK,
						fw_data, fw_size, fw_autoload_mask);
		gfx_v11_0_rlc_backdoor_autoload_copy_ucode(adev, SOC21_FIRMWARE_ID_RS64_MEC_P3_STACK,
						fw_data, fw_size, fw_autoload_mask);
	} else {
		/* pfp ucode */
		cp_hdr = (const struct gfx_firmware_header_v1_0 *)
			adev->gfx.pfp_fw->data;
		fw_data = (const __le32 *)(adev->gfx.pfp_fw->data +
				le32_to_cpu(cp_hdr->header.ucode_array_offset_bytes));
		fw_size = le32_to_cpu(cp_hdr->header.ucode_size_bytes);
		gfx_v11_0_rlc_backdoor_autoload_copy_ucode(adev, SOC21_FIRMWARE_ID_CP_PFP,
						fw_data, fw_size, fw_autoload_mask);

		/* me ucode */
		cp_hdr = (const struct gfx_firmware_header_v1_0 *)
			adev->gfx.me_fw->data;
		fw_data = (const __le32 *)(adev->gfx.me_fw->data +
				le32_to_cpu(cp_hdr->header.ucode_array_offset_bytes));
		fw_size = le32_to_cpu(cp_hdr->header.ucode_size_bytes);
		gfx_v11_0_rlc_backdoor_autoload_copy_ucode(adev, SOC21_FIRMWARE_ID_CP_ME,
						fw_data, fw_size, fw_autoload_mask);

		/* mec ucode */
		cp_hdr = (const struct gfx_firmware_header_v1_0 *)
			adev->gfx.mec_fw->data;
		fw_data = (const __le32 *) (adev->gfx.mec_fw->data +
				le32_to_cpu(cp_hdr->header.ucode_array_offset_bytes));
		fw_size = le32_to_cpu(cp_hdr->header.ucode_size_bytes) -
			cp_hdr->jt_size * 4;
		gfx_v11_0_rlc_backdoor_autoload_copy_ucode(adev, SOC21_FIRMWARE_ID_CP_MEC,
						fw_data, fw_size, fw_autoload_mask);
	}

	/* rlc ucode */
	rlc_hdr = (const struct rlc_firmware_header_v2_0 *)
		adev->gfx.rlc_fw->data;
	fw_data = (const __le32 *)(adev->gfx.rlc_fw->data +
			le32_to_cpu(rlc_hdr->header.ucode_array_offset_bytes));
	fw_size = le32_to_cpu(rlc_hdr->header.ucode_size_bytes);
	gfx_v11_0_rlc_backdoor_autoload_copy_ucode(adev, SOC21_FIRMWARE_ID_RLC_G_UCODE,
					fw_data, fw_size, fw_autoload_mask);

	version_major = le16_to_cpu(rlc_hdr->header.header_version_major);
	version_minor = le16_to_cpu(rlc_hdr->header.header_version_minor);
	if (version_major == 2) {
		if (version_minor >= 2) {
			rlcv22_hdr = (const struct rlc_firmware_header_v2_2 *)adev->gfx.rlc_fw->data;

			fw_data = (const __le32 *)(adev->gfx.rlc_fw->data +
					le32_to_cpu(rlcv22_hdr->rlc_iram_ucode_offset_bytes));
			fw_size = le32_to_cpu(rlcv22_hdr->rlc_iram_ucode_size_bytes);
			gfx_v11_0_rlc_backdoor_autoload_copy_ucode(adev, SOC21_FIRMWARE_ID_RLX6_UCODE,
					fw_data, fw_size, fw_autoload_mask);

			fw_data = (const __le32 *)(adev->gfx.rlc_fw->data +
					le32_to_cpu(rlcv22_hdr->rlc_dram_ucode_offset_bytes));
			fw_size = le32_to_cpu(rlcv22_hdr->rlc_dram_ucode_size_bytes);
			gfx_v11_0_rlc_backdoor_autoload_copy_ucode(adev, SOC21_FIRMWARE_ID_RLX6_DRAM_BOOT,
					fw_data, fw_size, fw_autoload_mask);
		}
	}
}

static void gfx_v11_0_rlc_backdoor_autoload_copy_sdma_ucode(struct amdgpu_device *adev,
							uint32_t *fw_autoload_mask)
{
	const __le32 *fw_data;
	uint32_t fw_size;
	const struct sdma_firmware_header_v2_0 *sdma_hdr;

	sdma_hdr = (const struct sdma_firmware_header_v2_0 *)
		adev->sdma.instance[0].fw->data;
	fw_data = (const __le32 *) (adev->sdma.instance[0].fw->data +
			le32_to_cpu(sdma_hdr->header.ucode_array_offset_bytes));
	fw_size = le32_to_cpu(sdma_hdr->ctx_ucode_size_bytes);

	gfx_v11_0_rlc_backdoor_autoload_copy_ucode(adev,
			SOC21_FIRMWARE_ID_SDMA_UCODE_TH0, fw_data, fw_size, fw_autoload_mask);

	fw_data = (const __le32 *) (adev->sdma.instance[0].fw->data +
			le32_to_cpu(sdma_hdr->ctl_ucode_offset));
	fw_size = le32_to_cpu(sdma_hdr->ctl_ucode_size_bytes);

	gfx_v11_0_rlc_backdoor_autoload_copy_ucode(adev,
			SOC21_FIRMWARE_ID_SDMA_UCODE_TH1, fw_data, fw_size, fw_autoload_mask);
}

static void gfx_v11_0_rlc_backdoor_autoload_copy_mes_ucode(struct amdgpu_device *adev,
							uint32_t *fw_autoload_mask)
{
	const __le32 *fw_data;
	unsigned fw_size;
	const struct mes_firmware_header_v1_0 *mes_hdr;
	int pipe, ucode_id, data_id;

	for (pipe = 0; pipe < 2; pipe++) {
		if (pipe==0) {
			ucode_id = SOC21_FIRMWARE_ID_RS64_MES_P0;
			data_id  = SOC21_FIRMWARE_ID_RS64_MES_P0_STACK;
		} else {
			ucode_id = SOC21_FIRMWARE_ID_RS64_MES_P1;
			data_id  = SOC21_FIRMWARE_ID_RS64_MES_P1_STACK;
		}

		mes_hdr = (const struct mes_firmware_header_v1_0 *)
			adev->mes.fw[pipe]->data;

		fw_data = (const __le32 *)(adev->mes.fw[pipe]->data +
				le32_to_cpu(mes_hdr->mes_ucode_offset_bytes));
		fw_size = le32_to_cpu(mes_hdr->mes_ucode_size_bytes);

		gfx_v11_0_rlc_backdoor_autoload_copy_ucode(adev,
				ucode_id, fw_data, fw_size, fw_autoload_mask);

		fw_data = (const __le32 *)(adev->mes.fw[pipe]->data +
				le32_to_cpu(mes_hdr->mes_ucode_data_offset_bytes));
		fw_size = le32_to_cpu(mes_hdr->mes_ucode_data_size_bytes);

		gfx_v11_0_rlc_backdoor_autoload_copy_ucode(adev,
				data_id, fw_data, fw_size, fw_autoload_mask);
	}
}

static int gfx_v11_0_rlc_backdoor_autoload_enable(struct amdgpu_device *adev)
{
	uint32_t rlc_g_offset, rlc_g_size;
	uint64_t gpu_addr;
	uint32_t autoload_fw_id[2];

	memset(autoload_fw_id, 0, sizeof(uint32_t) * 2);

	/* RLC autoload sequence 2: copy ucode */
	gfx_v11_0_rlc_backdoor_autoload_copy_sdma_ucode(adev, autoload_fw_id);
	gfx_v11_0_rlc_backdoor_autoload_copy_gfx_ucode(adev, autoload_fw_id);
	gfx_v11_0_rlc_backdoor_autoload_copy_mes_ucode(adev, autoload_fw_id);
	gfx_v11_0_rlc_backdoor_autoload_copy_toc_ucode(adev, autoload_fw_id);

	rlc_g_offset = rlc_autoload_info[SOC21_FIRMWARE_ID_RLC_G_UCODE].offset;
	rlc_g_size = rlc_autoload_info[SOC21_FIRMWARE_ID_RLC_G_UCODE].size;
	gpu_addr = adev->gfx.rlc.rlc_autoload_gpu_addr + rlc_g_offset;

	WREG32_SOC15(GC, 0, regGFX_IMU_RLC_BOOTLOADER_ADDR_HI, upper_32_bits(gpu_addr));
	WREG32_SOC15(GC, 0, regGFX_IMU_RLC_BOOTLOADER_ADDR_LO, lower_32_bits(gpu_addr));

	WREG32_SOC15(GC, 0, regGFX_IMU_RLC_BOOTLOADER_SIZE, rlc_g_size);

	/* RLC autoload sequence 3: load IMU fw */
	if (adev->gfx.imu.funcs->load_microcode)
		adev->gfx.imu.funcs->load_microcode(adev);
	/* RLC autoload sequence 4 init IMU fw */
	if (adev->gfx.imu.funcs->setup_imu)
		adev->gfx.imu.funcs->setup_imu(adev);
	if (adev->gfx.imu.funcs->start_imu)
		adev->gfx.imu.funcs->start_imu(adev);

	/* RLC autoload sequence 5 disable gpa mode */
	gfx_v11_0_disable_gpa_mode(adev);

	return 0;
}

static int gfx_v11_0_sw_init(void *handle)
{
	int i, j, k, r, ring_id = 0;
	struct amdgpu_kiq *kiq;
	struct amdgpu_device *adev = (struct amdgpu_device *)handle;

	adev->gfxhub.funcs->init(adev);

	switch (amdgpu_ip_version(adev, GC_HWIP, 0)) {
	case IP_VERSION(11, 0, 0):
	case IP_VERSION(11, 0, 2):
	case IP_VERSION(11, 0, 3):
		adev->gfx.me.num_me = 1;
		adev->gfx.me.num_pipe_per_me = 1;
		adev->gfx.me.num_queue_per_pipe = 1;
		adev->gfx.mec.num_mec = 2;
		adev->gfx.mec.num_pipe_per_mec = 4;
		adev->gfx.mec.num_queue_per_pipe = 4;
		break;
	case IP_VERSION(11, 0, 1):
	case IP_VERSION(11, 0, 4):
	case IP_VERSION(11, 5, 0):
		adev->gfx.me.num_me = 1;
		adev->gfx.me.num_pipe_per_me = 1;
		adev->gfx.me.num_queue_per_pipe = 1;
		adev->gfx.mec.num_mec = 1;
		adev->gfx.mec.num_pipe_per_mec = 4;
		adev->gfx.mec.num_queue_per_pipe = 4;
		break;
	default:
		adev->gfx.me.num_me = 1;
		adev->gfx.me.num_pipe_per_me = 1;
		adev->gfx.me.num_queue_per_pipe = 1;
		adev->gfx.mec.num_mec = 1;
		adev->gfx.mec.num_pipe_per_mec = 4;
		adev->gfx.mec.num_queue_per_pipe = 8;
		break;
	}

	/* Enable CG flag in one VF mode for enabling RLC safe mode enter/exit */
	if (amdgpu_ip_version(adev, GC_HWIP, 0) == IP_VERSION(11, 0, 3) &&
	    amdgpu_sriov_is_pp_one_vf(adev))
		adev->cg_flags = AMD_CG_SUPPORT_GFX_CGCG;

	/* EOP Event */
	r = amdgpu_irq_add_id(adev, SOC21_IH_CLIENTID_GRBM_CP,
			      GFX_11_0_0__SRCID__CP_EOP_INTERRUPT,
			      &adev->gfx.eop_irq);
	if (r)
		return r;

	/* Privileged reg */
	r = amdgpu_irq_add_id(adev, SOC21_IH_CLIENTID_GRBM_CP,
			      GFX_11_0_0__SRCID__CP_PRIV_REG_FAULT,
			      &adev->gfx.priv_reg_irq);
	if (r)
		return r;

	/* Privileged inst */
	r = amdgpu_irq_add_id(adev, SOC21_IH_CLIENTID_GRBM_CP,
			      GFX_11_0_0__SRCID__CP_PRIV_INSTR_FAULT,
			      &adev->gfx.priv_inst_irq);
	if (r)
		return r;

	/* FED error */
	r = amdgpu_irq_add_id(adev, SOC21_IH_CLIENTID_GFX,
				  GFX_11_0_0__SRCID__RLC_GC_FED_INTERRUPT,
				  &adev->gfx.rlc_gc_fed_irq);
	if (r)
		return r;

	adev->gfx.gfx_current_status = AMDGPU_GFX_NORMAL_MODE;

	if (adev->gfx.imu.funcs) {
		if (adev->gfx.imu.funcs->init_microcode) {
			r = adev->gfx.imu.funcs->init_microcode(adev);
			if (r)
				DRM_ERROR("Failed to load imu firmware!\n");
		}
	}

	gfx_v11_0_me_init(adev);

	r = gfx_v11_0_rlc_init(adev);
	if (r) {
		DRM_ERROR("Failed to init rlc BOs!\n");
		return r;
	}

	r = gfx_v11_0_mec_init(adev);
	if (r) {
		DRM_ERROR("Failed to init MEC BOs!\n");
		return r;
	}

	/* set up the gfx ring */
	for (i = 0; i < adev->gfx.me.num_me; i++) {
		for (j = 0; j < adev->gfx.me.num_queue_per_pipe; j++) {
			for (k = 0; k < adev->gfx.me.num_pipe_per_me; k++) {
				if (!amdgpu_gfx_is_me_queue_enabled(adev, i, k, j))
					continue;

				r = gfx_v11_0_gfx_ring_init(adev, ring_id,
							    i, k, j);
				if (r)
					return r;
				ring_id++;
			}
		}
	}

	ring_id = 0;
	/* set up the compute queues - allocate horizontally across pipes */
	for (i = 0; i < adev->gfx.mec.num_mec; ++i) {
		for (j = 0; j < adev->gfx.mec.num_queue_per_pipe; j++) {
			for (k = 0; k < adev->gfx.mec.num_pipe_per_mec; k++) {
				if (!amdgpu_gfx_is_mec_queue_enabled(adev, 0, i,
								     k, j))
					continue;

				r = gfx_v11_0_compute_ring_init(adev, ring_id,
								i, k, j);
				if (r)
					return r;

				ring_id++;
			}
		}
	}

	if (!adev->enable_mes_kiq) {
		r = amdgpu_gfx_kiq_init(adev, GFX11_MEC_HPD_SIZE, 0);
		if (r) {
			DRM_ERROR("Failed to init KIQ BOs!\n");
			return r;
		}

		kiq = &adev->gfx.kiq[0];
		r = amdgpu_gfx_kiq_init_ring(adev, &kiq->ring, &kiq->irq, 0);
		if (r)
			return r;
	}

	r = amdgpu_gfx_mqd_sw_init(adev, sizeof(struct v11_compute_mqd), 0);
	if (r)
		return r;

	/* allocate visible FB for rlc auto-loading fw */
	if (adev->firmware.load_type == AMDGPU_FW_LOAD_RLC_BACKDOOR_AUTO) {
		r = gfx_v11_0_rlc_autoload_buffer_init(adev);
		if (r)
			return r;
	}

	r = gfx_v11_0_gpu_early_init(adev);
	if (r)
		return r;

	if (amdgpu_gfx_ras_sw_init(adev)) {
		dev_err(adev->dev, "Failed to initialize gfx ras block!\n");
		return -EINVAL;
	}

	return 0;
}

static void gfx_v11_0_pfp_fini(struct amdgpu_device *adev)
{
	amdgpu_bo_free_kernel(&adev->gfx.pfp.pfp_fw_obj,
			      &adev->gfx.pfp.pfp_fw_gpu_addr,
			      (void **)&adev->gfx.pfp.pfp_fw_ptr);

	amdgpu_bo_free_kernel(&adev->gfx.pfp.pfp_fw_data_obj,
			      &adev->gfx.pfp.pfp_fw_data_gpu_addr,
			      (void **)&adev->gfx.pfp.pfp_fw_data_ptr);
}

static void gfx_v11_0_me_fini(struct amdgpu_device *adev)
{
	amdgpu_bo_free_kernel(&adev->gfx.me.me_fw_obj,
			      &adev->gfx.me.me_fw_gpu_addr,
			      (void **)&adev->gfx.me.me_fw_ptr);

	amdgpu_bo_free_kernel(&adev->gfx.me.me_fw_data_obj,
			       &adev->gfx.me.me_fw_data_gpu_addr,
			       (void **)&adev->gfx.me.me_fw_data_ptr);
}

static void gfx_v11_0_rlc_autoload_buffer_fini(struct amdgpu_device *adev)
{
	amdgpu_bo_free_kernel(&adev->gfx.rlc.rlc_autoload_bo,
			&adev->gfx.rlc.rlc_autoload_gpu_addr,
			(void **)&adev->gfx.rlc.rlc_autoload_ptr);
}

static int gfx_v11_0_sw_fini(void *handle)
{
	int i;
	struct amdgpu_device *adev = (struct amdgpu_device *)handle;

	for (i = 0; i < adev->gfx.num_gfx_rings; i++)
		amdgpu_ring_fini(&adev->gfx.gfx_ring[i]);
	for (i = 0; i < adev->gfx.num_compute_rings; i++)
		amdgpu_ring_fini(&adev->gfx.compute_ring[i]);

	amdgpu_gfx_mqd_sw_fini(adev, 0);

	if (!adev->enable_mes_kiq) {
		amdgpu_gfx_kiq_free_ring(&adev->gfx.kiq[0].ring);
		amdgpu_gfx_kiq_fini(adev, 0);
	}

	gfx_v11_0_pfp_fini(adev);
	gfx_v11_0_me_fini(adev);
	gfx_v11_0_rlc_fini(adev);
	gfx_v11_0_mec_fini(adev);

	if (adev->firmware.load_type == AMDGPU_FW_LOAD_RLC_BACKDOOR_AUTO)
		gfx_v11_0_rlc_autoload_buffer_fini(adev);

	gfx_v11_0_free_microcode(adev);

	return 0;
}

static void gfx_v11_0_select_se_sh(struct amdgpu_device *adev, u32 se_num,
				   u32 sh_num, u32 instance, int xcc_id)
{
	u32 data;

	if (instance == 0xffffffff)
		data = REG_SET_FIELD(0, GRBM_GFX_INDEX,
				     INSTANCE_BROADCAST_WRITES, 1);
	else
		data = REG_SET_FIELD(0, GRBM_GFX_INDEX, INSTANCE_INDEX,
				     instance);

	if (se_num == 0xffffffff)
		data = REG_SET_FIELD(data, GRBM_GFX_INDEX, SE_BROADCAST_WRITES,
				     1);
	else
		data = REG_SET_FIELD(data, GRBM_GFX_INDEX, SE_INDEX, se_num);

	if (sh_num == 0xffffffff)
		data = REG_SET_FIELD(data, GRBM_GFX_INDEX, SA_BROADCAST_WRITES,
				     1);
	else
		data = REG_SET_FIELD(data, GRBM_GFX_INDEX, SA_INDEX, sh_num);

	WREG32_SOC15(GC, 0, regGRBM_GFX_INDEX, data);
}

static u32 gfx_v11_0_get_sa_active_bitmap(struct amdgpu_device *adev)
{
	u32 gc_disabled_sa_mask, gc_user_disabled_sa_mask, sa_mask;
<<<<<<< HEAD

	gc_disabled_sa_mask = RREG32_SOC15(GC, 0, regCC_GC_SA_UNIT_DISABLE);
	gc_disabled_sa_mask = REG_GET_FIELD(gc_disabled_sa_mask,
					   CC_GC_SA_UNIT_DISABLE,
					   SA_DISABLE);
	gc_user_disabled_sa_mask = RREG32_SOC15(GC, 0, regGC_USER_SA_UNIT_DISABLE);
	gc_user_disabled_sa_mask = REG_GET_FIELD(gc_user_disabled_sa_mask,
						 GC_USER_SA_UNIT_DISABLE,
						 SA_DISABLE);
	sa_mask = amdgpu_gfx_create_bitmask(adev->gfx.config.max_sh_per_se *
					    adev->gfx.config.max_shader_engines);

	return sa_mask & (~(gc_disabled_sa_mask | gc_user_disabled_sa_mask));
}

static u32 gfx_v11_0_get_rb_active_bitmap(struct amdgpu_device *adev)
{
	u32 gc_disabled_rb_mask, gc_user_disabled_rb_mask;
	u32 rb_mask;

=======

	gc_disabled_sa_mask = RREG32_SOC15(GC, 0, regCC_GC_SA_UNIT_DISABLE);
	gc_disabled_sa_mask = REG_GET_FIELD(gc_disabled_sa_mask,
					   CC_GC_SA_UNIT_DISABLE,
					   SA_DISABLE);
	gc_user_disabled_sa_mask = RREG32_SOC15(GC, 0, regGC_USER_SA_UNIT_DISABLE);
	gc_user_disabled_sa_mask = REG_GET_FIELD(gc_user_disabled_sa_mask,
						 GC_USER_SA_UNIT_DISABLE,
						 SA_DISABLE);
	sa_mask = amdgpu_gfx_create_bitmask(adev->gfx.config.max_sh_per_se *
					    adev->gfx.config.max_shader_engines);

	return sa_mask & (~(gc_disabled_sa_mask | gc_user_disabled_sa_mask));
}

static u32 gfx_v11_0_get_rb_active_bitmap(struct amdgpu_device *adev)
{
	u32 gc_disabled_rb_mask, gc_user_disabled_rb_mask;
	u32 rb_mask;

>>>>>>> 7e05b3d8
	gc_disabled_rb_mask = RREG32_SOC15(GC, 0, regCC_RB_BACKEND_DISABLE);
	gc_disabled_rb_mask = REG_GET_FIELD(gc_disabled_rb_mask,
					    CC_RB_BACKEND_DISABLE,
					    BACKEND_DISABLE);
	gc_user_disabled_rb_mask = RREG32_SOC15(GC, 0, regGC_USER_RB_BACKEND_DISABLE);
	gc_user_disabled_rb_mask = REG_GET_FIELD(gc_user_disabled_rb_mask,
						 GC_USER_RB_BACKEND_DISABLE,
						 BACKEND_DISABLE);
	rb_mask = amdgpu_gfx_create_bitmask(adev->gfx.config.max_backends_per_se *
					    adev->gfx.config.max_shader_engines);

	return rb_mask & (~(gc_disabled_rb_mask | gc_user_disabled_rb_mask));
}

static void gfx_v11_0_setup_rb(struct amdgpu_device *adev)
{
	u32 rb_bitmap_width_per_sa;
	u32 max_sa;
	u32 active_sa_bitmap;
	u32 global_active_rb_bitmap;
	u32 active_rb_bitmap = 0;
	u32 i;

	/* query sa bitmap from SA_UNIT_DISABLE registers */
	active_sa_bitmap = gfx_v11_0_get_sa_active_bitmap(adev);
	/* query rb bitmap from RB_BACKEND_DISABLE registers */
	global_active_rb_bitmap = gfx_v11_0_get_rb_active_bitmap(adev);

	/* generate active rb bitmap according to active sa bitmap */
	max_sa = adev->gfx.config.max_shader_engines *
		 adev->gfx.config.max_sh_per_se;
	rb_bitmap_width_per_sa = adev->gfx.config.max_backends_per_se /
				 adev->gfx.config.max_sh_per_se;
	for (i = 0; i < max_sa; i++) {
		if (active_sa_bitmap & (1 << i))
			active_rb_bitmap |= (0x3 << (i * rb_bitmap_width_per_sa));
	}

<<<<<<< HEAD
	active_rb_bitmap |= global_active_rb_bitmap;
=======
	active_rb_bitmap &= global_active_rb_bitmap;
>>>>>>> 7e05b3d8
	adev->gfx.config.backend_enable_mask = active_rb_bitmap;
	adev->gfx.config.num_rbs = hweight32(active_rb_bitmap);
}

#define DEFAULT_SH_MEM_BASES	(0x6000)
#define LDS_APP_BASE           0x1
#define SCRATCH_APP_BASE       0x2

static void gfx_v11_0_init_compute_vmid(struct amdgpu_device *adev)
{
	int i;
	uint32_t sh_mem_bases;
	uint32_t data;

	/*
	 * Configure apertures:
	 * LDS:         0x60000000'00000000 - 0x60000001'00000000 (4GB)
	 * Scratch:     0x60000001'00000000 - 0x60000002'00000000 (4GB)
	 * GPUVM:       0x60010000'00000000 - 0x60020000'00000000 (1TB)
	 */
	sh_mem_bases = (LDS_APP_BASE << SH_MEM_BASES__SHARED_BASE__SHIFT) |
			SCRATCH_APP_BASE;

	mutex_lock(&adev->srbm_mutex);
	for (i = adev->vm_manager.first_kfd_vmid; i < AMDGPU_NUM_VMID; i++) {
		soc21_grbm_select(adev, 0, 0, 0, i);
		/* CP and shaders */
		WREG32_SOC15(GC, 0, regSH_MEM_CONFIG, DEFAULT_SH_MEM_CONFIG);
		WREG32_SOC15(GC, 0, regSH_MEM_BASES, sh_mem_bases);

		/* Enable trap for each kfd vmid. */
		data = RREG32_SOC15(GC, 0, regSPI_GDBG_PER_VMID_CNTL);
		data = REG_SET_FIELD(data, SPI_GDBG_PER_VMID_CNTL, TRAP_EN, 1);
		WREG32_SOC15(GC, 0, regSPI_GDBG_PER_VMID_CNTL, data);
	}
	soc21_grbm_select(adev, 0, 0, 0, 0);
	mutex_unlock(&adev->srbm_mutex);

	/* Initialize all compute VMIDs to have no GDS, GWS, or OA
	   acccess. These should be enabled by FW for target VMIDs. */
	for (i = adev->vm_manager.first_kfd_vmid; i < AMDGPU_NUM_VMID; i++) {
		WREG32_SOC15_OFFSET(GC, 0, regGDS_VMID0_BASE, 2 * i, 0);
		WREG32_SOC15_OFFSET(GC, 0, regGDS_VMID0_SIZE, 2 * i, 0);
		WREG32_SOC15_OFFSET(GC, 0, regGDS_GWS_VMID0, i, 0);
		WREG32_SOC15_OFFSET(GC, 0, regGDS_OA_VMID0, i, 0);
	}
}

static void gfx_v11_0_init_gds_vmid(struct amdgpu_device *adev)
{
	int vmid;

	/*
	 * Initialize all compute and user-gfx VMIDs to have no GDS, GWS, or OA
	 * access. Compute VMIDs should be enabled by FW for target VMIDs,
	 * the driver can enable them for graphics. VMID0 should maintain
	 * access so that HWS firmware can save/restore entries.
	 */
	for (vmid = 1; vmid < 16; vmid++) {
		WREG32_SOC15_OFFSET(GC, 0, regGDS_VMID0_BASE, 2 * vmid, 0);
		WREG32_SOC15_OFFSET(GC, 0, regGDS_VMID0_SIZE, 2 * vmid, 0);
		WREG32_SOC15_OFFSET(GC, 0, regGDS_GWS_VMID0, vmid, 0);
		WREG32_SOC15_OFFSET(GC, 0, regGDS_OA_VMID0, vmid, 0);
	}
}

static void gfx_v11_0_tcp_harvest(struct amdgpu_device *adev)
{
	/* TODO: harvest feature to be added later. */
}

static void gfx_v11_0_get_tcc_info(struct amdgpu_device *adev)
{
	/* TCCs are global (not instanced). */
	uint32_t tcc_disable = RREG32_SOC15(GC, 0, regCGTS_TCC_DISABLE) |
			       RREG32_SOC15(GC, 0, regCGTS_USER_TCC_DISABLE);

	adev->gfx.config.tcc_disabled_mask =
		REG_GET_FIELD(tcc_disable, CGTS_TCC_DISABLE, TCC_DISABLE) |
		(REG_GET_FIELD(tcc_disable, CGTS_TCC_DISABLE, HI_TCC_DISABLE) << 16);
}

static void gfx_v11_0_constants_init(struct amdgpu_device *adev)
{
	u32 tmp;
	int i;

	if (!amdgpu_sriov_vf(adev))
		WREG32_FIELD15_PREREG(GC, 0, GRBM_CNTL, READ_TIMEOUT, 0xff);

	gfx_v11_0_setup_rb(adev);
	gfx_v11_0_get_cu_info(adev, &adev->gfx.cu_info);
	gfx_v11_0_get_tcc_info(adev);
	adev->gfx.config.pa_sc_tile_steering_override = 0;

	/* Set whether texture coordinate truncation is conformant. */
	tmp = RREG32_SOC15(GC, 0, regTA_CNTL2);
	adev->gfx.config.ta_cntl2_truncate_coord_mode =
		REG_GET_FIELD(tmp, TA_CNTL2, TRUNCATE_COORD_MODE);

	/* XXX SH_MEM regs */
	/* where to put LDS, scratch, GPUVM in FSA64 space */
	mutex_lock(&adev->srbm_mutex);
	for (i = 0; i < adev->vm_manager.id_mgr[AMDGPU_GFXHUB(0)].num_ids; i++) {
		soc21_grbm_select(adev, 0, 0, 0, i);
		/* CP and shaders */
		WREG32_SOC15(GC, 0, regSH_MEM_CONFIG, DEFAULT_SH_MEM_CONFIG);
		if (i != 0) {
			tmp = REG_SET_FIELD(0, SH_MEM_BASES, PRIVATE_BASE,
				(adev->gmc.private_aperture_start >> 48));
			tmp = REG_SET_FIELD(tmp, SH_MEM_BASES, SHARED_BASE,
				(adev->gmc.shared_aperture_start >> 48));
			WREG32_SOC15(GC, 0, regSH_MEM_BASES, tmp);
		}
	}
	soc21_grbm_select(adev, 0, 0, 0, 0);

	mutex_unlock(&adev->srbm_mutex);

	gfx_v11_0_init_compute_vmid(adev);
	gfx_v11_0_init_gds_vmid(adev);
}

static void gfx_v11_0_enable_gui_idle_interrupt(struct amdgpu_device *adev,
					       bool enable)
{
	u32 tmp;

	if (amdgpu_sriov_vf(adev))
		return;

	tmp = RREG32_SOC15(GC, 0, regCP_INT_CNTL_RING0);

	tmp = REG_SET_FIELD(tmp, CP_INT_CNTL_RING0, CNTX_BUSY_INT_ENABLE,
			    enable ? 1 : 0);
	tmp = REG_SET_FIELD(tmp, CP_INT_CNTL_RING0, CNTX_EMPTY_INT_ENABLE,
			    enable ? 1 : 0);
	tmp = REG_SET_FIELD(tmp, CP_INT_CNTL_RING0, CMP_BUSY_INT_ENABLE,
			    enable ? 1 : 0);
	tmp = REG_SET_FIELD(tmp, CP_INT_CNTL_RING0, GFX_IDLE_INT_ENABLE,
			    enable ? 1 : 0);

	WREG32_SOC15(GC, 0, regCP_INT_CNTL_RING0, tmp);
}

static int gfx_v11_0_init_csb(struct amdgpu_device *adev)
{
	adev->gfx.rlc.funcs->get_csb_buffer(adev, adev->gfx.rlc.cs_ptr);

	WREG32_SOC15(GC, 0, regRLC_CSIB_ADDR_HI,
			adev->gfx.rlc.clear_state_gpu_addr >> 32);
	WREG32_SOC15(GC, 0, regRLC_CSIB_ADDR_LO,
			adev->gfx.rlc.clear_state_gpu_addr & 0xfffffffc);
	WREG32_SOC15(GC, 0, regRLC_CSIB_LENGTH, adev->gfx.rlc.clear_state_size);

	return 0;
}

static void gfx_v11_0_rlc_stop(struct amdgpu_device *adev)
{
	u32 tmp = RREG32_SOC15(GC, 0, regRLC_CNTL);

	tmp = REG_SET_FIELD(tmp, RLC_CNTL, RLC_ENABLE_F32, 0);
	WREG32_SOC15(GC, 0, regRLC_CNTL, tmp);
}

static void gfx_v11_0_rlc_reset(struct amdgpu_device *adev)
{
	WREG32_FIELD15_PREREG(GC, 0, GRBM_SOFT_RESET, SOFT_RESET_RLC, 1);
	udelay(50);
	WREG32_FIELD15_PREREG(GC, 0, GRBM_SOFT_RESET, SOFT_RESET_RLC, 0);
	udelay(50);
}

static void gfx_v11_0_rlc_smu_handshake_cntl(struct amdgpu_device *adev,
					     bool enable)
{
	uint32_t rlc_pg_cntl;

	rlc_pg_cntl = RREG32_SOC15(GC, 0, regRLC_PG_CNTL);

	if (!enable) {
		/* RLC_PG_CNTL[23] = 0 (default)
		 * RLC will wait for handshake acks with SMU
		 * GFXOFF will be enabled
		 * RLC_PG_CNTL[23] = 1
		 * RLC will not issue any message to SMU
		 * hence no handshake between SMU & RLC
		 * GFXOFF will be disabled
		 */
		rlc_pg_cntl |= RLC_PG_CNTL__SMU_HANDSHAKE_DISABLE_MASK;
	} else
		rlc_pg_cntl &= ~RLC_PG_CNTL__SMU_HANDSHAKE_DISABLE_MASK;
	WREG32_SOC15(GC, 0, regRLC_PG_CNTL, rlc_pg_cntl);
}

static void gfx_v11_0_rlc_start(struct amdgpu_device *adev)
{
	/* TODO: enable rlc & smu handshake until smu
	 * and gfxoff feature works as expected */
	if (!(amdgpu_pp_feature_mask & PP_GFXOFF_MASK))
		gfx_v11_0_rlc_smu_handshake_cntl(adev, false);

	WREG32_FIELD15_PREREG(GC, 0, RLC_CNTL, RLC_ENABLE_F32, 1);
	udelay(50);
}

static void gfx_v11_0_rlc_enable_srm(struct amdgpu_device *adev)
{
	uint32_t tmp;

	/* enable Save Restore Machine */
	tmp = RREG32(SOC15_REG_OFFSET(GC, 0, regRLC_SRM_CNTL));
	tmp |= RLC_SRM_CNTL__AUTO_INCR_ADDR_MASK;
	tmp |= RLC_SRM_CNTL__SRM_ENABLE_MASK;
	WREG32(SOC15_REG_OFFSET(GC, 0, regRLC_SRM_CNTL), tmp);
}

static void gfx_v11_0_load_rlcg_microcode(struct amdgpu_device *adev)
{
	const struct rlc_firmware_header_v2_0 *hdr;
	const __le32 *fw_data;
	unsigned i, fw_size;

	hdr = (const struct rlc_firmware_header_v2_0 *)adev->gfx.rlc_fw->data;
	fw_data = (const __le32 *)(adev->gfx.rlc_fw->data +
			   le32_to_cpu(hdr->header.ucode_array_offset_bytes));
	fw_size = le32_to_cpu(hdr->header.ucode_size_bytes) / 4;

	WREG32_SOC15(GC, 0, regRLC_GPM_UCODE_ADDR,
		     RLCG_UCODE_LOADING_START_ADDRESS);

	for (i = 0; i < fw_size; i++)
		WREG32_SOC15(GC, 0, regRLC_GPM_UCODE_DATA,
			     le32_to_cpup(fw_data++));

	WREG32_SOC15(GC, 0, regRLC_GPM_UCODE_ADDR, adev->gfx.rlc_fw_version);
}

static void gfx_v11_0_load_rlc_iram_dram_microcode(struct amdgpu_device *adev)
{
	const struct rlc_firmware_header_v2_2 *hdr;
	const __le32 *fw_data;
	unsigned i, fw_size;
	u32 tmp;

	hdr = (const struct rlc_firmware_header_v2_2 *)adev->gfx.rlc_fw->data;

	fw_data = (const __le32 *)(adev->gfx.rlc_fw->data +
			le32_to_cpu(hdr->rlc_iram_ucode_offset_bytes));
	fw_size = le32_to_cpu(hdr->rlc_iram_ucode_size_bytes) / 4;

	WREG32_SOC15(GC, 0, regRLC_LX6_IRAM_ADDR, 0);

	for (i = 0; i < fw_size; i++) {
		if ((amdgpu_emu_mode == 1) && (i % 100 == 99))
			msleep(1);
		WREG32_SOC15(GC, 0, regRLC_LX6_IRAM_DATA,
				le32_to_cpup(fw_data++));
	}

	WREG32_SOC15(GC, 0, regRLC_LX6_IRAM_ADDR, adev->gfx.rlc_fw_version);

	fw_data = (const __le32 *)(adev->gfx.rlc_fw->data +
			le32_to_cpu(hdr->rlc_dram_ucode_offset_bytes));
	fw_size = le32_to_cpu(hdr->rlc_dram_ucode_size_bytes) / 4;

	WREG32_SOC15(GC, 0, regRLC_LX6_DRAM_ADDR, 0);
	for (i = 0; i < fw_size; i++) {
		if ((amdgpu_emu_mode == 1) && (i % 100 == 99))
			msleep(1);
		WREG32_SOC15(GC, 0, regRLC_LX6_DRAM_DATA,
				le32_to_cpup(fw_data++));
	}

	WREG32_SOC15(GC, 0, regRLC_LX6_IRAM_ADDR, adev->gfx.rlc_fw_version);

	tmp = RREG32_SOC15(GC, 0, regRLC_LX6_CNTL);
	tmp = REG_SET_FIELD(tmp, RLC_LX6_CNTL, PDEBUG_ENABLE, 1);
	tmp = REG_SET_FIELD(tmp, RLC_LX6_CNTL, BRESET, 0);
	WREG32_SOC15(GC, 0, regRLC_LX6_CNTL, tmp);
}

static void gfx_v11_0_load_rlcp_rlcv_microcode(struct amdgpu_device *adev)
{
	const struct rlc_firmware_header_v2_3 *hdr;
	const __le32 *fw_data;
	unsigned i, fw_size;
	u32 tmp;

	hdr = (const struct rlc_firmware_header_v2_3 *)adev->gfx.rlc_fw->data;

	fw_data = (const __le32 *)(adev->gfx.rlc_fw->data +
			le32_to_cpu(hdr->rlcp_ucode_offset_bytes));
	fw_size = le32_to_cpu(hdr->rlcp_ucode_size_bytes) / 4;

	WREG32_SOC15(GC, 0, regRLC_PACE_UCODE_ADDR, 0);

	for (i = 0; i < fw_size; i++) {
		if ((amdgpu_emu_mode == 1) && (i % 100 == 99))
			msleep(1);
		WREG32_SOC15(GC, 0, regRLC_PACE_UCODE_DATA,
				le32_to_cpup(fw_data++));
	}

	WREG32_SOC15(GC, 0, regRLC_PACE_UCODE_ADDR, adev->gfx.rlc_fw_version);

	tmp = RREG32_SOC15(GC, 0, regRLC_GPM_THREAD_ENABLE);
	tmp = REG_SET_FIELD(tmp, RLC_GPM_THREAD_ENABLE, THREAD1_ENABLE, 1);
	WREG32_SOC15(GC, 0, regRLC_GPM_THREAD_ENABLE, tmp);

	fw_data = (const __le32 *)(adev->gfx.rlc_fw->data +
			le32_to_cpu(hdr->rlcv_ucode_offset_bytes));
	fw_size = le32_to_cpu(hdr->rlcv_ucode_size_bytes) / 4;

	WREG32_SOC15(GC, 0, regRLC_GPU_IOV_UCODE_ADDR, 0);

	for (i = 0; i < fw_size; i++) {
		if ((amdgpu_emu_mode == 1) && (i % 100 == 99))
			msleep(1);
		WREG32_SOC15(GC, 0, regRLC_GPU_IOV_UCODE_DATA,
				le32_to_cpup(fw_data++));
	}

	WREG32_SOC15(GC, 0, regRLC_GPU_IOV_UCODE_ADDR, adev->gfx.rlc_fw_version);

	tmp = RREG32_SOC15(GC, 0, regRLC_GPU_IOV_F32_CNTL);
	tmp = REG_SET_FIELD(tmp, RLC_GPU_IOV_F32_CNTL, ENABLE, 1);
	WREG32_SOC15(GC, 0, regRLC_GPU_IOV_F32_CNTL, tmp);
}

static int gfx_v11_0_rlc_load_microcode(struct amdgpu_device *adev)
{
	const struct rlc_firmware_header_v2_0 *hdr;
	uint16_t version_major;
	uint16_t version_minor;

	if (!adev->gfx.rlc_fw)
		return -EINVAL;

	hdr = (const struct rlc_firmware_header_v2_0 *)adev->gfx.rlc_fw->data;
	amdgpu_ucode_print_rlc_hdr(&hdr->header);

	version_major = le16_to_cpu(hdr->header.header_version_major);
	version_minor = le16_to_cpu(hdr->header.header_version_minor);

	if (version_major == 2) {
		gfx_v11_0_load_rlcg_microcode(adev);
		if (amdgpu_dpm == 1) {
			if (version_minor >= 2)
				gfx_v11_0_load_rlc_iram_dram_microcode(adev);
			if (version_minor == 3)
				gfx_v11_0_load_rlcp_rlcv_microcode(adev);
		}
		
		return 0;
	}

	return -EINVAL;
}

static int gfx_v11_0_rlc_resume(struct amdgpu_device *adev)
{
	int r;

	if (adev->firmware.load_type == AMDGPU_FW_LOAD_PSP) {
		gfx_v11_0_init_csb(adev);

		if (!amdgpu_sriov_vf(adev)) /* enable RLC SRM */
			gfx_v11_0_rlc_enable_srm(adev);
	} else {
		if (amdgpu_sriov_vf(adev)) {
			gfx_v11_0_init_csb(adev);
			return 0;
		}

		adev->gfx.rlc.funcs->stop(adev);

		/* disable CG */
		WREG32_SOC15(GC, 0, regRLC_CGCG_CGLS_CTRL, 0);

		/* disable PG */
		WREG32_SOC15(GC, 0, regRLC_PG_CNTL, 0);

		if (adev->firmware.load_type == AMDGPU_FW_LOAD_DIRECT) {
			/* legacy rlc firmware loading */
			r = gfx_v11_0_rlc_load_microcode(adev);
			if (r)
				return r;
		}

		gfx_v11_0_init_csb(adev);

		adev->gfx.rlc.funcs->start(adev);
	}
	return 0;
}

static int gfx_v11_0_config_me_cache(struct amdgpu_device *adev, uint64_t addr)
{
	uint32_t usec_timeout = 50000;  /* wait for 50ms */
	uint32_t tmp;
	int i;

	/* Trigger an invalidation of the L1 instruction caches */
	tmp = RREG32_SOC15(GC, 0, regCP_ME_IC_OP_CNTL);
	tmp = REG_SET_FIELD(tmp, CP_ME_IC_OP_CNTL, INVALIDATE_CACHE, 1);
	WREG32_SOC15(GC, 0, regCP_ME_IC_OP_CNTL, tmp);

	/* Wait for invalidation complete */
	for (i = 0; i < usec_timeout; i++) {
		tmp = RREG32_SOC15(GC, 0, regCP_ME_IC_OP_CNTL);
		if (1 == REG_GET_FIELD(tmp, CP_ME_IC_OP_CNTL,
					INVALIDATE_CACHE_COMPLETE))
			break;
		udelay(1);
	}

	if (i >= usec_timeout) {
		dev_err(adev->dev, "failed to invalidate instruction cache\n");
		return -EINVAL;
	}

	if (amdgpu_emu_mode == 1)
		adev->hdp.funcs->flush_hdp(adev, NULL);

	tmp = RREG32_SOC15(GC, 0, regCP_ME_IC_BASE_CNTL);
	tmp = REG_SET_FIELD(tmp, CP_ME_IC_BASE_CNTL, VMID, 0);
	tmp = REG_SET_FIELD(tmp, CP_ME_IC_BASE_CNTL, CACHE_POLICY, 0);
	tmp = REG_SET_FIELD(tmp, CP_ME_IC_BASE_CNTL, EXE_DISABLE, 0);
	tmp = REG_SET_FIELD(tmp, CP_ME_IC_BASE_CNTL, ADDRESS_CLAMP, 1);
	WREG32_SOC15(GC, 0, regCP_ME_IC_BASE_CNTL, tmp);

	/* Program me ucode address into intruction cache address register */
	WREG32_SOC15(GC, 0, regCP_ME_IC_BASE_LO,
			lower_32_bits(addr) & 0xFFFFF000);
	WREG32_SOC15(GC, 0, regCP_ME_IC_BASE_HI,
			upper_32_bits(addr));

	return 0;
}

static int gfx_v11_0_config_pfp_cache(struct amdgpu_device *adev, uint64_t addr)
{
	uint32_t usec_timeout = 50000;  /* wait for 50ms */
	uint32_t tmp;
	int i;

	/* Trigger an invalidation of the L1 instruction caches */
	tmp = RREG32_SOC15(GC, 0, regCP_PFP_IC_OP_CNTL);
	tmp = REG_SET_FIELD(tmp, CP_PFP_IC_OP_CNTL, INVALIDATE_CACHE, 1);
	WREG32_SOC15(GC, 0, regCP_PFP_IC_OP_CNTL, tmp);

	/* Wait for invalidation complete */
	for (i = 0; i < usec_timeout; i++) {
		tmp = RREG32_SOC15(GC, 0, regCP_PFP_IC_OP_CNTL);
		if (1 == REG_GET_FIELD(tmp, CP_PFP_IC_OP_CNTL,
					INVALIDATE_CACHE_COMPLETE))
			break;
		udelay(1);
	}

	if (i >= usec_timeout) {
		dev_err(adev->dev, "failed to invalidate instruction cache\n");
		return -EINVAL;
	}

	if (amdgpu_emu_mode == 1)
		adev->hdp.funcs->flush_hdp(adev, NULL);

	tmp = RREG32_SOC15(GC, 0, regCP_PFP_IC_BASE_CNTL);
	tmp = REG_SET_FIELD(tmp, CP_PFP_IC_BASE_CNTL, VMID, 0);
	tmp = REG_SET_FIELD(tmp, CP_PFP_IC_BASE_CNTL, CACHE_POLICY, 0);
	tmp = REG_SET_FIELD(tmp, CP_PFP_IC_BASE_CNTL, EXE_DISABLE, 0);
	tmp = REG_SET_FIELD(tmp, CP_PFP_IC_BASE_CNTL, ADDRESS_CLAMP, 1);
	WREG32_SOC15(GC, 0, regCP_PFP_IC_BASE_CNTL, tmp);

	/* Program pfp ucode address into intruction cache address register */
	WREG32_SOC15(GC, 0, regCP_PFP_IC_BASE_LO,
			lower_32_bits(addr) & 0xFFFFF000);
	WREG32_SOC15(GC, 0, regCP_PFP_IC_BASE_HI,
			upper_32_bits(addr));

	return 0;
}

static int gfx_v11_0_config_mec_cache(struct amdgpu_device *adev, uint64_t addr)
{
	uint32_t usec_timeout = 50000;  /* wait for 50ms */
	uint32_t tmp;
	int i;

	/* Trigger an invalidation of the L1 instruction caches */
	tmp = RREG32_SOC15(GC, 0, regCP_CPC_IC_OP_CNTL);
	tmp = REG_SET_FIELD(tmp, CP_CPC_IC_OP_CNTL, INVALIDATE_CACHE, 1);

	WREG32_SOC15(GC, 0, regCP_CPC_IC_OP_CNTL, tmp);

	/* Wait for invalidation complete */
	for (i = 0; i < usec_timeout; i++) {
		tmp = RREG32_SOC15(GC, 0, regCP_CPC_IC_OP_CNTL);
		if (1 == REG_GET_FIELD(tmp, CP_CPC_IC_OP_CNTL,
					INVALIDATE_CACHE_COMPLETE))
			break;
		udelay(1);
	}

	if (i >= usec_timeout) {
		dev_err(adev->dev, "failed to invalidate instruction cache\n");
		return -EINVAL;
	}

	if (amdgpu_emu_mode == 1)
		adev->hdp.funcs->flush_hdp(adev, NULL);

	tmp = RREG32_SOC15(GC, 0, regCP_CPC_IC_BASE_CNTL);
	tmp = REG_SET_FIELD(tmp, CP_CPC_IC_BASE_CNTL, CACHE_POLICY, 0);
	tmp = REG_SET_FIELD(tmp, CP_CPC_IC_BASE_CNTL, EXE_DISABLE, 0);
	tmp = REG_SET_FIELD(tmp, CP_CPC_IC_BASE_CNTL, ADDRESS_CLAMP, 1);
	WREG32_SOC15(GC, 0, regCP_CPC_IC_BASE_CNTL, tmp);

	/* Program mec1 ucode address into intruction cache address register */
	WREG32_SOC15(GC, 0, regCP_CPC_IC_BASE_LO,
			lower_32_bits(addr) & 0xFFFFF000);
	WREG32_SOC15(GC, 0, regCP_CPC_IC_BASE_HI,
			upper_32_bits(addr));

	return 0;
}

static int gfx_v11_0_config_pfp_cache_rs64(struct amdgpu_device *adev, uint64_t addr, uint64_t addr2)
{
	uint32_t usec_timeout = 50000;  /* wait for 50ms */
	uint32_t tmp;
	unsigned i, pipe_id;
	const struct gfx_firmware_header_v2_0 *pfp_hdr;

	pfp_hdr = (const struct gfx_firmware_header_v2_0 *)
		adev->gfx.pfp_fw->data;

	WREG32_SOC15(GC, 0, regCP_PFP_IC_BASE_LO,
		lower_32_bits(addr));
	WREG32_SOC15(GC, 0, regCP_PFP_IC_BASE_HI,
		upper_32_bits(addr));

	tmp = RREG32_SOC15(GC, 0, regCP_PFP_IC_BASE_CNTL);
	tmp = REG_SET_FIELD(tmp, CP_PFP_IC_BASE_CNTL, VMID, 0);
	tmp = REG_SET_FIELD(tmp, CP_PFP_IC_BASE_CNTL, CACHE_POLICY, 0);
	tmp = REG_SET_FIELD(tmp, CP_PFP_IC_BASE_CNTL, EXE_DISABLE, 0);
	WREG32_SOC15(GC, 0, regCP_PFP_IC_BASE_CNTL, tmp);

	/*
	 * Programming any of the CP_PFP_IC_BASE registers
	 * forces invalidation of the ME L1 I$. Wait for the
	 * invalidation complete
	 */
	for (i = 0; i < usec_timeout; i++) {
		tmp = RREG32_SOC15(GC, 0, regCP_PFP_IC_OP_CNTL);
		if (1 == REG_GET_FIELD(tmp, CP_PFP_IC_OP_CNTL,
			INVALIDATE_CACHE_COMPLETE))
			break;
		udelay(1);
	}

	if (i >= usec_timeout) {
		dev_err(adev->dev, "failed to invalidate instruction cache\n");
		return -EINVAL;
	}

	/* Prime the L1 instruction caches */
	tmp = RREG32_SOC15(GC, 0, regCP_PFP_IC_OP_CNTL);
	tmp = REG_SET_FIELD(tmp, CP_PFP_IC_OP_CNTL, PRIME_ICACHE, 1);
	WREG32_SOC15(GC, 0, regCP_PFP_IC_OP_CNTL, tmp);
	/* Waiting for cache primed*/
	for (i = 0; i < usec_timeout; i++) {
		tmp = RREG32_SOC15(GC, 0, regCP_PFP_IC_OP_CNTL);
		if (1 == REG_GET_FIELD(tmp, CP_PFP_IC_OP_CNTL,
			ICACHE_PRIMED))
			break;
		udelay(1);
	}

	if (i >= usec_timeout) {
		dev_err(adev->dev, "failed to prime instruction cache\n");
		return -EINVAL;
	}

	mutex_lock(&adev->srbm_mutex);
	for (pipe_id = 0; pipe_id < adev->gfx.me.num_pipe_per_me; pipe_id++) {
		soc21_grbm_select(adev, 0, pipe_id, 0, 0);
		WREG32_SOC15(GC, 0, regCP_PFP_PRGRM_CNTR_START,
			(pfp_hdr->ucode_start_addr_hi << 30) |
			(pfp_hdr->ucode_start_addr_lo >> 2));
		WREG32_SOC15(GC, 0, regCP_PFP_PRGRM_CNTR_START_HI,
			pfp_hdr->ucode_start_addr_hi >> 2);

		/*
		 * Program CP_ME_CNTL to reset given PIPE to take
		 * effect of CP_PFP_PRGRM_CNTR_START.
		 */
		tmp = RREG32_SOC15(GC, 0, regCP_ME_CNTL);
		if (pipe_id == 0)
			tmp = REG_SET_FIELD(tmp, CP_ME_CNTL,
					PFP_PIPE0_RESET, 1);
		else
			tmp = REG_SET_FIELD(tmp, CP_ME_CNTL,
					PFP_PIPE1_RESET, 1);
		WREG32_SOC15(GC, 0, regCP_ME_CNTL, tmp);

		/* Clear pfp pipe0 reset bit. */
		if (pipe_id == 0)
			tmp = REG_SET_FIELD(tmp, CP_ME_CNTL,
					PFP_PIPE0_RESET, 0);
		else
			tmp = REG_SET_FIELD(tmp, CP_ME_CNTL,
					PFP_PIPE1_RESET, 0);
		WREG32_SOC15(GC, 0, regCP_ME_CNTL, tmp);

		WREG32_SOC15(GC, 0, regCP_GFX_RS64_DC_BASE0_LO,
			lower_32_bits(addr2));
		WREG32_SOC15(GC, 0, regCP_GFX_RS64_DC_BASE0_HI,
			upper_32_bits(addr2));
	}
	soc21_grbm_select(adev, 0, 0, 0, 0);
	mutex_unlock(&adev->srbm_mutex);

	tmp = RREG32_SOC15(GC, 0, regCP_GFX_RS64_DC_BASE_CNTL);
	tmp = REG_SET_FIELD(tmp, CP_GFX_RS64_DC_BASE_CNTL, VMID, 0);
	tmp = REG_SET_FIELD(tmp, CP_GFX_RS64_DC_BASE_CNTL, CACHE_POLICY, 0);
	WREG32_SOC15(GC, 0, regCP_GFX_RS64_DC_BASE_CNTL, tmp);

	/* Invalidate the data caches */
	tmp = RREG32_SOC15(GC, 0, regCP_GFX_RS64_DC_OP_CNTL);
	tmp = REG_SET_FIELD(tmp, CP_GFX_RS64_DC_OP_CNTL, INVALIDATE_DCACHE, 1);
	WREG32_SOC15(GC, 0, regCP_GFX_RS64_DC_OP_CNTL, tmp);

	for (i = 0; i < usec_timeout; i++) {
		tmp = RREG32_SOC15(GC, 0, regCP_GFX_RS64_DC_OP_CNTL);
		if (1 == REG_GET_FIELD(tmp, CP_GFX_RS64_DC_OP_CNTL,
			INVALIDATE_DCACHE_COMPLETE))
			break;
		udelay(1);
	}

	if (i >= usec_timeout) {
		dev_err(adev->dev, "failed to invalidate RS64 data cache\n");
		return -EINVAL;
	}

	return 0;
}

static int gfx_v11_0_config_me_cache_rs64(struct amdgpu_device *adev, uint64_t addr, uint64_t addr2)
{
	uint32_t usec_timeout = 50000;  /* wait for 50ms */
	uint32_t tmp;
	unsigned i, pipe_id;
	const struct gfx_firmware_header_v2_0 *me_hdr;

	me_hdr = (const struct gfx_firmware_header_v2_0 *)
		adev->gfx.me_fw->data;

	WREG32_SOC15(GC, 0, regCP_ME_IC_BASE_LO,
		lower_32_bits(addr));
	WREG32_SOC15(GC, 0, regCP_ME_IC_BASE_HI,
		upper_32_bits(addr));

	tmp = RREG32_SOC15(GC, 0, regCP_ME_IC_BASE_CNTL);
	tmp = REG_SET_FIELD(tmp, CP_ME_IC_BASE_CNTL, VMID, 0);
	tmp = REG_SET_FIELD(tmp, CP_ME_IC_BASE_CNTL, CACHE_POLICY, 0);
	tmp = REG_SET_FIELD(tmp, CP_ME_IC_BASE_CNTL, EXE_DISABLE, 0);
	WREG32_SOC15(GC, 0, regCP_ME_IC_BASE_CNTL, tmp);

	/*
	 * Programming any of the CP_ME_IC_BASE registers
	 * forces invalidation of the ME L1 I$. Wait for the
	 * invalidation complete
	 */
	for (i = 0; i < usec_timeout; i++) {
		tmp = RREG32_SOC15(GC, 0, regCP_ME_IC_OP_CNTL);
		if (1 == REG_GET_FIELD(tmp, CP_ME_IC_OP_CNTL,
			INVALIDATE_CACHE_COMPLETE))
			break;
		udelay(1);
	}

	if (i >= usec_timeout) {
		dev_err(adev->dev, "failed to invalidate instruction cache\n");
		return -EINVAL;
	}

	/* Prime the instruction caches */
	tmp = RREG32_SOC15(GC, 0, regCP_ME_IC_OP_CNTL);
	tmp = REG_SET_FIELD(tmp, CP_ME_IC_OP_CNTL, PRIME_ICACHE, 1);
	WREG32_SOC15(GC, 0, regCP_ME_IC_OP_CNTL, tmp);

	/* Waiting for instruction cache primed*/
	for (i = 0; i < usec_timeout; i++) {
		tmp = RREG32_SOC15(GC, 0, regCP_ME_IC_OP_CNTL);
		if (1 == REG_GET_FIELD(tmp, CP_ME_IC_OP_CNTL,
			ICACHE_PRIMED))
			break;
		udelay(1);
	}

	if (i >= usec_timeout) {
		dev_err(adev->dev, "failed to prime instruction cache\n");
		return -EINVAL;
	}

	mutex_lock(&adev->srbm_mutex);
	for (pipe_id = 0; pipe_id < adev->gfx.me.num_pipe_per_me; pipe_id++) {
		soc21_grbm_select(adev, 0, pipe_id, 0, 0);
		WREG32_SOC15(GC, 0, regCP_ME_PRGRM_CNTR_START,
			(me_hdr->ucode_start_addr_hi << 30) |
			(me_hdr->ucode_start_addr_lo >> 2) );
		WREG32_SOC15(GC, 0, regCP_ME_PRGRM_CNTR_START_HI,
			me_hdr->ucode_start_addr_hi>>2);

		/*
		 * Program CP_ME_CNTL to reset given PIPE to take
		 * effect of CP_PFP_PRGRM_CNTR_START.
		 */
		tmp = RREG32_SOC15(GC, 0, regCP_ME_CNTL);
		if (pipe_id == 0)
			tmp = REG_SET_FIELD(tmp, CP_ME_CNTL,
					ME_PIPE0_RESET, 1);
		else
			tmp = REG_SET_FIELD(tmp, CP_ME_CNTL,
					ME_PIPE1_RESET, 1);
		WREG32_SOC15(GC, 0, regCP_ME_CNTL, tmp);

		/* Clear pfp pipe0 reset bit. */
		if (pipe_id == 0)
			tmp = REG_SET_FIELD(tmp, CP_ME_CNTL,
					ME_PIPE0_RESET, 0);
		else
			tmp = REG_SET_FIELD(tmp, CP_ME_CNTL,
					ME_PIPE1_RESET, 0);
		WREG32_SOC15(GC, 0, regCP_ME_CNTL, tmp);

		WREG32_SOC15(GC, 0, regCP_GFX_RS64_DC_BASE1_LO,
			lower_32_bits(addr2));
		WREG32_SOC15(GC, 0, regCP_GFX_RS64_DC_BASE1_HI,
			upper_32_bits(addr2));
	}
	soc21_grbm_select(adev, 0, 0, 0, 0);
	mutex_unlock(&adev->srbm_mutex);

	tmp = RREG32_SOC15(GC, 0, regCP_GFX_RS64_DC_BASE_CNTL);
	tmp = REG_SET_FIELD(tmp, CP_GFX_RS64_DC_BASE_CNTL, VMID, 0);
	tmp = REG_SET_FIELD(tmp, CP_GFX_RS64_DC_BASE_CNTL, CACHE_POLICY, 0);
	WREG32_SOC15(GC, 0, regCP_GFX_RS64_DC_BASE_CNTL, tmp);

	/* Invalidate the data caches */
	tmp = RREG32_SOC15(GC, 0, regCP_GFX_RS64_DC_OP_CNTL);
	tmp = REG_SET_FIELD(tmp, CP_GFX_RS64_DC_OP_CNTL, INVALIDATE_DCACHE, 1);
	WREG32_SOC15(GC, 0, regCP_GFX_RS64_DC_OP_CNTL, tmp);

	for (i = 0; i < usec_timeout; i++) {
		tmp = RREG32_SOC15(GC, 0, regCP_GFX_RS64_DC_OP_CNTL);
		if (1 == REG_GET_FIELD(tmp, CP_GFX_RS64_DC_OP_CNTL,
			INVALIDATE_DCACHE_COMPLETE))
			break;
		udelay(1);
	}

	if (i >= usec_timeout) {
		dev_err(adev->dev, "failed to invalidate RS64 data cache\n");
		return -EINVAL;
	}

	return 0;
}

static int gfx_v11_0_config_mec_cache_rs64(struct amdgpu_device *adev, uint64_t addr, uint64_t addr2)
{
	uint32_t usec_timeout = 50000;  /* wait for 50ms */
	uint32_t tmp;
	unsigned i;
	const struct gfx_firmware_header_v2_0 *mec_hdr;

	mec_hdr = (const struct gfx_firmware_header_v2_0 *)
		adev->gfx.mec_fw->data;

	tmp = RREG32_SOC15(GC, 0, regCP_CPC_IC_BASE_CNTL);
	tmp = REG_SET_FIELD(tmp, CP_CPC_IC_BASE_CNTL, VMID, 0);
	tmp = REG_SET_FIELD(tmp, CP_CPC_IC_BASE_CNTL, EXE_DISABLE, 0);
	tmp = REG_SET_FIELD(tmp, CP_CPC_IC_BASE_CNTL, CACHE_POLICY, 0);
	WREG32_SOC15(GC, 0, regCP_CPC_IC_BASE_CNTL, tmp);

	tmp = RREG32_SOC15(GC, 0, regCP_MEC_DC_BASE_CNTL);
	tmp = REG_SET_FIELD(tmp, CP_MEC_DC_BASE_CNTL, VMID, 0);
	tmp = REG_SET_FIELD(tmp, CP_MEC_DC_BASE_CNTL, CACHE_POLICY, 0);
	WREG32_SOC15(GC, 0, regCP_MEC_DC_BASE_CNTL, tmp);

	mutex_lock(&adev->srbm_mutex);
	for (i = 0; i < adev->gfx.mec.num_pipe_per_mec; i++) {
		soc21_grbm_select(adev, 1, i, 0, 0);

		WREG32_SOC15(GC, 0, regCP_MEC_MDBASE_LO, addr2);
		WREG32_SOC15(GC, 0, regCP_MEC_MDBASE_HI,
		     upper_32_bits(addr2));

		WREG32_SOC15(GC, 0, regCP_MEC_RS64_PRGRM_CNTR_START,
					mec_hdr->ucode_start_addr_lo >> 2 |
					mec_hdr->ucode_start_addr_hi << 30);
		WREG32_SOC15(GC, 0, regCP_MEC_RS64_PRGRM_CNTR_START_HI,
					mec_hdr->ucode_start_addr_hi >> 2);

		WREG32_SOC15(GC, 0, regCP_CPC_IC_BASE_LO, addr);
		WREG32_SOC15(GC, 0, regCP_CPC_IC_BASE_HI,
		     upper_32_bits(addr));
	}
	mutex_unlock(&adev->srbm_mutex);
	soc21_grbm_select(adev, 0, 0, 0, 0);

	/* Trigger an invalidation of the L1 instruction caches */
	tmp = RREG32_SOC15(GC, 0, regCP_MEC_DC_OP_CNTL);
	tmp = REG_SET_FIELD(tmp, CP_MEC_DC_OP_CNTL, INVALIDATE_DCACHE, 1);
	WREG32_SOC15(GC, 0, regCP_MEC_DC_OP_CNTL, tmp);

	/* Wait for invalidation complete */
	for (i = 0; i < usec_timeout; i++) {
		tmp = RREG32_SOC15(GC, 0, regCP_MEC_DC_OP_CNTL);
		if (1 == REG_GET_FIELD(tmp, CP_MEC_DC_OP_CNTL,
				       INVALIDATE_DCACHE_COMPLETE))
			break;
		udelay(1);
	}

	if (i >= usec_timeout) {
		dev_err(adev->dev, "failed to invalidate instruction cache\n");
		return -EINVAL;
	}

	/* Trigger an invalidation of the L1 instruction caches */
	tmp = RREG32_SOC15(GC, 0, regCP_CPC_IC_OP_CNTL);
	tmp = REG_SET_FIELD(tmp, CP_CPC_IC_OP_CNTL, INVALIDATE_CACHE, 1);
	WREG32_SOC15(GC, 0, regCP_CPC_IC_OP_CNTL, tmp);

	/* Wait for invalidation complete */
	for (i = 0; i < usec_timeout; i++) {
		tmp = RREG32_SOC15(GC, 0, regCP_CPC_IC_OP_CNTL);
		if (1 == REG_GET_FIELD(tmp, CP_CPC_IC_OP_CNTL,
				       INVALIDATE_CACHE_COMPLETE))
			break;
		udelay(1);
	}

	if (i >= usec_timeout) {
		dev_err(adev->dev, "failed to invalidate instruction cache\n");
		return -EINVAL;
	}

	return 0;
}

static void gfx_v11_0_config_gfx_rs64(struct amdgpu_device *adev)
{
	const struct gfx_firmware_header_v2_0 *pfp_hdr;
	const struct gfx_firmware_header_v2_0 *me_hdr;
	const struct gfx_firmware_header_v2_0 *mec_hdr;
	uint32_t pipe_id, tmp;

	mec_hdr = (const struct gfx_firmware_header_v2_0 *)
		adev->gfx.mec_fw->data;
	me_hdr = (const struct gfx_firmware_header_v2_0 *)
		adev->gfx.me_fw->data;
	pfp_hdr = (const struct gfx_firmware_header_v2_0 *)
		adev->gfx.pfp_fw->data;

	/* config pfp program start addr */
	for (pipe_id = 0; pipe_id < 2; pipe_id++) {
		soc21_grbm_select(adev, 0, pipe_id, 0, 0);
		WREG32_SOC15(GC, 0, regCP_PFP_PRGRM_CNTR_START,
			(pfp_hdr->ucode_start_addr_hi << 30) |
			(pfp_hdr->ucode_start_addr_lo >> 2));
		WREG32_SOC15(GC, 0, regCP_PFP_PRGRM_CNTR_START_HI,
			pfp_hdr->ucode_start_addr_hi >> 2);
	}
	soc21_grbm_select(adev, 0, 0, 0, 0);

	/* reset pfp pipe */
	tmp = RREG32_SOC15(GC, 0, regCP_ME_CNTL);
	tmp = REG_SET_FIELD(tmp, CP_ME_CNTL, PFP_PIPE0_RESET, 1);
	tmp = REG_SET_FIELD(tmp, CP_ME_CNTL, PFP_PIPE1_RESET, 1);
	WREG32_SOC15(GC, 0, regCP_ME_CNTL, tmp);

	/* clear pfp pipe reset */
	tmp = REG_SET_FIELD(tmp, CP_ME_CNTL, PFP_PIPE0_RESET, 0);
	tmp = REG_SET_FIELD(tmp, CP_ME_CNTL, PFP_PIPE1_RESET, 0);
	WREG32_SOC15(GC, 0, regCP_ME_CNTL, tmp);

	/* config me program start addr */
	for (pipe_id = 0; pipe_id < 2; pipe_id++) {
		soc21_grbm_select(adev, 0, pipe_id, 0, 0);
		WREG32_SOC15(GC, 0, regCP_ME_PRGRM_CNTR_START,
			(me_hdr->ucode_start_addr_hi << 30) |
			(me_hdr->ucode_start_addr_lo >> 2) );
		WREG32_SOC15(GC, 0, regCP_ME_PRGRM_CNTR_START_HI,
			me_hdr->ucode_start_addr_hi>>2);
	}
	soc21_grbm_select(adev, 0, 0, 0, 0);

	/* reset me pipe */
	tmp = RREG32_SOC15(GC, 0, regCP_ME_CNTL);
	tmp = REG_SET_FIELD(tmp, CP_ME_CNTL, ME_PIPE0_RESET, 1);
	tmp = REG_SET_FIELD(tmp, CP_ME_CNTL, ME_PIPE1_RESET, 1);
	WREG32_SOC15(GC, 0, regCP_ME_CNTL, tmp);

	/* clear me pipe reset */
	tmp = REG_SET_FIELD(tmp, CP_ME_CNTL, ME_PIPE0_RESET, 0);
	tmp = REG_SET_FIELD(tmp, CP_ME_CNTL, ME_PIPE1_RESET, 0);
	WREG32_SOC15(GC, 0, regCP_ME_CNTL, tmp);

	/* config mec program start addr */
	for (pipe_id = 0; pipe_id < 4; pipe_id++) {
		soc21_grbm_select(adev, 1, pipe_id, 0, 0);
		WREG32_SOC15(GC, 0, regCP_MEC_RS64_PRGRM_CNTR_START,
					mec_hdr->ucode_start_addr_lo >> 2 |
					mec_hdr->ucode_start_addr_hi << 30);
		WREG32_SOC15(GC, 0, regCP_MEC_RS64_PRGRM_CNTR_START_HI,
					mec_hdr->ucode_start_addr_hi >> 2);
	}
	soc21_grbm_select(adev, 0, 0, 0, 0);

	/* reset mec pipe */
	tmp = RREG32_SOC15(GC, 0, regCP_MEC_RS64_CNTL);
	tmp = REG_SET_FIELD(tmp, CP_MEC_RS64_CNTL, MEC_PIPE0_RESET, 1);
	tmp = REG_SET_FIELD(tmp, CP_MEC_RS64_CNTL, MEC_PIPE1_RESET, 1);
	tmp = REG_SET_FIELD(tmp, CP_MEC_RS64_CNTL, MEC_PIPE2_RESET, 1);
	tmp = REG_SET_FIELD(tmp, CP_MEC_RS64_CNTL, MEC_PIPE3_RESET, 1);
	WREG32_SOC15(GC, 0, regCP_MEC_RS64_CNTL, tmp);

	/* clear mec pipe reset */
	tmp = REG_SET_FIELD(tmp, CP_MEC_RS64_CNTL, MEC_PIPE0_RESET, 0);
	tmp = REG_SET_FIELD(tmp, CP_MEC_RS64_CNTL, MEC_PIPE1_RESET, 0);
	tmp = REG_SET_FIELD(tmp, CP_MEC_RS64_CNTL, MEC_PIPE2_RESET, 0);
	tmp = REG_SET_FIELD(tmp, CP_MEC_RS64_CNTL, MEC_PIPE3_RESET, 0);
	WREG32_SOC15(GC, 0, regCP_MEC_RS64_CNTL, tmp);
}

static int gfx_v11_0_wait_for_rlc_autoload_complete(struct amdgpu_device *adev)
{
	uint32_t cp_status;
	uint32_t bootload_status;
	int i, r;
	uint64_t addr, addr2;

	for (i = 0; i < adev->usec_timeout; i++) {
		cp_status = RREG32_SOC15(GC, 0, regCP_STAT);

		if (amdgpu_ip_version(adev, GC_HWIP, 0) ==
			    IP_VERSION(11, 0, 1) ||
		    amdgpu_ip_version(adev, GC_HWIP, 0) ==
			    IP_VERSION(11, 0, 4) ||
		    amdgpu_ip_version(adev, GC_HWIP, 0) == IP_VERSION(11, 5, 0))
			bootload_status = RREG32_SOC15(GC, 0,
					regRLC_RLCS_BOOTLOAD_STATUS_gc_11_0_1);
		else
			bootload_status = RREG32_SOC15(GC, 0, regRLC_RLCS_BOOTLOAD_STATUS);

		if ((cp_status == 0) &&
		    (REG_GET_FIELD(bootload_status,
			RLC_RLCS_BOOTLOAD_STATUS, BOOTLOAD_COMPLETE) == 1)) {
			break;
		}
		udelay(1);
	}

	if (i >= adev->usec_timeout) {
		dev_err(adev->dev, "rlc autoload: gc ucode autoload timeout\n");
		return -ETIMEDOUT;
	}

	if (adev->firmware.load_type == AMDGPU_FW_LOAD_RLC_BACKDOOR_AUTO) {
		if (adev->gfx.rs64_enable) {
			addr = adev->gfx.rlc.rlc_autoload_gpu_addr +
				rlc_autoload_info[SOC21_FIRMWARE_ID_RS64_ME].offset;
			addr2 = adev->gfx.rlc.rlc_autoload_gpu_addr +
				rlc_autoload_info[SOC21_FIRMWARE_ID_RS64_ME_P0_STACK].offset;
			r = gfx_v11_0_config_me_cache_rs64(adev, addr, addr2);
			if (r)
				return r;
			addr = adev->gfx.rlc.rlc_autoload_gpu_addr +
				rlc_autoload_info[SOC21_FIRMWARE_ID_RS64_PFP].offset;
			addr2 = adev->gfx.rlc.rlc_autoload_gpu_addr +
				rlc_autoload_info[SOC21_FIRMWARE_ID_RS64_PFP_P0_STACK].offset;
			r = gfx_v11_0_config_pfp_cache_rs64(adev, addr, addr2);
			if (r)
				return r;
			addr = adev->gfx.rlc.rlc_autoload_gpu_addr +
				rlc_autoload_info[SOC21_FIRMWARE_ID_RS64_MEC].offset;
			addr2 = adev->gfx.rlc.rlc_autoload_gpu_addr +
				rlc_autoload_info[SOC21_FIRMWARE_ID_RS64_MEC_P0_STACK].offset;
			r = gfx_v11_0_config_mec_cache_rs64(adev, addr, addr2);
			if (r)
				return r;
		} else {
			addr = adev->gfx.rlc.rlc_autoload_gpu_addr +
				rlc_autoload_info[SOC21_FIRMWARE_ID_CP_ME].offset;
			r = gfx_v11_0_config_me_cache(adev, addr);
			if (r)
				return r;
			addr = adev->gfx.rlc.rlc_autoload_gpu_addr +
				rlc_autoload_info[SOC21_FIRMWARE_ID_CP_PFP].offset;
			r = gfx_v11_0_config_pfp_cache(adev, addr);
			if (r)
				return r;
			addr = adev->gfx.rlc.rlc_autoload_gpu_addr +
				rlc_autoload_info[SOC21_FIRMWARE_ID_CP_MEC].offset;
			r = gfx_v11_0_config_mec_cache(adev, addr);
			if (r)
				return r;
		}
	}

	return 0;
}

static int gfx_v11_0_cp_gfx_enable(struct amdgpu_device *adev, bool enable)
{
	int i;
	u32 tmp = RREG32_SOC15(GC, 0, regCP_ME_CNTL);

	tmp = REG_SET_FIELD(tmp, CP_ME_CNTL, ME_HALT, enable ? 0 : 1);
	tmp = REG_SET_FIELD(tmp, CP_ME_CNTL, PFP_HALT, enable ? 0 : 1);
	WREG32_SOC15(GC, 0, regCP_ME_CNTL, tmp);

	for (i = 0; i < adev->usec_timeout; i++) {
		if (RREG32_SOC15(GC, 0, regCP_STAT) == 0)
			break;
		udelay(1);
	}

	if (i >= adev->usec_timeout)
		DRM_ERROR("failed to %s cp gfx\n", enable ? "unhalt" : "halt");

	return 0;
}

static int gfx_v11_0_cp_gfx_load_pfp_microcode(struct amdgpu_device *adev)
{
	int r;
	const struct gfx_firmware_header_v1_0 *pfp_hdr;
	const __le32 *fw_data;
	unsigned i, fw_size;

	pfp_hdr = (const struct gfx_firmware_header_v1_0 *)
		adev->gfx.pfp_fw->data;

	amdgpu_ucode_print_gfx_hdr(&pfp_hdr->header);

	fw_data = (const __le32 *)(adev->gfx.pfp_fw->data +
		le32_to_cpu(pfp_hdr->header.ucode_array_offset_bytes));
	fw_size = le32_to_cpu(pfp_hdr->header.ucode_size_bytes);

	r = amdgpu_bo_create_reserved(adev, pfp_hdr->header.ucode_size_bytes,
				      PAGE_SIZE, AMDGPU_GEM_DOMAIN_GTT,
				      &adev->gfx.pfp.pfp_fw_obj,
				      &adev->gfx.pfp.pfp_fw_gpu_addr,
				      (void **)&adev->gfx.pfp.pfp_fw_ptr);
	if (r) {
		dev_err(adev->dev, "(%d) failed to create pfp fw bo\n", r);
		gfx_v11_0_pfp_fini(adev);
		return r;
	}

	memcpy(adev->gfx.pfp.pfp_fw_ptr, fw_data, fw_size);

	amdgpu_bo_kunmap(adev->gfx.pfp.pfp_fw_obj);
	amdgpu_bo_unreserve(adev->gfx.pfp.pfp_fw_obj);

	gfx_v11_0_config_pfp_cache(adev, adev->gfx.pfp.pfp_fw_gpu_addr);

	WREG32_SOC15(GC, 0, regCP_HYP_PFP_UCODE_ADDR, 0);

	for (i = 0; i < pfp_hdr->jt_size; i++)
		WREG32_SOC15(GC, 0, regCP_HYP_PFP_UCODE_DATA,
			     le32_to_cpup(fw_data + pfp_hdr->jt_offset + i));

	WREG32_SOC15(GC, 0, regCP_HYP_PFP_UCODE_ADDR, adev->gfx.pfp_fw_version);

	return 0;
}

static int gfx_v11_0_cp_gfx_load_pfp_microcode_rs64(struct amdgpu_device *adev)
{
	int r;
	const struct gfx_firmware_header_v2_0 *pfp_hdr;
	const __le32 *fw_ucode, *fw_data;
	unsigned i, pipe_id, fw_ucode_size, fw_data_size;
	uint32_t tmp;
	uint32_t usec_timeout = 50000;  /* wait for 50ms */

	pfp_hdr = (const struct gfx_firmware_header_v2_0 *)
		adev->gfx.pfp_fw->data;

	amdgpu_ucode_print_gfx_hdr(&pfp_hdr->header);

	/* instruction */
	fw_ucode = (const __le32 *)(adev->gfx.pfp_fw->data +
		le32_to_cpu(pfp_hdr->ucode_offset_bytes));
	fw_ucode_size = le32_to_cpu(pfp_hdr->ucode_size_bytes);
	/* data */
	fw_data = (const __le32 *)(adev->gfx.pfp_fw->data +
		le32_to_cpu(pfp_hdr->data_offset_bytes));
	fw_data_size = le32_to_cpu(pfp_hdr->data_size_bytes);

	/* 64kb align */
	r = amdgpu_bo_create_reserved(adev, fw_ucode_size,
				      64 * 1024,
				      AMDGPU_GEM_DOMAIN_VRAM |
				      AMDGPU_GEM_DOMAIN_GTT,
				      &adev->gfx.pfp.pfp_fw_obj,
				      &adev->gfx.pfp.pfp_fw_gpu_addr,
				      (void **)&adev->gfx.pfp.pfp_fw_ptr);
	if (r) {
		dev_err(adev->dev, "(%d) failed to create pfp ucode fw bo\n", r);
		gfx_v11_0_pfp_fini(adev);
		return r;
	}

	r = amdgpu_bo_create_reserved(adev, fw_data_size,
				      64 * 1024,
				      AMDGPU_GEM_DOMAIN_VRAM |
				      AMDGPU_GEM_DOMAIN_GTT,
				      &adev->gfx.pfp.pfp_fw_data_obj,
				      &adev->gfx.pfp.pfp_fw_data_gpu_addr,
				      (void **)&adev->gfx.pfp.pfp_fw_data_ptr);
	if (r) {
		dev_err(adev->dev, "(%d) failed to create pfp data fw bo\n", r);
		gfx_v11_0_pfp_fini(adev);
		return r;
	}

	memcpy(adev->gfx.pfp.pfp_fw_ptr, fw_ucode, fw_ucode_size);
	memcpy(adev->gfx.pfp.pfp_fw_data_ptr, fw_data, fw_data_size);

	amdgpu_bo_kunmap(adev->gfx.pfp.pfp_fw_obj);
	amdgpu_bo_kunmap(adev->gfx.pfp.pfp_fw_data_obj);
	amdgpu_bo_unreserve(adev->gfx.pfp.pfp_fw_obj);
	amdgpu_bo_unreserve(adev->gfx.pfp.pfp_fw_data_obj);

	if (amdgpu_emu_mode == 1)
		adev->hdp.funcs->flush_hdp(adev, NULL);

	WREG32_SOC15(GC, 0, regCP_PFP_IC_BASE_LO,
		lower_32_bits(adev->gfx.pfp.pfp_fw_gpu_addr));
	WREG32_SOC15(GC, 0, regCP_PFP_IC_BASE_HI,
		upper_32_bits(adev->gfx.pfp.pfp_fw_gpu_addr));

	tmp = RREG32_SOC15(GC, 0, regCP_PFP_IC_BASE_CNTL);
	tmp = REG_SET_FIELD(tmp, CP_PFP_IC_BASE_CNTL, VMID, 0);
	tmp = REG_SET_FIELD(tmp, CP_PFP_IC_BASE_CNTL, CACHE_POLICY, 0);
	tmp = REG_SET_FIELD(tmp, CP_PFP_IC_BASE_CNTL, EXE_DISABLE, 0);
	WREG32_SOC15(GC, 0, regCP_PFP_IC_BASE_CNTL, tmp);

	/*
	 * Programming any of the CP_PFP_IC_BASE registers
	 * forces invalidation of the ME L1 I$. Wait for the
	 * invalidation complete
	 */
	for (i = 0; i < usec_timeout; i++) {
		tmp = RREG32_SOC15(GC, 0, regCP_PFP_IC_OP_CNTL);
		if (1 == REG_GET_FIELD(tmp, CP_PFP_IC_OP_CNTL,
			INVALIDATE_CACHE_COMPLETE))
			break;
		udelay(1);
	}

	if (i >= usec_timeout) {
		dev_err(adev->dev, "failed to invalidate instruction cache\n");
		return -EINVAL;
	}

	/* Prime the L1 instruction caches */
	tmp = RREG32_SOC15(GC, 0, regCP_PFP_IC_OP_CNTL);
	tmp = REG_SET_FIELD(tmp, CP_PFP_IC_OP_CNTL, PRIME_ICACHE, 1);
	WREG32_SOC15(GC, 0, regCP_PFP_IC_OP_CNTL, tmp);
	/* Waiting for cache primed*/
	for (i = 0; i < usec_timeout; i++) {
		tmp = RREG32_SOC15(GC, 0, regCP_PFP_IC_OP_CNTL);
		if (1 == REG_GET_FIELD(tmp, CP_PFP_IC_OP_CNTL,
			ICACHE_PRIMED))
			break;
		udelay(1);
	}

	if (i >= usec_timeout) {
		dev_err(adev->dev, "failed to prime instruction cache\n");
		return -EINVAL;
	}

	mutex_lock(&adev->srbm_mutex);
	for (pipe_id = 0; pipe_id < adev->gfx.me.num_pipe_per_me; pipe_id++) {
		soc21_grbm_select(adev, 0, pipe_id, 0, 0);
		WREG32_SOC15(GC, 0, regCP_PFP_PRGRM_CNTR_START,
			(pfp_hdr->ucode_start_addr_hi << 30) |
			(pfp_hdr->ucode_start_addr_lo >> 2) );
		WREG32_SOC15(GC, 0, regCP_PFP_PRGRM_CNTR_START_HI,
			pfp_hdr->ucode_start_addr_hi>>2);

		/*
		 * Program CP_ME_CNTL to reset given PIPE to take
		 * effect of CP_PFP_PRGRM_CNTR_START.
		 */
		tmp = RREG32_SOC15(GC, 0, regCP_ME_CNTL);
		if (pipe_id == 0)
			tmp = REG_SET_FIELD(tmp, CP_ME_CNTL,
					PFP_PIPE0_RESET, 1);
		else
			tmp = REG_SET_FIELD(tmp, CP_ME_CNTL,
					PFP_PIPE1_RESET, 1);
		WREG32_SOC15(GC, 0, regCP_ME_CNTL, tmp);

		/* Clear pfp pipe0 reset bit. */
		if (pipe_id == 0)
			tmp = REG_SET_FIELD(tmp, CP_ME_CNTL,
					PFP_PIPE0_RESET, 0);
		else
			tmp = REG_SET_FIELD(tmp, CP_ME_CNTL,
					PFP_PIPE1_RESET, 0);
		WREG32_SOC15(GC, 0, regCP_ME_CNTL, tmp);

		WREG32_SOC15(GC, 0, regCP_GFX_RS64_DC_BASE0_LO,
			lower_32_bits(adev->gfx.pfp.pfp_fw_data_gpu_addr));
		WREG32_SOC15(GC, 0, regCP_GFX_RS64_DC_BASE0_HI,
			upper_32_bits(adev->gfx.pfp.pfp_fw_data_gpu_addr));
	}
	soc21_grbm_select(adev, 0, 0, 0, 0);
	mutex_unlock(&adev->srbm_mutex);

	tmp = RREG32_SOC15(GC, 0, regCP_GFX_RS64_DC_BASE_CNTL);
	tmp = REG_SET_FIELD(tmp, CP_GFX_RS64_DC_BASE_CNTL, VMID, 0);
	tmp = REG_SET_FIELD(tmp, CP_GFX_RS64_DC_BASE_CNTL, CACHE_POLICY, 0);
	WREG32_SOC15(GC, 0, regCP_GFX_RS64_DC_BASE_CNTL, tmp);

	/* Invalidate the data caches */
	tmp = RREG32_SOC15(GC, 0, regCP_GFX_RS64_DC_OP_CNTL);
	tmp = REG_SET_FIELD(tmp, CP_GFX_RS64_DC_OP_CNTL, INVALIDATE_DCACHE, 1);
	WREG32_SOC15(GC, 0, regCP_GFX_RS64_DC_OP_CNTL, tmp);

	for (i = 0; i < usec_timeout; i++) {
		tmp = RREG32_SOC15(GC, 0, regCP_GFX_RS64_DC_OP_CNTL);
		if (1 == REG_GET_FIELD(tmp, CP_GFX_RS64_DC_OP_CNTL,
			INVALIDATE_DCACHE_COMPLETE))
			break;
		udelay(1);
	}

	if (i >= usec_timeout) {
		dev_err(adev->dev, "failed to invalidate RS64 data cache\n");
		return -EINVAL;
	}

	return 0;
}

static int gfx_v11_0_cp_gfx_load_me_microcode(struct amdgpu_device *adev)
{
	int r;
	const struct gfx_firmware_header_v1_0 *me_hdr;
	const __le32 *fw_data;
	unsigned i, fw_size;

	me_hdr = (const struct gfx_firmware_header_v1_0 *)
		adev->gfx.me_fw->data;

	amdgpu_ucode_print_gfx_hdr(&me_hdr->header);

	fw_data = (const __le32 *)(adev->gfx.me_fw->data +
		le32_to_cpu(me_hdr->header.ucode_array_offset_bytes));
	fw_size = le32_to_cpu(me_hdr->header.ucode_size_bytes);

	r = amdgpu_bo_create_reserved(adev, me_hdr->header.ucode_size_bytes,
				      PAGE_SIZE, AMDGPU_GEM_DOMAIN_GTT,
				      &adev->gfx.me.me_fw_obj,
				      &adev->gfx.me.me_fw_gpu_addr,
				      (void **)&adev->gfx.me.me_fw_ptr);
	if (r) {
		dev_err(adev->dev, "(%d) failed to create me fw bo\n", r);
		gfx_v11_0_me_fini(adev);
		return r;
	}

	memcpy(adev->gfx.me.me_fw_ptr, fw_data, fw_size);

	amdgpu_bo_kunmap(adev->gfx.me.me_fw_obj);
	amdgpu_bo_unreserve(adev->gfx.me.me_fw_obj);

	gfx_v11_0_config_me_cache(adev, adev->gfx.me.me_fw_gpu_addr);

	WREG32_SOC15(GC, 0, regCP_HYP_ME_UCODE_ADDR, 0);

	for (i = 0; i < me_hdr->jt_size; i++)
		WREG32_SOC15(GC, 0, regCP_HYP_ME_UCODE_DATA,
			     le32_to_cpup(fw_data + me_hdr->jt_offset + i));

	WREG32_SOC15(GC, 0, regCP_HYP_ME_UCODE_ADDR, adev->gfx.me_fw_version);

	return 0;
}

static int gfx_v11_0_cp_gfx_load_me_microcode_rs64(struct amdgpu_device *adev)
{
	int r;
	const struct gfx_firmware_header_v2_0 *me_hdr;
	const __le32 *fw_ucode, *fw_data;
	unsigned i, pipe_id, fw_ucode_size, fw_data_size;
	uint32_t tmp;
	uint32_t usec_timeout = 50000;  /* wait for 50ms */

	me_hdr = (const struct gfx_firmware_header_v2_0 *)
		adev->gfx.me_fw->data;

	amdgpu_ucode_print_gfx_hdr(&me_hdr->header);

	/* instruction */
	fw_ucode = (const __le32 *)(adev->gfx.me_fw->data +
		le32_to_cpu(me_hdr->ucode_offset_bytes));
	fw_ucode_size = le32_to_cpu(me_hdr->ucode_size_bytes);
	/* data */
	fw_data = (const __le32 *)(adev->gfx.me_fw->data +
		le32_to_cpu(me_hdr->data_offset_bytes));
	fw_data_size = le32_to_cpu(me_hdr->data_size_bytes);

	/* 64kb align*/
	r = amdgpu_bo_create_reserved(adev, fw_ucode_size,
				      64 * 1024,
				      AMDGPU_GEM_DOMAIN_VRAM |
				      AMDGPU_GEM_DOMAIN_GTT,
				      &adev->gfx.me.me_fw_obj,
				      &adev->gfx.me.me_fw_gpu_addr,
				      (void **)&adev->gfx.me.me_fw_ptr);
	if (r) {
		dev_err(adev->dev, "(%d) failed to create me ucode bo\n", r);
		gfx_v11_0_me_fini(adev);
		return r;
	}

	r = amdgpu_bo_create_reserved(adev, fw_data_size,
				      64 * 1024,
				      AMDGPU_GEM_DOMAIN_VRAM |
				      AMDGPU_GEM_DOMAIN_GTT,
				      &adev->gfx.me.me_fw_data_obj,
				      &adev->gfx.me.me_fw_data_gpu_addr,
				      (void **)&adev->gfx.me.me_fw_data_ptr);
	if (r) {
		dev_err(adev->dev, "(%d) failed to create me data bo\n", r);
		gfx_v11_0_pfp_fini(adev);
		return r;
	}

	memcpy(adev->gfx.me.me_fw_ptr, fw_ucode, fw_ucode_size);
	memcpy(adev->gfx.me.me_fw_data_ptr, fw_data, fw_data_size);

	amdgpu_bo_kunmap(adev->gfx.me.me_fw_obj);
	amdgpu_bo_kunmap(adev->gfx.me.me_fw_data_obj);
	amdgpu_bo_unreserve(adev->gfx.me.me_fw_obj);
	amdgpu_bo_unreserve(adev->gfx.me.me_fw_data_obj);

	if (amdgpu_emu_mode == 1)
		adev->hdp.funcs->flush_hdp(adev, NULL);

	WREG32_SOC15(GC, 0, regCP_ME_IC_BASE_LO,
		lower_32_bits(adev->gfx.me.me_fw_gpu_addr));
	WREG32_SOC15(GC, 0, regCP_ME_IC_BASE_HI,
		upper_32_bits(adev->gfx.me.me_fw_gpu_addr));

	tmp = RREG32_SOC15(GC, 0, regCP_ME_IC_BASE_CNTL);
	tmp = REG_SET_FIELD(tmp, CP_ME_IC_BASE_CNTL, VMID, 0);
	tmp = REG_SET_FIELD(tmp, CP_ME_IC_BASE_CNTL, CACHE_POLICY, 0);
	tmp = REG_SET_FIELD(tmp, CP_ME_IC_BASE_CNTL, EXE_DISABLE, 0);
	WREG32_SOC15(GC, 0, regCP_ME_IC_BASE_CNTL, tmp);

	/*
	 * Programming any of the CP_ME_IC_BASE registers
	 * forces invalidation of the ME L1 I$. Wait for the
	 * invalidation complete
	 */
	for (i = 0; i < usec_timeout; i++) {
		tmp = RREG32_SOC15(GC, 0, regCP_ME_IC_OP_CNTL);
		if (1 == REG_GET_FIELD(tmp, CP_ME_IC_OP_CNTL,
			INVALIDATE_CACHE_COMPLETE))
			break;
		udelay(1);
	}

	if (i >= usec_timeout) {
		dev_err(adev->dev, "failed to invalidate instruction cache\n");
		return -EINVAL;
	}

	/* Prime the instruction caches */
	tmp = RREG32_SOC15(GC, 0, regCP_ME_IC_OP_CNTL);
	tmp = REG_SET_FIELD(tmp, CP_ME_IC_OP_CNTL, PRIME_ICACHE, 1);
	WREG32_SOC15(GC, 0, regCP_ME_IC_OP_CNTL, tmp);

	/* Waiting for instruction cache primed*/
	for (i = 0; i < usec_timeout; i++) {
		tmp = RREG32_SOC15(GC, 0, regCP_ME_IC_OP_CNTL);
		if (1 == REG_GET_FIELD(tmp, CP_ME_IC_OP_CNTL,
			ICACHE_PRIMED))
			break;
		udelay(1);
	}

	if (i >= usec_timeout) {
		dev_err(adev->dev, "failed to prime instruction cache\n");
		return -EINVAL;
	}

	mutex_lock(&adev->srbm_mutex);
	for (pipe_id = 0; pipe_id < adev->gfx.me.num_pipe_per_me; pipe_id++) {
		soc21_grbm_select(adev, 0, pipe_id, 0, 0);
		WREG32_SOC15(GC, 0, regCP_ME_PRGRM_CNTR_START,
			(me_hdr->ucode_start_addr_hi << 30) |
			(me_hdr->ucode_start_addr_lo >> 2) );
		WREG32_SOC15(GC, 0, regCP_ME_PRGRM_CNTR_START_HI,
			me_hdr->ucode_start_addr_hi>>2);

		/*
		 * Program CP_ME_CNTL to reset given PIPE to take
		 * effect of CP_PFP_PRGRM_CNTR_START.
		 */
		tmp = RREG32_SOC15(GC, 0, regCP_ME_CNTL);
		if (pipe_id == 0)
			tmp = REG_SET_FIELD(tmp, CP_ME_CNTL,
					ME_PIPE0_RESET, 1);
		else
			tmp = REG_SET_FIELD(tmp, CP_ME_CNTL,
					ME_PIPE1_RESET, 1);
		WREG32_SOC15(GC, 0, regCP_ME_CNTL, tmp);

		/* Clear pfp pipe0 reset bit. */
		if (pipe_id == 0)
			tmp = REG_SET_FIELD(tmp, CP_ME_CNTL,
					ME_PIPE0_RESET, 0);
		else
			tmp = REG_SET_FIELD(tmp, CP_ME_CNTL,
					ME_PIPE1_RESET, 0);
		WREG32_SOC15(GC, 0, regCP_ME_CNTL, tmp);

		WREG32_SOC15(GC, 0, regCP_GFX_RS64_DC_BASE1_LO,
			lower_32_bits(adev->gfx.me.me_fw_data_gpu_addr));
		WREG32_SOC15(GC, 0, regCP_GFX_RS64_DC_BASE1_HI,
			upper_32_bits(adev->gfx.me.me_fw_data_gpu_addr));
	}
	soc21_grbm_select(adev, 0, 0, 0, 0);
	mutex_unlock(&adev->srbm_mutex);

	tmp = RREG32_SOC15(GC, 0, regCP_GFX_RS64_DC_BASE_CNTL);
	tmp = REG_SET_FIELD(tmp, CP_GFX_RS64_DC_BASE_CNTL, VMID, 0);
	tmp = REG_SET_FIELD(tmp, CP_GFX_RS64_DC_BASE_CNTL, CACHE_POLICY, 0);
	WREG32_SOC15(GC, 0, regCP_GFX_RS64_DC_BASE_CNTL, tmp);

	/* Invalidate the data caches */
	tmp = RREG32_SOC15(GC, 0, regCP_GFX_RS64_DC_OP_CNTL);
	tmp = REG_SET_FIELD(tmp, CP_GFX_RS64_DC_OP_CNTL, INVALIDATE_DCACHE, 1);
	WREG32_SOC15(GC, 0, regCP_GFX_RS64_DC_OP_CNTL, tmp);

	for (i = 0; i < usec_timeout; i++) {
		tmp = RREG32_SOC15(GC, 0, regCP_GFX_RS64_DC_OP_CNTL);
		if (1 == REG_GET_FIELD(tmp, CP_GFX_RS64_DC_OP_CNTL,
			INVALIDATE_DCACHE_COMPLETE))
			break;
		udelay(1);
	}

	if (i >= usec_timeout) {
		dev_err(adev->dev, "failed to invalidate RS64 data cache\n");
		return -EINVAL;
	}

	return 0;
}

static int gfx_v11_0_cp_gfx_load_microcode(struct amdgpu_device *adev)
{
	int r;

	if (!adev->gfx.me_fw || !adev->gfx.pfp_fw)
		return -EINVAL;

	gfx_v11_0_cp_gfx_enable(adev, false);

	if (adev->gfx.rs64_enable)
		r = gfx_v11_0_cp_gfx_load_pfp_microcode_rs64(adev);
	else
		r = gfx_v11_0_cp_gfx_load_pfp_microcode(adev);
	if (r) {
		dev_err(adev->dev, "(%d) failed to load pfp fw\n", r);
		return r;
	}

	if (adev->gfx.rs64_enable)
		r = gfx_v11_0_cp_gfx_load_me_microcode_rs64(adev);
	else
		r = gfx_v11_0_cp_gfx_load_me_microcode(adev);
	if (r) {
		dev_err(adev->dev, "(%d) failed to load me fw\n", r);
		return r;
	}

	return 0;
}

static int gfx_v11_0_cp_gfx_start(struct amdgpu_device *adev)
{
	struct amdgpu_ring *ring;
	const struct cs_section_def *sect = NULL;
	const struct cs_extent_def *ext = NULL;
	int r, i;
	int ctx_reg_offset;

	/* init the CP */
	WREG32_SOC15(GC, 0, regCP_MAX_CONTEXT,
		     adev->gfx.config.max_hw_contexts - 1);
	WREG32_SOC15(GC, 0, regCP_DEVICE_ID, 1);

	if (!amdgpu_async_gfx_ring)
		gfx_v11_0_cp_gfx_enable(adev, true);

	ring = &adev->gfx.gfx_ring[0];
	r = amdgpu_ring_alloc(ring, gfx_v11_0_get_csb_size(adev));
	if (r) {
		DRM_ERROR("amdgpu: cp failed to lock ring (%d).\n", r);
		return r;
	}

	amdgpu_ring_write(ring, PACKET3(PACKET3_PREAMBLE_CNTL, 0));
	amdgpu_ring_write(ring, PACKET3_PREAMBLE_BEGIN_CLEAR_STATE);

	amdgpu_ring_write(ring, PACKET3(PACKET3_CONTEXT_CONTROL, 1));
	amdgpu_ring_write(ring, 0x80000000);
	amdgpu_ring_write(ring, 0x80000000);

	for (sect = gfx11_cs_data; sect->section != NULL; ++sect) {
		for (ext = sect->section; ext->extent != NULL; ++ext) {
			if (sect->id == SECT_CONTEXT) {
				amdgpu_ring_write(ring,
						  PACKET3(PACKET3_SET_CONTEXT_REG,
							  ext->reg_count));
				amdgpu_ring_write(ring, ext->reg_index -
						  PACKET3_SET_CONTEXT_REG_START);
				for (i = 0; i < ext->reg_count; i++)
					amdgpu_ring_write(ring, ext->extent[i]);
			}
		}
	}

	ctx_reg_offset =
		SOC15_REG_OFFSET(GC, 0, regPA_SC_TILE_STEERING_OVERRIDE) - PACKET3_SET_CONTEXT_REG_START;
	amdgpu_ring_write(ring, PACKET3(PACKET3_SET_CONTEXT_REG, 1));
	amdgpu_ring_write(ring, ctx_reg_offset);
	amdgpu_ring_write(ring, adev->gfx.config.pa_sc_tile_steering_override);

	amdgpu_ring_write(ring, PACKET3(PACKET3_PREAMBLE_CNTL, 0));
	amdgpu_ring_write(ring, PACKET3_PREAMBLE_END_CLEAR_STATE);

	amdgpu_ring_write(ring, PACKET3(PACKET3_CLEAR_STATE, 0));
	amdgpu_ring_write(ring, 0);

	amdgpu_ring_commit(ring);

	/* submit cs packet to copy state 0 to next available state */
	if (adev->gfx.num_gfx_rings > 1) {
		/* maximum supported gfx ring is 2 */
		ring = &adev->gfx.gfx_ring[1];
		r = amdgpu_ring_alloc(ring, 2);
		if (r) {
			DRM_ERROR("amdgpu: cp failed to lock ring (%d).\n", r);
			return r;
		}

		amdgpu_ring_write(ring, PACKET3(PACKET3_CLEAR_STATE, 0));
		amdgpu_ring_write(ring, 0);

		amdgpu_ring_commit(ring);
	}
	return 0;
}

static void gfx_v11_0_cp_gfx_switch_pipe(struct amdgpu_device *adev,
					 CP_PIPE_ID pipe)
{
	u32 tmp;

	tmp = RREG32_SOC15(GC, 0, regGRBM_GFX_CNTL);
	tmp = REG_SET_FIELD(tmp, GRBM_GFX_CNTL, PIPEID, pipe);

	WREG32_SOC15(GC, 0, regGRBM_GFX_CNTL, tmp);
}

static void gfx_v11_0_cp_gfx_set_doorbell(struct amdgpu_device *adev,
					  struct amdgpu_ring *ring)
{
	u32 tmp;

	tmp = RREG32_SOC15(GC, 0, regCP_RB_DOORBELL_CONTROL);
	if (ring->use_doorbell) {
		tmp = REG_SET_FIELD(tmp, CP_RB_DOORBELL_CONTROL,
				    DOORBELL_OFFSET, ring->doorbell_index);
		tmp = REG_SET_FIELD(tmp, CP_RB_DOORBELL_CONTROL,
				    DOORBELL_EN, 1);
	} else {
		tmp = REG_SET_FIELD(tmp, CP_RB_DOORBELL_CONTROL,
				    DOORBELL_EN, 0);
	}
	WREG32_SOC15(GC, 0, regCP_RB_DOORBELL_CONTROL, tmp);

	tmp = REG_SET_FIELD(0, CP_RB_DOORBELL_RANGE_LOWER,
			    DOORBELL_RANGE_LOWER, ring->doorbell_index);
	WREG32_SOC15(GC, 0, regCP_RB_DOORBELL_RANGE_LOWER, tmp);

	WREG32_SOC15(GC, 0, regCP_RB_DOORBELL_RANGE_UPPER,
		     CP_RB_DOORBELL_RANGE_UPPER__DOORBELL_RANGE_UPPER_MASK);
}

static int gfx_v11_0_cp_gfx_resume(struct amdgpu_device *adev)
{
	struct amdgpu_ring *ring;
	u32 tmp;
	u32 rb_bufsz;
	u64 rb_addr, rptr_addr, wptr_gpu_addr;

	/* Set the write pointer delay */
	WREG32_SOC15(GC, 0, regCP_RB_WPTR_DELAY, 0);

	/* set the RB to use vmid 0 */
	WREG32_SOC15(GC, 0, regCP_RB_VMID, 0);

	/* Init gfx ring 0 for pipe 0 */
	mutex_lock(&adev->srbm_mutex);
	gfx_v11_0_cp_gfx_switch_pipe(adev, PIPE_ID0);

	/* Set ring buffer size */
	ring = &adev->gfx.gfx_ring[0];
	rb_bufsz = order_base_2(ring->ring_size / 8);
	tmp = REG_SET_FIELD(0, CP_RB0_CNTL, RB_BUFSZ, rb_bufsz);
	tmp = REG_SET_FIELD(tmp, CP_RB0_CNTL, RB_BLKSZ, rb_bufsz - 2);
	WREG32_SOC15(GC, 0, regCP_RB0_CNTL, tmp);

	/* Initialize the ring buffer's write pointers */
	ring->wptr = 0;
	WREG32_SOC15(GC, 0, regCP_RB0_WPTR, lower_32_bits(ring->wptr));
	WREG32_SOC15(GC, 0, regCP_RB0_WPTR_HI, upper_32_bits(ring->wptr));

	/* set the wb address wether it's enabled or not */
	rptr_addr = ring->rptr_gpu_addr;
	WREG32_SOC15(GC, 0, regCP_RB0_RPTR_ADDR, lower_32_bits(rptr_addr));
	WREG32_SOC15(GC, 0, regCP_RB0_RPTR_ADDR_HI, upper_32_bits(rptr_addr) &
		     CP_RB_RPTR_ADDR_HI__RB_RPTR_ADDR_HI_MASK);

	wptr_gpu_addr = ring->wptr_gpu_addr;
	WREG32_SOC15(GC, 0, regCP_RB_WPTR_POLL_ADDR_LO,
		     lower_32_bits(wptr_gpu_addr));
	WREG32_SOC15(GC, 0, regCP_RB_WPTR_POLL_ADDR_HI,
		     upper_32_bits(wptr_gpu_addr));

	mdelay(1);
	WREG32_SOC15(GC, 0, regCP_RB0_CNTL, tmp);

	rb_addr = ring->gpu_addr >> 8;
	WREG32_SOC15(GC, 0, regCP_RB0_BASE, rb_addr);
	WREG32_SOC15(GC, 0, regCP_RB0_BASE_HI, upper_32_bits(rb_addr));

	WREG32_SOC15(GC, 0, regCP_RB_ACTIVE, 1);

	gfx_v11_0_cp_gfx_set_doorbell(adev, ring);
	mutex_unlock(&adev->srbm_mutex);

	/* Init gfx ring 1 for pipe 1 */
	if (adev->gfx.num_gfx_rings > 1) {
		mutex_lock(&adev->srbm_mutex);
		gfx_v11_0_cp_gfx_switch_pipe(adev, PIPE_ID1);
		/* maximum supported gfx ring is 2 */
		ring = &adev->gfx.gfx_ring[1];
		rb_bufsz = order_base_2(ring->ring_size / 8);
		tmp = REG_SET_FIELD(0, CP_RB1_CNTL, RB_BUFSZ, rb_bufsz);
		tmp = REG_SET_FIELD(tmp, CP_RB1_CNTL, RB_BLKSZ, rb_bufsz - 2);
		WREG32_SOC15(GC, 0, regCP_RB1_CNTL, tmp);
		/* Initialize the ring buffer's write pointers */
		ring->wptr = 0;
		WREG32_SOC15(GC, 0, regCP_RB1_WPTR, lower_32_bits(ring->wptr));
		WREG32_SOC15(GC, 0, regCP_RB1_WPTR_HI, upper_32_bits(ring->wptr));
		/* Set the wb address wether it's enabled or not */
		rptr_addr = ring->rptr_gpu_addr;
		WREG32_SOC15(GC, 0, regCP_RB1_RPTR_ADDR, lower_32_bits(rptr_addr));
		WREG32_SOC15(GC, 0, regCP_RB1_RPTR_ADDR_HI, upper_32_bits(rptr_addr) &
			     CP_RB1_RPTR_ADDR_HI__RB_RPTR_ADDR_HI_MASK);
		wptr_gpu_addr = ring->wptr_gpu_addr;
		WREG32_SOC15(GC, 0, regCP_RB_WPTR_POLL_ADDR_LO,
			     lower_32_bits(wptr_gpu_addr));
		WREG32_SOC15(GC, 0, regCP_RB_WPTR_POLL_ADDR_HI,
			     upper_32_bits(wptr_gpu_addr));

		mdelay(1);
		WREG32_SOC15(GC, 0, regCP_RB1_CNTL, tmp);

		rb_addr = ring->gpu_addr >> 8;
		WREG32_SOC15(GC, 0, regCP_RB1_BASE, rb_addr);
		WREG32_SOC15(GC, 0, regCP_RB1_BASE_HI, upper_32_bits(rb_addr));
		WREG32_SOC15(GC, 0, regCP_RB1_ACTIVE, 1);

		gfx_v11_0_cp_gfx_set_doorbell(adev, ring);
		mutex_unlock(&adev->srbm_mutex);
	}
	/* Switch to pipe 0 */
	mutex_lock(&adev->srbm_mutex);
	gfx_v11_0_cp_gfx_switch_pipe(adev, PIPE_ID0);
	mutex_unlock(&adev->srbm_mutex);

	/* start the ring */
	gfx_v11_0_cp_gfx_start(adev);

	return 0;
}

static void gfx_v11_0_cp_compute_enable(struct amdgpu_device *adev, bool enable)
{
	u32 data;

	if (adev->gfx.rs64_enable) {
		data = RREG32_SOC15(GC, 0, regCP_MEC_RS64_CNTL);
		data = REG_SET_FIELD(data, CP_MEC_RS64_CNTL, MEC_INVALIDATE_ICACHE,
							 enable ? 0 : 1);
		data = REG_SET_FIELD(data, CP_MEC_RS64_CNTL, MEC_PIPE0_RESET,
							 enable ? 0 : 1);
		data = REG_SET_FIELD(data, CP_MEC_RS64_CNTL, MEC_PIPE1_RESET,
							 enable ? 0 : 1);
		data = REG_SET_FIELD(data, CP_MEC_RS64_CNTL, MEC_PIPE2_RESET,
							 enable ? 0 : 1);
		data = REG_SET_FIELD(data, CP_MEC_RS64_CNTL, MEC_PIPE3_RESET,
							 enable ? 0 : 1);
		data = REG_SET_FIELD(data, CP_MEC_RS64_CNTL, MEC_PIPE0_ACTIVE,
							 enable ? 1 : 0);
		data = REG_SET_FIELD(data, CP_MEC_RS64_CNTL, MEC_PIPE1_ACTIVE,
				                         enable ? 1 : 0);
		data = REG_SET_FIELD(data, CP_MEC_RS64_CNTL, MEC_PIPE2_ACTIVE,
							 enable ? 1 : 0);
		data = REG_SET_FIELD(data, CP_MEC_RS64_CNTL, MEC_PIPE3_ACTIVE,
							 enable ? 1 : 0);
		data = REG_SET_FIELD(data, CP_MEC_RS64_CNTL, MEC_HALT,
							 enable ? 0 : 1);
		WREG32_SOC15(GC, 0, regCP_MEC_RS64_CNTL, data);
	} else {
		data = RREG32_SOC15(GC, 0, regCP_MEC_CNTL);

		if (enable) {
			data = REG_SET_FIELD(data, CP_MEC_CNTL, MEC_ME1_HALT, 0);
			if (!adev->enable_mes_kiq)
				data = REG_SET_FIELD(data, CP_MEC_CNTL,
						     MEC_ME2_HALT, 0);
		} else {
			data = REG_SET_FIELD(data, CP_MEC_CNTL, MEC_ME1_HALT, 1);
			data = REG_SET_FIELD(data, CP_MEC_CNTL, MEC_ME2_HALT, 1);
		}
		WREG32_SOC15(GC, 0, regCP_MEC_CNTL, data);
	}

	udelay(50);
}

static int gfx_v11_0_cp_compute_load_microcode(struct amdgpu_device *adev)
{
	const struct gfx_firmware_header_v1_0 *mec_hdr;
	const __le32 *fw_data;
	unsigned i, fw_size;
	u32 *fw = NULL;
	int r;

	if (!adev->gfx.mec_fw)
		return -EINVAL;

	gfx_v11_0_cp_compute_enable(adev, false);

	mec_hdr = (const struct gfx_firmware_header_v1_0 *)adev->gfx.mec_fw->data;
	amdgpu_ucode_print_gfx_hdr(&mec_hdr->header);

	fw_data = (const __le32 *)
		(adev->gfx.mec_fw->data +
		 le32_to_cpu(mec_hdr->header.ucode_array_offset_bytes));
	fw_size = le32_to_cpu(mec_hdr->header.ucode_size_bytes);

	r = amdgpu_bo_create_reserved(adev, mec_hdr->header.ucode_size_bytes,
					  PAGE_SIZE, AMDGPU_GEM_DOMAIN_GTT,
					  &adev->gfx.mec.mec_fw_obj,
					  &adev->gfx.mec.mec_fw_gpu_addr,
					  (void **)&fw);
	if (r) {
		dev_err(adev->dev, "(%d) failed to create mec fw bo\n", r);
		gfx_v11_0_mec_fini(adev);
		return r;
	}

	memcpy(fw, fw_data, fw_size);
	
	amdgpu_bo_kunmap(adev->gfx.mec.mec_fw_obj);
	amdgpu_bo_unreserve(adev->gfx.mec.mec_fw_obj);

	gfx_v11_0_config_mec_cache(adev, adev->gfx.mec.mec_fw_gpu_addr);

	/* MEC1 */
	WREG32_SOC15(GC, 0, regCP_MEC_ME1_UCODE_ADDR, 0);

	for (i = 0; i < mec_hdr->jt_size; i++)
		WREG32_SOC15(GC, 0, regCP_MEC_ME1_UCODE_DATA,
			     le32_to_cpup(fw_data + mec_hdr->jt_offset + i));

	WREG32_SOC15(GC, 0, regCP_MEC_ME1_UCODE_ADDR, adev->gfx.mec_fw_version);

	return 0;
}

static int gfx_v11_0_cp_compute_load_microcode_rs64(struct amdgpu_device *adev)
{
	const struct gfx_firmware_header_v2_0 *mec_hdr;
	const __le32 *fw_ucode, *fw_data;
	u32 tmp, fw_ucode_size, fw_data_size;
	u32 i, usec_timeout = 50000; /* Wait for 50 ms */
	u32 *fw_ucode_ptr, *fw_data_ptr;
	int r;

	if (!adev->gfx.mec_fw)
		return -EINVAL;

	gfx_v11_0_cp_compute_enable(adev, false);

	mec_hdr = (const struct gfx_firmware_header_v2_0 *)adev->gfx.mec_fw->data;
	amdgpu_ucode_print_gfx_hdr(&mec_hdr->header);

	fw_ucode = (const __le32 *) (adev->gfx.mec_fw->data +
				le32_to_cpu(mec_hdr->ucode_offset_bytes));
	fw_ucode_size = le32_to_cpu(mec_hdr->ucode_size_bytes);

	fw_data = (const __le32 *) (adev->gfx.mec_fw->data +
				le32_to_cpu(mec_hdr->data_offset_bytes));
	fw_data_size = le32_to_cpu(mec_hdr->data_size_bytes);

	r = amdgpu_bo_create_reserved(adev, fw_ucode_size,
				      64 * 1024,
				      AMDGPU_GEM_DOMAIN_VRAM |
				      AMDGPU_GEM_DOMAIN_GTT,
				      &adev->gfx.mec.mec_fw_obj,
				      &adev->gfx.mec.mec_fw_gpu_addr,
				      (void **)&fw_ucode_ptr);
	if (r) {
		dev_err(adev->dev, "(%d) failed to create mec fw ucode bo\n", r);
		gfx_v11_0_mec_fini(adev);
		return r;
	}

	r = amdgpu_bo_create_reserved(adev, fw_data_size,
				      64 * 1024,
				      AMDGPU_GEM_DOMAIN_VRAM |
				      AMDGPU_GEM_DOMAIN_GTT,
				      &adev->gfx.mec.mec_fw_data_obj,
				      &adev->gfx.mec.mec_fw_data_gpu_addr,
				      (void **)&fw_data_ptr);
	if (r) {
		dev_err(adev->dev, "(%d) failed to create mec fw ucode bo\n", r);
		gfx_v11_0_mec_fini(adev);
		return r;
	}

	memcpy(fw_ucode_ptr, fw_ucode, fw_ucode_size);
	memcpy(fw_data_ptr, fw_data, fw_data_size);

	amdgpu_bo_kunmap(adev->gfx.mec.mec_fw_obj);
	amdgpu_bo_kunmap(adev->gfx.mec.mec_fw_data_obj);
	amdgpu_bo_unreserve(adev->gfx.mec.mec_fw_obj);
	amdgpu_bo_unreserve(adev->gfx.mec.mec_fw_data_obj);

	tmp = RREG32_SOC15(GC, 0, regCP_CPC_IC_BASE_CNTL);
	tmp = REG_SET_FIELD(tmp, CP_CPC_IC_BASE_CNTL, VMID, 0);
	tmp = REG_SET_FIELD(tmp, CP_CPC_IC_BASE_CNTL, EXE_DISABLE, 0);
	tmp = REG_SET_FIELD(tmp, CP_CPC_IC_BASE_CNTL, CACHE_POLICY, 0);
	WREG32_SOC15(GC, 0, regCP_CPC_IC_BASE_CNTL, tmp);

	tmp = RREG32_SOC15(GC, 0, regCP_MEC_DC_BASE_CNTL);
	tmp = REG_SET_FIELD(tmp, CP_MEC_DC_BASE_CNTL, VMID, 0);
	tmp = REG_SET_FIELD(tmp, CP_MEC_DC_BASE_CNTL, CACHE_POLICY, 0);
	WREG32_SOC15(GC, 0, regCP_MEC_DC_BASE_CNTL, tmp);

	mutex_lock(&adev->srbm_mutex);
	for (i = 0; i < adev->gfx.mec.num_pipe_per_mec; i++) {
		soc21_grbm_select(adev, 1, i, 0, 0);

		WREG32_SOC15(GC, 0, regCP_MEC_MDBASE_LO, adev->gfx.mec.mec_fw_data_gpu_addr);
		WREG32_SOC15(GC, 0, regCP_MEC_MDBASE_HI,
		     upper_32_bits(adev->gfx.mec.mec_fw_data_gpu_addr));

		WREG32_SOC15(GC, 0, regCP_MEC_RS64_PRGRM_CNTR_START,
					mec_hdr->ucode_start_addr_lo >> 2 |
					mec_hdr->ucode_start_addr_hi << 30);
		WREG32_SOC15(GC, 0, regCP_MEC_RS64_PRGRM_CNTR_START_HI,
					mec_hdr->ucode_start_addr_hi >> 2);

		WREG32_SOC15(GC, 0, regCP_CPC_IC_BASE_LO, adev->gfx.mec.mec_fw_gpu_addr);
		WREG32_SOC15(GC, 0, regCP_CPC_IC_BASE_HI,
		     upper_32_bits(adev->gfx.mec.mec_fw_gpu_addr));
	}
	mutex_unlock(&adev->srbm_mutex);
	soc21_grbm_select(adev, 0, 0, 0, 0);

	/* Trigger an invalidation of the L1 instruction caches */
	tmp = RREG32_SOC15(GC, 0, regCP_MEC_DC_OP_CNTL);
	tmp = REG_SET_FIELD(tmp, CP_MEC_DC_OP_CNTL, INVALIDATE_DCACHE, 1);
	WREG32_SOC15(GC, 0, regCP_MEC_DC_OP_CNTL, tmp);

	/* Wait for invalidation complete */
	for (i = 0; i < usec_timeout; i++) {
		tmp = RREG32_SOC15(GC, 0, regCP_MEC_DC_OP_CNTL);
		if (1 == REG_GET_FIELD(tmp, CP_MEC_DC_OP_CNTL,
				       INVALIDATE_DCACHE_COMPLETE))
			break;
		udelay(1);
	}

	if (i >= usec_timeout) {
		dev_err(adev->dev, "failed to invalidate instruction cache\n");
		return -EINVAL;
	}

	/* Trigger an invalidation of the L1 instruction caches */
	tmp = RREG32_SOC15(GC, 0, regCP_CPC_IC_OP_CNTL);
	tmp = REG_SET_FIELD(tmp, CP_CPC_IC_OP_CNTL, INVALIDATE_CACHE, 1);
	WREG32_SOC15(GC, 0, regCP_CPC_IC_OP_CNTL, tmp);

	/* Wait for invalidation complete */
	for (i = 0; i < usec_timeout; i++) {
		tmp = RREG32_SOC15(GC, 0, regCP_CPC_IC_OP_CNTL);
		if (1 == REG_GET_FIELD(tmp, CP_CPC_IC_OP_CNTL,
				       INVALIDATE_CACHE_COMPLETE))
			break;
		udelay(1);
	}

	if (i >= usec_timeout) {
		dev_err(adev->dev, "failed to invalidate instruction cache\n");
		return -EINVAL;
	}

	return 0;
}

static void gfx_v11_0_kiq_setting(struct amdgpu_ring *ring)
{
	uint32_t tmp;
	struct amdgpu_device *adev = ring->adev;

	/* tell RLC which is KIQ queue */
	tmp = RREG32_SOC15(GC, 0, regRLC_CP_SCHEDULERS);
	tmp &= 0xffffff00;
	tmp |= (ring->me << 5) | (ring->pipe << 3) | (ring->queue);
	WREG32_SOC15(GC, 0, regRLC_CP_SCHEDULERS, tmp);
	tmp |= 0x80;
	WREG32_SOC15(GC, 0, regRLC_CP_SCHEDULERS, tmp);
}

static void gfx_v11_0_cp_set_doorbell_range(struct amdgpu_device *adev)
{
	/* set graphics engine doorbell range */
	WREG32_SOC15(GC, 0, regCP_RB_DOORBELL_RANGE_LOWER,
		     (adev->doorbell_index.gfx_ring0 * 2) << 2);
	WREG32_SOC15(GC, 0, regCP_RB_DOORBELL_RANGE_UPPER,
		     (adev->doorbell_index.gfx_userqueue_end * 2) << 2);

	/* set compute engine doorbell range */
	WREG32_SOC15(GC, 0, regCP_MEC_DOORBELL_RANGE_LOWER,
		     (adev->doorbell_index.kiq * 2) << 2);
	WREG32_SOC15(GC, 0, regCP_MEC_DOORBELL_RANGE_UPPER,
		     (adev->doorbell_index.userqueue_end * 2) << 2);
}

static int gfx_v11_0_gfx_mqd_init(struct amdgpu_device *adev, void *m,
				  struct amdgpu_mqd_prop *prop)
{
	struct v11_gfx_mqd *mqd = m;
	uint64_t hqd_gpu_addr, wb_gpu_addr;
	uint32_t tmp;
	uint32_t rb_bufsz;

	/* set up gfx hqd wptr */
	mqd->cp_gfx_hqd_wptr = 0;
	mqd->cp_gfx_hqd_wptr_hi = 0;

	/* set the pointer to the MQD */
	mqd->cp_mqd_base_addr = prop->mqd_gpu_addr & 0xfffffffc;
	mqd->cp_mqd_base_addr_hi = upper_32_bits(prop->mqd_gpu_addr);

	/* set up mqd control */
	tmp = RREG32_SOC15(GC, 0, regCP_GFX_MQD_CONTROL);
	tmp = REG_SET_FIELD(tmp, CP_GFX_MQD_CONTROL, VMID, 0);
	tmp = REG_SET_FIELD(tmp, CP_GFX_MQD_CONTROL, PRIV_STATE, 1);
	tmp = REG_SET_FIELD(tmp, CP_GFX_MQD_CONTROL, CACHE_POLICY, 0);
	mqd->cp_gfx_mqd_control = tmp;

	/* set up gfx_hqd_vimd with 0x0 to indicate the ring buffer's vmid */
	tmp = RREG32_SOC15(GC, 0, regCP_GFX_HQD_VMID);
	tmp = REG_SET_FIELD(tmp, CP_GFX_HQD_VMID, VMID, 0);
	mqd->cp_gfx_hqd_vmid = 0;

	/* set up default queue priority level
	 * 0x0 = low priority, 0x1 = high priority */
	tmp = RREG32_SOC15(GC, 0, regCP_GFX_HQD_QUEUE_PRIORITY);
	tmp = REG_SET_FIELD(tmp, CP_GFX_HQD_QUEUE_PRIORITY, PRIORITY_LEVEL, 0);
	mqd->cp_gfx_hqd_queue_priority = tmp;

	/* set up time quantum */
	tmp = RREG32_SOC15(GC, 0, regCP_GFX_HQD_QUANTUM);
	tmp = REG_SET_FIELD(tmp, CP_GFX_HQD_QUANTUM, QUANTUM_EN, 1);
	mqd->cp_gfx_hqd_quantum = tmp;

	/* set up gfx hqd base. this is similar as CP_RB_BASE */
	hqd_gpu_addr = prop->hqd_base_gpu_addr >> 8;
	mqd->cp_gfx_hqd_base = hqd_gpu_addr;
	mqd->cp_gfx_hqd_base_hi = upper_32_bits(hqd_gpu_addr);

	/* set up hqd_rptr_addr/_hi, similar as CP_RB_RPTR */
	wb_gpu_addr = prop->rptr_gpu_addr;
	mqd->cp_gfx_hqd_rptr_addr = wb_gpu_addr & 0xfffffffc;
	mqd->cp_gfx_hqd_rptr_addr_hi =
		upper_32_bits(wb_gpu_addr) & 0xffff;

	/* set up rb_wptr_poll addr */
	wb_gpu_addr = prop->wptr_gpu_addr;
	mqd->cp_rb_wptr_poll_addr_lo = wb_gpu_addr & 0xfffffffc;
	mqd->cp_rb_wptr_poll_addr_hi = upper_32_bits(wb_gpu_addr) & 0xffff;

	/* set up the gfx_hqd_control, similar as CP_RB0_CNTL */
	rb_bufsz = order_base_2(prop->queue_size / 4) - 1;
	tmp = RREG32_SOC15(GC, 0, regCP_GFX_HQD_CNTL);
	tmp = REG_SET_FIELD(tmp, CP_GFX_HQD_CNTL, RB_BUFSZ, rb_bufsz);
	tmp = REG_SET_FIELD(tmp, CP_GFX_HQD_CNTL, RB_BLKSZ, rb_bufsz - 2);
#ifdef __BIG_ENDIAN
	tmp = REG_SET_FIELD(tmp, CP_GFX_HQD_CNTL, BUF_SWAP, 1);
#endif
	mqd->cp_gfx_hqd_cntl = tmp;

	/* set up cp_doorbell_control */
	tmp = RREG32_SOC15(GC, 0, regCP_RB_DOORBELL_CONTROL);
	if (prop->use_doorbell) {
		tmp = REG_SET_FIELD(tmp, CP_RB_DOORBELL_CONTROL,
				    DOORBELL_OFFSET, prop->doorbell_index);
		tmp = REG_SET_FIELD(tmp, CP_RB_DOORBELL_CONTROL,
				    DOORBELL_EN, 1);
	} else
		tmp = REG_SET_FIELD(tmp, CP_RB_DOORBELL_CONTROL,
				    DOORBELL_EN, 0);
	mqd->cp_rb_doorbell_control = tmp;

	/* reset read and write pointers, similar to CP_RB0_WPTR/_RPTR */
	mqd->cp_gfx_hqd_rptr = RREG32_SOC15(GC, 0, regCP_GFX_HQD_RPTR);

	/* active the queue */
	mqd->cp_gfx_hqd_active = 1;

	return 0;
}

static int gfx_v11_0_gfx_init_queue(struct amdgpu_ring *ring)
{
	struct amdgpu_device *adev = ring->adev;
	struct v11_gfx_mqd *mqd = ring->mqd_ptr;
	int mqd_idx = ring - &adev->gfx.gfx_ring[0];

	if (!amdgpu_in_reset(adev) && !adev->in_suspend) {
		memset((void *)mqd, 0, sizeof(*mqd));
		mutex_lock(&adev->srbm_mutex);
		soc21_grbm_select(adev, ring->me, ring->pipe, ring->queue, 0);
		amdgpu_ring_init_mqd(ring);
		soc21_grbm_select(adev, 0, 0, 0, 0);
		mutex_unlock(&adev->srbm_mutex);
		if (adev->gfx.me.mqd_backup[mqd_idx])
			memcpy_fromio(adev->gfx.me.mqd_backup[mqd_idx], mqd, sizeof(*mqd));
	} else {
		/* restore mqd with the backup copy */
		if (adev->gfx.me.mqd_backup[mqd_idx])
			memcpy_toio(mqd, adev->gfx.me.mqd_backup[mqd_idx], sizeof(*mqd));
		/* reset the ring */
		ring->wptr = 0;
		*ring->wptr_cpu_addr = 0;
		amdgpu_ring_clear_ring(ring);
	}

	return 0;
}

static int gfx_v11_0_cp_async_gfx_ring_resume(struct amdgpu_device *adev)
{
	int r, i;
	struct amdgpu_ring *ring;

	for (i = 0; i < adev->gfx.num_gfx_rings; i++) {
		ring = &adev->gfx.gfx_ring[i];

		r = amdgpu_bo_reserve(ring->mqd_obj, false);
		if (unlikely(r != 0))
			return r;

		r = amdgpu_bo_kmap(ring->mqd_obj, (void **)&ring->mqd_ptr);
		if (!r) {
			r = gfx_v11_0_gfx_init_queue(ring);
			amdgpu_bo_kunmap(ring->mqd_obj);
			ring->mqd_ptr = NULL;
		}
		amdgpu_bo_unreserve(ring->mqd_obj);
		if (r)
			return r;
	}

	r = amdgpu_gfx_enable_kgq(adev, 0);
	if (r)
		return r;

	return gfx_v11_0_cp_gfx_start(adev);
}

static int gfx_v11_0_compute_mqd_init(struct amdgpu_device *adev, void *m,
				      struct amdgpu_mqd_prop *prop)
{
	struct v11_compute_mqd *mqd = m;
	uint64_t hqd_gpu_addr, wb_gpu_addr, eop_base_addr;
	uint32_t tmp;

	mqd->header = 0xC0310800;
	mqd->compute_pipelinestat_enable = 0x00000001;
	mqd->compute_static_thread_mgmt_se0 = 0xffffffff;
	mqd->compute_static_thread_mgmt_se1 = 0xffffffff;
	mqd->compute_static_thread_mgmt_se2 = 0xffffffff;
	mqd->compute_static_thread_mgmt_se3 = 0xffffffff;
	mqd->compute_misc_reserved = 0x00000007;

	eop_base_addr = prop->eop_gpu_addr >> 8;
	mqd->cp_hqd_eop_base_addr_lo = eop_base_addr;
	mqd->cp_hqd_eop_base_addr_hi = upper_32_bits(eop_base_addr);

	/* set the EOP size, register value is 2^(EOP_SIZE+1) dwords */
	tmp = RREG32_SOC15(GC, 0, regCP_HQD_EOP_CONTROL);
	tmp = REG_SET_FIELD(tmp, CP_HQD_EOP_CONTROL, EOP_SIZE,
			(order_base_2(GFX11_MEC_HPD_SIZE / 4) - 1));

	mqd->cp_hqd_eop_control = tmp;

	/* enable doorbell? */
	tmp = RREG32_SOC15(GC, 0, regCP_HQD_PQ_DOORBELL_CONTROL);

	if (prop->use_doorbell) {
		tmp = REG_SET_FIELD(tmp, CP_HQD_PQ_DOORBELL_CONTROL,
				    DOORBELL_OFFSET, prop->doorbell_index);
		tmp = REG_SET_FIELD(tmp, CP_HQD_PQ_DOORBELL_CONTROL,
				    DOORBELL_EN, 1);
		tmp = REG_SET_FIELD(tmp, CP_HQD_PQ_DOORBELL_CONTROL,
				    DOORBELL_SOURCE, 0);
		tmp = REG_SET_FIELD(tmp, CP_HQD_PQ_DOORBELL_CONTROL,
				    DOORBELL_HIT, 0);
	} else {
		tmp = REG_SET_FIELD(tmp, CP_HQD_PQ_DOORBELL_CONTROL,
				    DOORBELL_EN, 0);
	}

	mqd->cp_hqd_pq_doorbell_control = tmp;

	/* disable the queue if it's active */
	mqd->cp_hqd_dequeue_request = 0;
	mqd->cp_hqd_pq_rptr = 0;
	mqd->cp_hqd_pq_wptr_lo = 0;
	mqd->cp_hqd_pq_wptr_hi = 0;

	/* set the pointer to the MQD */
	mqd->cp_mqd_base_addr_lo = prop->mqd_gpu_addr & 0xfffffffc;
	mqd->cp_mqd_base_addr_hi = upper_32_bits(prop->mqd_gpu_addr);

	/* set MQD vmid to 0 */
	tmp = RREG32_SOC15(GC, 0, regCP_MQD_CONTROL);
	tmp = REG_SET_FIELD(tmp, CP_MQD_CONTROL, VMID, 0);
	mqd->cp_mqd_control = tmp;

	/* set the pointer to the HQD, this is similar CP_RB0_BASE/_HI */
	hqd_gpu_addr = prop->hqd_base_gpu_addr >> 8;
	mqd->cp_hqd_pq_base_lo = hqd_gpu_addr;
	mqd->cp_hqd_pq_base_hi = upper_32_bits(hqd_gpu_addr);

	/* set up the HQD, this is similar to CP_RB0_CNTL */
	tmp = RREG32_SOC15(GC, 0, regCP_HQD_PQ_CONTROL);
	tmp = REG_SET_FIELD(tmp, CP_HQD_PQ_CONTROL, QUEUE_SIZE,
			    (order_base_2(prop->queue_size / 4) - 1));
	tmp = REG_SET_FIELD(tmp, CP_HQD_PQ_CONTROL, RPTR_BLOCK_SIZE,
			    (order_base_2(AMDGPU_GPU_PAGE_SIZE / 4) - 1));
	tmp = REG_SET_FIELD(tmp, CP_HQD_PQ_CONTROL, UNORD_DISPATCH, 0);
	tmp = REG_SET_FIELD(tmp, CP_HQD_PQ_CONTROL, TUNNEL_DISPATCH, 0);
	tmp = REG_SET_FIELD(tmp, CP_HQD_PQ_CONTROL, PRIV_STATE, 1);
	tmp = REG_SET_FIELD(tmp, CP_HQD_PQ_CONTROL, KMD_QUEUE, 1);
	mqd->cp_hqd_pq_control = tmp;

	/* set the wb address whether it's enabled or not */
	wb_gpu_addr = prop->rptr_gpu_addr;
	mqd->cp_hqd_pq_rptr_report_addr_lo = wb_gpu_addr & 0xfffffffc;
	mqd->cp_hqd_pq_rptr_report_addr_hi =
		upper_32_bits(wb_gpu_addr) & 0xffff;

	/* only used if CP_PQ_WPTR_POLL_CNTL.CP_PQ_WPTR_POLL_CNTL__EN_MASK=1 */
	wb_gpu_addr = prop->wptr_gpu_addr;
	mqd->cp_hqd_pq_wptr_poll_addr_lo = wb_gpu_addr & 0xfffffffc;
	mqd->cp_hqd_pq_wptr_poll_addr_hi = upper_32_bits(wb_gpu_addr) & 0xffff;

	tmp = 0;
	/* enable the doorbell if requested */
	if (prop->use_doorbell) {
		tmp = RREG32_SOC15(GC, 0, regCP_HQD_PQ_DOORBELL_CONTROL);
		tmp = REG_SET_FIELD(tmp, CP_HQD_PQ_DOORBELL_CONTROL,
				DOORBELL_OFFSET, prop->doorbell_index);

		tmp = REG_SET_FIELD(tmp, CP_HQD_PQ_DOORBELL_CONTROL,
				    DOORBELL_EN, 1);
		tmp = REG_SET_FIELD(tmp, CP_HQD_PQ_DOORBELL_CONTROL,
				    DOORBELL_SOURCE, 0);
		tmp = REG_SET_FIELD(tmp, CP_HQD_PQ_DOORBELL_CONTROL,
				    DOORBELL_HIT, 0);
	}

	mqd->cp_hqd_pq_doorbell_control = tmp;

	/* reset read and write pointers, similar to CP_RB0_WPTR/_RPTR */
	mqd->cp_hqd_pq_rptr = RREG32_SOC15(GC, 0, regCP_HQD_PQ_RPTR);

	/* set the vmid for the queue */
	mqd->cp_hqd_vmid = 0;

	tmp = RREG32_SOC15(GC, 0, regCP_HQD_PERSISTENT_STATE);
	tmp = REG_SET_FIELD(tmp, CP_HQD_PERSISTENT_STATE, PRELOAD_SIZE, 0x55);
	mqd->cp_hqd_persistent_state = tmp;

	/* set MIN_IB_AVAIL_SIZE */
	tmp = RREG32_SOC15(GC, 0, regCP_HQD_IB_CONTROL);
	tmp = REG_SET_FIELD(tmp, CP_HQD_IB_CONTROL, MIN_IB_AVAIL_SIZE, 3);
	mqd->cp_hqd_ib_control = tmp;

	/* set static priority for a compute queue/ring */
	mqd->cp_hqd_pipe_priority = prop->hqd_pipe_priority;
	mqd->cp_hqd_queue_priority = prop->hqd_queue_priority;

	mqd->cp_hqd_active = prop->hqd_active;

	return 0;
}

static int gfx_v11_0_kiq_init_register(struct amdgpu_ring *ring)
{
	struct amdgpu_device *adev = ring->adev;
	struct v11_compute_mqd *mqd = ring->mqd_ptr;
	int j;

	/* inactivate the queue */
	if (amdgpu_sriov_vf(adev))
		WREG32_SOC15(GC, 0, regCP_HQD_ACTIVE, 0);

	/* disable wptr polling */
	WREG32_FIELD15_PREREG(GC, 0, CP_PQ_WPTR_POLL_CNTL, EN, 0);

	/* write the EOP addr */
	WREG32_SOC15(GC, 0, regCP_HQD_EOP_BASE_ADDR,
	       mqd->cp_hqd_eop_base_addr_lo);
	WREG32_SOC15(GC, 0, regCP_HQD_EOP_BASE_ADDR_HI,
	       mqd->cp_hqd_eop_base_addr_hi);

	/* set the EOP size, register value is 2^(EOP_SIZE+1) dwords */
	WREG32_SOC15(GC, 0, regCP_HQD_EOP_CONTROL,
	       mqd->cp_hqd_eop_control);

	/* enable doorbell? */
	WREG32_SOC15(GC, 0, regCP_HQD_PQ_DOORBELL_CONTROL,
	       mqd->cp_hqd_pq_doorbell_control);

	/* disable the queue if it's active */
	if (RREG32_SOC15(GC, 0, regCP_HQD_ACTIVE) & 1) {
		WREG32_SOC15(GC, 0, regCP_HQD_DEQUEUE_REQUEST, 1);
		for (j = 0; j < adev->usec_timeout; j++) {
			if (!(RREG32_SOC15(GC, 0, regCP_HQD_ACTIVE) & 1))
				break;
			udelay(1);
		}
		WREG32_SOC15(GC, 0, regCP_HQD_DEQUEUE_REQUEST,
		       mqd->cp_hqd_dequeue_request);
		WREG32_SOC15(GC, 0, regCP_HQD_PQ_RPTR,
		       mqd->cp_hqd_pq_rptr);
		WREG32_SOC15(GC, 0, regCP_HQD_PQ_WPTR_LO,
		       mqd->cp_hqd_pq_wptr_lo);
		WREG32_SOC15(GC, 0, regCP_HQD_PQ_WPTR_HI,
		       mqd->cp_hqd_pq_wptr_hi);
	}

	/* set the pointer to the MQD */
	WREG32_SOC15(GC, 0, regCP_MQD_BASE_ADDR,
	       mqd->cp_mqd_base_addr_lo);
	WREG32_SOC15(GC, 0, regCP_MQD_BASE_ADDR_HI,
	       mqd->cp_mqd_base_addr_hi);

	/* set MQD vmid to 0 */
	WREG32_SOC15(GC, 0, regCP_MQD_CONTROL,
	       mqd->cp_mqd_control);

	/* set the pointer to the HQD, this is similar CP_RB0_BASE/_HI */
	WREG32_SOC15(GC, 0, regCP_HQD_PQ_BASE,
	       mqd->cp_hqd_pq_base_lo);
	WREG32_SOC15(GC, 0, regCP_HQD_PQ_BASE_HI,
	       mqd->cp_hqd_pq_base_hi);

	/* set up the HQD, this is similar to CP_RB0_CNTL */
	WREG32_SOC15(GC, 0, regCP_HQD_PQ_CONTROL,
	       mqd->cp_hqd_pq_control);

	/* set the wb address whether it's enabled or not */
	WREG32_SOC15(GC, 0, regCP_HQD_PQ_RPTR_REPORT_ADDR,
		mqd->cp_hqd_pq_rptr_report_addr_lo);
	WREG32_SOC15(GC, 0, regCP_HQD_PQ_RPTR_REPORT_ADDR_HI,
		mqd->cp_hqd_pq_rptr_report_addr_hi);

	/* only used if CP_PQ_WPTR_POLL_CNTL.CP_PQ_WPTR_POLL_CNTL__EN_MASK=1 */
	WREG32_SOC15(GC, 0, regCP_HQD_PQ_WPTR_POLL_ADDR,
	       mqd->cp_hqd_pq_wptr_poll_addr_lo);
	WREG32_SOC15(GC, 0, regCP_HQD_PQ_WPTR_POLL_ADDR_HI,
	       mqd->cp_hqd_pq_wptr_poll_addr_hi);

	/* enable the doorbell if requested */
	if (ring->use_doorbell) {
		WREG32_SOC15(GC, 0, regCP_MEC_DOORBELL_RANGE_LOWER,
			(adev->doorbell_index.kiq * 2) << 2);
		WREG32_SOC15(GC, 0, regCP_MEC_DOORBELL_RANGE_UPPER,
			(adev->doorbell_index.userqueue_end * 2) << 2);
	}

	WREG32_SOC15(GC, 0, regCP_HQD_PQ_DOORBELL_CONTROL,
	       mqd->cp_hqd_pq_doorbell_control);

	/* reset read and write pointers, similar to CP_RB0_WPTR/_RPTR */
	WREG32_SOC15(GC, 0, regCP_HQD_PQ_WPTR_LO,
	       mqd->cp_hqd_pq_wptr_lo);
	WREG32_SOC15(GC, 0, regCP_HQD_PQ_WPTR_HI,
	       mqd->cp_hqd_pq_wptr_hi);

	/* set the vmid for the queue */
	WREG32_SOC15(GC, 0, regCP_HQD_VMID, mqd->cp_hqd_vmid);

	WREG32_SOC15(GC, 0, regCP_HQD_PERSISTENT_STATE,
	       mqd->cp_hqd_persistent_state);

	/* activate the queue */
	WREG32_SOC15(GC, 0, regCP_HQD_ACTIVE,
	       mqd->cp_hqd_active);

	if (ring->use_doorbell)
		WREG32_FIELD15_PREREG(GC, 0, CP_PQ_STATUS, DOORBELL_ENABLE, 1);

	return 0;
}

static int gfx_v11_0_kiq_init_queue(struct amdgpu_ring *ring)
{
	struct amdgpu_device *adev = ring->adev;
	struct v11_compute_mqd *mqd = ring->mqd_ptr;

	gfx_v11_0_kiq_setting(ring);

	if (amdgpu_in_reset(adev)) { /* for GPU_RESET case */
		/* reset MQD to a clean status */
		if (adev->gfx.kiq[0].mqd_backup)
			memcpy_toio(mqd, adev->gfx.kiq[0].mqd_backup, sizeof(*mqd));

		/* reset ring buffer */
		ring->wptr = 0;
		amdgpu_ring_clear_ring(ring);

		mutex_lock(&adev->srbm_mutex);
		soc21_grbm_select(adev, ring->me, ring->pipe, ring->queue, 0);
		gfx_v11_0_kiq_init_register(ring);
		soc21_grbm_select(adev, 0, 0, 0, 0);
		mutex_unlock(&adev->srbm_mutex);
	} else {
		memset((void *)mqd, 0, sizeof(*mqd));
		if (amdgpu_sriov_vf(adev) && adev->in_suspend)
			amdgpu_ring_clear_ring(ring);
		mutex_lock(&adev->srbm_mutex);
		soc21_grbm_select(adev, ring->me, ring->pipe, ring->queue, 0);
		amdgpu_ring_init_mqd(ring);
		gfx_v11_0_kiq_init_register(ring);
		soc21_grbm_select(adev, 0, 0, 0, 0);
		mutex_unlock(&adev->srbm_mutex);

		if (adev->gfx.kiq[0].mqd_backup)
			memcpy_fromio(adev->gfx.kiq[0].mqd_backup, mqd, sizeof(*mqd));
	}

	return 0;
}

static int gfx_v11_0_kcq_init_queue(struct amdgpu_ring *ring)
{
	struct amdgpu_device *adev = ring->adev;
	struct v11_compute_mqd *mqd = ring->mqd_ptr;
	int mqd_idx = ring - &adev->gfx.compute_ring[0];

	if (!amdgpu_in_reset(adev) && !adev->in_suspend) {
		memset((void *)mqd, 0, sizeof(*mqd));
		mutex_lock(&adev->srbm_mutex);
		soc21_grbm_select(adev, ring->me, ring->pipe, ring->queue, 0);
		amdgpu_ring_init_mqd(ring);
		soc21_grbm_select(adev, 0, 0, 0, 0);
		mutex_unlock(&adev->srbm_mutex);

		if (adev->gfx.mec.mqd_backup[mqd_idx])
			memcpy_fromio(adev->gfx.mec.mqd_backup[mqd_idx], mqd, sizeof(*mqd));
	} else {
		/* restore MQD to a clean status */
		if (adev->gfx.mec.mqd_backup[mqd_idx])
			memcpy_toio(mqd, adev->gfx.mec.mqd_backup[mqd_idx], sizeof(*mqd));
		/* reset ring buffer */
		ring->wptr = 0;
		atomic64_set((atomic64_t *)ring->wptr_cpu_addr, 0);
		amdgpu_ring_clear_ring(ring);
	}

	return 0;
}

static int gfx_v11_0_kiq_resume(struct amdgpu_device *adev)
{
	struct amdgpu_ring *ring;
	int r;

	ring = &adev->gfx.kiq[0].ring;

	r = amdgpu_bo_reserve(ring->mqd_obj, false);
	if (unlikely(r != 0))
		return r;

	r = amdgpu_bo_kmap(ring->mqd_obj, (void **)&ring->mqd_ptr);
	if (unlikely(r != 0)) {
		amdgpu_bo_unreserve(ring->mqd_obj);
		return r;
	}

	gfx_v11_0_kiq_init_queue(ring);
	amdgpu_bo_kunmap(ring->mqd_obj);
	ring->mqd_ptr = NULL;
	amdgpu_bo_unreserve(ring->mqd_obj);
	ring->sched.ready = true;
	return 0;
}

static int gfx_v11_0_kcq_resume(struct amdgpu_device *adev)
{
	struct amdgpu_ring *ring = NULL;
	int r = 0, i;

	if (!amdgpu_async_gfx_ring)
		gfx_v11_0_cp_compute_enable(adev, true);

	for (i = 0; i < adev->gfx.num_compute_rings; i++) {
		ring = &adev->gfx.compute_ring[i];

		r = amdgpu_bo_reserve(ring->mqd_obj, false);
		if (unlikely(r != 0))
			goto done;
		r = amdgpu_bo_kmap(ring->mqd_obj, (void **)&ring->mqd_ptr);
		if (!r) {
			r = gfx_v11_0_kcq_init_queue(ring);
			amdgpu_bo_kunmap(ring->mqd_obj);
			ring->mqd_ptr = NULL;
		}
		amdgpu_bo_unreserve(ring->mqd_obj);
		if (r)
			goto done;
	}

	r = amdgpu_gfx_enable_kcq(adev, 0);
done:
	return r;
}

static int gfx_v11_0_cp_resume(struct amdgpu_device *adev)
{
	int r, i;
	struct amdgpu_ring *ring;

	if (!(adev->flags & AMD_IS_APU))
		gfx_v11_0_enable_gui_idle_interrupt(adev, false);

	if (adev->firmware.load_type == AMDGPU_FW_LOAD_DIRECT) {
		/* legacy firmware loading */
		r = gfx_v11_0_cp_gfx_load_microcode(adev);
		if (r)
			return r;

		if (adev->gfx.rs64_enable)
			r = gfx_v11_0_cp_compute_load_microcode_rs64(adev);
		else
			r = gfx_v11_0_cp_compute_load_microcode(adev);
		if (r)
			return r;
	}

	gfx_v11_0_cp_set_doorbell_range(adev);

	if (amdgpu_async_gfx_ring) {
		gfx_v11_0_cp_compute_enable(adev, true);
		gfx_v11_0_cp_gfx_enable(adev, true);
	}

	if (adev->enable_mes_kiq && adev->mes.kiq_hw_init)
		r = amdgpu_mes_kiq_hw_init(adev);
	else
		r = gfx_v11_0_kiq_resume(adev);
	if (r)
		return r;

	r = gfx_v11_0_kcq_resume(adev);
	if (r)
		return r;

	if (!amdgpu_async_gfx_ring) {
		r = gfx_v11_0_cp_gfx_resume(adev);
		if (r)
			return r;
	} else {
		r = gfx_v11_0_cp_async_gfx_ring_resume(adev);
		if (r)
			return r;
	}

	for (i = 0; i < adev->gfx.num_gfx_rings; i++) {
		ring = &adev->gfx.gfx_ring[i];
		r = amdgpu_ring_test_helper(ring);
		if (r)
			return r;
	}

	for (i = 0; i < adev->gfx.num_compute_rings; i++) {
		ring = &adev->gfx.compute_ring[i];
		r = amdgpu_ring_test_helper(ring);
		if (r)
			return r;
	}

	return 0;
}

static void gfx_v11_0_cp_enable(struct amdgpu_device *adev, bool enable)
{
	gfx_v11_0_cp_gfx_enable(adev, enable);
	gfx_v11_0_cp_compute_enable(adev, enable);
}

static int gfx_v11_0_gfxhub_enable(struct amdgpu_device *adev)
{
	int r;
	bool value;

	r = adev->gfxhub.funcs->gart_enable(adev);
	if (r)
		return r;

	adev->hdp.funcs->flush_hdp(adev, NULL);

	value = (amdgpu_vm_fault_stop == AMDGPU_VM_FAULT_STOP_ALWAYS) ?
		false : true;

	adev->gfxhub.funcs->set_fault_enable_default(adev, value);
	amdgpu_gmc_flush_gpu_tlb(adev, 0, AMDGPU_GFXHUB(0), 0);

	return 0;
}

static void gfx_v11_0_select_cp_fw_arch(struct amdgpu_device *adev)
{
	u32 tmp;

	/* select RS64 */
	if (adev->gfx.rs64_enable) {
		tmp = RREG32_SOC15(GC, 0, regCP_GFX_CNTL);
		tmp = REG_SET_FIELD(tmp, CP_GFX_CNTL, ENGINE_SEL, 1);
		WREG32_SOC15(GC, 0, regCP_GFX_CNTL, tmp);

		tmp = RREG32_SOC15(GC, 0, regCP_MEC_ISA_CNTL);
		tmp = REG_SET_FIELD(tmp, CP_MEC_ISA_CNTL, ISA_MODE, 1);
		WREG32_SOC15(GC, 0, regCP_MEC_ISA_CNTL, tmp);
	}

	if (amdgpu_emu_mode == 1)
		msleep(100);
}

static int get_gb_addr_config(struct amdgpu_device * adev)
{
	u32 gb_addr_config;

	gb_addr_config = RREG32_SOC15(GC, 0, regGB_ADDR_CONFIG);
	if (gb_addr_config == 0)
		return -EINVAL;

	adev->gfx.config.gb_addr_config_fields.num_pkrs =
		1 << REG_GET_FIELD(gb_addr_config, GB_ADDR_CONFIG, NUM_PKRS);

	adev->gfx.config.gb_addr_config = gb_addr_config;

	adev->gfx.config.gb_addr_config_fields.num_pipes = 1 <<
			REG_GET_FIELD(adev->gfx.config.gb_addr_config,
				      GB_ADDR_CONFIG, NUM_PIPES);

	adev->gfx.config.max_tile_pipes =
		adev->gfx.config.gb_addr_config_fields.num_pipes;

	adev->gfx.config.gb_addr_config_fields.max_compress_frags = 1 <<
			REG_GET_FIELD(adev->gfx.config.gb_addr_config,
				      GB_ADDR_CONFIG, MAX_COMPRESSED_FRAGS);
	adev->gfx.config.gb_addr_config_fields.num_rb_per_se = 1 <<
			REG_GET_FIELD(adev->gfx.config.gb_addr_config,
				      GB_ADDR_CONFIG, NUM_RB_PER_SE);
	adev->gfx.config.gb_addr_config_fields.num_se = 1 <<
			REG_GET_FIELD(adev->gfx.config.gb_addr_config,
				      GB_ADDR_CONFIG, NUM_SHADER_ENGINES);
	adev->gfx.config.gb_addr_config_fields.pipe_interleave_size = 1 << (8 +
			REG_GET_FIELD(adev->gfx.config.gb_addr_config,
				      GB_ADDR_CONFIG, PIPE_INTERLEAVE_SIZE));

	return 0;
}

static void gfx_v11_0_disable_gpa_mode(struct amdgpu_device *adev)
{
	uint32_t data;

	data = RREG32_SOC15(GC, 0, regCPC_PSP_DEBUG);
	data |= CPC_PSP_DEBUG__GPA_OVERRIDE_MASK;
	WREG32_SOC15(GC, 0, regCPC_PSP_DEBUG, data);

	data = RREG32_SOC15(GC, 0, regCPG_PSP_DEBUG);
	data |= CPG_PSP_DEBUG__GPA_OVERRIDE_MASK;
	WREG32_SOC15(GC, 0, regCPG_PSP_DEBUG, data);
}

static int gfx_v11_0_hw_init(void *handle)
{
	int r;
	struct amdgpu_device *adev = (struct amdgpu_device *)handle;

	if (adev->firmware.load_type == AMDGPU_FW_LOAD_RLC_BACKDOOR_AUTO) {
		if (adev->gfx.imu.funcs) {
			/* RLC autoload sequence 1: Program rlc ram */
			if (adev->gfx.imu.funcs->program_rlc_ram)
				adev->gfx.imu.funcs->program_rlc_ram(adev);
		}
		/* rlc autoload firmware */
		r = gfx_v11_0_rlc_backdoor_autoload_enable(adev);
		if (r)
			return r;
	} else {
		if (adev->firmware.load_type == AMDGPU_FW_LOAD_DIRECT) {
			if (adev->gfx.imu.funcs && (amdgpu_dpm > 0)) {
				if (adev->gfx.imu.funcs->load_microcode)
					adev->gfx.imu.funcs->load_microcode(adev);
				if (adev->gfx.imu.funcs->setup_imu)
					adev->gfx.imu.funcs->setup_imu(adev);
				if (adev->gfx.imu.funcs->start_imu)
					adev->gfx.imu.funcs->start_imu(adev);
			}

			/* disable gpa mode in backdoor loading */
			gfx_v11_0_disable_gpa_mode(adev);
		}
	}

	if ((adev->firmware.load_type == AMDGPU_FW_LOAD_RLC_BACKDOOR_AUTO) ||
	    (adev->firmware.load_type == AMDGPU_FW_LOAD_PSP)) {
		r = gfx_v11_0_wait_for_rlc_autoload_complete(adev);
		if (r) {
			dev_err(adev->dev, "(%d) failed to wait rlc autoload complete\n", r);
			return r;
		}
	}

	adev->gfx.is_poweron = true;

	if(get_gb_addr_config(adev))
		DRM_WARN("Invalid gb_addr_config !\n");

	if (adev->firmware.load_type == AMDGPU_FW_LOAD_PSP &&
	    adev->gfx.rs64_enable)
		gfx_v11_0_config_gfx_rs64(adev);

	r = gfx_v11_0_gfxhub_enable(adev);
	if (r)
		return r;

	if (!amdgpu_emu_mode)
		gfx_v11_0_init_golden_registers(adev);

	if ((adev->firmware.load_type == AMDGPU_FW_LOAD_DIRECT) ||
	    (adev->firmware.load_type == AMDGPU_FW_LOAD_RLC_BACKDOOR_AUTO && amdgpu_dpm == 1)) {
		/**
		 * For gfx 11, rlc firmware loading relies on smu firmware is
		 * loaded firstly, so in direct type, it has to load smc ucode
		 * here before rlc.
		 */
		if (!(adev->flags & AMD_IS_APU)) {
			r = amdgpu_pm_load_smu_firmware(adev, NULL);
			if (r)
				return r;
		}
	}

	gfx_v11_0_constants_init(adev);

	if (adev->firmware.load_type != AMDGPU_FW_LOAD_PSP)
		gfx_v11_0_select_cp_fw_arch(adev);

	if (adev->nbio.funcs->gc_doorbell_init)
		adev->nbio.funcs->gc_doorbell_init(adev);

	r = gfx_v11_0_rlc_resume(adev);
	if (r)
		return r;

	/*
	 * init golden registers and rlc resume may override some registers,
	 * reconfig them here
	 */
	gfx_v11_0_tcp_harvest(adev);

	r = gfx_v11_0_cp_resume(adev);
	if (r)
		return r;

	return r;
}

static int gfx_v11_0_hw_fini(void *handle)
{
	struct amdgpu_device *adev = (struct amdgpu_device *)handle;

	amdgpu_irq_put(adev, &adev->gfx.priv_reg_irq, 0);
	amdgpu_irq_put(adev, &adev->gfx.priv_inst_irq, 0);

	if (!adev->no_hw_access) {
		if (amdgpu_async_gfx_ring) {
			if (amdgpu_gfx_disable_kgq(adev, 0))
				DRM_ERROR("KGQ disable failed\n");
		}

		if (amdgpu_gfx_disable_kcq(adev, 0))
			DRM_ERROR("KCQ disable failed\n");

		amdgpu_mes_kiq_hw_fini(adev);
	}

	if (amdgpu_sriov_vf(adev))
		/* Remove the steps disabling CPG and clearing KIQ position,
		 * so that CP could perform IDLE-SAVE during switch. Those
		 * steps are necessary to avoid a DMAR error in gfx9 but it is
		 * not reproduced on gfx11.
		 */
		return 0;

	gfx_v11_0_cp_enable(adev, false);
	gfx_v11_0_enable_gui_idle_interrupt(adev, false);

	adev->gfxhub.funcs->gart_disable(adev);

	adev->gfx.is_poweron = false;

	return 0;
}

static int gfx_v11_0_suspend(void *handle)
{
	return gfx_v11_0_hw_fini(handle);
}

static int gfx_v11_0_resume(void *handle)
{
	return gfx_v11_0_hw_init(handle);
}

static bool gfx_v11_0_is_idle(void *handle)
{
	struct amdgpu_device *adev = (struct amdgpu_device *)handle;

	if (REG_GET_FIELD(RREG32_SOC15(GC, 0, regGRBM_STATUS),
				GRBM_STATUS, GUI_ACTIVE))
		return false;
	else
		return true;
}

static int gfx_v11_0_wait_for_idle(void *handle)
{
	unsigned i;
	u32 tmp;
	struct amdgpu_device *adev = (struct amdgpu_device *)handle;

	for (i = 0; i < adev->usec_timeout; i++) {
		/* read MC_STATUS */
		tmp = RREG32_SOC15(GC, 0, regGRBM_STATUS) &
			GRBM_STATUS__GUI_ACTIVE_MASK;

		if (!REG_GET_FIELD(tmp, GRBM_STATUS, GUI_ACTIVE))
			return 0;
		udelay(1);
	}
	return -ETIMEDOUT;
}

static int gfx_v11_0_soft_reset(void *handle)
{
	u32 grbm_soft_reset = 0;
	u32 tmp;
	int i, j, k;
	struct amdgpu_device *adev = (struct amdgpu_device *)handle;

	tmp = RREG32_SOC15(GC, 0, regCP_INT_CNTL);
	tmp = REG_SET_FIELD(tmp, CP_INT_CNTL, CMP_BUSY_INT_ENABLE, 0);
	tmp = REG_SET_FIELD(tmp, CP_INT_CNTL, CNTX_BUSY_INT_ENABLE, 0);
	tmp = REG_SET_FIELD(tmp, CP_INT_CNTL, CNTX_EMPTY_INT_ENABLE, 0);
	tmp = REG_SET_FIELD(tmp, CP_INT_CNTL, GFX_IDLE_INT_ENABLE, 0);
	WREG32_SOC15(GC, 0, regCP_INT_CNTL, tmp);

	gfx_v11_0_set_safe_mode(adev, 0);

	for (i = 0; i < adev->gfx.mec.num_mec; ++i) {
		for (j = 0; j < adev->gfx.mec.num_queue_per_pipe; j++) {
			for (k = 0; k < adev->gfx.mec.num_pipe_per_mec; k++) {
				tmp = RREG32_SOC15(GC, 0, regGRBM_GFX_CNTL);
				tmp = REG_SET_FIELD(tmp, GRBM_GFX_CNTL, MEID, i);
				tmp = REG_SET_FIELD(tmp, GRBM_GFX_CNTL, QUEUEID, j);
				tmp = REG_SET_FIELD(tmp, GRBM_GFX_CNTL, PIPEID, k);
				WREG32_SOC15(GC, 0, regGRBM_GFX_CNTL, tmp);

				WREG32_SOC15(GC, 0, regCP_HQD_DEQUEUE_REQUEST, 0x2);
				WREG32_SOC15(GC, 0, regSPI_COMPUTE_QUEUE_RESET, 0x1);
			}
		}
	}
	for (i = 0; i < adev->gfx.me.num_me; ++i) {
		for (j = 0; j < adev->gfx.me.num_queue_per_pipe; j++) {
			for (k = 0; k < adev->gfx.me.num_pipe_per_me; k++) {
				tmp = RREG32_SOC15(GC, 0, regGRBM_GFX_CNTL);
				tmp = REG_SET_FIELD(tmp, GRBM_GFX_CNTL, MEID, i);
				tmp = REG_SET_FIELD(tmp, GRBM_GFX_CNTL, QUEUEID, j);
				tmp = REG_SET_FIELD(tmp, GRBM_GFX_CNTL, PIPEID, k);
				WREG32_SOC15(GC, 0, regGRBM_GFX_CNTL, tmp);

				WREG32_SOC15(GC, 0, regCP_GFX_HQD_DEQUEUE_REQUEST, 0x1);
			}
		}
	}

	WREG32_SOC15(GC, 0, regCP_VMID_RESET, 0xfffffffe);

	// Read CP_VMID_RESET register three times.
	// to get sufficient time for GFX_HQD_ACTIVE reach 0
	RREG32_SOC15(GC, 0, regCP_VMID_RESET);
	RREG32_SOC15(GC, 0, regCP_VMID_RESET);
	RREG32_SOC15(GC, 0, regCP_VMID_RESET);

	for (i = 0; i < adev->usec_timeout; i++) {
		if (!RREG32_SOC15(GC, 0, regCP_HQD_ACTIVE) &&
		    !RREG32_SOC15(GC, 0, regCP_GFX_HQD_ACTIVE))
			break;
		udelay(1);
	}
	if (i >= adev->usec_timeout) {
		printk("Failed to wait all pipes clean\n");
		return -EINVAL;
	}

	/**********  trigger soft reset  ***********/
	grbm_soft_reset = RREG32_SOC15(GC, 0, regGRBM_SOFT_RESET);
	grbm_soft_reset = REG_SET_FIELD(grbm_soft_reset, GRBM_SOFT_RESET,
					SOFT_RESET_CP, 1);
	grbm_soft_reset = REG_SET_FIELD(grbm_soft_reset, GRBM_SOFT_RESET,
					SOFT_RESET_GFX, 1);
	grbm_soft_reset = REG_SET_FIELD(grbm_soft_reset, GRBM_SOFT_RESET,
					SOFT_RESET_CPF, 1);
	grbm_soft_reset = REG_SET_FIELD(grbm_soft_reset, GRBM_SOFT_RESET,
					SOFT_RESET_CPC, 1);
	grbm_soft_reset = REG_SET_FIELD(grbm_soft_reset, GRBM_SOFT_RESET,
					SOFT_RESET_CPG, 1);
	WREG32_SOC15(GC, 0, regGRBM_SOFT_RESET, grbm_soft_reset);
	/**********  exit soft reset  ***********/
	grbm_soft_reset = RREG32_SOC15(GC, 0, regGRBM_SOFT_RESET);
	grbm_soft_reset = REG_SET_FIELD(grbm_soft_reset, GRBM_SOFT_RESET,
					SOFT_RESET_CP, 0);
	grbm_soft_reset = REG_SET_FIELD(grbm_soft_reset, GRBM_SOFT_RESET,
					SOFT_RESET_GFX, 0);
	grbm_soft_reset = REG_SET_FIELD(grbm_soft_reset, GRBM_SOFT_RESET,
					SOFT_RESET_CPF, 0);
	grbm_soft_reset = REG_SET_FIELD(grbm_soft_reset, GRBM_SOFT_RESET,
					SOFT_RESET_CPC, 0);
	grbm_soft_reset = REG_SET_FIELD(grbm_soft_reset, GRBM_SOFT_RESET,
					SOFT_RESET_CPG, 0);
	WREG32_SOC15(GC, 0, regGRBM_SOFT_RESET, grbm_soft_reset);

	tmp = RREG32_SOC15(GC, 0, regCP_SOFT_RESET_CNTL);
	tmp = REG_SET_FIELD(tmp, CP_SOFT_RESET_CNTL, CMP_HQD_REG_RESET, 0x1);
	WREG32_SOC15(GC, 0, regCP_SOFT_RESET_CNTL, tmp);

	WREG32_SOC15(GC, 0, regCP_ME_CNTL, 0x0);
	WREG32_SOC15(GC, 0, regCP_MEC_RS64_CNTL, 0x0);

	for (i = 0; i < adev->usec_timeout; i++) {
		if (!RREG32_SOC15(GC, 0, regCP_VMID_RESET))
			break;
		udelay(1);
	}
	if (i >= adev->usec_timeout) {
		printk("Failed to wait CP_VMID_RESET to 0\n");
		return -EINVAL;
	}

	tmp = RREG32_SOC15(GC, 0, regCP_INT_CNTL);
	tmp = REG_SET_FIELD(tmp, CP_INT_CNTL, CMP_BUSY_INT_ENABLE, 1);
	tmp = REG_SET_FIELD(tmp, CP_INT_CNTL, CNTX_BUSY_INT_ENABLE, 1);
	tmp = REG_SET_FIELD(tmp, CP_INT_CNTL, CNTX_EMPTY_INT_ENABLE, 1);
	tmp = REG_SET_FIELD(tmp, CP_INT_CNTL, GFX_IDLE_INT_ENABLE, 1);
	WREG32_SOC15(GC, 0, regCP_INT_CNTL, tmp);

	gfx_v11_0_unset_safe_mode(adev, 0);

	return gfx_v11_0_cp_resume(adev);
}

static bool gfx_v11_0_check_soft_reset(void *handle)
{
	int i, r;
	struct amdgpu_device *adev = (struct amdgpu_device *)handle;
	struct amdgpu_ring *ring;
	long tmo = msecs_to_jiffies(1000);

	for (i = 0; i < adev->gfx.num_gfx_rings; i++) {
		ring = &adev->gfx.gfx_ring[i];
		r = amdgpu_ring_test_ib(ring, tmo);
		if (r)
			return true;
	}

	for (i = 0; i < adev->gfx.num_compute_rings; i++) {
		ring = &adev->gfx.compute_ring[i];
		r = amdgpu_ring_test_ib(ring, tmo);
		if (r)
			return true;
	}

	return false;
}

static int gfx_v11_0_post_soft_reset(void *handle)
{
	/**
	 * GFX soft reset will impact MES, need resume MES when do GFX soft reset
	 */
	return amdgpu_mes_resume((struct amdgpu_device *)handle);
}

static uint64_t gfx_v11_0_get_gpu_clock_counter(struct amdgpu_device *adev)
{
	uint64_t clock;
	uint64_t clock_counter_lo, clock_counter_hi_pre, clock_counter_hi_after;

	if (amdgpu_sriov_vf(adev)) {
		amdgpu_gfx_off_ctrl(adev, false);
		mutex_lock(&adev->gfx.gpu_clock_mutex);
		clock_counter_hi_pre = (uint64_t)RREG32_SOC15(GC, 0, regCP_MES_MTIME_HI);
		clock_counter_lo = (uint64_t)RREG32_SOC15(GC, 0, regCP_MES_MTIME_LO);
		clock_counter_hi_after = (uint64_t)RREG32_SOC15(GC, 0, regCP_MES_MTIME_HI);
		if (clock_counter_hi_pre != clock_counter_hi_after)
			clock_counter_lo = (uint64_t)RREG32_SOC15(GC, 0, regCP_MES_MTIME_LO);
		mutex_unlock(&adev->gfx.gpu_clock_mutex);
		amdgpu_gfx_off_ctrl(adev, true);
	} else {
		preempt_disable();
		clock_counter_hi_pre = (uint64_t)RREG32_SOC15(SMUIO, 0, regGOLDEN_TSC_COUNT_UPPER);
		clock_counter_lo = (uint64_t)RREG32_SOC15(SMUIO, 0, regGOLDEN_TSC_COUNT_LOWER);
		clock_counter_hi_after = (uint64_t)RREG32_SOC15(SMUIO, 0, regGOLDEN_TSC_COUNT_UPPER);
		if (clock_counter_hi_pre != clock_counter_hi_after)
			clock_counter_lo = (uint64_t)RREG32_SOC15(SMUIO, 0, regGOLDEN_TSC_COUNT_LOWER);
		preempt_enable();
	}
	clock = clock_counter_lo | (clock_counter_hi_after << 32ULL);

	return clock;
}

static void gfx_v11_0_ring_emit_gds_switch(struct amdgpu_ring *ring,
					   uint32_t vmid,
					   uint32_t gds_base, uint32_t gds_size,
					   uint32_t gws_base, uint32_t gws_size,
					   uint32_t oa_base, uint32_t oa_size)
{
	struct amdgpu_device *adev = ring->adev;

	/* GDS Base */
	gfx_v11_0_write_data_to_reg(ring, 0, false,
				    SOC15_REG_OFFSET(GC, 0, regGDS_VMID0_BASE) + 2 * vmid,
				    gds_base);

	/* GDS Size */
	gfx_v11_0_write_data_to_reg(ring, 0, false,
				    SOC15_REG_OFFSET(GC, 0, regGDS_VMID0_SIZE) + 2 * vmid,
				    gds_size);

	/* GWS */
	gfx_v11_0_write_data_to_reg(ring, 0, false,
				    SOC15_REG_OFFSET(GC, 0, regGDS_GWS_VMID0) + vmid,
				    gws_size << GDS_GWS_VMID0__SIZE__SHIFT | gws_base);

	/* OA */
	gfx_v11_0_write_data_to_reg(ring, 0, false,
				    SOC15_REG_OFFSET(GC, 0, regGDS_OA_VMID0) + vmid,
				    (1 << (oa_size + oa_base)) - (1 << oa_base));
}

static int gfx_v11_0_early_init(void *handle)
{
	struct amdgpu_device *adev = (struct amdgpu_device *)handle;

	adev->gfx.funcs = &gfx_v11_0_gfx_funcs;

	adev->gfx.num_gfx_rings = GFX11_NUM_GFX_RINGS;
	adev->gfx.num_compute_rings = min(amdgpu_gfx_get_num_kcq(adev),
					  AMDGPU_MAX_COMPUTE_RINGS);

	gfx_v11_0_set_kiq_pm4_funcs(adev);
	gfx_v11_0_set_ring_funcs(adev);
	gfx_v11_0_set_irq_funcs(adev);
	gfx_v11_0_set_gds_init(adev);
	gfx_v11_0_set_rlc_funcs(adev);
	gfx_v11_0_set_mqd_funcs(adev);
	gfx_v11_0_set_imu_funcs(adev);

	gfx_v11_0_init_rlcg_reg_access_ctrl(adev);

	return gfx_v11_0_init_microcode(adev);
}

static int gfx_v11_0_late_init(void *handle)
{
	struct amdgpu_device *adev = (struct amdgpu_device *)handle;
	int r;

	r = amdgpu_irq_get(adev, &adev->gfx.priv_reg_irq, 0);
	if (r)
		return r;

	r = amdgpu_irq_get(adev, &adev->gfx.priv_inst_irq, 0);
	if (r)
		return r;

	return 0;
}

static bool gfx_v11_0_is_rlc_enabled(struct amdgpu_device *adev)
{
	uint32_t rlc_cntl;

	/* if RLC is not enabled, do nothing */
	rlc_cntl = RREG32_SOC15(GC, 0, regRLC_CNTL);
	return (REG_GET_FIELD(rlc_cntl, RLC_CNTL, RLC_ENABLE_F32)) ? true : false;
}

static void gfx_v11_0_set_safe_mode(struct amdgpu_device *adev, int xcc_id)
{
	uint32_t data;
	unsigned i;

	data = RLC_SAFE_MODE__CMD_MASK;
	data |= (1 << RLC_SAFE_MODE__MESSAGE__SHIFT);

	WREG32_SOC15(GC, 0, regRLC_SAFE_MODE, data);

	/* wait for RLC_SAFE_MODE */
	for (i = 0; i < adev->usec_timeout; i++) {
		if (!REG_GET_FIELD(RREG32_SOC15(GC, 0, regRLC_SAFE_MODE),
				   RLC_SAFE_MODE, CMD))
			break;
		udelay(1);
	}
}

static void gfx_v11_0_unset_safe_mode(struct amdgpu_device *adev, int xcc_id)
{
	WREG32_SOC15(GC, 0, regRLC_SAFE_MODE, RLC_SAFE_MODE__CMD_MASK);
}

static void gfx_v11_0_update_perf_clk(struct amdgpu_device *adev,
				      bool enable)
{
	uint32_t def, data;

	if (!(adev->cg_flags & AMD_CG_SUPPORT_GFX_PERF_CLK))
		return;

	def = data = RREG32_SOC15(GC, 0, regRLC_CGTT_MGCG_OVERRIDE);

	if (enable)
		data &= ~RLC_CGTT_MGCG_OVERRIDE__PERFMON_CLOCK_STATE_MASK;
	else
		data |= RLC_CGTT_MGCG_OVERRIDE__PERFMON_CLOCK_STATE_MASK;

	if (def != data)
		WREG32_SOC15(GC, 0, regRLC_CGTT_MGCG_OVERRIDE, data);
}

static void gfx_v11_0_update_sram_fgcg(struct amdgpu_device *adev,
				       bool enable)
{
	uint32_t def, data;

	if (!(adev->cg_flags & AMD_CG_SUPPORT_GFX_FGCG))
		return;

	def = data = RREG32_SOC15(GC, 0, regRLC_CGTT_MGCG_OVERRIDE);

	if (enable)
		data &= ~RLC_CGTT_MGCG_OVERRIDE__GFXIP_FGCG_OVERRIDE_MASK;
	else
		data |= RLC_CGTT_MGCG_OVERRIDE__GFXIP_FGCG_OVERRIDE_MASK;

	if (def != data)
		WREG32_SOC15(GC, 0, regRLC_CGTT_MGCG_OVERRIDE, data);
}

static void gfx_v11_0_update_repeater_fgcg(struct amdgpu_device *adev,
					   bool enable)
{
	uint32_t def, data;

	if (!(adev->cg_flags & AMD_CG_SUPPORT_REPEATER_FGCG))
		return;

	def = data = RREG32_SOC15(GC, 0, regRLC_CGTT_MGCG_OVERRIDE);

	if (enable)
		data &= ~RLC_CGTT_MGCG_OVERRIDE__GFXIP_REPEATER_FGCG_OVERRIDE_MASK;
	else
		data |= RLC_CGTT_MGCG_OVERRIDE__GFXIP_REPEATER_FGCG_OVERRIDE_MASK;

	if (def != data)
		WREG32_SOC15(GC, 0, regRLC_CGTT_MGCG_OVERRIDE, data);
}

static void gfx_v11_0_update_medium_grain_clock_gating(struct amdgpu_device *adev,
						       bool enable)
{
	uint32_t data, def;

	if (!(adev->cg_flags & (AMD_CG_SUPPORT_GFX_MGCG | AMD_CG_SUPPORT_GFX_MGLS)))
		return;

	/* It is disabled by HW by default */
	if (enable) {
		if (adev->cg_flags & AMD_CG_SUPPORT_GFX_MGCG) {
			/* 1 - RLC_CGTT_MGCG_OVERRIDE */
			def = data = RREG32_SOC15(GC, 0, regRLC_CGTT_MGCG_OVERRIDE);

			data &= ~(RLC_CGTT_MGCG_OVERRIDE__GRBM_CGTT_SCLK_OVERRIDE_MASK |
				  RLC_CGTT_MGCG_OVERRIDE__RLC_CGTT_SCLK_OVERRIDE_MASK |
				  RLC_CGTT_MGCG_OVERRIDE__GFXIP_MGCG_OVERRIDE_MASK);

			if (def != data)
				WREG32_SOC15(GC, 0, regRLC_CGTT_MGCG_OVERRIDE, data);
		}
	} else {
		if (adev->cg_flags & AMD_CG_SUPPORT_GFX_MGCG) {
			def = data = RREG32_SOC15(GC, 0, regRLC_CGTT_MGCG_OVERRIDE);

			data |= (RLC_CGTT_MGCG_OVERRIDE__RLC_CGTT_SCLK_OVERRIDE_MASK |
				 RLC_CGTT_MGCG_OVERRIDE__GRBM_CGTT_SCLK_OVERRIDE_MASK |
				 RLC_CGTT_MGCG_OVERRIDE__GFXIP_MGCG_OVERRIDE_MASK);

			if (def != data)
				WREG32_SOC15(GC, 0, regRLC_CGTT_MGCG_OVERRIDE, data);
		}
	}
}

static void gfx_v11_0_update_coarse_grain_clock_gating(struct amdgpu_device *adev,
						       bool enable)
{
	uint32_t def, data;

	if (!(adev->cg_flags &
	      (AMD_CG_SUPPORT_GFX_CGCG |
	      AMD_CG_SUPPORT_GFX_CGLS |
	      AMD_CG_SUPPORT_GFX_3D_CGCG |
	      AMD_CG_SUPPORT_GFX_3D_CGLS)))
		return;

	if (enable) {
		def = data = RREG32_SOC15(GC, 0, regRLC_CGTT_MGCG_OVERRIDE);

		/* unset CGCG override */
		if (adev->cg_flags & AMD_CG_SUPPORT_GFX_CGCG)
			data &= ~RLC_CGTT_MGCG_OVERRIDE__GFXIP_CGCG_OVERRIDE_MASK;
		if (adev->cg_flags & AMD_CG_SUPPORT_GFX_CGLS)
			data &= ~RLC_CGTT_MGCG_OVERRIDE__GFXIP_CGLS_OVERRIDE_MASK;
		if (adev->cg_flags & AMD_CG_SUPPORT_GFX_3D_CGCG ||
		    adev->cg_flags & AMD_CG_SUPPORT_GFX_3D_CGLS)
			data &= ~RLC_CGTT_MGCG_OVERRIDE__GFXIP_GFX3D_CG_OVERRIDE_MASK;

		/* update CGCG override bits */
		if (def != data)
			WREG32_SOC15(GC, 0, regRLC_CGTT_MGCG_OVERRIDE, data);

		/* enable cgcg FSM(0x0000363F) */
		def = data = RREG32_SOC15(GC, 0, regRLC_CGCG_CGLS_CTRL);

		if (adev->cg_flags & AMD_CG_SUPPORT_GFX_CGCG) {
			data &= ~RLC_CGCG_CGLS_CTRL__CGCG_GFX_IDLE_THRESHOLD_MASK;
			data |= (0x36 << RLC_CGCG_CGLS_CTRL__CGCG_GFX_IDLE_THRESHOLD__SHIFT) |
				 RLC_CGCG_CGLS_CTRL__CGCG_EN_MASK;
		}

		if (adev->cg_flags & AMD_CG_SUPPORT_GFX_CGLS) {
			data &= ~RLC_CGCG_CGLS_CTRL__CGLS_REP_COMPANSAT_DELAY_MASK;
			data |= (0x000F << RLC_CGCG_CGLS_CTRL__CGLS_REP_COMPANSAT_DELAY__SHIFT) |
				 RLC_CGCG_CGLS_CTRL__CGLS_EN_MASK;
		}

		if (def != data)
			WREG32_SOC15(GC, 0, regRLC_CGCG_CGLS_CTRL, data);

		/* Program RLC_CGCG_CGLS_CTRL_3D */
		def = data = RREG32_SOC15(GC, 0, regRLC_CGCG_CGLS_CTRL_3D);

		if (adev->cg_flags & AMD_CG_SUPPORT_GFX_3D_CGCG) {
			data &= ~RLC_CGCG_CGLS_CTRL_3D__CGCG_GFX_IDLE_THRESHOLD_MASK;
			data |= (0x36 << RLC_CGCG_CGLS_CTRL_3D__CGCG_GFX_IDLE_THRESHOLD__SHIFT) |
				 RLC_CGCG_CGLS_CTRL_3D__CGCG_EN_MASK;
		}

		if (adev->cg_flags & AMD_CG_SUPPORT_GFX_3D_CGLS) {
			data &= ~RLC_CGCG_CGLS_CTRL_3D__CGLS_REP_COMPANSAT_DELAY_MASK;
			data |= (0xf << RLC_CGCG_CGLS_CTRL_3D__CGLS_REP_COMPANSAT_DELAY__SHIFT) |
				 RLC_CGCG_CGLS_CTRL_3D__CGLS_EN_MASK;
		}

		if (def != data)
			WREG32_SOC15(GC, 0, regRLC_CGCG_CGLS_CTRL_3D, data);

		/* set IDLE_POLL_COUNT(0x00900100) */
		def = data = RREG32_SOC15(GC, 0, regCP_RB_WPTR_POLL_CNTL);

		data &= ~(CP_RB_WPTR_POLL_CNTL__POLL_FREQUENCY_MASK | CP_RB_WPTR_POLL_CNTL__IDLE_POLL_COUNT_MASK);
		data |= (0x0100 << CP_RB_WPTR_POLL_CNTL__POLL_FREQUENCY__SHIFT) |
			(0x0090 << CP_RB_WPTR_POLL_CNTL__IDLE_POLL_COUNT__SHIFT);

		if (def != data)
			WREG32_SOC15(GC, 0, regCP_RB_WPTR_POLL_CNTL, data);

		data = RREG32_SOC15(GC, 0, regCP_INT_CNTL);
		data = REG_SET_FIELD(data, CP_INT_CNTL, CNTX_BUSY_INT_ENABLE, 1);
		data = REG_SET_FIELD(data, CP_INT_CNTL, CNTX_EMPTY_INT_ENABLE, 1);
		data = REG_SET_FIELD(data, CP_INT_CNTL, CMP_BUSY_INT_ENABLE, 1);
		data = REG_SET_FIELD(data, CP_INT_CNTL, GFX_IDLE_INT_ENABLE, 1);
		WREG32_SOC15(GC, 0, regCP_INT_CNTL, data);

		data = RREG32_SOC15(GC, 0, regSDMA0_RLC_CGCG_CTRL);
		data = REG_SET_FIELD(data, SDMA0_RLC_CGCG_CTRL, CGCG_INT_ENABLE, 1);
		WREG32_SOC15(GC, 0, regSDMA0_RLC_CGCG_CTRL, data);

		/* Some ASICs only have one SDMA instance, not need to configure SDMA1 */
		if (adev->sdma.num_instances > 1) {
			data = RREG32_SOC15(GC, 0, regSDMA1_RLC_CGCG_CTRL);
			data = REG_SET_FIELD(data, SDMA1_RLC_CGCG_CTRL, CGCG_INT_ENABLE, 1);
			WREG32_SOC15(GC, 0, regSDMA1_RLC_CGCG_CTRL, data);
		}
	} else {
		/* Program RLC_CGCG_CGLS_CTRL */
		def = data = RREG32_SOC15(GC, 0, regRLC_CGCG_CGLS_CTRL);

		if (adev->cg_flags & AMD_CG_SUPPORT_GFX_CGCG)
			data &= ~RLC_CGCG_CGLS_CTRL__CGCG_EN_MASK;

		if (adev->cg_flags & AMD_CG_SUPPORT_GFX_CGLS)
			data &= ~RLC_CGCG_CGLS_CTRL__CGLS_EN_MASK;

		if (def != data)
			WREG32_SOC15(GC, 0, regRLC_CGCG_CGLS_CTRL, data);

		/* Program RLC_CGCG_CGLS_CTRL_3D */
		def = data = RREG32_SOC15(GC, 0, regRLC_CGCG_CGLS_CTRL_3D);

		if (adev->cg_flags & AMD_CG_SUPPORT_GFX_3D_CGCG)
			data &= ~RLC_CGCG_CGLS_CTRL_3D__CGCG_EN_MASK;
		if (adev->cg_flags & AMD_CG_SUPPORT_GFX_3D_CGLS)
			data &= ~RLC_CGCG_CGLS_CTRL_3D__CGLS_EN_MASK;

		if (def != data)
			WREG32_SOC15(GC, 0, regRLC_CGCG_CGLS_CTRL_3D, data);

		data = RREG32_SOC15(GC, 0, regSDMA0_RLC_CGCG_CTRL);
		data &= ~SDMA0_RLC_CGCG_CTRL__CGCG_INT_ENABLE_MASK;
		WREG32_SOC15(GC, 0, regSDMA0_RLC_CGCG_CTRL, data);

		/* Some ASICs only have one SDMA instance, not need to configure SDMA1 */
		if (adev->sdma.num_instances > 1) {
			data = RREG32_SOC15(GC, 0, regSDMA1_RLC_CGCG_CTRL);
			data &= ~SDMA1_RLC_CGCG_CTRL__CGCG_INT_ENABLE_MASK;
			WREG32_SOC15(GC, 0, regSDMA1_RLC_CGCG_CTRL, data);
		}
	}
}

static int gfx_v11_0_update_gfx_clock_gating(struct amdgpu_device *adev,
					    bool enable)
{
	amdgpu_gfx_rlc_enter_safe_mode(adev, 0);

	gfx_v11_0_update_coarse_grain_clock_gating(adev, enable);

	gfx_v11_0_update_medium_grain_clock_gating(adev, enable);

	gfx_v11_0_update_repeater_fgcg(adev, enable);

	gfx_v11_0_update_sram_fgcg(adev, enable);

	gfx_v11_0_update_perf_clk(adev, enable);

	if (adev->cg_flags &
	    (AMD_CG_SUPPORT_GFX_MGCG |
	     AMD_CG_SUPPORT_GFX_CGLS |
	     AMD_CG_SUPPORT_GFX_CGCG |
	     AMD_CG_SUPPORT_GFX_3D_CGCG |
	     AMD_CG_SUPPORT_GFX_3D_CGLS))
	        gfx_v11_0_enable_gui_idle_interrupt(adev, enable);

	amdgpu_gfx_rlc_exit_safe_mode(adev, 0);

	return 0;
}

static void gfx_v11_0_update_spm_vmid(struct amdgpu_device *adev, unsigned vmid)
{
	u32 reg, data;

	amdgpu_gfx_off_ctrl(adev, false);

	reg = SOC15_REG_OFFSET(GC, 0, regRLC_SPM_MC_CNTL);
	if (amdgpu_sriov_is_pp_one_vf(adev))
		data = RREG32_NO_KIQ(reg);
	else
		data = RREG32(reg);

	data &= ~RLC_SPM_MC_CNTL__RLC_SPM_VMID_MASK;
	data |= (vmid & RLC_SPM_MC_CNTL__RLC_SPM_VMID_MASK) << RLC_SPM_MC_CNTL__RLC_SPM_VMID__SHIFT;

	if (amdgpu_sriov_is_pp_one_vf(adev))
		WREG32_SOC15_NO_KIQ(GC, 0, regRLC_SPM_MC_CNTL, data);
	else
		WREG32_SOC15(GC, 0, regRLC_SPM_MC_CNTL, data);

	amdgpu_gfx_off_ctrl(adev, true);
}

static const struct amdgpu_rlc_funcs gfx_v11_0_rlc_funcs = {
	.is_rlc_enabled = gfx_v11_0_is_rlc_enabled,
	.set_safe_mode = gfx_v11_0_set_safe_mode,
	.unset_safe_mode = gfx_v11_0_unset_safe_mode,
	.init = gfx_v11_0_rlc_init,
	.get_csb_size = gfx_v11_0_get_csb_size,
	.get_csb_buffer = gfx_v11_0_get_csb_buffer,
	.resume = gfx_v11_0_rlc_resume,
	.stop = gfx_v11_0_rlc_stop,
	.reset = gfx_v11_0_rlc_reset,
	.start = gfx_v11_0_rlc_start,
	.update_spm_vmid = gfx_v11_0_update_spm_vmid,
};

static void gfx_v11_cntl_power_gating(struct amdgpu_device *adev, bool enable)
{
	u32 data = RREG32_SOC15(GC, 0, regRLC_PG_CNTL);

	if (enable && (adev->pg_flags & AMD_PG_SUPPORT_GFX_PG))
		data |= RLC_PG_CNTL__GFX_POWER_GATING_ENABLE_MASK;
	else
		data &= ~RLC_PG_CNTL__GFX_POWER_GATING_ENABLE_MASK;

	WREG32_SOC15(GC, 0, regRLC_PG_CNTL, data);

	// Program RLC_PG_DELAY3 for CGPG hysteresis
	if (enable && (adev->pg_flags & AMD_PG_SUPPORT_GFX_PG)) {
		switch (amdgpu_ip_version(adev, GC_HWIP, 0)) {
		case IP_VERSION(11, 0, 1):
		case IP_VERSION(11, 0, 4):
			WREG32_SOC15(GC, 0, regRLC_PG_DELAY_3, RLC_PG_DELAY_3_DEFAULT_GC_11_0_1);
			break;
		default:
			break;
		}
	}
}

static void gfx_v11_cntl_pg(struct amdgpu_device *adev, bool enable)
{
	amdgpu_gfx_rlc_enter_safe_mode(adev, 0);

	gfx_v11_cntl_power_gating(adev, enable);

	amdgpu_gfx_rlc_exit_safe_mode(adev, 0);
}

static int gfx_v11_0_set_powergating_state(void *handle,
					   enum amd_powergating_state state)
{
	struct amdgpu_device *adev = (struct amdgpu_device *)handle;
	bool enable = (state == AMD_PG_STATE_GATE);

	if (amdgpu_sriov_vf(adev))
		return 0;

	switch (amdgpu_ip_version(adev, GC_HWIP, 0)) {
	case IP_VERSION(11, 0, 0):
	case IP_VERSION(11, 0, 2):
	case IP_VERSION(11, 0, 3):
		amdgpu_gfx_off_ctrl(adev, enable);
		break;
	case IP_VERSION(11, 0, 1):
	case IP_VERSION(11, 0, 4):
		if (!enable)
			amdgpu_gfx_off_ctrl(adev, false);

		gfx_v11_cntl_pg(adev, enable);

		if (enable)
			amdgpu_gfx_off_ctrl(adev, true);

		break;
	default:
		break;
	}

	return 0;
}

static int gfx_v11_0_set_clockgating_state(void *handle,
					  enum amd_clockgating_state state)
{
	struct amdgpu_device *adev = (struct amdgpu_device *)handle;

	if (amdgpu_sriov_vf(adev))
	        return 0;

	switch (amdgpu_ip_version(adev, GC_HWIP, 0)) {
	case IP_VERSION(11, 0, 0):
	case IP_VERSION(11, 0, 1):
	case IP_VERSION(11, 0, 2):
	case IP_VERSION(11, 0, 3):
	case IP_VERSION(11, 0, 4):
	        gfx_v11_0_update_gfx_clock_gating(adev,
	                        state ==  AMD_CG_STATE_GATE);
	        break;
	default:
	        break;
	}

	return 0;
}

static void gfx_v11_0_get_clockgating_state(void *handle, u64 *flags)
{
	struct amdgpu_device *adev = (struct amdgpu_device *)handle;
	int data;

	/* AMD_CG_SUPPORT_GFX_MGCG */
	data = RREG32_SOC15(GC, 0, regRLC_CGTT_MGCG_OVERRIDE);
	if (!(data & RLC_CGTT_MGCG_OVERRIDE__GFXIP_MGCG_OVERRIDE_MASK))
		*flags |= AMD_CG_SUPPORT_GFX_MGCG;

	/* AMD_CG_SUPPORT_REPEATER_FGCG */
	if (!(data & RLC_CGTT_MGCG_OVERRIDE__GFXIP_REPEATER_FGCG_OVERRIDE_MASK))
		*flags |= AMD_CG_SUPPORT_REPEATER_FGCG;

	/* AMD_CG_SUPPORT_GFX_FGCG */
	if (!(data & RLC_CGTT_MGCG_OVERRIDE__GFXIP_FGCG_OVERRIDE_MASK))
		*flags |= AMD_CG_SUPPORT_GFX_FGCG;

	/* AMD_CG_SUPPORT_GFX_PERF_CLK */
	if (!(data & RLC_CGTT_MGCG_OVERRIDE__PERFMON_CLOCK_STATE_MASK))
		*flags |= AMD_CG_SUPPORT_GFX_PERF_CLK;

	/* AMD_CG_SUPPORT_GFX_CGCG */
	data = RREG32_SOC15(GC, 0, regRLC_CGCG_CGLS_CTRL);
	if (data & RLC_CGCG_CGLS_CTRL__CGCG_EN_MASK)
		*flags |= AMD_CG_SUPPORT_GFX_CGCG;

	/* AMD_CG_SUPPORT_GFX_CGLS */
	if (data & RLC_CGCG_CGLS_CTRL__CGLS_EN_MASK)
		*flags |= AMD_CG_SUPPORT_GFX_CGLS;

	/* AMD_CG_SUPPORT_GFX_3D_CGCG */
	data = RREG32_SOC15(GC, 0, regRLC_CGCG_CGLS_CTRL_3D);
	if (data & RLC_CGCG_CGLS_CTRL_3D__CGCG_EN_MASK)
		*flags |= AMD_CG_SUPPORT_GFX_3D_CGCG;

	/* AMD_CG_SUPPORT_GFX_3D_CGLS */
	if (data & RLC_CGCG_CGLS_CTRL_3D__CGLS_EN_MASK)
		*flags |= AMD_CG_SUPPORT_GFX_3D_CGLS;
}

static u64 gfx_v11_0_ring_get_rptr_gfx(struct amdgpu_ring *ring)
{
	/* gfx11 is 32bit rptr*/
	return *(uint32_t *)ring->rptr_cpu_addr;
}

static u64 gfx_v11_0_ring_get_wptr_gfx(struct amdgpu_ring *ring)
{
	struct amdgpu_device *adev = ring->adev;
	u64 wptr;

	/* XXX check if swapping is necessary on BE */
	if (ring->use_doorbell) {
		wptr = atomic64_read((atomic64_t *)ring->wptr_cpu_addr);
	} else {
		wptr = RREG32_SOC15(GC, 0, regCP_RB0_WPTR);
		wptr += (u64)RREG32_SOC15(GC, 0, regCP_RB0_WPTR_HI) << 32;
	}

	return wptr;
}

static void gfx_v11_0_ring_set_wptr_gfx(struct amdgpu_ring *ring)
{
	struct amdgpu_device *adev = ring->adev;
	uint32_t *wptr_saved;
	uint32_t *is_queue_unmap;
	uint64_t aggregated_db_index;
	uint32_t mqd_size = adev->mqds[AMDGPU_HW_IP_GFX].mqd_size;
	uint64_t wptr_tmp;

	if (ring->is_mes_queue) {
		wptr_saved = (uint32_t *)(ring->mqd_ptr + mqd_size);
		is_queue_unmap = (uint32_t *)(ring->mqd_ptr + mqd_size +
					      sizeof(uint32_t));
		aggregated_db_index =
			amdgpu_mes_get_aggregated_doorbell_index(adev,
								 ring->hw_prio);

		wptr_tmp = ring->wptr & ring->buf_mask;
		atomic64_set((atomic64_t *)ring->wptr_cpu_addr, wptr_tmp);
		*wptr_saved = wptr_tmp;
		/* assume doorbell always being used by mes mapped queue */
		if (*is_queue_unmap) {
			WDOORBELL64(aggregated_db_index, wptr_tmp);
			WDOORBELL64(ring->doorbell_index, wptr_tmp);
		} else {
			WDOORBELL64(ring->doorbell_index, wptr_tmp);

			if (*is_queue_unmap)
				WDOORBELL64(aggregated_db_index, wptr_tmp);
		}
	} else {
		if (ring->use_doorbell) {
			/* XXX check if swapping is necessary on BE */
			atomic64_set((atomic64_t *)ring->wptr_cpu_addr,
				     ring->wptr);
			WDOORBELL64(ring->doorbell_index, ring->wptr);
		} else {
			WREG32_SOC15(GC, 0, regCP_RB0_WPTR,
				     lower_32_bits(ring->wptr));
			WREG32_SOC15(GC, 0, regCP_RB0_WPTR_HI,
				     upper_32_bits(ring->wptr));
		}
	}
}

static u64 gfx_v11_0_ring_get_rptr_compute(struct amdgpu_ring *ring)
{
	/* gfx11 hardware is 32bit rptr */
	return *(uint32_t *)ring->rptr_cpu_addr;
}

static u64 gfx_v11_0_ring_get_wptr_compute(struct amdgpu_ring *ring)
{
	u64 wptr;

	/* XXX check if swapping is necessary on BE */
	if (ring->use_doorbell)
		wptr = atomic64_read((atomic64_t *)ring->wptr_cpu_addr);
	else
		BUG();
	return wptr;
}

static void gfx_v11_0_ring_set_wptr_compute(struct amdgpu_ring *ring)
{
	struct amdgpu_device *adev = ring->adev;
	uint32_t *wptr_saved;
	uint32_t *is_queue_unmap;
	uint64_t aggregated_db_index;
	uint32_t mqd_size = adev->mqds[AMDGPU_HW_IP_COMPUTE].mqd_size;
	uint64_t wptr_tmp;

	if (ring->is_mes_queue) {
		wptr_saved = (uint32_t *)(ring->mqd_ptr + mqd_size);
		is_queue_unmap = (uint32_t *)(ring->mqd_ptr + mqd_size +
					      sizeof(uint32_t));
		aggregated_db_index =
			amdgpu_mes_get_aggregated_doorbell_index(adev,
								 ring->hw_prio);

		wptr_tmp = ring->wptr & ring->buf_mask;
		atomic64_set((atomic64_t *)ring->wptr_cpu_addr, wptr_tmp);
		*wptr_saved = wptr_tmp;
		/* assume doorbell always used by mes mapped queue */
		if (*is_queue_unmap) {
			WDOORBELL64(aggregated_db_index, wptr_tmp);
			WDOORBELL64(ring->doorbell_index, wptr_tmp);
		} else {
			WDOORBELL64(ring->doorbell_index, wptr_tmp);

			if (*is_queue_unmap)
				WDOORBELL64(aggregated_db_index, wptr_tmp);
		}
	} else {
		/* XXX check if swapping is necessary on BE */
		if (ring->use_doorbell) {
			atomic64_set((atomic64_t *)ring->wptr_cpu_addr,
				     ring->wptr);
			WDOORBELL64(ring->doorbell_index, ring->wptr);
		} else {
			BUG(); /* only DOORBELL method supported on gfx11 now */
		}
	}
}

static void gfx_v11_0_ring_emit_hdp_flush(struct amdgpu_ring *ring)
{
	struct amdgpu_device *adev = ring->adev;
	u32 ref_and_mask, reg_mem_engine;
	const struct nbio_hdp_flush_reg *nbio_hf_reg = adev->nbio.hdp_flush_reg;

	if (ring->funcs->type == AMDGPU_RING_TYPE_COMPUTE) {
		switch (ring->me) {
		case 1:
			ref_and_mask = nbio_hf_reg->ref_and_mask_cp2 << ring->pipe;
			break;
		case 2:
			ref_and_mask = nbio_hf_reg->ref_and_mask_cp6 << ring->pipe;
			break;
		default:
			return;
		}
		reg_mem_engine = 0;
	} else {
		ref_and_mask = nbio_hf_reg->ref_and_mask_cp0;
		reg_mem_engine = 1; /* pfp */
	}

	gfx_v11_0_wait_reg_mem(ring, reg_mem_engine, 0, 1,
			       adev->nbio.funcs->get_hdp_flush_req_offset(adev),
			       adev->nbio.funcs->get_hdp_flush_done_offset(adev),
			       ref_and_mask, ref_and_mask, 0x20);
}

static void gfx_v11_0_ring_emit_ib_gfx(struct amdgpu_ring *ring,
				       struct amdgpu_job *job,
				       struct amdgpu_ib *ib,
				       uint32_t flags)
{
	unsigned vmid = AMDGPU_JOB_GET_VMID(job);
	u32 header, control = 0;

	BUG_ON(ib->flags & AMDGPU_IB_FLAG_CE);

	header = PACKET3(PACKET3_INDIRECT_BUFFER, 2);

	control |= ib->length_dw | (vmid << 24);

	if (ring->adev->gfx.mcbp && (ib->flags & AMDGPU_IB_FLAG_PREEMPT)) {
		control |= INDIRECT_BUFFER_PRE_ENB(1);

		if (flags & AMDGPU_IB_PREEMPTED)
			control |= INDIRECT_BUFFER_PRE_RESUME(1);

		if (vmid)
			gfx_v11_0_ring_emit_de_meta(ring,
				    (!amdgpu_sriov_vf(ring->adev) && flags & AMDGPU_IB_PREEMPTED) ? true : false);
	}

	if (ring->is_mes_queue)
		/* inherit vmid from mqd */
		control |= 0x400000;

	amdgpu_ring_write(ring, header);
	BUG_ON(ib->gpu_addr & 0x3); /* Dword align */
	amdgpu_ring_write(ring,
#ifdef __BIG_ENDIAN
		(2 << 0) |
#endif
		lower_32_bits(ib->gpu_addr));
	amdgpu_ring_write(ring, upper_32_bits(ib->gpu_addr));
	amdgpu_ring_write(ring, control);
}

static void gfx_v11_0_ring_emit_ib_compute(struct amdgpu_ring *ring,
					   struct amdgpu_job *job,
					   struct amdgpu_ib *ib,
					   uint32_t flags)
{
	unsigned vmid = AMDGPU_JOB_GET_VMID(job);
	u32 control = INDIRECT_BUFFER_VALID | ib->length_dw | (vmid << 24);

	if (ring->is_mes_queue)
		/* inherit vmid from mqd */
		control |= 0x40000000;

	/* Currently, there is a high possibility to get wave ID mismatch
	 * between ME and GDS, leading to a hw deadlock, because ME generates
	 * different wave IDs than the GDS expects. This situation happens
	 * randomly when at least 5 compute pipes use GDS ordered append.
	 * The wave IDs generated by ME are also wrong after suspend/resume.
	 * Those are probably bugs somewhere else in the kernel driver.
	 *
	 * Writing GDS_COMPUTE_MAX_WAVE_ID resets wave ID counters in ME and
	 * GDS to 0 for this ring (me/pipe).
	 */
	if (ib->flags & AMDGPU_IB_FLAG_RESET_GDS_MAX_WAVE_ID) {
		amdgpu_ring_write(ring, PACKET3(PACKET3_SET_CONFIG_REG, 1));
		amdgpu_ring_write(ring, regGDS_COMPUTE_MAX_WAVE_ID);
		amdgpu_ring_write(ring, ring->adev->gds.gds_compute_max_wave_id);
	}

	amdgpu_ring_write(ring, PACKET3(PACKET3_INDIRECT_BUFFER, 2));
	BUG_ON(ib->gpu_addr & 0x3); /* Dword align */
	amdgpu_ring_write(ring,
#ifdef __BIG_ENDIAN
				(2 << 0) |
#endif
				lower_32_bits(ib->gpu_addr));
	amdgpu_ring_write(ring, upper_32_bits(ib->gpu_addr));
	amdgpu_ring_write(ring, control);
}

static void gfx_v11_0_ring_emit_fence(struct amdgpu_ring *ring, u64 addr,
				     u64 seq, unsigned flags)
{
	bool write64bit = flags & AMDGPU_FENCE_FLAG_64BIT;
	bool int_sel = flags & AMDGPU_FENCE_FLAG_INT;

	/* RELEASE_MEM - flush caches, send int */
	amdgpu_ring_write(ring, PACKET3(PACKET3_RELEASE_MEM, 6));
	amdgpu_ring_write(ring, (PACKET3_RELEASE_MEM_GCR_SEQ |
				 PACKET3_RELEASE_MEM_GCR_GL2_WB |
				 PACKET3_RELEASE_MEM_GCR_GL2_INV |
				 PACKET3_RELEASE_MEM_GCR_GL2_US |
				 PACKET3_RELEASE_MEM_GCR_GL1_INV |
				 PACKET3_RELEASE_MEM_GCR_GLV_INV |
				 PACKET3_RELEASE_MEM_GCR_GLM_INV |
				 PACKET3_RELEASE_MEM_GCR_GLM_WB |
				 PACKET3_RELEASE_MEM_CACHE_POLICY(3) |
				 PACKET3_RELEASE_MEM_EVENT_TYPE(CACHE_FLUSH_AND_INV_TS_EVENT) |
				 PACKET3_RELEASE_MEM_EVENT_INDEX(5)));
	amdgpu_ring_write(ring, (PACKET3_RELEASE_MEM_DATA_SEL(write64bit ? 2 : 1) |
				 PACKET3_RELEASE_MEM_INT_SEL(int_sel ? 2 : 0)));

	/*
	 * the address should be Qword aligned if 64bit write, Dword
	 * aligned if only send 32bit data low (discard data high)
	 */
	if (write64bit)
		BUG_ON(addr & 0x7);
	else
		BUG_ON(addr & 0x3);
	amdgpu_ring_write(ring, lower_32_bits(addr));
	amdgpu_ring_write(ring, upper_32_bits(addr));
	amdgpu_ring_write(ring, lower_32_bits(seq));
	amdgpu_ring_write(ring, upper_32_bits(seq));
	amdgpu_ring_write(ring, ring->is_mes_queue ?
			 (ring->hw_queue_id | AMDGPU_FENCE_MES_QUEUE_FLAG) : 0);
}

static void gfx_v11_0_ring_emit_pipeline_sync(struct amdgpu_ring *ring)
{
	int usepfp = (ring->funcs->type == AMDGPU_RING_TYPE_GFX);
	uint32_t seq = ring->fence_drv.sync_seq;
	uint64_t addr = ring->fence_drv.gpu_addr;

	gfx_v11_0_wait_reg_mem(ring, usepfp, 1, 0, lower_32_bits(addr),
			       upper_32_bits(addr), seq, 0xffffffff, 4);
}

static void gfx_v11_0_ring_invalidate_tlbs(struct amdgpu_ring *ring,
				   uint16_t pasid, uint32_t flush_type,
				   bool all_hub, uint8_t dst_sel)
{
	amdgpu_ring_write(ring, PACKET3(PACKET3_INVALIDATE_TLBS, 0));
	amdgpu_ring_write(ring,
			  PACKET3_INVALIDATE_TLBS_DST_SEL(dst_sel) |
			  PACKET3_INVALIDATE_TLBS_ALL_HUB(all_hub) |
			  PACKET3_INVALIDATE_TLBS_PASID(pasid) |
			  PACKET3_INVALIDATE_TLBS_FLUSH_TYPE(flush_type));
}

static void gfx_v11_0_ring_emit_vm_flush(struct amdgpu_ring *ring,
					 unsigned vmid, uint64_t pd_addr)
{
	if (ring->is_mes_queue)
		gfx_v11_0_ring_invalidate_tlbs(ring, 0, 0, false, 0);
	else
		amdgpu_gmc_emit_flush_gpu_tlb(ring, vmid, pd_addr);

	/* compute doesn't have PFP */
	if (ring->funcs->type == AMDGPU_RING_TYPE_GFX) {
		/* sync PFP to ME, otherwise we might get invalid PFP reads */
		amdgpu_ring_write(ring, PACKET3(PACKET3_PFP_SYNC_ME, 0));
		amdgpu_ring_write(ring, 0x0);
	}
}

static void gfx_v11_0_ring_emit_fence_kiq(struct amdgpu_ring *ring, u64 addr,
					  u64 seq, unsigned int flags)
{
	struct amdgpu_device *adev = ring->adev;

	/* we only allocate 32bit for each seq wb address */
	BUG_ON(flags & AMDGPU_FENCE_FLAG_64BIT);

	/* write fence seq to the "addr" */
	amdgpu_ring_write(ring, PACKET3(PACKET3_WRITE_DATA, 3));
	amdgpu_ring_write(ring, (WRITE_DATA_ENGINE_SEL(0) |
				 WRITE_DATA_DST_SEL(5) | WR_CONFIRM));
	amdgpu_ring_write(ring, lower_32_bits(addr));
	amdgpu_ring_write(ring, upper_32_bits(addr));
	amdgpu_ring_write(ring, lower_32_bits(seq));

	if (flags & AMDGPU_FENCE_FLAG_INT) {
		/* set register to trigger INT */
		amdgpu_ring_write(ring, PACKET3(PACKET3_WRITE_DATA, 3));
		amdgpu_ring_write(ring, (WRITE_DATA_ENGINE_SEL(0) |
					 WRITE_DATA_DST_SEL(0) | WR_CONFIRM));
		amdgpu_ring_write(ring, SOC15_REG_OFFSET(GC, 0, regCPC_INT_STATUS));
		amdgpu_ring_write(ring, 0);
		amdgpu_ring_write(ring, 0x20000000); /* src_id is 178 */
	}
}

static void gfx_v11_0_ring_emit_cntxcntl(struct amdgpu_ring *ring,
					 uint32_t flags)
{
	uint32_t dw2 = 0;

	dw2 |= 0x80000000; /* set load_enable otherwise this package is just NOPs */
	if (flags & AMDGPU_HAVE_CTX_SWITCH) {
		/* set load_global_config & load_global_uconfig */
		dw2 |= 0x8001;
		/* set load_cs_sh_regs */
		dw2 |= 0x01000000;
		/* set load_per_context_state & load_gfx_sh_regs for GFX */
		dw2 |= 0x10002;
	}

	amdgpu_ring_write(ring, PACKET3(PACKET3_CONTEXT_CONTROL, 1));
	amdgpu_ring_write(ring, dw2);
	amdgpu_ring_write(ring, 0);
}

static void gfx_v11_0_ring_emit_gfx_shadow(struct amdgpu_ring *ring,
					   u64 shadow_va, u64 csa_va,
					   u64 gds_va, bool init_shadow,
					   int vmid)
{
	struct amdgpu_device *adev = ring->adev;

	if (!adev->gfx.cp_gfx_shadow)
		return;

	amdgpu_ring_write(ring, PACKET3(PACKET3_SET_Q_PREEMPTION_MODE, 7));
	amdgpu_ring_write(ring, lower_32_bits(shadow_va));
	amdgpu_ring_write(ring, upper_32_bits(shadow_va));
	amdgpu_ring_write(ring, lower_32_bits(gds_va));
	amdgpu_ring_write(ring, upper_32_bits(gds_va));
	amdgpu_ring_write(ring, lower_32_bits(csa_va));
	amdgpu_ring_write(ring, upper_32_bits(csa_va));
	amdgpu_ring_write(ring, shadow_va ?
			  PACKET3_SET_Q_PREEMPTION_MODE_IB_VMID(vmid) : 0);
	amdgpu_ring_write(ring, init_shadow ?
			  PACKET3_SET_Q_PREEMPTION_MODE_INIT_SHADOW_MEM : 0);
}

static unsigned gfx_v11_0_ring_emit_init_cond_exec(struct amdgpu_ring *ring)
{
	unsigned ret;

	amdgpu_ring_write(ring, PACKET3(PACKET3_COND_EXEC, 3));
	amdgpu_ring_write(ring, lower_32_bits(ring->cond_exe_gpu_addr));
	amdgpu_ring_write(ring, upper_32_bits(ring->cond_exe_gpu_addr));
	amdgpu_ring_write(ring, 0); /* discard following DWs if *cond_exec_gpu_addr==0 */
	ret = ring->wptr & ring->buf_mask;
	amdgpu_ring_write(ring, 0x55aa55aa); /* patch dummy value later */

	return ret;
}

static void gfx_v11_0_ring_emit_patch_cond_exec(struct amdgpu_ring *ring, unsigned offset)
{
	unsigned cur;
	BUG_ON(offset > ring->buf_mask);
	BUG_ON(ring->ring[offset] != 0x55aa55aa);

	cur = (ring->wptr - 1) & ring->buf_mask;
	if (likely(cur > offset))
		ring->ring[offset] = cur - offset;
	else
		ring->ring[offset] = (ring->buf_mask + 1) - offset + cur;
}

static int gfx_v11_0_ring_preempt_ib(struct amdgpu_ring *ring)
{
	int i, r = 0;
	struct amdgpu_device *adev = ring->adev;
	struct amdgpu_kiq *kiq = &adev->gfx.kiq[0];
	struct amdgpu_ring *kiq_ring = &kiq->ring;
	unsigned long flags;

	if (!kiq->pmf || !kiq->pmf->kiq_unmap_queues)
		return -EINVAL;

	spin_lock_irqsave(&kiq->ring_lock, flags);

	if (amdgpu_ring_alloc(kiq_ring, kiq->pmf->unmap_queues_size)) {
		spin_unlock_irqrestore(&kiq->ring_lock, flags);
		return -ENOMEM;
	}

	/* assert preemption condition */
	amdgpu_ring_set_preempt_cond_exec(ring, false);

	/* assert IB preemption, emit the trailing fence */
	kiq->pmf->kiq_unmap_queues(kiq_ring, ring, PREEMPT_QUEUES_NO_UNMAP,
				   ring->trail_fence_gpu_addr,
				   ++ring->trail_seq);
	amdgpu_ring_commit(kiq_ring);

	spin_unlock_irqrestore(&kiq->ring_lock, flags);

	/* poll the trailing fence */
	for (i = 0; i < adev->usec_timeout; i++) {
		if (ring->trail_seq ==
		    le32_to_cpu(*(ring->trail_fence_cpu_addr)))
			break;
		udelay(1);
	}

	if (i >= adev->usec_timeout) {
		r = -EINVAL;
		DRM_ERROR("ring %d failed to preempt ib\n", ring->idx);
	}

	/* deassert preemption condition */
	amdgpu_ring_set_preempt_cond_exec(ring, true);
	return r;
}

static void gfx_v11_0_ring_emit_de_meta(struct amdgpu_ring *ring, bool resume)
{
	struct amdgpu_device *adev = ring->adev;
	struct v10_de_ib_state de_payload = {0};
	uint64_t offset, gds_addr, de_payload_gpu_addr;
	void *de_payload_cpu_addr;
	int cnt;

	if (ring->is_mes_queue) {
		offset = offsetof(struct amdgpu_mes_ctx_meta_data,
				  gfx[0].gfx_meta_data) +
			offsetof(struct v10_gfx_meta_data, de_payload);
		de_payload_gpu_addr =
			amdgpu_mes_ctx_get_offs_gpu_addr(ring, offset);
		de_payload_cpu_addr =
			amdgpu_mes_ctx_get_offs_cpu_addr(ring, offset);

		offset = offsetof(struct amdgpu_mes_ctx_meta_data,
				  gfx[0].gds_backup) +
			offsetof(struct v10_gfx_meta_data, de_payload);
		gds_addr = amdgpu_mes_ctx_get_offs_gpu_addr(ring, offset);
	} else {
		offset = offsetof(struct v10_gfx_meta_data, de_payload);
		de_payload_gpu_addr = amdgpu_csa_vaddr(ring->adev) + offset;
		de_payload_cpu_addr = adev->virt.csa_cpu_addr + offset;

		gds_addr = ALIGN(amdgpu_csa_vaddr(ring->adev) +
				 AMDGPU_CSA_SIZE - adev->gds.gds_size,
				 PAGE_SIZE);
	}

	de_payload.gds_backup_addrlo = lower_32_bits(gds_addr);
	de_payload.gds_backup_addrhi = upper_32_bits(gds_addr);

	cnt = (sizeof(de_payload) >> 2) + 4 - 2;
	amdgpu_ring_write(ring, PACKET3(PACKET3_WRITE_DATA, cnt));
	amdgpu_ring_write(ring, (WRITE_DATA_ENGINE_SEL(1) |
				 WRITE_DATA_DST_SEL(8) |
				 WR_CONFIRM) |
				 WRITE_DATA_CACHE_POLICY(0));
	amdgpu_ring_write(ring, lower_32_bits(de_payload_gpu_addr));
	amdgpu_ring_write(ring, upper_32_bits(de_payload_gpu_addr));

	if (resume)
		amdgpu_ring_write_multiple(ring, de_payload_cpu_addr,
					   sizeof(de_payload) >> 2);
	else
		amdgpu_ring_write_multiple(ring, (void *)&de_payload,
					   sizeof(de_payload) >> 2);
}

static void gfx_v11_0_ring_emit_frame_cntl(struct amdgpu_ring *ring, bool start,
				    bool secure)
{
	uint32_t v = secure ? FRAME_TMZ : 0;

	amdgpu_ring_write(ring, PACKET3(PACKET3_FRAME_CONTROL, 0));
	amdgpu_ring_write(ring, v | FRAME_CMD(start ? 0 : 1));
}

static void gfx_v11_0_ring_emit_rreg(struct amdgpu_ring *ring, uint32_t reg,
				     uint32_t reg_val_offs)
{
	struct amdgpu_device *adev = ring->adev;

	amdgpu_ring_write(ring, PACKET3(PACKET3_COPY_DATA, 4));
	amdgpu_ring_write(ring, 0 |	/* src: register*/
				(5 << 8) |	/* dst: memory */
				(1 << 20));	/* write confirm */
	amdgpu_ring_write(ring, reg);
	amdgpu_ring_write(ring, 0);
	amdgpu_ring_write(ring, lower_32_bits(adev->wb.gpu_addr +
				reg_val_offs * 4));
	amdgpu_ring_write(ring, upper_32_bits(adev->wb.gpu_addr +
				reg_val_offs * 4));
}

static void gfx_v11_0_ring_emit_wreg(struct amdgpu_ring *ring, uint32_t reg,
				   uint32_t val)
{
	uint32_t cmd = 0;

	switch (ring->funcs->type) {
	case AMDGPU_RING_TYPE_GFX:
		cmd = WRITE_DATA_ENGINE_SEL(1) | WR_CONFIRM;
		break;
	case AMDGPU_RING_TYPE_KIQ:
		cmd = (1 << 16); /* no inc addr */
		break;
	default:
		cmd = WR_CONFIRM;
		break;
	}
	amdgpu_ring_write(ring, PACKET3(PACKET3_WRITE_DATA, 3));
	amdgpu_ring_write(ring, cmd);
	amdgpu_ring_write(ring, reg);
	amdgpu_ring_write(ring, 0);
	amdgpu_ring_write(ring, val);
}

static void gfx_v11_0_ring_emit_reg_wait(struct amdgpu_ring *ring, uint32_t reg,
					uint32_t val, uint32_t mask)
{
	gfx_v11_0_wait_reg_mem(ring, 0, 0, 0, reg, 0, val, mask, 0x20);
}

static void gfx_v11_0_ring_emit_reg_write_reg_wait(struct amdgpu_ring *ring,
						   uint32_t reg0, uint32_t reg1,
						   uint32_t ref, uint32_t mask)
{
	int usepfp = (ring->funcs->type == AMDGPU_RING_TYPE_GFX);

	gfx_v11_0_wait_reg_mem(ring, usepfp, 0, 1, reg0, reg1,
			       ref, mask, 0x20);
}

static void gfx_v11_0_ring_soft_recovery(struct amdgpu_ring *ring,
					 unsigned vmid)
{
	struct amdgpu_device *adev = ring->adev;
	uint32_t value = 0;

	value = REG_SET_FIELD(value, SQ_CMD, CMD, 0x03);
	value = REG_SET_FIELD(value, SQ_CMD, MODE, 0x01);
	value = REG_SET_FIELD(value, SQ_CMD, CHECK_VMID, 1);
	value = REG_SET_FIELD(value, SQ_CMD, VM_ID, vmid);
	WREG32_SOC15(GC, 0, regSQ_CMD, value);
}

static void
gfx_v11_0_set_gfx_eop_interrupt_state(struct amdgpu_device *adev,
				      uint32_t me, uint32_t pipe,
				      enum amdgpu_interrupt_state state)
{
	uint32_t cp_int_cntl, cp_int_cntl_reg;

	if (!me) {
		switch (pipe) {
		case 0:
			cp_int_cntl_reg = SOC15_REG_OFFSET(GC, 0, regCP_INT_CNTL_RING0);
			break;
		case 1:
			cp_int_cntl_reg = SOC15_REG_OFFSET(GC, 0, regCP_INT_CNTL_RING1);
			break;
		default:
			DRM_DEBUG("invalid pipe %d\n", pipe);
			return;
		}
	} else {
		DRM_DEBUG("invalid me %d\n", me);
		return;
	}

	switch (state) {
	case AMDGPU_IRQ_STATE_DISABLE:
		cp_int_cntl = RREG32_SOC15_IP(GC, cp_int_cntl_reg);
		cp_int_cntl = REG_SET_FIELD(cp_int_cntl, CP_INT_CNTL_RING0,
					    TIME_STAMP_INT_ENABLE, 0);
		cp_int_cntl = REG_SET_FIELD(cp_int_cntl, CP_INT_CNTL_RING0,
					    GENERIC0_INT_ENABLE, 0);
		WREG32_SOC15_IP(GC, cp_int_cntl_reg, cp_int_cntl);
		break;
	case AMDGPU_IRQ_STATE_ENABLE:
		cp_int_cntl = RREG32_SOC15_IP(GC, cp_int_cntl_reg);
		cp_int_cntl = REG_SET_FIELD(cp_int_cntl, CP_INT_CNTL_RING0,
					    TIME_STAMP_INT_ENABLE, 1);
		cp_int_cntl = REG_SET_FIELD(cp_int_cntl, CP_INT_CNTL_RING0,
					    GENERIC0_INT_ENABLE, 1);
		WREG32_SOC15_IP(GC, cp_int_cntl_reg, cp_int_cntl);
		break;
	default:
		break;
	}
}

static void gfx_v11_0_set_compute_eop_interrupt_state(struct amdgpu_device *adev,
						     int me, int pipe,
						     enum amdgpu_interrupt_state state)
{
	u32 mec_int_cntl, mec_int_cntl_reg;

	/*
	 * amdgpu controls only the first MEC. That's why this function only
	 * handles the setting of interrupts for this specific MEC. All other
	 * pipes' interrupts are set by amdkfd.
	 */

	if (me == 1) {
		switch (pipe) {
		case 0:
			mec_int_cntl_reg = SOC15_REG_OFFSET(GC, 0, regCP_ME1_PIPE0_INT_CNTL);
			break;
		case 1:
			mec_int_cntl_reg = SOC15_REG_OFFSET(GC, 0, regCP_ME1_PIPE1_INT_CNTL);
			break;
		case 2:
			mec_int_cntl_reg = SOC15_REG_OFFSET(GC, 0, regCP_ME1_PIPE2_INT_CNTL);
			break;
		case 3:
			mec_int_cntl_reg = SOC15_REG_OFFSET(GC, 0, regCP_ME1_PIPE3_INT_CNTL);
			break;
		default:
			DRM_DEBUG("invalid pipe %d\n", pipe);
			return;
		}
	} else {
		DRM_DEBUG("invalid me %d\n", me);
		return;
	}

	switch (state) {
	case AMDGPU_IRQ_STATE_DISABLE:
		mec_int_cntl = RREG32_SOC15_IP(GC, mec_int_cntl_reg);
		mec_int_cntl = REG_SET_FIELD(mec_int_cntl, CP_ME1_PIPE0_INT_CNTL,
					     TIME_STAMP_INT_ENABLE, 0);
		mec_int_cntl = REG_SET_FIELD(mec_int_cntl, CP_ME1_PIPE0_INT_CNTL,
					     GENERIC0_INT_ENABLE, 0);
		WREG32_SOC15_IP(GC, mec_int_cntl_reg, mec_int_cntl);
		break;
	case AMDGPU_IRQ_STATE_ENABLE:
		mec_int_cntl = RREG32_SOC15_IP(GC, mec_int_cntl_reg);
		mec_int_cntl = REG_SET_FIELD(mec_int_cntl, CP_ME1_PIPE0_INT_CNTL,
					     TIME_STAMP_INT_ENABLE, 1);
		mec_int_cntl = REG_SET_FIELD(mec_int_cntl, CP_ME1_PIPE0_INT_CNTL,
					     GENERIC0_INT_ENABLE, 1);
		WREG32_SOC15_IP(GC, mec_int_cntl_reg, mec_int_cntl);
		break;
	default:
		break;
	}
}

static int gfx_v11_0_set_eop_interrupt_state(struct amdgpu_device *adev,
					    struct amdgpu_irq_src *src,
					    unsigned type,
					    enum amdgpu_interrupt_state state)
{
	switch (type) {
	case AMDGPU_CP_IRQ_GFX_ME0_PIPE0_EOP:
		gfx_v11_0_set_gfx_eop_interrupt_state(adev, 0, 0, state);
		break;
	case AMDGPU_CP_IRQ_GFX_ME0_PIPE1_EOP:
		gfx_v11_0_set_gfx_eop_interrupt_state(adev, 0, 1, state);
		break;
	case AMDGPU_CP_IRQ_COMPUTE_MEC1_PIPE0_EOP:
		gfx_v11_0_set_compute_eop_interrupt_state(adev, 1, 0, state);
		break;
	case AMDGPU_CP_IRQ_COMPUTE_MEC1_PIPE1_EOP:
		gfx_v11_0_set_compute_eop_interrupt_state(adev, 1, 1, state);
		break;
	case AMDGPU_CP_IRQ_COMPUTE_MEC1_PIPE2_EOP:
		gfx_v11_0_set_compute_eop_interrupt_state(adev, 1, 2, state);
		break;
	case AMDGPU_CP_IRQ_COMPUTE_MEC1_PIPE3_EOP:
		gfx_v11_0_set_compute_eop_interrupt_state(adev, 1, 3, state);
		break;
	default:
		break;
	}
	return 0;
}

static int gfx_v11_0_eop_irq(struct amdgpu_device *adev,
			     struct amdgpu_irq_src *source,
			     struct amdgpu_iv_entry *entry)
{
	int i;
	u8 me_id, pipe_id, queue_id;
	struct amdgpu_ring *ring;
	uint32_t mes_queue_id = entry->src_data[0];

	DRM_DEBUG("IH: CP EOP\n");

	if (adev->enable_mes && (mes_queue_id & AMDGPU_FENCE_MES_QUEUE_FLAG)) {
		struct amdgpu_mes_queue *queue;

		mes_queue_id &= AMDGPU_FENCE_MES_QUEUE_ID_MASK;

		spin_lock(&adev->mes.queue_id_lock);
		queue = idr_find(&adev->mes.queue_id_idr, mes_queue_id);
		if (queue) {
			DRM_DEBUG("process mes queue id = %d\n", mes_queue_id);
			amdgpu_fence_process(queue->ring);
		}
		spin_unlock(&adev->mes.queue_id_lock);
	} else {
		me_id = (entry->ring_id & 0x0c) >> 2;
		pipe_id = (entry->ring_id & 0x03) >> 0;
		queue_id = (entry->ring_id & 0x70) >> 4;

		switch (me_id) {
		case 0:
			if (pipe_id == 0)
				amdgpu_fence_process(&adev->gfx.gfx_ring[0]);
			else
				amdgpu_fence_process(&adev->gfx.gfx_ring[1]);
			break;
		case 1:
		case 2:
			for (i = 0; i < adev->gfx.num_compute_rings; i++) {
				ring = &adev->gfx.compute_ring[i];
				/* Per-queue interrupt is supported for MEC starting from VI.
				 * The interrupt can only be enabled/disabled per pipe instead
				 * of per queue.
				 */
				if ((ring->me == me_id) &&
				    (ring->pipe == pipe_id) &&
				    (ring->queue == queue_id))
					amdgpu_fence_process(ring);
			}
			break;
		}
	}

	return 0;
}

static int gfx_v11_0_set_priv_reg_fault_state(struct amdgpu_device *adev,
					      struct amdgpu_irq_src *source,
					      unsigned type,
					      enum amdgpu_interrupt_state state)
{
	switch (state) {
	case AMDGPU_IRQ_STATE_DISABLE:
	case AMDGPU_IRQ_STATE_ENABLE:
		WREG32_FIELD15_PREREG(GC, 0, CP_INT_CNTL_RING0,
			       PRIV_REG_INT_ENABLE,
			       state == AMDGPU_IRQ_STATE_ENABLE ? 1 : 0);
		break;
	default:
		break;
	}

	return 0;
}

static int gfx_v11_0_set_priv_inst_fault_state(struct amdgpu_device *adev,
					       struct amdgpu_irq_src *source,
					       unsigned type,
					       enum amdgpu_interrupt_state state)
{
	switch (state) {
	case AMDGPU_IRQ_STATE_DISABLE:
	case AMDGPU_IRQ_STATE_ENABLE:
		WREG32_FIELD15_PREREG(GC, 0, CP_INT_CNTL_RING0,
			       PRIV_INSTR_INT_ENABLE,
			       state == AMDGPU_IRQ_STATE_ENABLE ? 1 : 0);
		break;
	default:
		break;
	}

	return 0;
}

static void gfx_v11_0_handle_priv_fault(struct amdgpu_device *adev,
					struct amdgpu_iv_entry *entry)
{
	u8 me_id, pipe_id, queue_id;
	struct amdgpu_ring *ring;
	int i;

	me_id = (entry->ring_id & 0x0c) >> 2;
	pipe_id = (entry->ring_id & 0x03) >> 0;
	queue_id = (entry->ring_id & 0x70) >> 4;

	switch (me_id) {
	case 0:
		for (i = 0; i < adev->gfx.num_gfx_rings; i++) {
			ring = &adev->gfx.gfx_ring[i];
			/* we only enabled 1 gfx queue per pipe for now */
			if (ring->me == me_id && ring->pipe == pipe_id)
				drm_sched_fault(&ring->sched);
		}
		break;
	case 1:
	case 2:
		for (i = 0; i < adev->gfx.num_compute_rings; i++) {
			ring = &adev->gfx.compute_ring[i];
			if (ring->me == me_id && ring->pipe == pipe_id &&
			    ring->queue == queue_id)
				drm_sched_fault(&ring->sched);
		}
		break;
	default:
		BUG();
		break;
	}
}

static int gfx_v11_0_priv_reg_irq(struct amdgpu_device *adev,
				  struct amdgpu_irq_src *source,
				  struct amdgpu_iv_entry *entry)
{
	DRM_ERROR("Illegal register access in command stream\n");
	gfx_v11_0_handle_priv_fault(adev, entry);
	return 0;
}

static int gfx_v11_0_priv_inst_irq(struct amdgpu_device *adev,
				   struct amdgpu_irq_src *source,
				   struct amdgpu_iv_entry *entry)
{
	DRM_ERROR("Illegal instruction in command stream\n");
	gfx_v11_0_handle_priv_fault(adev, entry);
	return 0;
}

static int gfx_v11_0_rlc_gc_fed_irq(struct amdgpu_device *adev,
				  struct amdgpu_irq_src *source,
				  struct amdgpu_iv_entry *entry)
{
	if (adev->gfx.ras && adev->gfx.ras->rlc_gc_fed_irq)
		return adev->gfx.ras->rlc_gc_fed_irq(adev, source, entry);

	return 0;
}

#if 0
static int gfx_v11_0_kiq_set_interrupt_state(struct amdgpu_device *adev,
					     struct amdgpu_irq_src *src,
					     unsigned int type,
					     enum amdgpu_interrupt_state state)
{
	uint32_t tmp, target;
	struct amdgpu_ring *ring = &(adev->gfx.kiq[0].ring);

	target = SOC15_REG_OFFSET(GC, 0, regCP_ME1_PIPE0_INT_CNTL);
	target += ring->pipe;

	switch (type) {
	case AMDGPU_CP_KIQ_IRQ_DRIVER0:
		if (state == AMDGPU_IRQ_STATE_DISABLE) {
			tmp = RREG32_SOC15(GC, 0, regCPC_INT_CNTL);
			tmp = REG_SET_FIELD(tmp, CPC_INT_CNTL,
					    GENERIC2_INT_ENABLE, 0);
			WREG32_SOC15(GC, 0, regCPC_INT_CNTL, tmp);

			tmp = RREG32_SOC15_IP(GC, target);
			tmp = REG_SET_FIELD(tmp, CP_ME1_PIPE0_INT_CNTL,
					    GENERIC2_INT_ENABLE, 0);
			WREG32_SOC15_IP(GC, target, tmp);
		} else {
			tmp = RREG32_SOC15(GC, 0, regCPC_INT_CNTL);
			tmp = REG_SET_FIELD(tmp, CPC_INT_CNTL,
					    GENERIC2_INT_ENABLE, 1);
			WREG32_SOC15(GC, 0, regCPC_INT_CNTL, tmp);

			tmp = RREG32_SOC15_IP(GC, target);
			tmp = REG_SET_FIELD(tmp, CP_ME1_PIPE0_INT_CNTL,
					    GENERIC2_INT_ENABLE, 1);
			WREG32_SOC15_IP(GC, target, tmp);
		}
		break;
	default:
		BUG(); /* kiq only support GENERIC2_INT now */
		break;
	}
	return 0;
}
#endif

static void gfx_v11_0_emit_mem_sync(struct amdgpu_ring *ring)
{
	const unsigned int gcr_cntl =
			PACKET3_ACQUIRE_MEM_GCR_CNTL_GL2_INV(1) |
			PACKET3_ACQUIRE_MEM_GCR_CNTL_GL2_WB(1) |
			PACKET3_ACQUIRE_MEM_GCR_CNTL_GLM_INV(1) |
			PACKET3_ACQUIRE_MEM_GCR_CNTL_GLM_WB(1) |
			PACKET3_ACQUIRE_MEM_GCR_CNTL_GL1_INV(1) |
			PACKET3_ACQUIRE_MEM_GCR_CNTL_GLV_INV(1) |
			PACKET3_ACQUIRE_MEM_GCR_CNTL_GLK_INV(1) |
			PACKET3_ACQUIRE_MEM_GCR_CNTL_GLI_INV(1);

	/* ACQUIRE_MEM - make one or more surfaces valid for use by the subsequent operations */
	amdgpu_ring_write(ring, PACKET3(PACKET3_ACQUIRE_MEM, 6));
	amdgpu_ring_write(ring, 0); /* CP_COHER_CNTL */
	amdgpu_ring_write(ring, 0xffffffff);  /* CP_COHER_SIZE */
	amdgpu_ring_write(ring, 0xffffff);  /* CP_COHER_SIZE_HI */
	amdgpu_ring_write(ring, 0); /* CP_COHER_BASE */
	amdgpu_ring_write(ring, 0);  /* CP_COHER_BASE_HI */
	amdgpu_ring_write(ring, 0x0000000A); /* POLL_INTERVAL */
	amdgpu_ring_write(ring, gcr_cntl); /* GCR_CNTL */
}

static const struct amd_ip_funcs gfx_v11_0_ip_funcs = {
	.name = "gfx_v11_0",
	.early_init = gfx_v11_0_early_init,
	.late_init = gfx_v11_0_late_init,
	.sw_init = gfx_v11_0_sw_init,
	.sw_fini = gfx_v11_0_sw_fini,
	.hw_init = gfx_v11_0_hw_init,
	.hw_fini = gfx_v11_0_hw_fini,
	.suspend = gfx_v11_0_suspend,
	.resume = gfx_v11_0_resume,
	.is_idle = gfx_v11_0_is_idle,
	.wait_for_idle = gfx_v11_0_wait_for_idle,
	.soft_reset = gfx_v11_0_soft_reset,
	.check_soft_reset = gfx_v11_0_check_soft_reset,
	.post_soft_reset = gfx_v11_0_post_soft_reset,
	.set_clockgating_state = gfx_v11_0_set_clockgating_state,
	.set_powergating_state = gfx_v11_0_set_powergating_state,
	.get_clockgating_state = gfx_v11_0_get_clockgating_state,
};

static const struct amdgpu_ring_funcs gfx_v11_0_ring_funcs_gfx = {
	.type = AMDGPU_RING_TYPE_GFX,
	.align_mask = 0xff,
	.nop = PACKET3(PACKET3_NOP, 0x3FFF),
	.support_64bit_ptrs = true,
	.secure_submission_supported = true,
	.get_rptr = gfx_v11_0_ring_get_rptr_gfx,
	.get_wptr = gfx_v11_0_ring_get_wptr_gfx,
	.set_wptr = gfx_v11_0_ring_set_wptr_gfx,
	.emit_frame_size = /* totally 242 maximum if 16 IBs */
		5 + /* COND_EXEC */
		9 + /* SET_Q_PREEMPTION_MODE */
		7 + /* PIPELINE_SYNC */
		SOC15_FLUSH_GPU_TLB_NUM_WREG * 5 +
		SOC15_FLUSH_GPU_TLB_NUM_REG_WAIT * 7 +
		2 + /* VM_FLUSH */
		8 + /* FENCE for VM_FLUSH */
		20 + /* GDS switch */
		5 + /* COND_EXEC */
		7 + /* HDP_flush */
		4 + /* VGT_flush */
		31 + /*	DE_META */
		3 + /* CNTX_CTRL */
		5 + /* HDP_INVL */
		8 + 8 + /* FENCE x2 */
		8, /* gfx_v11_0_emit_mem_sync */
	.emit_ib_size =	4, /* gfx_v11_0_ring_emit_ib_gfx */
	.emit_ib = gfx_v11_0_ring_emit_ib_gfx,
	.emit_fence = gfx_v11_0_ring_emit_fence,
	.emit_pipeline_sync = gfx_v11_0_ring_emit_pipeline_sync,
	.emit_vm_flush = gfx_v11_0_ring_emit_vm_flush,
	.emit_gds_switch = gfx_v11_0_ring_emit_gds_switch,
	.emit_hdp_flush = gfx_v11_0_ring_emit_hdp_flush,
	.test_ring = gfx_v11_0_ring_test_ring,
	.test_ib = gfx_v11_0_ring_test_ib,
	.insert_nop = amdgpu_ring_insert_nop,
	.pad_ib = amdgpu_ring_generic_pad_ib,
	.emit_cntxcntl = gfx_v11_0_ring_emit_cntxcntl,
	.emit_gfx_shadow = gfx_v11_0_ring_emit_gfx_shadow,
	.init_cond_exec = gfx_v11_0_ring_emit_init_cond_exec,
	.patch_cond_exec = gfx_v11_0_ring_emit_patch_cond_exec,
	.preempt_ib = gfx_v11_0_ring_preempt_ib,
	.emit_frame_cntl = gfx_v11_0_ring_emit_frame_cntl,
	.emit_wreg = gfx_v11_0_ring_emit_wreg,
	.emit_reg_wait = gfx_v11_0_ring_emit_reg_wait,
	.emit_reg_write_reg_wait = gfx_v11_0_ring_emit_reg_write_reg_wait,
	.soft_recovery = gfx_v11_0_ring_soft_recovery,
	.emit_mem_sync = gfx_v11_0_emit_mem_sync,
};

static const struct amdgpu_ring_funcs gfx_v11_0_ring_funcs_compute = {
	.type = AMDGPU_RING_TYPE_COMPUTE,
	.align_mask = 0xff,
	.nop = PACKET3(PACKET3_NOP, 0x3FFF),
	.support_64bit_ptrs = true,
	.get_rptr = gfx_v11_0_ring_get_rptr_compute,
	.get_wptr = gfx_v11_0_ring_get_wptr_compute,
	.set_wptr = gfx_v11_0_ring_set_wptr_compute,
	.emit_frame_size =
		20 + /* gfx_v11_0_ring_emit_gds_switch */
		7 + /* gfx_v11_0_ring_emit_hdp_flush */
		5 + /* hdp invalidate */
		7 + /* gfx_v11_0_ring_emit_pipeline_sync */
		SOC15_FLUSH_GPU_TLB_NUM_WREG * 5 +
		SOC15_FLUSH_GPU_TLB_NUM_REG_WAIT * 7 +
		2 + /* gfx_v11_0_ring_emit_vm_flush */
		8 + 8 + 8 + /* gfx_v11_0_ring_emit_fence x3 for user fence, vm fence */
		8, /* gfx_v11_0_emit_mem_sync */
	.emit_ib_size =	7, /* gfx_v11_0_ring_emit_ib_compute */
	.emit_ib = gfx_v11_0_ring_emit_ib_compute,
	.emit_fence = gfx_v11_0_ring_emit_fence,
	.emit_pipeline_sync = gfx_v11_0_ring_emit_pipeline_sync,
	.emit_vm_flush = gfx_v11_0_ring_emit_vm_flush,
	.emit_gds_switch = gfx_v11_0_ring_emit_gds_switch,
	.emit_hdp_flush = gfx_v11_0_ring_emit_hdp_flush,
	.test_ring = gfx_v11_0_ring_test_ring,
	.test_ib = gfx_v11_0_ring_test_ib,
	.insert_nop = amdgpu_ring_insert_nop,
	.pad_ib = amdgpu_ring_generic_pad_ib,
	.emit_wreg = gfx_v11_0_ring_emit_wreg,
	.emit_reg_wait = gfx_v11_0_ring_emit_reg_wait,
	.emit_reg_write_reg_wait = gfx_v11_0_ring_emit_reg_write_reg_wait,
	.emit_mem_sync = gfx_v11_0_emit_mem_sync,
};

static const struct amdgpu_ring_funcs gfx_v11_0_ring_funcs_kiq = {
	.type = AMDGPU_RING_TYPE_KIQ,
	.align_mask = 0xff,
	.nop = PACKET3(PACKET3_NOP, 0x3FFF),
	.support_64bit_ptrs = true,
	.get_rptr = gfx_v11_0_ring_get_rptr_compute,
	.get_wptr = gfx_v11_0_ring_get_wptr_compute,
	.set_wptr = gfx_v11_0_ring_set_wptr_compute,
	.emit_frame_size =
		20 + /* gfx_v11_0_ring_emit_gds_switch */
		7 + /* gfx_v11_0_ring_emit_hdp_flush */
		5 + /*hdp invalidate */
		7 + /* gfx_v11_0_ring_emit_pipeline_sync */
		SOC15_FLUSH_GPU_TLB_NUM_WREG * 5 +
		SOC15_FLUSH_GPU_TLB_NUM_REG_WAIT * 7 +
		2 + /* gfx_v11_0_ring_emit_vm_flush */
		8 + 8 + 8, /* gfx_v11_0_ring_emit_fence_kiq x3 for user fence, vm fence */
	.emit_ib_size =	7, /* gfx_v11_0_ring_emit_ib_compute */
	.emit_ib = gfx_v11_0_ring_emit_ib_compute,
	.emit_fence = gfx_v11_0_ring_emit_fence_kiq,
	.test_ring = gfx_v11_0_ring_test_ring,
	.test_ib = gfx_v11_0_ring_test_ib,
	.insert_nop = amdgpu_ring_insert_nop,
	.pad_ib = amdgpu_ring_generic_pad_ib,
	.emit_rreg = gfx_v11_0_ring_emit_rreg,
	.emit_wreg = gfx_v11_0_ring_emit_wreg,
	.emit_reg_wait = gfx_v11_0_ring_emit_reg_wait,
	.emit_reg_write_reg_wait = gfx_v11_0_ring_emit_reg_write_reg_wait,
};

static void gfx_v11_0_set_ring_funcs(struct amdgpu_device *adev)
{
	int i;

	adev->gfx.kiq[0].ring.funcs = &gfx_v11_0_ring_funcs_kiq;

	for (i = 0; i < adev->gfx.num_gfx_rings; i++)
		adev->gfx.gfx_ring[i].funcs = &gfx_v11_0_ring_funcs_gfx;

	for (i = 0; i < adev->gfx.num_compute_rings; i++)
		adev->gfx.compute_ring[i].funcs = &gfx_v11_0_ring_funcs_compute;
}

static const struct amdgpu_irq_src_funcs gfx_v11_0_eop_irq_funcs = {
	.set = gfx_v11_0_set_eop_interrupt_state,
	.process = gfx_v11_0_eop_irq,
};

static const struct amdgpu_irq_src_funcs gfx_v11_0_priv_reg_irq_funcs = {
	.set = gfx_v11_0_set_priv_reg_fault_state,
	.process = gfx_v11_0_priv_reg_irq,
};

static const struct amdgpu_irq_src_funcs gfx_v11_0_priv_inst_irq_funcs = {
	.set = gfx_v11_0_set_priv_inst_fault_state,
	.process = gfx_v11_0_priv_inst_irq,
};

static const struct amdgpu_irq_src_funcs gfx_v11_0_rlc_gc_fed_irq_funcs = {
	.process = gfx_v11_0_rlc_gc_fed_irq,
};

static void gfx_v11_0_set_irq_funcs(struct amdgpu_device *adev)
{
	adev->gfx.eop_irq.num_types = AMDGPU_CP_IRQ_LAST;
	adev->gfx.eop_irq.funcs = &gfx_v11_0_eop_irq_funcs;

	adev->gfx.priv_reg_irq.num_types = 1;
	adev->gfx.priv_reg_irq.funcs = &gfx_v11_0_priv_reg_irq_funcs;

	adev->gfx.priv_inst_irq.num_types = 1;
	adev->gfx.priv_inst_irq.funcs = &gfx_v11_0_priv_inst_irq_funcs;

	adev->gfx.rlc_gc_fed_irq.num_types = 1; /* 0x80 FED error */
	adev->gfx.rlc_gc_fed_irq.funcs = &gfx_v11_0_rlc_gc_fed_irq_funcs;

}

static void gfx_v11_0_set_imu_funcs(struct amdgpu_device *adev)
{
	if (adev->flags & AMD_IS_APU)
		adev->gfx.imu.mode = MISSION_MODE;
	else
		adev->gfx.imu.mode = DEBUG_MODE;

	adev->gfx.imu.funcs = &gfx_v11_0_imu_funcs;
}

static void gfx_v11_0_set_rlc_funcs(struct amdgpu_device *adev)
{
	adev->gfx.rlc.funcs = &gfx_v11_0_rlc_funcs;
}

static void gfx_v11_0_set_gds_init(struct amdgpu_device *adev)
{
	unsigned total_cu = adev->gfx.config.max_cu_per_sh *
			    adev->gfx.config.max_sh_per_se *
			    adev->gfx.config.max_shader_engines;

	adev->gds.gds_size = 0x1000;
	adev->gds.gds_compute_max_wave_id = total_cu * 32 - 1;
	adev->gds.gws_size = 64;
	adev->gds.oa_size = 16;
}

static void gfx_v11_0_set_mqd_funcs(struct amdgpu_device *adev)
{
	/* set gfx eng mqd */
	adev->mqds[AMDGPU_HW_IP_GFX].mqd_size =
		sizeof(struct v11_gfx_mqd);
	adev->mqds[AMDGPU_HW_IP_GFX].init_mqd =
		gfx_v11_0_gfx_mqd_init;
	/* set compute eng mqd */
	adev->mqds[AMDGPU_HW_IP_COMPUTE].mqd_size =
		sizeof(struct v11_compute_mqd);
	adev->mqds[AMDGPU_HW_IP_COMPUTE].init_mqd =
		gfx_v11_0_compute_mqd_init;
}

static void gfx_v11_0_set_user_wgp_inactive_bitmap_per_sh(struct amdgpu_device *adev,
							  u32 bitmap)
{
	u32 data;

	if (!bitmap)
		return;

	data = bitmap << GC_USER_SHADER_ARRAY_CONFIG__INACTIVE_WGPS__SHIFT;
	data &= GC_USER_SHADER_ARRAY_CONFIG__INACTIVE_WGPS_MASK;

	WREG32_SOC15(GC, 0, regGC_USER_SHADER_ARRAY_CONFIG, data);
}

static u32 gfx_v11_0_get_wgp_active_bitmap_per_sh(struct amdgpu_device *adev)
{
	u32 data, wgp_bitmask;
	data = RREG32_SOC15(GC, 0, regCC_GC_SHADER_ARRAY_CONFIG);
	data |= RREG32_SOC15(GC, 0, regGC_USER_SHADER_ARRAY_CONFIG);

	data &= CC_GC_SHADER_ARRAY_CONFIG__INACTIVE_WGPS_MASK;
	data >>= CC_GC_SHADER_ARRAY_CONFIG__INACTIVE_WGPS__SHIFT;

	wgp_bitmask =
		amdgpu_gfx_create_bitmask(adev->gfx.config.max_cu_per_sh >> 1);

	return (~data) & wgp_bitmask;
}

static u32 gfx_v11_0_get_cu_active_bitmap_per_sh(struct amdgpu_device *adev)
{
	u32 wgp_idx, wgp_active_bitmap;
	u32 cu_bitmap_per_wgp, cu_active_bitmap;

	wgp_active_bitmap = gfx_v11_0_get_wgp_active_bitmap_per_sh(adev);
	cu_active_bitmap = 0;

	for (wgp_idx = 0; wgp_idx < 16; wgp_idx++) {
		/* if there is one WGP enabled, it means 2 CUs will be enabled */
		cu_bitmap_per_wgp = 3 << (2 * wgp_idx);
		if (wgp_active_bitmap & (1 << wgp_idx))
			cu_active_bitmap |= cu_bitmap_per_wgp;
	}

	return cu_active_bitmap;
}

static int gfx_v11_0_get_cu_info(struct amdgpu_device *adev,
				 struct amdgpu_cu_info *cu_info)
{
	int i, j, k, counter, active_cu_number = 0;
	u32 mask, bitmap;
	unsigned disable_masks[8 * 2];

	if (!adev || !cu_info)
		return -EINVAL;

	amdgpu_gfx_parse_disable_cu(disable_masks, 8, 2);

	mutex_lock(&adev->grbm_idx_mutex);
	for (i = 0; i < adev->gfx.config.max_shader_engines; i++) {
		for (j = 0; j < adev->gfx.config.max_sh_per_se; j++) {
			mask = 1;
			counter = 0;
			gfx_v11_0_select_se_sh(adev, i, j, 0xffffffff, 0);
			if (i < 8 && j < 2)
				gfx_v11_0_set_user_wgp_inactive_bitmap_per_sh(
					adev, disable_masks[i * 2 + j]);
			bitmap = gfx_v11_0_get_cu_active_bitmap_per_sh(adev);

			/**
			 * GFX11 could support more than 4 SEs, while the bitmap
			 * in cu_info struct is 4x4 and ioctl interface struct
			 * drm_amdgpu_info_device should keep stable.
			 * So we use last two columns of bitmap to store cu mask for
			 * SEs 4 to 7, the layout of the bitmap is as below:
			 *    SE0: {SH0,SH1} --> {bitmap[0][0], bitmap[0][1]}
			 *    SE1: {SH0,SH1} --> {bitmap[1][0], bitmap[1][1]}
			 *    SE2: {SH0,SH1} --> {bitmap[2][0], bitmap[2][1]}
			 *    SE3: {SH0,SH1} --> {bitmap[3][0], bitmap[3][1]}
			 *    SE4: {SH0,SH1} --> {bitmap[0][2], bitmap[0][3]}
			 *    SE5: {SH0,SH1} --> {bitmap[1][2], bitmap[1][3]}
			 *    SE6: {SH0,SH1} --> {bitmap[2][2], bitmap[2][3]}
			 *    SE7: {SH0,SH1} --> {bitmap[3][2], bitmap[3][3]}
			 */
			cu_info->bitmap[0][i % 4][j + (i / 4) * 2] = bitmap;

			for (k = 0; k < adev->gfx.config.max_cu_per_sh; k++) {
				if (bitmap & mask)
					counter++;

				mask <<= 1;
			}
			active_cu_number += counter;
		}
	}
	gfx_v11_0_select_se_sh(adev, 0xffffffff, 0xffffffff, 0xffffffff, 0);
	mutex_unlock(&adev->grbm_idx_mutex);

	cu_info->number = active_cu_number;
	cu_info->simd_per_cu = NUM_SIMD_PER_CU;

	return 0;
}

const struct amdgpu_ip_block_version gfx_v11_0_ip_block =
{
	.type = AMD_IP_BLOCK_TYPE_GFX,
	.major = 11,
	.minor = 0,
	.rev = 0,
	.funcs = &gfx_v11_0_ip_funcs,
};<|MERGE_RESOLUTION|>--- conflicted
+++ resolved
@@ -1587,7 +1587,6 @@
 static u32 gfx_v11_0_get_sa_active_bitmap(struct amdgpu_device *adev)
 {
 	u32 gc_disabled_sa_mask, gc_user_disabled_sa_mask, sa_mask;
-<<<<<<< HEAD
 
 	gc_disabled_sa_mask = RREG32_SOC15(GC, 0, regCC_GC_SA_UNIT_DISABLE);
 	gc_disabled_sa_mask = REG_GET_FIELD(gc_disabled_sa_mask,
@@ -1608,28 +1607,6 @@
 	u32 gc_disabled_rb_mask, gc_user_disabled_rb_mask;
 	u32 rb_mask;
 
-=======
-
-	gc_disabled_sa_mask = RREG32_SOC15(GC, 0, regCC_GC_SA_UNIT_DISABLE);
-	gc_disabled_sa_mask = REG_GET_FIELD(gc_disabled_sa_mask,
-					   CC_GC_SA_UNIT_DISABLE,
-					   SA_DISABLE);
-	gc_user_disabled_sa_mask = RREG32_SOC15(GC, 0, regGC_USER_SA_UNIT_DISABLE);
-	gc_user_disabled_sa_mask = REG_GET_FIELD(gc_user_disabled_sa_mask,
-						 GC_USER_SA_UNIT_DISABLE,
-						 SA_DISABLE);
-	sa_mask = amdgpu_gfx_create_bitmask(adev->gfx.config.max_sh_per_se *
-					    adev->gfx.config.max_shader_engines);
-
-	return sa_mask & (~(gc_disabled_sa_mask | gc_user_disabled_sa_mask));
-}
-
-static u32 gfx_v11_0_get_rb_active_bitmap(struct amdgpu_device *adev)
-{
-	u32 gc_disabled_rb_mask, gc_user_disabled_rb_mask;
-	u32 rb_mask;
-
->>>>>>> 7e05b3d8
 	gc_disabled_rb_mask = RREG32_SOC15(GC, 0, regCC_RB_BACKEND_DISABLE);
 	gc_disabled_rb_mask = REG_GET_FIELD(gc_disabled_rb_mask,
 					    CC_RB_BACKEND_DISABLE,
@@ -1668,11 +1645,7 @@
 			active_rb_bitmap |= (0x3 << (i * rb_bitmap_width_per_sa));
 	}
 
-<<<<<<< HEAD
-	active_rb_bitmap |= global_active_rb_bitmap;
-=======
 	active_rb_bitmap &= global_active_rb_bitmap;
->>>>>>> 7e05b3d8
 	adev->gfx.config.backend_enable_mask = active_rb_bitmap;
 	adev->gfx.config.num_rbs = hweight32(active_rb_bitmap);
 }
