/*
 * Copyright 2016 Advanced Micro Devices, Inc.
 *
 * Permission is hereby granted, free of charge, to any person obtaining a
 * copy of this software and associated documentation files (the "Software"),
 * to deal in the Software without restriction, including without limitation
 * the rights to use, copy, modify, merge, publish, distribute, sublicense,
 * and/or sell copies of the Software, and to permit persons to whom the
 * Software is furnished to do so, subject to the following conditions:
 *
 * The above copyright notice and this permission notice shall be included in
 * all copies or substantial portions of the Software.
 *
 * THE SOFTWARE IS PROVIDED "AS IS", WITHOUT WARRANTY OF ANY KIND, EXPRESS OR
 * IMPLIED, INCLUDING BUT NOT LIMITED TO THE WARRANTIES OF MERCHANTABILITY,
 * FITNESS FOR A PARTICULAR PURPOSE AND NONINFRINGEMENT.  IN NO EVENT SHALL
 * THE COPYRIGHT HOLDER(S) OR AUTHOR(S) BE LIABLE FOR ANY CLAIM, DAMAGES OR
 * OTHER LIABILITY, WHETHER IN AN ACTION OF CONTRACT, TORT OR OTHERWISE,
 * ARISING FROM, OUT OF OR IN CONNECTION WITH THE SOFTWARE OR THE USE OR
 * OTHER DEALINGS IN THE SOFTWARE.
 *
 */

#ifndef __AMDGPU_VCN_H__
#define __AMDGPU_VCN_H__

#include "amdgpu_ras.h"

#define AMDGPU_VCN_STACK_SIZE		(128*1024)
#define AMDGPU_VCN_CONTEXT_SIZE 	(512*1024)

#define AMDGPU_VCN_FIRMWARE_OFFSET	256
#define AMDGPU_VCN_MAX_ENC_RINGS	3

#define AMDGPU_MAX_VCN_INSTANCES	4
#define AMDGPU_MAX_VCN_ENC_RINGS  AMDGPU_VCN_MAX_ENC_RINGS * AMDGPU_MAX_VCN_INSTANCES

#define AMDGPU_VCN_HARVEST_VCN0 (1 << 0)
#define AMDGPU_VCN_HARVEST_VCN1 (1 << 1)

#define VCN_DEC_KMD_CMD 		0x80000000
#define VCN_DEC_CMD_FENCE		0x00000000
#define VCN_DEC_CMD_TRAP		0x00000001
#define VCN_DEC_CMD_WRITE_REG		0x00000004
#define VCN_DEC_CMD_REG_READ_COND_WAIT	0x00000006
#define VCN_DEC_CMD_PACKET_START	0x0000000a
#define VCN_DEC_CMD_PACKET_END		0x0000000b

#define VCN_DEC_SW_CMD_NO_OP		0x00000000
#define VCN_DEC_SW_CMD_END		0x00000001
#define VCN_DEC_SW_CMD_IB		0x00000002
#define VCN_DEC_SW_CMD_FENCE		0x00000003
#define VCN_DEC_SW_CMD_TRAP		0x00000004
#define VCN_DEC_SW_CMD_IB_AUTO		0x00000005
#define VCN_DEC_SW_CMD_SEMAPHORE	0x00000006
#define VCN_DEC_SW_CMD_PREEMPT_FENCE	0x00000009
#define VCN_DEC_SW_CMD_REG_WRITE	0x0000000b
#define VCN_DEC_SW_CMD_REG_WAIT		0x0000000c

#define VCN_ENC_CMD_NO_OP		0x00000000
#define VCN_ENC_CMD_END 		0x00000001
#define VCN_ENC_CMD_IB			0x00000002
#define VCN_ENC_CMD_FENCE		0x00000003
#define VCN_ENC_CMD_TRAP		0x00000004
#define VCN_ENC_CMD_REG_WRITE		0x0000000b
#define VCN_ENC_CMD_REG_WAIT		0x0000000c

#define VCN_AON_SOC_ADDRESS_2_0 	0x1f800
#define VCN1_AON_SOC_ADDRESS_3_0 	0x48000
#define VCN_VID_IP_ADDRESS_2_0		0x0
#define VCN_AON_IP_ADDRESS_2_0		0x30000

#define mmUVD_RBC_XX_IB_REG_CHECK 					0x026b
#define mmUVD_RBC_XX_IB_REG_CHECK_BASE_IDX 				1
#define mmUVD_REG_XX_MASK 						0x026c
#define mmUVD_REG_XX_MASK_BASE_IDX 					1

/* 1 second timeout */
#define VCN_IDLE_TIMEOUT	msecs_to_jiffies(1000)

#define RREG32_SOC15_DPG_MODE_1_0(ip, inst_idx, reg, mask, sram_sel) 			\
	({	WREG32_SOC15(ip, inst_idx, mmUVD_DPG_LMA_MASK, mask); 			\
		WREG32_SOC15(ip, inst_idx, mmUVD_DPG_LMA_CTL, 				\
			UVD_DPG_LMA_CTL__MASK_EN_MASK | 				\
			((adev->reg_offset[ip##_HWIP][inst_idx][reg##_BASE_IDX] + reg) 	\
			<< UVD_DPG_LMA_CTL__READ_WRITE_ADDR__SHIFT) | 			\
			(sram_sel << UVD_DPG_LMA_CTL__SRAM_SEL__SHIFT)); 		\
		RREG32_SOC15(ip, inst_idx, mmUVD_DPG_LMA_DATA); 			\
	})

#define WREG32_SOC15_DPG_MODE_1_0(ip, inst_idx, reg, value, mask, sram_sel) 		\
	do { 										\
		WREG32_SOC15(ip, inst_idx, mmUVD_DPG_LMA_DATA, value); 			\
		WREG32_SOC15(ip, inst_idx, mmUVD_DPG_LMA_MASK, mask); 			\
		WREG32_SOC15(ip, inst_idx, mmUVD_DPG_LMA_CTL, 				\
			UVD_DPG_LMA_CTL__READ_WRITE_MASK | 				\
			((adev->reg_offset[ip##_HWIP][inst_idx][reg##_BASE_IDX] + reg) 	\
			<< UVD_DPG_LMA_CTL__READ_WRITE_ADDR__SHIFT) | 			\
			(sram_sel << UVD_DPG_LMA_CTL__SRAM_SEL__SHIFT)); 		\
	} while (0)

#define SOC15_DPG_MODE_OFFSET(ip, inst_idx, reg) 						\
	({											\
		uint32_t internal_reg_offset, addr;						\
		bool video_range, video1_range, aon_range, aon1_range;				\
												\
		addr = (adev->reg_offset[ip##_HWIP][inst_idx][reg##_BASE_IDX] + reg);		\
		addr <<= 2; 									\
		video_range = ((((0xFFFFF & addr) >= (VCN_VID_SOC_ADDRESS_2_0)) && 		\
				((0xFFFFF & addr) < ((VCN_VID_SOC_ADDRESS_2_0 + 0x2600)))));	\
		video1_range = ((((0xFFFFF & addr) >= (VCN1_VID_SOC_ADDRESS_3_0)) && 		\
				((0xFFFFF & addr) < ((VCN1_VID_SOC_ADDRESS_3_0 + 0x2600)))));	\
		aon_range   = ((((0xFFFFF & addr) >= (VCN_AON_SOC_ADDRESS_2_0)) && 		\
				((0xFFFFF & addr) < ((VCN_AON_SOC_ADDRESS_2_0 + 0x600)))));	\
		aon1_range   = ((((0xFFFFF & addr) >= (VCN1_AON_SOC_ADDRESS_3_0)) && 		\
				((0xFFFFF & addr) < ((VCN1_AON_SOC_ADDRESS_3_0 + 0x600)))));	\
		if (video_range) 								\
			internal_reg_offset = ((0xFFFFF & addr) - (VCN_VID_SOC_ADDRESS_2_0) + 	\
				(VCN_VID_IP_ADDRESS_2_0));					\
		else if (aon_range)								\
			internal_reg_offset = ((0xFFFFF & addr) - (VCN_AON_SOC_ADDRESS_2_0) + 	\
				(VCN_AON_IP_ADDRESS_2_0));					\
		else if (video1_range) 								\
			internal_reg_offset = ((0xFFFFF & addr) - (VCN1_VID_SOC_ADDRESS_3_0) + 	\
				(VCN_VID_IP_ADDRESS_2_0));					\
		else if (aon1_range)								\
			internal_reg_offset = ((0xFFFFF & addr) - (VCN1_AON_SOC_ADDRESS_3_0) + 	\
				(VCN_AON_IP_ADDRESS_2_0));					\
		else										\
			internal_reg_offset = (0xFFFFF & addr);					\
												\
		internal_reg_offset >>= 2;							\
	})

#define RREG32_SOC15_DPG_MODE(inst_idx, offset, mask_en) 					\
	({											\
		WREG32_SOC15(VCN, inst_idx, mmUVD_DPG_LMA_CTL, 					\
			(0x0 << UVD_DPG_LMA_CTL__READ_WRITE__SHIFT |				\
			mask_en << UVD_DPG_LMA_CTL__MASK_EN__SHIFT |				\
			offset << UVD_DPG_LMA_CTL__READ_WRITE_ADDR__SHIFT));			\
		RREG32_SOC15(VCN, inst_idx, mmUVD_DPG_LMA_DATA);				\
	})

#define WREG32_SOC15_DPG_MODE(inst_idx, offset, value, mask_en, indirect)             \
	do {                                                                          \
		if (!indirect) {                                                      \
			WREG32_SOC15(VCN, GET_INST(VCN, inst_idx),                    \
				     mmUVD_DPG_LMA_DATA, value);                      \
			WREG32_SOC15(                                                 \
				VCN, GET_INST(VCN, inst_idx),                         \
				mmUVD_DPG_LMA_CTL,                                    \
				(0x1 << UVD_DPG_LMA_CTL__READ_WRITE__SHIFT |          \
				 mask_en << UVD_DPG_LMA_CTL__MASK_EN__SHIFT |         \
				 offset << UVD_DPG_LMA_CTL__READ_WRITE_ADDR__SHIFT)); \
		} else {                                                              \
			*adev->vcn.inst[inst_idx].dpg_sram_curr_addr++ =              \
				offset;                                               \
			*adev->vcn.inst[inst_idx].dpg_sram_curr_addr++ =              \
				value;                                                \
		}                                                                     \
	} while (0)

#define AMDGPU_FW_SHARED_FLAG_0_UNIFIED_QUEUE (1 << 2)
#define AMDGPU_FW_SHARED_FLAG_0_DRM_KEY_INJECT (1 << 4)
#define AMDGPU_VCN_FW_SHARED_FLAG_0_RB	(1 << 6)
#define AMDGPU_VCN_MULTI_QUEUE_FLAG	(1 << 8)
#define AMDGPU_VCN_SW_RING_FLAG		(1 << 9)
#define AMDGPU_VCN_FW_LOGGING_FLAG	(1 << 10)
#define AMDGPU_VCN_SMU_VERSION_INFO_FLAG (1 << 11)
#define AMDGPU_VCN_SMU_DPM_INTERFACE_FLAG (1 << 11)
#define AMDGPU_VCN_VF_RB_SETUP_FLAG (1 << 14)

#define AMDGPU_VCN_IB_FLAG_DECODE_BUFFER	0x00000001
#define AMDGPU_VCN_CMD_FLAG_MSG_BUFFER		0x00000001

#define VCN_CODEC_DISABLE_MASK_AV1  (1 << 0)
#define VCN_CODEC_DISABLE_MASK_VP9  (1 << 1)
#define VCN_CODEC_DISABLE_MASK_HEVC (1 << 2)
#define VCN_CODEC_DISABLE_MASK_H264 (1 << 3)

#define AMDGPU_VCN_SMU_DPM_INTERFACE_DGPU (0)
#define AMDGPU_VCN_SMU_DPM_INTERFACE_APU (1)

#define AMDGPU_DRM_KEY_INJECT_WORKAROUND_VCNFW_ASD_HANDSHAKING 2

enum fw_queue_mode {
	FW_QUEUE_RING_RESET = 1,
	FW_QUEUE_DPG_HOLD_OFF = 2,
};

enum engine_status_constants {
	UVD_PGFSM_STATUS__UVDM_UVDU_PWR_ON = 0x2AAAA0,
	UVD_PGFSM_STATUS__UVDM_UVDU_PWR_ON_2_0 = 0xAAAA0,
	UVD_PGFSM_STATUS__UVDM_UVDU_UVDLM_PWR_ON_3_0 = 0x2A2A8AA0,
	UVD_PGFSM_CONFIG__UVDM_UVDU_PWR_ON = 0x00000002,
	UVD_STATUS__UVD_BUSY = 0x00000004,
	GB_ADDR_CONFIG_DEFAULT = 0x26010011,
	UVD_STATUS__IDLE = 0x2,
	UVD_STATUS__BUSY = 0x5,
	UVD_POWER_STATUS__UVD_POWER_STATUS_TILES_OFF = 0x1,
	UVD_STATUS__RBC_BUSY = 0x1,
	UVD_PGFSM_STATUS_UVDJ_PWR_ON = 0,
};

enum internal_dpg_state {
	VCN_DPG_STATE__UNPAUSE = 0,
	VCN_DPG_STATE__PAUSE,
};

struct dpg_pause_state {
	enum internal_dpg_state fw_based;
	enum internal_dpg_state jpeg;
};

struct amdgpu_vcn_reg{
	unsigned	data0;
	unsigned	data1;
	unsigned	cmd;
	unsigned	nop;
	unsigned	context_id;
	unsigned	ib_vmid;
	unsigned	ib_bar_low;
	unsigned	ib_bar_high;
	unsigned	ib_size;
	unsigned	gp_scratch8;
	unsigned	scratch9;
};

struct amdgpu_vcn_fw_shared {
	void        *cpu_addr;
	uint64_t    gpu_addr;
	uint32_t    mem_size;
	uint32_t    log_offset;
};

struct amdgpu_vcn_inst {
	struct amdgpu_bo	*vcpu_bo;
	void			*cpu_addr;
	uint64_t		gpu_addr;
	void			*saved_bo;
	struct amdgpu_ring	ring_dec;
	struct amdgpu_ring	ring_enc[AMDGPU_VCN_MAX_ENC_RINGS];
	atomic_t		sched_score;
	struct amdgpu_irq_src	irq;
	struct amdgpu_irq_src	ras_poison_irq;
	struct amdgpu_vcn_reg	external;
	struct amdgpu_bo	*dpg_sram_bo;
	struct dpg_pause_state	pause_state;
	void			*dpg_sram_cpu_addr;
	uint64_t		dpg_sram_gpu_addr;
	uint32_t		*dpg_sram_curr_addr;
	atomic_t		dpg_enc_submission_cnt;
	struct amdgpu_vcn_fw_shared fw_shared;
	uint8_t			aid_id;
};

struct amdgpu_vcn_ras {
	struct amdgpu_ras_block_object ras_block;
};

struct amdgpu_vcn {
	unsigned		fw_version;
	struct delayed_work	idle_work;
	const struct firmware	*fw;	/* VCN firmware */
	unsigned		num_enc_rings;
	enum amd_powergating_state cur_state;
	bool			indirect_sram;

	uint8_t	num_vcn_inst;
	struct amdgpu_vcn_inst	 inst[AMDGPU_MAX_VCN_INSTANCES];
	uint8_t			 vcn_config[AMDGPU_MAX_VCN_INSTANCES];
	uint32_t		 vcn_codec_disable_mask[AMDGPU_MAX_VCN_INSTANCES];
	struct amdgpu_vcn_reg	 internal;
	struct mutex		 vcn_pg_lock;
	struct mutex		vcn1_jpeg1_workaround;
	atomic_t		 total_submission_cnt;

	unsigned	harvest_config;
	int (*pause_dpg_mode)(struct amdgpu_device *adev,
		int inst_idx, struct dpg_pause_state *new_state);

	struct ras_common_if    *ras_if;
	struct amdgpu_vcn_ras   *ras;
<<<<<<< HEAD

	uint16_t inst_mask;
	uint8_t	num_inst_per_aid;
=======
	bool using_unified_queue;
>>>>>>> 311d8503
};

struct amdgpu_fw_shared_rb_ptrs_struct {
	/* to WA DPG R/W ptr issues.*/
	uint32_t  rptr;
	uint32_t  wptr;
};

struct amdgpu_fw_shared_multi_queue {
	uint8_t decode_queue_mode;
	uint8_t encode_generalpurpose_queue_mode;
	uint8_t encode_lowlatency_queue_mode;
	uint8_t encode_realtime_queue_mode;
	uint8_t padding[4];
};

struct amdgpu_fw_shared_sw_ring {
	uint8_t is_enabled;
	uint8_t padding[3];
};

struct amdgpu_fw_shared_unified_queue_struct {
	uint8_t is_enabled;
	uint8_t queue_mode;
	uint8_t queue_status;
	uint8_t padding[5];
};

struct amdgpu_fw_shared_fw_logging {
	uint8_t is_enabled;
	uint32_t addr_lo;
	uint32_t addr_hi;
	uint32_t size;
};

struct amdgpu_fw_shared_smu_interface_info {
	uint8_t smu_interface_type;
	uint8_t padding[3];
};

struct amdgpu_fw_shared {
	uint32_t present_flag_0;
	uint8_t pad[44];
	struct amdgpu_fw_shared_rb_ptrs_struct rb;
	uint8_t pad1[1];
	struct amdgpu_fw_shared_multi_queue multi_queue;
	struct amdgpu_fw_shared_sw_ring sw_ring;
	struct amdgpu_fw_shared_fw_logging fw_log;
	struct amdgpu_fw_shared_smu_interface_info smu_interface_info;
};

struct amdgpu_fw_shared_rb_setup {
	uint32_t is_rb_enabled_flags;
	uint32_t rb_addr_lo;
	uint32_t rb_addr_hi;
	uint32_t  rb_size;
	uint32_t  rb4_addr_lo;
	uint32_t  rb4_addr_hi;
	uint32_t  rb4_size;
	uint32_t  reserved[6];
};

struct amdgpu_fw_shared_drm_key_wa {
	uint8_t  method;
	uint8_t  reserved[3];
};

struct amdgpu_vcn4_fw_shared {
	uint32_t present_flag_0;
	uint8_t pad[12];
	struct amdgpu_fw_shared_unified_queue_struct sq;
	uint8_t pad1[8];
	struct amdgpu_fw_shared_fw_logging fw_log;
	uint8_t pad2[20];
	struct amdgpu_fw_shared_rb_setup rb_setup;
	struct amdgpu_fw_shared_smu_interface_info smu_dpm_interface;
	struct amdgpu_fw_shared_drm_key_wa drm_key_wa;
};

struct amdgpu_vcn_fwlog {
	uint32_t rptr;
	uint32_t wptr;
	uint32_t buffer_size;
	uint32_t header_size;
	uint8_t wrapped;
};

struct amdgpu_vcn_decode_buffer {
	uint32_t valid_buf_flag;
	uint32_t msg_buffer_address_hi;
	uint32_t msg_buffer_address_lo;
	uint32_t pad[30];
};

#define VCN_BLOCK_ENCODE_DISABLE_MASK 0x80
#define VCN_BLOCK_DECODE_DISABLE_MASK 0x40
#define VCN_BLOCK_QUEUE_DISABLE_MASK 0xC0

enum vcn_ring_type {
	VCN_ENCODE_RING,
	VCN_DECODE_RING,
	VCN_UNIFIED_RING,
};

int amdgpu_vcn_early_init(struct amdgpu_device *adev);
int amdgpu_vcn_sw_init(struct amdgpu_device *adev);
int amdgpu_vcn_sw_fini(struct amdgpu_device *adev);
int amdgpu_vcn_suspend(struct amdgpu_device *adev);
int amdgpu_vcn_resume(struct amdgpu_device *adev);
void amdgpu_vcn_ring_begin_use(struct amdgpu_ring *ring);
void amdgpu_vcn_ring_end_use(struct amdgpu_ring *ring);

bool amdgpu_vcn_is_disabled_vcn(struct amdgpu_device *adev,
				enum vcn_ring_type type, uint32_t vcn_instance);

int amdgpu_vcn_dec_ring_test_ring(struct amdgpu_ring *ring);
int amdgpu_vcn_dec_ring_test_ib(struct amdgpu_ring *ring, long timeout);
int amdgpu_vcn_dec_sw_ring_test_ring(struct amdgpu_ring *ring);
int amdgpu_vcn_dec_sw_ring_test_ib(struct amdgpu_ring *ring, long timeout);
int amdgpu_vcn_unified_ring_test_ib(struct amdgpu_ring *ring, long timeout);

int amdgpu_vcn_enc_ring_test_ring(struct amdgpu_ring *ring);
int amdgpu_vcn_enc_ring_test_ib(struct amdgpu_ring *ring, long timeout);

enum amdgpu_ring_priority_level amdgpu_vcn_get_enc_ring_prio(int ring);

void amdgpu_vcn_setup_ucode(struct amdgpu_device *adev);

void amdgpu_vcn_fwlog_init(struct amdgpu_vcn_inst *vcn);
void amdgpu_debugfs_vcn_fwlog_init(struct amdgpu_device *adev,
                                   uint8_t i, struct amdgpu_vcn_inst *vcn);

int amdgpu_vcn_process_poison_irq(struct amdgpu_device *adev,
			struct amdgpu_irq_src *source,
			struct amdgpu_iv_entry *entry);
int amdgpu_vcn_ras_late_init(struct amdgpu_device *adev,
			struct ras_common_if *ras_block);
int amdgpu_vcn_ras_sw_init(struct amdgpu_device *adev);

int amdgpu_vcn_psp_update_sram(struct amdgpu_device *adev, int inst_idx,
			       enum AMDGPU_UCODE_ID ucode_id);

#endif<|MERGE_RESOLUTION|>--- conflicted
+++ resolved
@@ -281,13 +281,10 @@
 
 	struct ras_common_if    *ras_if;
 	struct amdgpu_vcn_ras   *ras;
-<<<<<<< HEAD
 
 	uint16_t inst_mask;
 	uint8_t	num_inst_per_aid;
-=======
 	bool using_unified_queue;
->>>>>>> 311d8503
 };
 
 struct amdgpu_fw_shared_rb_ptrs_struct {
