--- conflicted
+++ resolved
@@ -1735,15 +1735,6 @@
 						/* empty fake edid record must be 3 bytes long */
 						record += sizeof(ATOM_FAKE_EDID_PATCH_RECORD) + 1;
 					}
-<<<<<<< HEAD
-					record += fake_edid_record->ucFakeEDIDLength ?
-						  struct_size(fake_edid_record,
-							      ucFakeEDIDString,
-							      fake_edid_record->ucFakeEDIDLength) :
-						  /* empty fake edid record must be 3 bytes long */
-						  sizeof(ATOM_FAKE_EDID_PATCH_RECORD) + 1;
-=======
->>>>>>> 03f52fc3
 					break;
 				case LCD_PANEL_RESOLUTION_RECORD_TYPE:
 					panel_res_record = (ATOM_PANEL_RESOLUTION_PATCH_RECORD *)record;
