--- conflicted
+++ resolved
@@ -111,41 +111,20 @@
 	.vm_ops = &vmw_vm_ops,
 };
 
-<<<<<<< HEAD
-=======
-/**
- * vmw_gem_destroy - vmw buffer object destructor
- *
- * @bo: Pointer to the embedded struct ttm_buffer_object
- */
-void vmw_gem_destroy(struct ttm_buffer_object *bo)
-{
-	struct vmw_buffer_object *vbo = vmw_buffer_object(bo);
-
-	WARN_ON(vbo->dirty);
-	WARN_ON(!RB_EMPTY_ROOT(&vbo->res_tree));
-	vmw_bo_unmap(vbo);
-	drm_gem_object_release(&vbo->base.base);
-	kfree(vbo);
-}
-
 int vmw_gem_object_create(struct vmw_private *vmw,
-			  size_t size, struct ttm_placement *placement,
-			  bool interruptible, bool pin,
-			  void (*bo_free)(struct ttm_buffer_object *bo),
-			  struct vmw_buffer_object **p_bo)
-{
-	int ret = vmw_bo_create(vmw, size, placement, interruptible, pin, bo_free, p_bo);
+			  struct vmw_bo_params *params,
+			  struct vmw_bo **p_vbo)
+{
+	int ret = vmw_bo_create(vmw, params, p_vbo);
 
 	if (ret != 0)
 		goto out_no_bo;
 
-	(*p_bo)->base.base.funcs = &vmw_gem_object_funcs;
+	(*p_vbo)->tbo.base.funcs = &vmw_gem_object_funcs;
 out_no_bo:
 	return ret;
 }
 
->>>>>>> 883d1a95
 int vmw_gem_object_create_with_handle(struct vmw_private *dev_priv,
 				      struct drm_file *filp,
 				      uint32_t size,
@@ -153,7 +132,6 @@
 				      struct vmw_bo **p_vbo)
 {
 	int ret;
-<<<<<<< HEAD
 	struct vmw_bo_params params = {
 		.domain = (dev_priv->has_mob) ? VMW_BO_DOMAIN_SYS : VMW_BO_DOMAIN_VRAM,
 		.busy_domain = VMW_BO_DOMAIN_SYS,
@@ -162,25 +140,11 @@
 		.pin = false
 	};
 
-	ret = vmw_bo_create(dev_priv, &params, p_vbo);
+	ret = vmw_gem_object_create(dev_priv, &params, p_vbo);
 	if (ret != 0)
 		goto out_no_bo;
 
-	(*p_vbo)->tbo.base.funcs = &vmw_gem_object_funcs;
-
 	ret = drm_gem_handle_create(filp, &(*p_vbo)->tbo.base, handle);
-=======
-
-	ret = vmw_gem_object_create(dev_priv, size,
-				    (dev_priv->has_mob) ?
-				    &vmw_sys_placement :
-				    &vmw_vram_sys_placement,
-				    true, false, &vmw_gem_destroy, p_vbo);
-	if (ret != 0)
-		goto out_no_bo;
-
-	ret = drm_gem_handle_create(filp, &(*p_vbo)->base.base, handle);
->>>>>>> 883d1a95
 out_no_bo:
 	return ret;
 }
