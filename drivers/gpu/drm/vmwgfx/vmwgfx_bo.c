--- conflicted
+++ resolved
@@ -359,17 +359,12 @@
 	if (vbo->map.bo == NULL)
 		return;
 
-<<<<<<< HEAD
-	ttm_bo_kunmap(&vbo->map);
-	vbo->map.bo = NULL;
-=======
 	map_count = atomic_dec_return(&vbo->map_count);
 
 	if (!map_count) {
 		ttm_bo_kunmap(&vbo->map);
 		vbo->map.bo = NULL;
 	}
->>>>>>> 03f52fc3
 }
 
 
@@ -445,62 +440,7 @@
 }
 
 /**
-<<<<<<< HEAD
  * vmw_user_bo_synccpu_grab - Grab a struct vmw_bo for cpu
-=======
- * vmw_bo_init - Initialize a vmw buffer object
- *
- * @dev_priv: Pointer to the device private struct
- * @vmw_bo: Pointer to the struct vmw_buffer_object to initialize.
- * @size: Buffer object size in bytes.
- * @placement: Initial placement.
- * @interruptible: Whether waits should be performed interruptible.
- * @pin: If the BO should be created pinned at a fixed location.
- * @bo_free: The buffer object destructor.
- * Returns: Zero on success, negative error code on error.
- *
- * Note that on error, the code will free the buffer object.
- */
-int vmw_bo_init(struct vmw_private *dev_priv,
-		struct vmw_buffer_object *vmw_bo,
-		size_t size, struct ttm_placement *placement,
-		bool interruptible, bool pin,
-		void (*bo_free)(struct ttm_buffer_object *bo))
-{
-	struct ttm_operation_ctx ctx = {
-		.interruptible = interruptible,
-		.no_wait_gpu = false
-	};
-	struct ttm_device *bdev = &dev_priv->bdev;
-	struct drm_device *vdev = &dev_priv->drm;
-	int ret;
-
-	WARN_ON_ONCE(!bo_free);
-	memset(vmw_bo, 0, sizeof(*vmw_bo));
-	BUILD_BUG_ON(TTM_MAX_BO_PRIORITY <= 3);
-	vmw_bo->base.priority = 3;
-	vmw_bo->res_tree = RB_ROOT;
-	atomic_set(&vmw_bo->map_count, 0);
-
-	size = ALIGN(size, PAGE_SIZE);
-	drm_gem_private_object_init(vdev, &vmw_bo->base.base, size);
-
-	ret = ttm_bo_init_reserved(bdev, &vmw_bo->base, ttm_bo_type_device,
-				   placement, 0, &ctx, NULL, NULL, bo_free);
-	if (unlikely(ret)) {
-		return ret;
-	}
-
-	if (pin)
-		ttm_bo_pin(&vmw_bo->base);
-	ttm_bo_unreserve(&vmw_bo->base);
-
-	return 0;
-}
-
-/**
- * vmw_user_bo_synccpu_grab - Grab a struct vmw_buffer_object for cpu
->>>>>>> 03f52fc3
  * access, idling previous GPU operations on the buffer and optionally
  * blocking it for further command submissions.
  *
