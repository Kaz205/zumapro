--- conflicted
+++ resolved
@@ -451,11 +451,7 @@
 
 	ret = vmw_overlay_update_stream(dev_priv, buf, arg, true);
 
-<<<<<<< HEAD
-	vmw_user_bo_unref(buf);
-=======
 	vmw_user_bo_unref(&buf);
->>>>>>> 883d1a95
 
 out_unlock:
 	mutex_unlock(&overlay->mutex);
