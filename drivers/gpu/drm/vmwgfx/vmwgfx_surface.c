// SPDX-License-Identifier: GPL-2.0 OR MIT
/**************************************************************************
 *
 * Copyright 2009-2023 VMware, Inc., Palo Alto, CA., USA
 *
 * Permission is hereby granted, free of charge, to any person obtaining a
 * copy of this software and associated documentation files (the
 * "Software"), to deal in the Software without restriction, including
 * without limitation the rights to use, copy, modify, merge, publish,
 * distribute, sub license, and/or sell copies of the Software, and to
 * permit persons to whom the Software is furnished to do so, subject to
 * the following conditions:
 *
 * The above copyright notice and this permission notice (including the
 * next paragraph) shall be included in all copies or substantial portions
 * of the Software.
 *
 * THE SOFTWARE IS PROVIDED "AS IS", WITHOUT WARRANTY OF ANY KIND, EXPRESS OR
 * IMPLIED, INCLUDING BUT NOT LIMITED TO THE WARRANTIES OF MERCHANTABILITY,
 * FITNESS FOR A PARTICULAR PURPOSE AND NON-INFRINGEMENT. IN NO EVENT SHALL
 * THE COPYRIGHT HOLDERS, AUTHORS AND/OR ITS SUPPLIERS BE LIABLE FOR ANY CLAIM,
 * DAMAGES OR OTHER LIABILITY, WHETHER IN AN ACTION OF CONTRACT, TORT OR
 * OTHERWISE, ARISING FROM, OUT OF OR IN CONNECTION WITH THE SOFTWARE OR THE
 * USE OR OTHER DEALINGS IN THE SOFTWARE.
 *
 **************************************************************************/

#include "vmwgfx_bo.h"
#include "vmwgfx_drv.h"
#include "vmwgfx_resource_priv.h"
#include "vmwgfx_so.h"
#include "vmwgfx_binding.h"
#include "vmw_surface_cache.h"
#include "device_include/svga3d_surfacedefs.h"

#include <drm/ttm/ttm_placement.h>

#define SVGA3D_FLAGS_64(upper32, lower32) (((uint64_t)upper32 << 32) | lower32)
#define SVGA3D_FLAGS_UPPER_32(svga3d_flags) (svga3d_flags >> 32)
#define SVGA3D_FLAGS_LOWER_32(svga3d_flags) \
	(svga3d_flags & ((uint64_t)U32_MAX))

/**
 * struct vmw_user_surface - User-space visible surface resource
 *
 * @prime:          The TTM prime object.
 * @base:           The TTM base object handling user-space visibility.
 * @srf:            The surface metadata.
 * @master:         Master of the creating client. Used for security check.
 */
struct vmw_user_surface {
	struct ttm_prime_object prime;
	struct vmw_surface srf;
	struct drm_master *master;
};

/**
 * struct vmw_surface_offset - Backing store mip level offset info
 *
 * @face:           Surface face.
 * @mip:            Mip level.
 * @bo_offset:      Offset into backing store of this mip level.
 *
 */
struct vmw_surface_offset {
	uint32_t face;
	uint32_t mip;
	uint32_t bo_offset;
};

/**
 * struct vmw_surface_dirty - Surface dirty-tracker
 * @cache: Cached layout information of the surface.
 * @num_subres: Number of subresources.
 * @boxes: Array of SVGA3dBoxes indicating dirty regions. One per subresource.
 */
struct vmw_surface_dirty {
	struct vmw_surface_cache cache;
	u32 num_subres;
	SVGA3dBox boxes[];
};

static void vmw_user_surface_free(struct vmw_resource *res);
static struct vmw_resource *
vmw_user_surface_base_to_res(struct ttm_base_object *base);
static int vmw_legacy_srf_bind(struct vmw_resource *res,
			       struct ttm_validate_buffer *val_buf);
static int vmw_legacy_srf_unbind(struct vmw_resource *res,
				 bool readback,
				 struct ttm_validate_buffer *val_buf);
static int vmw_legacy_srf_create(struct vmw_resource *res);
static int vmw_legacy_srf_destroy(struct vmw_resource *res);
static int vmw_gb_surface_create(struct vmw_resource *res);
static int vmw_gb_surface_bind(struct vmw_resource *res,
			       struct ttm_validate_buffer *val_buf);
static int vmw_gb_surface_unbind(struct vmw_resource *res,
				 bool readback,
				 struct ttm_validate_buffer *val_buf);
static int vmw_gb_surface_destroy(struct vmw_resource *res);
static int
vmw_gb_surface_define_internal(struct drm_device *dev,
			       struct drm_vmw_gb_surface_create_ext_req *req,
			       struct drm_vmw_gb_surface_create_rep *rep,
			       struct drm_file *file_priv);
static int
vmw_gb_surface_reference_internal(struct drm_device *dev,
				  struct drm_vmw_surface_arg *req,
				  struct drm_vmw_gb_surface_ref_ext_rep *rep,
				  struct drm_file *file_priv);

static void vmw_surface_dirty_free(struct vmw_resource *res);
static int vmw_surface_dirty_alloc(struct vmw_resource *res);
static int vmw_surface_dirty_sync(struct vmw_resource *res);
static void vmw_surface_dirty_range_add(struct vmw_resource *res, size_t start,
					size_t end);
static int vmw_surface_clean(struct vmw_resource *res);

static const struct vmw_user_resource_conv user_surface_conv = {
	.object_type = VMW_RES_SURFACE,
	.base_obj_to_res = vmw_user_surface_base_to_res,
	.res_free = vmw_user_surface_free
};

const struct vmw_user_resource_conv *user_surface_converter =
	&user_surface_conv;

static const struct vmw_res_func vmw_legacy_surface_func = {
	.res_type = vmw_res_surface,
	.needs_guest_memory = false,
	.may_evict = true,
	.prio = 1,
	.dirty_prio = 1,
	.type_name = "legacy surfaces",
	.domain = VMW_BO_DOMAIN_GMR,
	.busy_domain = VMW_BO_DOMAIN_GMR | VMW_BO_DOMAIN_VRAM,
	.create = &vmw_legacy_srf_create,
	.destroy = &vmw_legacy_srf_destroy,
	.bind = &vmw_legacy_srf_bind,
	.unbind = &vmw_legacy_srf_unbind
};

static const struct vmw_res_func vmw_gb_surface_func = {
	.res_type = vmw_res_surface,
	.needs_guest_memory = true,
	.may_evict = true,
	.prio = 1,
	.dirty_prio = 2,
	.type_name = "guest backed surfaces",
	.domain = VMW_BO_DOMAIN_MOB,
	.busy_domain = VMW_BO_DOMAIN_MOB,
	.create = vmw_gb_surface_create,
	.destroy = vmw_gb_surface_destroy,
	.bind = vmw_gb_surface_bind,
	.unbind = vmw_gb_surface_unbind,
	.dirty_alloc = vmw_surface_dirty_alloc,
	.dirty_free = vmw_surface_dirty_free,
	.dirty_sync = vmw_surface_dirty_sync,
	.dirty_range_add = vmw_surface_dirty_range_add,
	.clean = vmw_surface_clean,
};

/*
 * struct vmw_surface_dma - SVGA3D DMA command
 */
struct vmw_surface_dma {
	SVGA3dCmdHeader header;
	SVGA3dCmdSurfaceDMA body;
	SVGA3dCopyBox cb;
	SVGA3dCmdSurfaceDMASuffix suffix;
};

/*
 * struct vmw_surface_define - SVGA3D Surface Define command
 */
struct vmw_surface_define {
	SVGA3dCmdHeader header;
	SVGA3dCmdDefineSurface body;
};

/*
 * struct vmw_surface_destroy - SVGA3D Surface Destroy command
 */
struct vmw_surface_destroy {
	SVGA3dCmdHeader header;
	SVGA3dCmdDestroySurface body;
};


/**
 * vmw_surface_dma_size - Compute fifo size for a dma command.
 *
 * @srf: Pointer to a struct vmw_surface
 *
 * Computes the required size for a surface dma command for backup or
 * restoration of the surface represented by @srf.
 */
static inline uint32_t vmw_surface_dma_size(const struct vmw_surface *srf)
{
	return srf->metadata.num_sizes * sizeof(struct vmw_surface_dma);
}


/**
 * vmw_surface_define_size - Compute fifo size for a surface define command.
 *
 * @srf: Pointer to a struct vmw_surface
 *
 * Computes the required size for a surface define command for the definition
 * of the surface represented by @srf.
 */
static inline uint32_t vmw_surface_define_size(const struct vmw_surface *srf)
{
	return sizeof(struct vmw_surface_define) + srf->metadata.num_sizes *
		sizeof(SVGA3dSize);
}


/**
 * vmw_surface_destroy_size - Compute fifo size for a surface destroy command.
 *
 * Computes the required size for a surface destroy command for the destruction
 * of a hw surface.
 */
static inline uint32_t vmw_surface_destroy_size(void)
{
	return sizeof(struct vmw_surface_destroy);
}

/**
 * vmw_surface_destroy_encode - Encode a surface_destroy command.
 *
 * @id: The surface id
 * @cmd_space: Pointer to memory area in which the commands should be encoded.
 */
static void vmw_surface_destroy_encode(uint32_t id,
				       void *cmd_space)
{
	struct vmw_surface_destroy *cmd = (struct vmw_surface_destroy *)
		cmd_space;

	cmd->header.id = SVGA_3D_CMD_SURFACE_DESTROY;
	cmd->header.size = sizeof(cmd->body);
	cmd->body.sid = id;
}

/**
 * vmw_surface_define_encode - Encode a surface_define command.
 *
 * @srf: Pointer to a struct vmw_surface object.
 * @cmd_space: Pointer to memory area in which the commands should be encoded.
 */
static void vmw_surface_define_encode(const struct vmw_surface *srf,
				      void *cmd_space)
{
	struct vmw_surface_define *cmd = (struct vmw_surface_define *)
		cmd_space;
	struct drm_vmw_size *src_size;
	SVGA3dSize *cmd_size;
	uint32_t cmd_len;
	int i;

	cmd_len = sizeof(cmd->body) + srf->metadata.num_sizes *
		sizeof(SVGA3dSize);

	cmd->header.id = SVGA_3D_CMD_SURFACE_DEFINE;
	cmd->header.size = cmd_len;
	cmd->body.sid = srf->res.id;
	/*
	 * Downcast of surfaceFlags, was upcasted when received from user-space,
	 * since driver internally stores as 64 bit.
	 * For legacy surface define only 32 bit flag is supported.
	 */
	cmd->body.surfaceFlags = (SVGA3dSurface1Flags)srf->metadata.flags;
	cmd->body.format = srf->metadata.format;
	for (i = 0; i < DRM_VMW_MAX_SURFACE_FACES; ++i)
		cmd->body.face[i].numMipLevels = srf->metadata.mip_levels[i];

	cmd += 1;
	cmd_size = (SVGA3dSize *) cmd;
	src_size = srf->metadata.sizes;

	for (i = 0; i < srf->metadata.num_sizes; ++i, cmd_size++, src_size++) {
		cmd_size->width = src_size->width;
		cmd_size->height = src_size->height;
		cmd_size->depth = src_size->depth;
	}
}

/**
 * vmw_surface_dma_encode - Encode a surface_dma command.
 *
 * @srf: Pointer to a struct vmw_surface object.
 * @cmd_space: Pointer to memory area in which the commands should be encoded.
 * @ptr: Pointer to an SVGAGuestPtr indicating where the surface contents
 * should be placed or read from.
 * @to_surface: Boolean whether to DMA to the surface or from the surface.
 */
static void vmw_surface_dma_encode(struct vmw_surface *srf,
				   void *cmd_space,
				   const SVGAGuestPtr *ptr,
				   bool to_surface)
{
	uint32_t i;
	struct vmw_surface_dma *cmd = (struct vmw_surface_dma *)cmd_space;
	const struct SVGA3dSurfaceDesc *desc =
		vmw_surface_get_desc(srf->metadata.format);

	for (i = 0; i < srf->metadata.num_sizes; ++i) {
		SVGA3dCmdHeader *header = &cmd->header;
		SVGA3dCmdSurfaceDMA *body = &cmd->body;
		SVGA3dCopyBox *cb = &cmd->cb;
		SVGA3dCmdSurfaceDMASuffix *suffix = &cmd->suffix;
		const struct vmw_surface_offset *cur_offset = &srf->offsets[i];
		const struct drm_vmw_size *cur_size = &srf->metadata.sizes[i];

		header->id = SVGA_3D_CMD_SURFACE_DMA;
		header->size = sizeof(*body) + sizeof(*cb) + sizeof(*suffix);

		body->guest.ptr = *ptr;
		body->guest.ptr.offset += cur_offset->bo_offset;
		body->guest.pitch = vmw_surface_calculate_pitch(desc, cur_size);
		body->host.sid = srf->res.id;
		body->host.face = cur_offset->face;
		body->host.mipmap = cur_offset->mip;
		body->transfer = ((to_surface) ?  SVGA3D_WRITE_HOST_VRAM :
				  SVGA3D_READ_HOST_VRAM);
		cb->x = 0;
		cb->y = 0;
		cb->z = 0;
		cb->srcx = 0;
		cb->srcy = 0;
		cb->srcz = 0;
		cb->w = cur_size->width;
		cb->h = cur_size->height;
		cb->d = cur_size->depth;

		suffix->suffixSize = sizeof(*suffix);
		suffix->maximumOffset =
			vmw_surface_get_image_buffer_size(desc, cur_size,
							    body->guest.pitch);
		suffix->flags.discard = 0;
		suffix->flags.unsynchronized = 0;
		suffix->flags.reserved = 0;
		++cmd;
	}
};


/**
 * vmw_hw_surface_destroy - destroy a Device surface
 *
 * @res:        Pointer to a struct vmw_resource embedded in a struct
 *              vmw_surface.
 *
 * Destroys a the device surface associated with a struct vmw_surface if
 * any, and adjusts resource count accordingly.
 */
static void vmw_hw_surface_destroy(struct vmw_resource *res)
{

	struct vmw_private *dev_priv = res->dev_priv;
	void *cmd;

	if (res->func->destroy == vmw_gb_surface_destroy) {
		(void) vmw_gb_surface_destroy(res);
		return;
	}

	if (res->id != -1) {

		cmd = VMW_CMD_RESERVE(dev_priv, vmw_surface_destroy_size());
		if (unlikely(!cmd))
			return;

		vmw_surface_destroy_encode(res->id, cmd);
		vmw_cmd_commit(dev_priv, vmw_surface_destroy_size());

		/*
		 * used_memory_size_atomic, or separate lock
		 * to avoid taking dev_priv::cmdbuf_mutex in
		 * the destroy path.
		 */

		mutex_lock(&dev_priv->cmdbuf_mutex);
		dev_priv->used_memory_size -= res->guest_memory_size;
		mutex_unlock(&dev_priv->cmdbuf_mutex);
	}
}

/**
 * vmw_legacy_srf_create - Create a device surface as part of the
 * resource validation process.
 *
 * @res: Pointer to a struct vmw_surface.
 *
 * If the surface doesn't have a hw id.
 *
 * Returns -EBUSY if there wasn't sufficient device resources to
 * complete the validation. Retry after freeing up resources.
 *
 * May return other errors if the kernel is out of guest resources.
 */
static int vmw_legacy_srf_create(struct vmw_resource *res)
{
	struct vmw_private *dev_priv = res->dev_priv;
	struct vmw_surface *srf;
	uint32_t submit_size;
	uint8_t *cmd;
	int ret;

	if (likely(res->id != -1))
		return 0;

	srf = vmw_res_to_srf(res);
	if (unlikely(dev_priv->used_memory_size + res->guest_memory_size >=
		     dev_priv->memory_size))
		return -EBUSY;

	/*
	 * Alloc id for the resource.
	 */

	ret = vmw_resource_alloc_id(res);
	if (unlikely(ret != 0)) {
		DRM_ERROR("Failed to allocate a surface id.\n");
		goto out_no_id;
	}

	if (unlikely(res->id >= SVGA3D_HB_MAX_SURFACE_IDS)) {
		ret = -EBUSY;
		goto out_no_fifo;
	}

	/*
	 * Encode surface define- commands.
	 */

	submit_size = vmw_surface_define_size(srf);
	cmd = VMW_CMD_RESERVE(dev_priv, submit_size);
	if (unlikely(!cmd)) {
		ret = -ENOMEM;
		goto out_no_fifo;
	}

	vmw_surface_define_encode(srf, cmd);
	vmw_cmd_commit(dev_priv, submit_size);
	vmw_fifo_resource_inc(dev_priv);

	/*
	 * Surface memory usage accounting.
	 */

	dev_priv->used_memory_size += res->guest_memory_size;
	return 0;

out_no_fifo:
	vmw_resource_release_id(res);
out_no_id:
	return ret;
}

/**
 * vmw_legacy_srf_dma - Copy backup data to or from a legacy surface.
 *
 * @res:            Pointer to a struct vmw_res embedded in a struct
 *                  vmw_surface.
 * @val_buf:        Pointer to a struct ttm_validate_buffer containing
 *                  information about the backup buffer.
 * @bind:           Boolean wether to DMA to the surface.
 *
 * Transfer backup data to or from a legacy surface as part of the
 * validation process.
 * May return other errors if the kernel is out of guest resources.
 * The backup buffer will be fenced or idle upon successful completion,
 * and if the surface needs persistent backup storage, the backup buffer
 * will also be returned reserved iff @bind is true.
 */
static int vmw_legacy_srf_dma(struct vmw_resource *res,
			      struct ttm_validate_buffer *val_buf,
			      bool bind)
{
	SVGAGuestPtr ptr;
	struct vmw_fence_obj *fence;
	uint32_t submit_size;
	struct vmw_surface *srf = vmw_res_to_srf(res);
	uint8_t *cmd;
	struct vmw_private *dev_priv = res->dev_priv;

	BUG_ON(!val_buf->bo);
	submit_size = vmw_surface_dma_size(srf);
	cmd = VMW_CMD_RESERVE(dev_priv, submit_size);
	if (unlikely(!cmd))
		return -ENOMEM;

	vmw_bo_get_guest_ptr(val_buf->bo, &ptr);
	vmw_surface_dma_encode(srf, cmd, &ptr, bind);

	vmw_cmd_commit(dev_priv, submit_size);

	/*
	 * Create a fence object and fence the backup buffer.
	 */

	(void) vmw_execbuf_fence_commands(NULL, dev_priv,
					  &fence, NULL);

	vmw_bo_fence_single(val_buf->bo, fence);

	if (likely(fence != NULL))
		vmw_fence_obj_unreference(&fence);

	return 0;
}

/**
 * vmw_legacy_srf_bind - Perform a legacy surface bind as part of the
 *                       surface validation process.
 *
 * @res:            Pointer to a struct vmw_res embedded in a struct
 *                  vmw_surface.
 * @val_buf:        Pointer to a struct ttm_validate_buffer containing
 *                  information about the backup buffer.
 *
 * This function will copy backup data to the surface if the
 * backup buffer is dirty.
 */
static int vmw_legacy_srf_bind(struct vmw_resource *res,
			       struct ttm_validate_buffer *val_buf)
{
	if (!res->guest_memory_dirty)
		return 0;

	return vmw_legacy_srf_dma(res, val_buf, true);
}


/**
 * vmw_legacy_srf_unbind - Perform a legacy surface unbind as part of the
 *                         surface eviction process.
 *
 * @res:            Pointer to a struct vmw_res embedded in a struct
 *                  vmw_surface.
 * @readback:       Readback - only true if dirty
 * @val_buf:        Pointer to a struct ttm_validate_buffer containing
 *                  information about the backup buffer.
 *
 * This function will copy backup data from the surface.
 */
static int vmw_legacy_srf_unbind(struct vmw_resource *res,
				 bool readback,
				 struct ttm_validate_buffer *val_buf)
{
	if (unlikely(readback))
		return vmw_legacy_srf_dma(res, val_buf, false);
	return 0;
}

/**
 * vmw_legacy_srf_destroy - Destroy a device surface as part of a
 *                          resource eviction process.
 *
 * @res:            Pointer to a struct vmw_res embedded in a struct
 *                  vmw_surface.
 */
static int vmw_legacy_srf_destroy(struct vmw_resource *res)
{
	struct vmw_private *dev_priv = res->dev_priv;
	uint32_t submit_size;
	uint8_t *cmd;

	BUG_ON(res->id == -1);

	/*
	 * Encode the dma- and surface destroy commands.
	 */

	submit_size = vmw_surface_destroy_size();
	cmd = VMW_CMD_RESERVE(dev_priv, submit_size);
	if (unlikely(!cmd))
		return -ENOMEM;

	vmw_surface_destroy_encode(res->id, cmd);
	vmw_cmd_commit(dev_priv, submit_size);

	/*
	 * Surface memory usage accounting.
	 */

	dev_priv->used_memory_size -= res->guest_memory_size;

	/*
	 * Release the surface ID.
	 */

	vmw_resource_release_id(res);
	vmw_fifo_resource_dec(dev_priv);

	return 0;
}


/**
 * vmw_surface_init - initialize a struct vmw_surface
 *
 * @dev_priv:       Pointer to a device private struct.
 * @srf:            Pointer to the struct vmw_surface to initialize.
 * @res_free:       Pointer to a resource destructor used to free
 *                  the object.
 */
static int vmw_surface_init(struct vmw_private *dev_priv,
			    struct vmw_surface *srf,
			    void (*res_free) (struct vmw_resource *res))
{
	int ret;
	struct vmw_resource *res = &srf->res;

	BUG_ON(!res_free);
	ret = vmw_resource_init(dev_priv, res, true, res_free,
				(dev_priv->has_mob) ? &vmw_gb_surface_func :
				&vmw_legacy_surface_func);

	if (unlikely(ret != 0)) {
		res_free(res);
		return ret;
	}

	/*
	 * The surface won't be visible to hardware until a
	 * surface validate.
	 */

	INIT_LIST_HEAD(&srf->view_list);
	res->hw_destroy = vmw_hw_surface_destroy;
	return ret;
}

/**
 * vmw_user_surface_base_to_res - TTM base object to resource converter for
 *                                user visible surfaces
 *
 * @base:           Pointer to a TTM base object
 *
 * Returns the struct vmw_resource embedded in a struct vmw_surface
 * for the user-visible object identified by the TTM base object @base.
 */
static struct vmw_resource *
vmw_user_surface_base_to_res(struct ttm_base_object *base)
{
	return &(container_of(base, struct vmw_user_surface,
			      prime.base)->srf.res);
}

/**
 * vmw_user_surface_free - User visible surface resource destructor
 *
 * @res:            A struct vmw_resource embedded in a struct vmw_surface.
 */
static void vmw_user_surface_free(struct vmw_resource *res)
{
	struct vmw_surface *srf = vmw_res_to_srf(res);
	struct vmw_user_surface *user_srf =
	    container_of(srf, struct vmw_user_surface, srf);

	WARN_ON_ONCE(res->dirty);
	if (user_srf->master)
		drm_master_put(&user_srf->master);
	kfree(srf->offsets);
	kfree(srf->metadata.sizes);
	kfree(srf->snooper.image);
	ttm_prime_object_kfree(user_srf, prime);
}

/**
 * vmw_user_surface_base_release - User visible surface TTM base object destructor
 *
 * @p_base:         Pointer to a pointer to a TTM base object
 *                  embedded in a struct vmw_user_surface.
 *
 * Drops the base object's reference on its resource, and the
 * pointer pointed to by *p_base is set to NULL.
 */
static void vmw_user_surface_base_release(struct ttm_base_object **p_base)
{
	struct ttm_base_object *base = *p_base;
	struct vmw_user_surface *user_srf =
	    container_of(base, struct vmw_user_surface, prime.base);
	struct vmw_resource *res = &user_srf->srf.res;

<<<<<<< HEAD
	if (res->guest_memory_bo)
		drm_gem_object_put(&res->guest_memory_bo->tbo.base);

=======
>>>>>>> 883d1a95
	*p_base = NULL;
	vmw_resource_unreference(&res);
}

/**
 * vmw_surface_destroy_ioctl - Ioctl function implementing
 *                                  the user surface destroy functionality.
 *
 * @dev:            Pointer to a struct drm_device.
 * @data:           Pointer to data copied from / to user-space.
 * @file_priv:      Pointer to a drm file private structure.
 */
int vmw_surface_destroy_ioctl(struct drm_device *dev, void *data,
			      struct drm_file *file_priv)
{
	struct drm_vmw_surface_arg *arg = (struct drm_vmw_surface_arg *)data;
	struct ttm_object_file *tfile = vmw_fpriv(file_priv)->tfile;

	return ttm_ref_object_base_unref(tfile, arg->sid);
}

/**
 * vmw_surface_define_ioctl - Ioctl function implementing
 *                                  the user surface define functionality.
 *
 * @dev:            Pointer to a struct drm_device.
 * @data:           Pointer to data copied from / to user-space.
 * @file_priv:      Pointer to a drm file private structure.
 */
int vmw_surface_define_ioctl(struct drm_device *dev, void *data,
			     struct drm_file *file_priv)
{
	struct vmw_private *dev_priv = vmw_priv(dev);
	struct vmw_user_surface *user_srf;
	struct vmw_surface *srf;
	struct vmw_surface_metadata *metadata;
	struct vmw_resource *res;
	struct vmw_resource *tmp;
	union drm_vmw_surface_create_arg *arg =
	    (union drm_vmw_surface_create_arg *)data;
	struct drm_vmw_surface_create_req *req = &arg->req;
	struct drm_vmw_surface_arg *rep = &arg->rep;
	struct ttm_object_file *tfile = vmw_fpriv(file_priv)->tfile;
	int ret;
	int i, j;
	uint32_t cur_bo_offset;
	struct drm_vmw_size *cur_size;
	struct vmw_surface_offset *cur_offset;
	uint32_t num_sizes;
	const SVGA3dSurfaceDesc *desc;

	num_sizes = 0;
	for (i = 0; i < DRM_VMW_MAX_SURFACE_FACES; ++i) {
		if (req->mip_levels[i] > DRM_VMW_MAX_MIP_LEVELS)
			return -EINVAL;
		num_sizes += req->mip_levels[i];
	}

	if (num_sizes > DRM_VMW_MAX_SURFACE_FACES * DRM_VMW_MAX_MIP_LEVELS ||
	    num_sizes == 0)
		return -EINVAL;

	desc = vmw_surface_get_desc(req->format);
	if (unlikely(desc->blockDesc == SVGA3DBLOCKDESC_NONE)) {
		VMW_DEBUG_USER("Invalid format %d for surface creation.\n",
			       req->format);
		return -EINVAL;
	}

	user_srf = kzalloc(sizeof(*user_srf), GFP_KERNEL);
	if (unlikely(!user_srf)) {
		ret = -ENOMEM;
		goto out_unlock;
	}

	srf = &user_srf->srf;
	metadata = &srf->metadata;
	res = &srf->res;

	/* Driver internally stores as 64-bit flags */
	metadata->flags = (SVGA3dSurfaceAllFlags)req->flags;
	metadata->format = req->format;
	metadata->scanout = req->scanout;

	memcpy(metadata->mip_levels, req->mip_levels,
	       sizeof(metadata->mip_levels));
	metadata->num_sizes = num_sizes;
	metadata->sizes =
		memdup_array_user((struct drm_vmw_size __user *)(unsigned long)
			    req->size_addr,
			    metadata->num_sizes, sizeof(*metadata->sizes));
	if (IS_ERR(metadata->sizes)) {
		ret = PTR_ERR(metadata->sizes);
		goto out_no_sizes;
	}
	srf->offsets = kmalloc_array(metadata->num_sizes, sizeof(*srf->offsets),
				     GFP_KERNEL);
	if (unlikely(!srf->offsets)) {
		ret = -ENOMEM;
		goto out_no_offsets;
	}

	metadata->base_size = *srf->metadata.sizes;
	metadata->autogen_filter = SVGA3D_TEX_FILTER_NONE;
	metadata->multisample_count = 0;
	metadata->multisample_pattern = SVGA3D_MS_PATTERN_NONE;
	metadata->quality_level = SVGA3D_MS_QUALITY_NONE;

	cur_bo_offset = 0;
	cur_offset = srf->offsets;
	cur_size = metadata->sizes;

	for (i = 0; i < DRM_VMW_MAX_SURFACE_FACES; ++i) {
		for (j = 0; j < metadata->mip_levels[i]; ++j) {
			uint32_t stride = vmw_surface_calculate_pitch(
						  desc, cur_size);

			cur_offset->face = i;
			cur_offset->mip = j;
			cur_offset->bo_offset = cur_bo_offset;
			cur_bo_offset += vmw_surface_get_image_buffer_size
				(desc, cur_size, stride);
			++cur_offset;
			++cur_size;
		}
	}
	res->guest_memory_size = cur_bo_offset;
	if (metadata->scanout &&
	    metadata->num_sizes == 1 &&
	    metadata->sizes[0].width == VMW_CURSOR_SNOOP_WIDTH &&
	    metadata->sizes[0].height == VMW_CURSOR_SNOOP_HEIGHT &&
	    metadata->format == VMW_CURSOR_SNOOP_FORMAT) {
		const struct SVGA3dSurfaceDesc *desc =
			vmw_surface_get_desc(VMW_CURSOR_SNOOP_FORMAT);
		const u32 cursor_size_bytes = VMW_CURSOR_SNOOP_WIDTH *
					      VMW_CURSOR_SNOOP_HEIGHT *
					      desc->pitchBytesPerBlock;
		srf->snooper.image = kzalloc(cursor_size_bytes, GFP_KERNEL);
		if (!srf->snooper.image) {
			DRM_ERROR("Failed to allocate cursor_image\n");
			ret = -ENOMEM;
			goto out_no_copy;
		}
	} else {
		srf->snooper.image = NULL;
	}

	user_srf->prime.base.shareable = false;
	user_srf->prime.base.tfile = NULL;
	if (drm_is_primary_client(file_priv))
		user_srf->master = drm_file_get_master(file_priv);

	/**
	 * From this point, the generic resource management functions
	 * destroy the object on failure.
	 */

	ret = vmw_surface_init(dev_priv, srf, vmw_user_surface_free);
	if (unlikely(ret != 0))
		goto out_unlock;

	/*
	 * A gb-aware client referencing a shared surface will
	 * expect a backup buffer to be present.
	 */
	if (dev_priv->has_mob && req->shareable) {
<<<<<<< HEAD
		uint32_t backup_handle;

		ret = vmw_gem_object_create_with_handle(dev_priv,
							file_priv,
							res->guest_memory_size,
							&backup_handle,
							&res->guest_memory_bo);
=======
		ret = vmw_gem_object_create(dev_priv,
					    res->backup_size,
					    &vmw_sys_placement,
					    true,
					    false,
					    &vmw_gem_destroy,
					    &res->backup);
>>>>>>> 883d1a95
		if (unlikely(ret != 0)) {
			vmw_resource_unreference(&res);
			goto out_unlock;
		}
<<<<<<< HEAD
		vmw_bo_reference(res->guest_memory_bo);
		/*
		 * We don't expose the handle to the userspace and surface
		 * already holds a gem reference
		 */
		drm_gem_handle_delete(file_priv, backup_handle);
=======
>>>>>>> 883d1a95
	}

	tmp = vmw_resource_reference(&srf->res);
	ret = ttm_prime_object_init(tfile, res->guest_memory_size, &user_srf->prime,
				    req->shareable, VMW_RES_SURFACE,
				    &vmw_user_surface_base_release);

	if (unlikely(ret != 0)) {
		vmw_resource_unreference(&tmp);
		vmw_resource_unreference(&res);
		goto out_unlock;
	}

	rep->sid = user_srf->prime.base.handle;
	vmw_resource_unreference(&res);

	return 0;
out_no_copy:
	kfree(srf->offsets);
out_no_offsets:
	kfree(metadata->sizes);
out_no_sizes:
	ttm_prime_object_kfree(user_srf, prime);
out_unlock:
	return ret;
}


static int
vmw_surface_handle_reference(struct vmw_private *dev_priv,
			     struct drm_file *file_priv,
			     uint32_t u_handle,
			     enum drm_vmw_handle_type handle_type,
			     struct ttm_base_object **base_p)
{
	struct ttm_object_file *tfile = vmw_fpriv(file_priv)->tfile;
	struct vmw_user_surface *user_srf;
	uint32_t handle;
	struct ttm_base_object *base;
	int ret;

	if (handle_type == DRM_VMW_HANDLE_PRIME) {
		ret = ttm_prime_fd_to_handle(tfile, u_handle, &handle);
		if (unlikely(ret != 0))
			return ret;
	} else {
		handle = u_handle;
	}

	ret = -EINVAL;
	base = ttm_base_object_lookup_for_ref(dev_priv->tdev, handle);
	if (unlikely(!base)) {
		VMW_DEBUG_USER("Could not find surface to reference.\n");
		goto out_no_lookup;
	}

	if (unlikely(ttm_base_object_type(base) != VMW_RES_SURFACE)) {
		VMW_DEBUG_USER("Referenced object is not a surface.\n");
		goto out_bad_resource;
	}
	if (handle_type != DRM_VMW_HANDLE_PRIME) {
		bool require_exist = false;

		user_srf = container_of(base, struct vmw_user_surface,
					prime.base);

		/* Error out if we are unauthenticated primary */
		if (drm_is_primary_client(file_priv) &&
		    !file_priv->authenticated) {
			ret = -EACCES;
			goto out_bad_resource;
		}

		/*
		 * Make sure the surface creator has the same
		 * authenticating master, or is already registered with us.
		 */
		if (drm_is_primary_client(file_priv) &&
		    user_srf->master != file_priv->master)
			require_exist = true;

		if (unlikely(drm_is_render_client(file_priv)))
			require_exist = true;

		ret = ttm_ref_object_add(tfile, base, NULL, require_exist);
		if (unlikely(ret != 0)) {
			DRM_ERROR("Could not add a reference to a surface.\n");
			goto out_bad_resource;
		}
	}

	*base_p = base;
	return 0;

out_bad_resource:
	ttm_base_object_unref(&base);
out_no_lookup:
	if (handle_type == DRM_VMW_HANDLE_PRIME)
		(void) ttm_ref_object_base_unref(tfile, handle);

	return ret;
}

/**
 * vmw_surface_reference_ioctl - Ioctl function implementing
 *                                  the user surface reference functionality.
 *
 * @dev:            Pointer to a struct drm_device.
 * @data:           Pointer to data copied from / to user-space.
 * @file_priv:      Pointer to a drm file private structure.
 */
int vmw_surface_reference_ioctl(struct drm_device *dev, void *data,
				struct drm_file *file_priv)
{
	struct vmw_private *dev_priv = vmw_priv(dev);
	union drm_vmw_surface_reference_arg *arg =
	    (union drm_vmw_surface_reference_arg *)data;
	struct drm_vmw_surface_arg *req = &arg->req;
	struct drm_vmw_surface_create_req *rep = &arg->rep;
	struct ttm_object_file *tfile = vmw_fpriv(file_priv)->tfile;
	struct vmw_surface *srf;
	struct vmw_user_surface *user_srf;
	struct drm_vmw_size __user *user_sizes;
	struct ttm_base_object *base;
	int ret;

	ret = vmw_surface_handle_reference(dev_priv, file_priv, req->sid,
					   req->handle_type, &base);
	if (unlikely(ret != 0))
		return ret;

	user_srf = container_of(base, struct vmw_user_surface, prime.base);
	srf = &user_srf->srf;

	/* Downcast of flags when sending back to user space */
	rep->flags = (uint32_t)srf->metadata.flags;
	rep->format = srf->metadata.format;
	memcpy(rep->mip_levels, srf->metadata.mip_levels,
	       sizeof(srf->metadata.mip_levels));
	user_sizes = (struct drm_vmw_size __user *)(unsigned long)
	    rep->size_addr;

	if (user_sizes)
		ret = copy_to_user(user_sizes, &srf->metadata.base_size,
				   sizeof(srf->metadata.base_size));
	if (unlikely(ret != 0)) {
		VMW_DEBUG_USER("copy_to_user failed %p %u\n", user_sizes,
			       srf->metadata.num_sizes);
		ttm_ref_object_base_unref(tfile, base->handle);
		ret = -EFAULT;
	}

	ttm_base_object_unref(&base);

	return ret;
}

/**
 * vmw_gb_surface_create - Encode a surface_define command.
 *
 * @res:        Pointer to a struct vmw_resource embedded in a struct
 *              vmw_surface.
 */
static int vmw_gb_surface_create(struct vmw_resource *res)
{
	struct vmw_private *dev_priv = res->dev_priv;
	struct vmw_surface *srf = vmw_res_to_srf(res);
	struct vmw_surface_metadata *metadata = &srf->metadata;
	uint32_t cmd_len, cmd_id, submit_len;
	int ret;
	struct {
		SVGA3dCmdHeader header;
		SVGA3dCmdDefineGBSurface body;
	} *cmd;
	struct {
		SVGA3dCmdHeader header;
		SVGA3dCmdDefineGBSurface_v2 body;
	} *cmd2;
	struct {
		SVGA3dCmdHeader header;
		SVGA3dCmdDefineGBSurface_v3 body;
	} *cmd3;
	struct {
		SVGA3dCmdHeader header;
		SVGA3dCmdDefineGBSurface_v4 body;
	} *cmd4;

	if (likely(res->id != -1))
		return 0;

	vmw_fifo_resource_inc(dev_priv);
	ret = vmw_resource_alloc_id(res);
	if (unlikely(ret != 0)) {
		DRM_ERROR("Failed to allocate a surface id.\n");
		goto out_no_id;
	}

	if (unlikely(res->id >= VMWGFX_NUM_GB_SURFACE)) {
		ret = -EBUSY;
		goto out_no_fifo;
	}

	if (has_sm5_context(dev_priv) && metadata->array_size > 0) {
		cmd_id = SVGA_3D_CMD_DEFINE_GB_SURFACE_V4;
		cmd_len = sizeof(cmd4->body);
		submit_len = sizeof(*cmd4);
	} else if (has_sm4_1_context(dev_priv) && metadata->array_size > 0) {
		cmd_id = SVGA_3D_CMD_DEFINE_GB_SURFACE_V3;
		cmd_len = sizeof(cmd3->body);
		submit_len = sizeof(*cmd3);
	} else if (metadata->array_size > 0) {
		/* VMW_SM_4 support verified at creation time. */
		cmd_id = SVGA_3D_CMD_DEFINE_GB_SURFACE_V2;
		cmd_len = sizeof(cmd2->body);
		submit_len = sizeof(*cmd2);
	} else {
		cmd_id = SVGA_3D_CMD_DEFINE_GB_SURFACE;
		cmd_len = sizeof(cmd->body);
		submit_len = sizeof(*cmd);
	}

	cmd = VMW_CMD_RESERVE(dev_priv, submit_len);
	cmd2 = (typeof(cmd2))cmd;
	cmd3 = (typeof(cmd3))cmd;
	cmd4 = (typeof(cmd4))cmd;
	if (unlikely(!cmd)) {
		ret = -ENOMEM;
		goto out_no_fifo;
	}

	if (has_sm5_context(dev_priv) && metadata->array_size > 0) {
		cmd4->header.id = cmd_id;
		cmd4->header.size = cmd_len;
		cmd4->body.sid = srf->res.id;
		cmd4->body.surfaceFlags = metadata->flags;
		cmd4->body.format = metadata->format;
		cmd4->body.numMipLevels = metadata->mip_levels[0];
		cmd4->body.multisampleCount = metadata->multisample_count;
		cmd4->body.multisamplePattern = metadata->multisample_pattern;
		cmd4->body.qualityLevel = metadata->quality_level;
		cmd4->body.autogenFilter = metadata->autogen_filter;
		cmd4->body.size.width = metadata->base_size.width;
		cmd4->body.size.height = metadata->base_size.height;
		cmd4->body.size.depth = metadata->base_size.depth;
		cmd4->body.arraySize = metadata->array_size;
		cmd4->body.bufferByteStride = metadata->buffer_byte_stride;
	} else if (has_sm4_1_context(dev_priv) && metadata->array_size > 0) {
		cmd3->header.id = cmd_id;
		cmd3->header.size = cmd_len;
		cmd3->body.sid = srf->res.id;
		cmd3->body.surfaceFlags = metadata->flags;
		cmd3->body.format = metadata->format;
		cmd3->body.numMipLevels = metadata->mip_levels[0];
		cmd3->body.multisampleCount = metadata->multisample_count;
		cmd3->body.multisamplePattern = metadata->multisample_pattern;
		cmd3->body.qualityLevel = metadata->quality_level;
		cmd3->body.autogenFilter = metadata->autogen_filter;
		cmd3->body.size.width = metadata->base_size.width;
		cmd3->body.size.height = metadata->base_size.height;
		cmd3->body.size.depth = metadata->base_size.depth;
		cmd3->body.arraySize = metadata->array_size;
	} else if (metadata->array_size > 0) {
		cmd2->header.id = cmd_id;
		cmd2->header.size = cmd_len;
		cmd2->body.sid = srf->res.id;
		cmd2->body.surfaceFlags = metadata->flags;
		cmd2->body.format = metadata->format;
		cmd2->body.numMipLevels = metadata->mip_levels[0];
		cmd2->body.multisampleCount = metadata->multisample_count;
		cmd2->body.autogenFilter = metadata->autogen_filter;
		cmd2->body.size.width = metadata->base_size.width;
		cmd2->body.size.height = metadata->base_size.height;
		cmd2->body.size.depth = metadata->base_size.depth;
		cmd2->body.arraySize = metadata->array_size;
	} else {
		cmd->header.id = cmd_id;
		cmd->header.size = cmd_len;
		cmd->body.sid = srf->res.id;
		cmd->body.surfaceFlags = metadata->flags;
		cmd->body.format = metadata->format;
		cmd->body.numMipLevels = metadata->mip_levels[0];
		cmd->body.multisampleCount = metadata->multisample_count;
		cmd->body.autogenFilter = metadata->autogen_filter;
		cmd->body.size.width = metadata->base_size.width;
		cmd->body.size.height = metadata->base_size.height;
		cmd->body.size.depth = metadata->base_size.depth;
	}

	vmw_cmd_commit(dev_priv, submit_len);

	return 0;

out_no_fifo:
	vmw_resource_release_id(res);
out_no_id:
	vmw_fifo_resource_dec(dev_priv);
	return ret;
}


static int vmw_gb_surface_bind(struct vmw_resource *res,
			       struct ttm_validate_buffer *val_buf)
{
	struct vmw_private *dev_priv = res->dev_priv;
	struct {
		SVGA3dCmdHeader header;
		SVGA3dCmdBindGBSurface body;
	} *cmd1;
	struct {
		SVGA3dCmdHeader header;
		SVGA3dCmdUpdateGBSurface body;
	} *cmd2;
	uint32_t submit_size;
	struct ttm_buffer_object *bo = val_buf->bo;

	BUG_ON(bo->resource->mem_type != VMW_PL_MOB);

	submit_size = sizeof(*cmd1) + (res->guest_memory_dirty ? sizeof(*cmd2) : 0);

	cmd1 = VMW_CMD_RESERVE(dev_priv, submit_size);
	if (unlikely(!cmd1))
		return -ENOMEM;

	cmd1->header.id = SVGA_3D_CMD_BIND_GB_SURFACE;
	cmd1->header.size = sizeof(cmd1->body);
	cmd1->body.sid = res->id;
	cmd1->body.mobid = bo->resource->start;
	if (res->guest_memory_dirty) {
		cmd2 = (void *) &cmd1[1];
		cmd2->header.id = SVGA_3D_CMD_UPDATE_GB_SURFACE;
		cmd2->header.size = sizeof(cmd2->body);
		cmd2->body.sid = res->id;
	}
	vmw_cmd_commit(dev_priv, submit_size);

	if (res->guest_memory_bo->dirty && res->guest_memory_dirty) {
		/* We've just made a full upload. Cear dirty regions. */
		vmw_bo_dirty_clear_res(res);
	}

	res->guest_memory_dirty = false;

	return 0;
}

static int vmw_gb_surface_unbind(struct vmw_resource *res,
				 bool readback,
				 struct ttm_validate_buffer *val_buf)
{
	struct vmw_private *dev_priv = res->dev_priv;
	struct ttm_buffer_object *bo = val_buf->bo;
	struct vmw_fence_obj *fence;

	struct {
		SVGA3dCmdHeader header;
		SVGA3dCmdReadbackGBSurface body;
	} *cmd1;
	struct {
		SVGA3dCmdHeader header;
		SVGA3dCmdInvalidateGBSurface body;
	} *cmd2;
	struct {
		SVGA3dCmdHeader header;
		SVGA3dCmdBindGBSurface body;
	} *cmd3;
	uint32_t submit_size;
	uint8_t *cmd;


	BUG_ON(bo->resource->mem_type != VMW_PL_MOB);

	submit_size = sizeof(*cmd3) + (readback ? sizeof(*cmd1) : sizeof(*cmd2));
	cmd = VMW_CMD_RESERVE(dev_priv, submit_size);
	if (unlikely(!cmd))
		return -ENOMEM;

	if (readback) {
		cmd1 = (void *) cmd;
		cmd1->header.id = SVGA_3D_CMD_READBACK_GB_SURFACE;
		cmd1->header.size = sizeof(cmd1->body);
		cmd1->body.sid = res->id;
		cmd3 = (void *) &cmd1[1];
	} else {
		cmd2 = (void *) cmd;
		cmd2->header.id = SVGA_3D_CMD_INVALIDATE_GB_SURFACE;
		cmd2->header.size = sizeof(cmd2->body);
		cmd2->body.sid = res->id;
		cmd3 = (void *) &cmd2[1];
	}

	cmd3->header.id = SVGA_3D_CMD_BIND_GB_SURFACE;
	cmd3->header.size = sizeof(cmd3->body);
	cmd3->body.sid = res->id;
	cmd3->body.mobid = SVGA3D_INVALID_ID;

	vmw_cmd_commit(dev_priv, submit_size);

	/*
	 * Create a fence object and fence the backup buffer.
	 */

	(void) vmw_execbuf_fence_commands(NULL, dev_priv,
					  &fence, NULL);

	vmw_bo_fence_single(val_buf->bo, fence);

	if (likely(fence != NULL))
		vmw_fence_obj_unreference(&fence);

	return 0;
}

static int vmw_gb_surface_destroy(struct vmw_resource *res)
{
	struct vmw_private *dev_priv = res->dev_priv;
	struct vmw_surface *srf = vmw_res_to_srf(res);
	struct {
		SVGA3dCmdHeader header;
		SVGA3dCmdDestroyGBSurface body;
	} *cmd;

	if (likely(res->id == -1))
		return 0;

	mutex_lock(&dev_priv->binding_mutex);
	vmw_view_surface_list_destroy(dev_priv, &srf->view_list);
	vmw_binding_res_list_scrub(&res->binding_head);

	cmd = VMW_CMD_RESERVE(dev_priv, sizeof(*cmd));
	if (unlikely(!cmd)) {
		mutex_unlock(&dev_priv->binding_mutex);
		return -ENOMEM;
	}

	cmd->header.id = SVGA_3D_CMD_DESTROY_GB_SURFACE;
	cmd->header.size = sizeof(cmd->body);
	cmd->body.sid = res->id;
	vmw_cmd_commit(dev_priv, sizeof(*cmd));
	mutex_unlock(&dev_priv->binding_mutex);
	vmw_resource_release_id(res);
	vmw_fifo_resource_dec(dev_priv);

	return 0;
}

/**
 * vmw_gb_surface_define_ioctl - Ioctl function implementing
 * the user surface define functionality.
 *
 * @dev: Pointer to a struct drm_device.
 * @data: Pointer to data copied from / to user-space.
 * @file_priv: Pointer to a drm file private structure.
 */
int vmw_gb_surface_define_ioctl(struct drm_device *dev, void *data,
				struct drm_file *file_priv)
{
	union drm_vmw_gb_surface_create_arg *arg =
	    (union drm_vmw_gb_surface_create_arg *)data;
	struct drm_vmw_gb_surface_create_rep *rep = &arg->rep;
	struct drm_vmw_gb_surface_create_ext_req req_ext;

	req_ext.base = arg->req;
	req_ext.version = drm_vmw_gb_surface_v1;
	req_ext.svga3d_flags_upper_32_bits = 0;
	req_ext.multisample_pattern = SVGA3D_MS_PATTERN_NONE;
	req_ext.quality_level = SVGA3D_MS_QUALITY_NONE;
	req_ext.buffer_byte_stride = 0;
	req_ext.must_be_zero = 0;

	return vmw_gb_surface_define_internal(dev, &req_ext, rep, file_priv);
}

/**
 * vmw_gb_surface_reference_ioctl - Ioctl function implementing
 * the user surface reference functionality.
 *
 * @dev: Pointer to a struct drm_device.
 * @data: Pointer to data copied from / to user-space.
 * @file_priv: Pointer to a drm file private structure.
 */
int vmw_gb_surface_reference_ioctl(struct drm_device *dev, void *data,
				   struct drm_file *file_priv)
{
	union drm_vmw_gb_surface_reference_arg *arg =
	    (union drm_vmw_gb_surface_reference_arg *)data;
	struct drm_vmw_surface_arg *req = &arg->req;
	struct drm_vmw_gb_surface_ref_rep *rep = &arg->rep;
	struct drm_vmw_gb_surface_ref_ext_rep rep_ext;
	int ret;

	ret = vmw_gb_surface_reference_internal(dev, req, &rep_ext, file_priv);

	if (unlikely(ret != 0))
		return ret;

	rep->creq = rep_ext.creq.base;
	rep->crep = rep_ext.crep;

	return ret;
}

/**
 * vmw_gb_surface_define_ext_ioctl - Ioctl function implementing
 * the user surface define functionality.
 *
 * @dev: Pointer to a struct drm_device.
 * @data: Pointer to data copied from / to user-space.
 * @file_priv: Pointer to a drm file private structure.
 */
int vmw_gb_surface_define_ext_ioctl(struct drm_device *dev, void *data,
				struct drm_file *file_priv)
{
	union drm_vmw_gb_surface_create_ext_arg *arg =
	    (union drm_vmw_gb_surface_create_ext_arg *)data;
	struct drm_vmw_gb_surface_create_ext_req *req = &arg->req;
	struct drm_vmw_gb_surface_create_rep *rep = &arg->rep;

	return vmw_gb_surface_define_internal(dev, req, rep, file_priv);
}

/**
 * vmw_gb_surface_reference_ext_ioctl - Ioctl function implementing
 * the user surface reference functionality.
 *
 * @dev: Pointer to a struct drm_device.
 * @data: Pointer to data copied from / to user-space.
 * @file_priv: Pointer to a drm file private structure.
 */
int vmw_gb_surface_reference_ext_ioctl(struct drm_device *dev, void *data,
				   struct drm_file *file_priv)
{
	union drm_vmw_gb_surface_reference_ext_arg *arg =
	    (union drm_vmw_gb_surface_reference_ext_arg *)data;
	struct drm_vmw_surface_arg *req = &arg->req;
	struct drm_vmw_gb_surface_ref_ext_rep *rep = &arg->rep;

	return vmw_gb_surface_reference_internal(dev, req, rep, file_priv);
}

/**
 * vmw_gb_surface_define_internal - Ioctl function implementing
 * the user surface define functionality.
 *
 * @dev: Pointer to a struct drm_device.
 * @req: Request argument from user-space.
 * @rep: Response argument to user-space.
 * @file_priv: Pointer to a drm file private structure.
 */
static int
vmw_gb_surface_define_internal(struct drm_device *dev,
			       struct drm_vmw_gb_surface_create_ext_req *req,
			       struct drm_vmw_gb_surface_create_rep *rep,
			       struct drm_file *file_priv)
{
	struct ttm_object_file *tfile = vmw_fpriv(file_priv)->tfile;
	struct vmw_private *dev_priv = vmw_priv(dev);
	struct vmw_user_surface *user_srf;
	struct vmw_surface_metadata metadata = {0};
	struct vmw_surface *srf;
	struct vmw_resource *res;
	struct vmw_resource *tmp;
	int ret = 0;
	uint32_t backup_handle = 0;
	SVGA3dSurfaceAllFlags svga3d_flags_64 =
		SVGA3D_FLAGS_64(req->svga3d_flags_upper_32_bits,
				req->base.svga3d_flags);

	/* array_size must be null for non-GL3 host. */
	if (req->base.array_size > 0 && !has_sm4_context(dev_priv)) {
		VMW_DEBUG_USER("SM4 surface not supported.\n");
		return -EINVAL;
	}

	if (!has_sm4_1_context(dev_priv)) {
		if (req->svga3d_flags_upper_32_bits != 0)
			ret = -EINVAL;

		if (req->base.multisample_count != 0)
			ret = -EINVAL;

		if (req->multisample_pattern != SVGA3D_MS_PATTERN_NONE)
			ret = -EINVAL;

		if (req->quality_level != SVGA3D_MS_QUALITY_NONE)
			ret = -EINVAL;

		if (ret) {
			VMW_DEBUG_USER("SM4.1 surface not supported.\n");
			return ret;
		}
	}

	if (req->buffer_byte_stride > 0 && !has_sm5_context(dev_priv)) {
		VMW_DEBUG_USER("SM5 surface not supported.\n");
		return -EINVAL;
	}

	if ((svga3d_flags_64 & SVGA3D_SURFACE_MULTISAMPLE) &&
	    req->base.multisample_count == 0) {
		VMW_DEBUG_USER("Invalid sample count.\n");
		return -EINVAL;
	}

	if (req->base.mip_levels > DRM_VMW_MAX_MIP_LEVELS) {
		VMW_DEBUG_USER("Invalid mip level.\n");
		return -EINVAL;
	}

	metadata.flags = svga3d_flags_64;
	metadata.format = req->base.format;
	metadata.mip_levels[0] = req->base.mip_levels;
	metadata.multisample_count = req->base.multisample_count;
	metadata.multisample_pattern = req->multisample_pattern;
	metadata.quality_level = req->quality_level;
	metadata.array_size = req->base.array_size;
	metadata.buffer_byte_stride = req->buffer_byte_stride;
	metadata.num_sizes = 1;
	metadata.base_size = req->base.base_size;
	metadata.scanout = req->base.drm_surface_flags &
		drm_vmw_surface_flag_scanout;

	/* Define a surface based on the parameters. */
	ret = vmw_gb_surface_define(dev_priv, &metadata, &srf);
	if (ret != 0) {
		VMW_DEBUG_USER("Failed to define surface.\n");
		return ret;
	}

	user_srf = container_of(srf, struct vmw_user_surface, srf);
	if (drm_is_primary_client(file_priv))
		user_srf->master = drm_file_get_master(file_priv);

	res = &user_srf->srf.res;

	if (req->base.buffer_handle != SVGA3D_INVALID_ID) {
		ret = vmw_user_bo_lookup(file_priv, req->base.buffer_handle,
					 &res->guest_memory_bo);
		if (ret == 0) {
			if (res->guest_memory_bo->tbo.base.size < res->guest_memory_size) {
				VMW_DEBUG_USER("Surface backup buffer too small.\n");
<<<<<<< HEAD
				vmw_bo_unreference(&res->guest_memory_bo);
=======
				vmw_user_bo_unref(&res->backup);
>>>>>>> 883d1a95
				ret = -EINVAL;
				goto out_unlock;
			} else {
				backup_handle = req->base.buffer_handle;
			}
		}
	} else if (req->base.drm_surface_flags &
		   (drm_vmw_surface_flag_create_buffer |
		    drm_vmw_surface_flag_coherent)) {
		ret = vmw_gem_object_create_with_handle(dev_priv, file_priv,
							res->guest_memory_size,
							&backup_handle,
<<<<<<< HEAD
							&res->guest_memory_bo);
		if (ret == 0)
			vmw_bo_reference(res->guest_memory_bo);
=======
							&res->backup);
>>>>>>> 883d1a95
	}

	if (unlikely(ret != 0)) {
		vmw_resource_unreference(&res);
		goto out_unlock;
	}

	if (req->base.drm_surface_flags & drm_vmw_surface_flag_coherent) {
		struct vmw_bo *backup = res->guest_memory_bo;

		ttm_bo_reserve(&backup->tbo, false, false, NULL);
		if (!res->func->dirty_alloc)
			ret = -EINVAL;
		if (!ret)
			ret = vmw_bo_dirty_add(backup);
		if (!ret) {
			res->coherent = true;
			ret = res->func->dirty_alloc(res);
		}
		ttm_bo_unreserve(&backup->tbo);
		if (ret) {
			vmw_resource_unreference(&res);
			goto out_unlock;
		}

	}

	tmp = vmw_resource_reference(res);
	ret = ttm_prime_object_init(tfile, res->guest_memory_size, &user_srf->prime,
				    req->base.drm_surface_flags &
				    drm_vmw_surface_flag_shareable,
				    VMW_RES_SURFACE,
				    &vmw_user_surface_base_release);

	if (unlikely(ret != 0)) {
		vmw_resource_unreference(&tmp);
		vmw_resource_unreference(&res);
		goto out_unlock;
	}

	rep->handle      = user_srf->prime.base.handle;
	rep->backup_size = res->guest_memory_size;
	if (res->guest_memory_bo) {
		rep->buffer_map_handle =
			drm_vma_node_offset_addr(&res->guest_memory_bo->tbo.base.vma_node);
		rep->buffer_size = res->guest_memory_bo->tbo.base.size;
		rep->buffer_handle = backup_handle;
	} else {
		rep->buffer_map_handle = 0;
		rep->buffer_size = 0;
		rep->buffer_handle = SVGA3D_INVALID_ID;
	}
	vmw_resource_unreference(&res);

out_unlock:
	return ret;
}

/**
 * vmw_gb_surface_reference_internal - Ioctl function implementing
 * the user surface reference functionality.
 *
 * @dev: Pointer to a struct drm_device.
 * @req: Pointer to user-space request surface arg.
 * @rep: Pointer to response to user-space.
 * @file_priv: Pointer to a drm file private structure.
 */
static int
vmw_gb_surface_reference_internal(struct drm_device *dev,
				  struct drm_vmw_surface_arg *req,
				  struct drm_vmw_gb_surface_ref_ext_rep *rep,
				  struct drm_file *file_priv)
{
	struct vmw_private *dev_priv = vmw_priv(dev);
	struct vmw_surface *srf;
	struct vmw_user_surface *user_srf;
	struct vmw_surface_metadata *metadata;
	struct ttm_base_object *base;
	u32 backup_handle;
	int ret;

	ret = vmw_surface_handle_reference(dev_priv, file_priv, req->sid,
					   req->handle_type, &base);
	if (unlikely(ret != 0))
		return ret;

	user_srf = container_of(base, struct vmw_user_surface, prime.base);
	srf = &user_srf->srf;
	if (!srf->res.guest_memory_bo) {
		DRM_ERROR("Shared GB surface is missing a backup buffer.\n");
		goto out_bad_resource;
	}
	metadata = &srf->metadata;

	mutex_lock(&dev_priv->cmdbuf_mutex); /* Protect res->backup */
	ret = drm_gem_handle_create(file_priv, &srf->res.guest_memory_bo->tbo.base,
				    &backup_handle);
	mutex_unlock(&dev_priv->cmdbuf_mutex);
	if (ret != 0) {
		drm_err(dev, "Wasn't able to create a backing handle for surface sid = %u.\n",
			req->sid);
		goto out_bad_resource;
	}

	rep->creq.base.svga3d_flags = SVGA3D_FLAGS_LOWER_32(metadata->flags);
	rep->creq.base.format = metadata->format;
	rep->creq.base.mip_levels = metadata->mip_levels[0];
	rep->creq.base.drm_surface_flags = 0;
	rep->creq.base.multisample_count = metadata->multisample_count;
	rep->creq.base.autogen_filter = metadata->autogen_filter;
	rep->creq.base.array_size = metadata->array_size;
	rep->creq.base.buffer_handle = backup_handle;
	rep->creq.base.base_size = metadata->base_size;
	rep->crep.handle = user_srf->prime.base.handle;
	rep->crep.backup_size = srf->res.guest_memory_size;
	rep->crep.buffer_handle = backup_handle;
	rep->crep.buffer_map_handle =
		drm_vma_node_offset_addr(&srf->res.guest_memory_bo->tbo.base.vma_node);
	rep->crep.buffer_size = srf->res.guest_memory_bo->tbo.base.size;

	rep->creq.version = drm_vmw_gb_surface_v1;
	rep->creq.svga3d_flags_upper_32_bits =
		SVGA3D_FLAGS_UPPER_32(metadata->flags);
	rep->creq.multisample_pattern = metadata->multisample_pattern;
	rep->creq.quality_level = metadata->quality_level;
	rep->creq.must_be_zero = 0;

out_bad_resource:
	ttm_base_object_unref(&base);

	return ret;
}

/**
 * vmw_subres_dirty_add - Add a dirty region to a subresource
 * @dirty: The surfaces's dirty tracker.
 * @loc_start: The location corresponding to the start of the region.
 * @loc_end: The location corresponding to the end of the region.
 *
 * As we are assuming that @loc_start and @loc_end represent a sequential
 * range of backing store memory, if the region spans multiple lines then
 * regardless of the x coordinate, the full lines are dirtied.
 * Correspondingly if the region spans multiple z slices, then full rather
 * than partial z slices are dirtied.
 */
static void vmw_subres_dirty_add(struct vmw_surface_dirty *dirty,
				 const struct vmw_surface_loc *loc_start,
				 const struct vmw_surface_loc *loc_end)
{
	const struct vmw_surface_cache *cache = &dirty->cache;
	SVGA3dBox *box = &dirty->boxes[loc_start->sub_resource];
	u32 mip = loc_start->sub_resource % cache->num_mip_levels;
	const struct drm_vmw_size *size = &cache->mip[mip].size;
	u32 box_c2 = box->z + box->d;

	if (WARN_ON(loc_start->sub_resource >= dirty->num_subres))
		return;

	if (box->d == 0 || box->z > loc_start->z)
		box->z = loc_start->z;
	if (box_c2 < loc_end->z)
		box->d = loc_end->z - box->z;

	if (loc_start->z + 1 == loc_end->z) {
		box_c2 = box->y + box->h;
		if (box->h == 0 || box->y > loc_start->y)
			box->y = loc_start->y;
		if (box_c2 < loc_end->y)
			box->h = loc_end->y - box->y;

		if (loc_start->y + 1 == loc_end->y) {
			box_c2 = box->x + box->w;
			if (box->w == 0 || box->x > loc_start->x)
				box->x = loc_start->x;
			if (box_c2 < loc_end->x)
				box->w = loc_end->x - box->x;
		} else {
			box->x = 0;
			box->w = size->width;
		}
	} else {
		box->y = 0;
		box->h = size->height;
		box->x = 0;
		box->w = size->width;
	}
}

/**
 * vmw_subres_dirty_full - Mark a full subresource as dirty
 * @dirty: The surface's dirty tracker.
 * @subres: The subresource
 */
static void vmw_subres_dirty_full(struct vmw_surface_dirty *dirty, u32 subres)
{
	const struct vmw_surface_cache *cache = &dirty->cache;
	u32 mip = subres % cache->num_mip_levels;
	const struct drm_vmw_size *size = &cache->mip[mip].size;
	SVGA3dBox *box = &dirty->boxes[subres];

	box->x = 0;
	box->y = 0;
	box->z = 0;
	box->w = size->width;
	box->h = size->height;
	box->d = size->depth;
}

/*
 * vmw_surface_tex_dirty_add_range - The dirty_add_range callback for texture
 * surfaces.
 */
static void vmw_surface_tex_dirty_range_add(struct vmw_resource *res,
					    size_t start, size_t end)
{
	struct vmw_surface_dirty *dirty =
		(struct vmw_surface_dirty *) res->dirty;
	size_t backup_end = res->guest_memory_offset + res->guest_memory_size;
	struct vmw_surface_loc loc1, loc2;
	const struct vmw_surface_cache *cache;

	start = max_t(size_t, start, res->guest_memory_offset) - res->guest_memory_offset;
	end = min(end, backup_end) - res->guest_memory_offset;
	cache = &dirty->cache;
	vmw_surface_get_loc(cache, &loc1, start);
	vmw_surface_get_loc(cache, &loc2, end - 1);
	vmw_surface_inc_loc(cache, &loc2);

	if (loc1.sheet != loc2.sheet) {
		u32 sub_res;

		/*
		 * Multiple multisample sheets. To do this in an optimized
		 * fashion, compute the dirty region for each sheet and the
		 * resulting union. Since this is not a common case, just dirty
		 * the whole surface.
		 */
		for (sub_res = 0; sub_res < dirty->num_subres; ++sub_res)
			vmw_subres_dirty_full(dirty, sub_res);
		return;
	}
	if (loc1.sub_resource + 1 == loc2.sub_resource) {
		/* Dirty range covers a single sub-resource */
		vmw_subres_dirty_add(dirty, &loc1, &loc2);
	} else {
		/* Dirty range covers multiple sub-resources */
		struct vmw_surface_loc loc_min, loc_max;
		u32 sub_res;

		vmw_surface_max_loc(cache, loc1.sub_resource, &loc_max);
		vmw_subres_dirty_add(dirty, &loc1, &loc_max);
		vmw_surface_min_loc(cache, loc2.sub_resource - 1, &loc_min);
		vmw_subres_dirty_add(dirty, &loc_min, &loc2);
		for (sub_res = loc1.sub_resource + 1;
		     sub_res < loc2.sub_resource - 1; ++sub_res)
			vmw_subres_dirty_full(dirty, sub_res);
	}
}

/*
 * vmw_surface_tex_dirty_add_range - The dirty_add_range callback for buffer
 * surfaces.
 */
static void vmw_surface_buf_dirty_range_add(struct vmw_resource *res,
					    size_t start, size_t end)
{
	struct vmw_surface_dirty *dirty =
		(struct vmw_surface_dirty *) res->dirty;
	const struct vmw_surface_cache *cache = &dirty->cache;
	size_t backup_end = res->guest_memory_offset + cache->mip_chain_bytes;
	SVGA3dBox *box = &dirty->boxes[0];
	u32 box_c2;

	box->h = box->d = 1;
	start = max_t(size_t, start, res->guest_memory_offset) - res->guest_memory_offset;
	end = min(end, backup_end) - res->guest_memory_offset;
	box_c2 = box->x + box->w;
	if (box->w == 0 || box->x > start)
		box->x = start;
	if (box_c2 < end)
		box->w = end - box->x;
}

/*
 * vmw_surface_tex_dirty_add_range - The dirty_add_range callback for surfaces
 */
static void vmw_surface_dirty_range_add(struct vmw_resource *res, size_t start,
					size_t end)
{
	struct vmw_surface *srf = vmw_res_to_srf(res);

	if (WARN_ON(end <= res->guest_memory_offset ||
		    start >= res->guest_memory_offset + res->guest_memory_size))
		return;

	if (srf->metadata.format == SVGA3D_BUFFER)
		vmw_surface_buf_dirty_range_add(res, start, end);
	else
		vmw_surface_tex_dirty_range_add(res, start, end);
}

/*
 * vmw_surface_dirty_sync - The surface's dirty_sync callback.
 */
static int vmw_surface_dirty_sync(struct vmw_resource *res)
{
	struct vmw_private *dev_priv = res->dev_priv;
	u32 i, num_dirty;
	struct vmw_surface_dirty *dirty =
		(struct vmw_surface_dirty *) res->dirty;
	size_t alloc_size;
	const struct vmw_surface_cache *cache = &dirty->cache;
	struct {
		SVGA3dCmdHeader header;
		SVGA3dCmdDXUpdateSubResource body;
	} *cmd1;
	struct {
		SVGA3dCmdHeader header;
		SVGA3dCmdUpdateGBImage body;
	} *cmd2;
	void *cmd;

	num_dirty = 0;
	for (i = 0; i < dirty->num_subres; ++i) {
		const SVGA3dBox *box = &dirty->boxes[i];

		if (box->d)
			num_dirty++;
	}

	if (!num_dirty)
		goto out;

	alloc_size = num_dirty * ((has_sm4_context(dev_priv)) ? sizeof(*cmd1) : sizeof(*cmd2));
	cmd = VMW_CMD_RESERVE(dev_priv, alloc_size);
	if (!cmd)
		return -ENOMEM;

	cmd1 = cmd;
	cmd2 = cmd;

	for (i = 0; i < dirty->num_subres; ++i) {
		const SVGA3dBox *box = &dirty->boxes[i];

		if (!box->d)
			continue;

		/*
		 * DX_UPDATE_SUBRESOURCE is aware of array surfaces.
		 * UPDATE_GB_IMAGE is not.
		 */
		if (has_sm4_context(dev_priv)) {
			cmd1->header.id = SVGA_3D_CMD_DX_UPDATE_SUBRESOURCE;
			cmd1->header.size = sizeof(cmd1->body);
			cmd1->body.sid = res->id;
			cmd1->body.subResource = i;
			cmd1->body.box = *box;
			cmd1++;
		} else {
			cmd2->header.id = SVGA_3D_CMD_UPDATE_GB_IMAGE;
			cmd2->header.size = sizeof(cmd2->body);
			cmd2->body.image.sid = res->id;
			cmd2->body.image.face = i / cache->num_mip_levels;
			cmd2->body.image.mipmap = i -
				(cache->num_mip_levels * cmd2->body.image.face);
			cmd2->body.box = *box;
			cmd2++;
		}

	}
	vmw_cmd_commit(dev_priv, alloc_size);
 out:
	memset(&dirty->boxes[0], 0, sizeof(dirty->boxes[0]) *
	       dirty->num_subres);

	return 0;
}

/*
 * vmw_surface_dirty_alloc - The surface's dirty_alloc callback.
 */
static int vmw_surface_dirty_alloc(struct vmw_resource *res)
{
	struct vmw_surface *srf = vmw_res_to_srf(res);
	const struct vmw_surface_metadata *metadata = &srf->metadata;
	struct vmw_surface_dirty *dirty;
	u32 num_layers = 1;
	u32 num_mip;
	u32 num_subres;
	u32 num_samples;
	size_t dirty_size;
	int ret;

	if (metadata->array_size)
		num_layers = metadata->array_size;
	else if (metadata->flags & SVGA3D_SURFACE_CUBEMAP)
		num_layers *= SVGA3D_MAX_SURFACE_FACES;

	num_mip = metadata->mip_levels[0];
	if (!num_mip)
		num_mip = 1;

	num_subres = num_layers * num_mip;
	dirty_size = struct_size(dirty, boxes, num_subres);

	dirty = kvzalloc(dirty_size, GFP_KERNEL);
	if (!dirty) {
		ret = -ENOMEM;
		goto out_no_dirty;
	}

	num_samples = max_t(u32, 1, metadata->multisample_count);
	ret = vmw_surface_setup_cache(&metadata->base_size, metadata->format,
				      num_mip, num_layers, num_samples,
				      &dirty->cache);
	if (ret)
		goto out_no_cache;

	dirty->num_subres = num_subres;
	res->dirty = (struct vmw_resource_dirty *) dirty;

	return 0;

out_no_cache:
	kvfree(dirty);
out_no_dirty:
	return ret;
}

/*
 * vmw_surface_dirty_free - The surface's dirty_free callback
 */
static void vmw_surface_dirty_free(struct vmw_resource *res)
{
	struct vmw_surface_dirty *dirty =
		(struct vmw_surface_dirty *) res->dirty;

	kvfree(dirty);
	res->dirty = NULL;
}

/*
 * vmw_surface_clean - The surface's clean callback
 */
static int vmw_surface_clean(struct vmw_resource *res)
{
	struct vmw_private *dev_priv = res->dev_priv;
	size_t alloc_size;
	struct {
		SVGA3dCmdHeader header;
		SVGA3dCmdReadbackGBSurface body;
	} *cmd;

	alloc_size = sizeof(*cmd);
	cmd = VMW_CMD_RESERVE(dev_priv, alloc_size);
	if (!cmd)
		return -ENOMEM;

	cmd->header.id = SVGA_3D_CMD_READBACK_GB_SURFACE;
	cmd->header.size = sizeof(cmd->body);
	cmd->body.sid = res->id;
	vmw_cmd_commit(dev_priv, alloc_size);

	return 0;
}

/*
 * vmw_gb_surface_define - Define a private GB surface
 *
 * @dev_priv: Pointer to a device private.
 * @metadata: Metadata representing the surface to create.
 * @user_srf_out: allocated user_srf. Set to NULL on failure.
 *
 * GB surfaces allocated by this function will not have a user mode handle, and
 * thus will only be visible to vmwgfx.  For optimization reasons the
 * surface may later be given a user mode handle by another function to make
 * it available to user mode drivers.
 */
int vmw_gb_surface_define(struct vmw_private *dev_priv,
			  const struct vmw_surface_metadata *req,
			  struct vmw_surface **srf_out)
{
	struct vmw_surface_metadata *metadata;
	struct vmw_user_surface *user_srf;
	struct vmw_surface *srf;
	u32 sample_count = 1;
	u32 num_layers = 1;
	int ret;

	*srf_out = NULL;

	if (req->scanout) {
		if (!vmw_surface_is_screen_target_format(req->format)) {
			VMW_DEBUG_USER("Invalid Screen Target surface format.");
			return -EINVAL;
		}

		if (req->base_size.width > dev_priv->texture_max_width ||
		    req->base_size.height > dev_priv->texture_max_height) {
			VMW_DEBUG_USER("%ux%u\n, exceed max surface size %ux%u",
				       req->base_size.width,
				       req->base_size.height,
				       dev_priv->texture_max_width,
				       dev_priv->texture_max_height);
			return -EINVAL;
		}
	} else {
		const SVGA3dSurfaceDesc *desc =
			vmw_surface_get_desc(req->format);

		if (desc->blockDesc == SVGA3DBLOCKDESC_NONE) {
			VMW_DEBUG_USER("Invalid surface format.\n");
			return -EINVAL;
		}
	}

	if (req->autogen_filter != SVGA3D_TEX_FILTER_NONE)
		return -EINVAL;

	if (req->num_sizes != 1)
		return -EINVAL;

	if (req->sizes != NULL)
		return -EINVAL;

	user_srf = kzalloc(sizeof(*user_srf), GFP_KERNEL);
	if (unlikely(!user_srf)) {
		ret = -ENOMEM;
		goto out_unlock;
	}

	*srf_out  = &user_srf->srf;
	user_srf->prime.base.shareable = false;
	user_srf->prime.base.tfile = NULL;

	srf = &user_srf->srf;
	srf->metadata = *req;
	srf->offsets = NULL;

	metadata = &srf->metadata;

	if (metadata->array_size)
		num_layers = req->array_size;
	else if (metadata->flags & SVGA3D_SURFACE_CUBEMAP)
		num_layers = SVGA3D_MAX_SURFACE_FACES;

	if (metadata->flags & SVGA3D_SURFACE_MULTISAMPLE)
		sample_count = metadata->multisample_count;

	srf->res.guest_memory_size =
		vmw_surface_get_serialized_size_extended(
				metadata->format,
				metadata->base_size,
				metadata->mip_levels[0],
				num_layers,
				sample_count);

	if (metadata->flags & SVGA3D_SURFACE_BIND_STREAM_OUTPUT)
		srf->res.guest_memory_size += sizeof(SVGA3dDXSOState);

	/*
	 * Don't set SVGA3D_SURFACE_SCREENTARGET flag for a scanout surface with
	 * size greater than STDU max width/height. This is really a workaround
	 * to support creation of big framebuffer requested by some user-space
	 * for whole topology. That big framebuffer won't really be used for
	 * binding with screen target as during prepare_fb a separate surface is
	 * created so it's safe to ignore SVGA3D_SURFACE_SCREENTARGET flag.
	 */
	if (dev_priv->active_display_unit == vmw_du_screen_target &&
	    metadata->scanout &&
	    metadata->base_size.width <= dev_priv->stdu_max_width &&
	    metadata->base_size.height <= dev_priv->stdu_max_height)
		metadata->flags |= SVGA3D_SURFACE_SCREENTARGET;

	/*
	 * From this point, the generic resource management functions
	 * destroy the object on failure.
	 */
	ret = vmw_surface_init(dev_priv, srf, vmw_user_surface_free);

	return ret;

out_unlock:
	return ret;
}<|MERGE_RESOLUTION|>--- conflicted
+++ resolved
@@ -686,12 +686,6 @@
 	    container_of(base, struct vmw_user_surface, prime.base);
 	struct vmw_resource *res = &user_srf->srf.res;
 
-<<<<<<< HEAD
-	if (res->guest_memory_bo)
-		drm_gem_object_put(&res->guest_memory_bo->tbo.base);
-
-=======
->>>>>>> 883d1a95
 	*p_base = NULL;
 	vmw_resource_unreference(&res);
 }
@@ -858,36 +852,21 @@
 	 * expect a backup buffer to be present.
 	 */
 	if (dev_priv->has_mob && req->shareable) {
-<<<<<<< HEAD
-		uint32_t backup_handle;
-
-		ret = vmw_gem_object_create_with_handle(dev_priv,
-							file_priv,
-							res->guest_memory_size,
-							&backup_handle,
-							&res->guest_memory_bo);
-=======
+		struct vmw_bo_params params = {
+			.domain = VMW_BO_DOMAIN_SYS,
+			.busy_domain = VMW_BO_DOMAIN_SYS,
+			.bo_type = ttm_bo_type_device,
+			.size = res->guest_memory_size,
+			.pin = false
+		};
+
 		ret = vmw_gem_object_create(dev_priv,
-					    res->backup_size,
-					    &vmw_sys_placement,
-					    true,
-					    false,
-					    &vmw_gem_destroy,
-					    &res->backup);
->>>>>>> 883d1a95
+					    &params,
+					    &res->guest_memory_bo);
 		if (unlikely(ret != 0)) {
 			vmw_resource_unreference(&res);
 			goto out_unlock;
 		}
-<<<<<<< HEAD
-		vmw_bo_reference(res->guest_memory_bo);
-		/*
-		 * We don't expose the handle to the userspace and surface
-		 * already holds a gem reference
-		 */
-		drm_gem_handle_delete(file_priv, backup_handle);
-=======
->>>>>>> 883d1a95
 	}
 
 	tmp = vmw_resource_reference(&srf->res);
@@ -1528,11 +1507,7 @@
 		if (ret == 0) {
 			if (res->guest_memory_bo->tbo.base.size < res->guest_memory_size) {
 				VMW_DEBUG_USER("Surface backup buffer too small.\n");
-<<<<<<< HEAD
-				vmw_bo_unreference(&res->guest_memory_bo);
-=======
-				vmw_user_bo_unref(&res->backup);
->>>>>>> 883d1a95
+				vmw_user_bo_unref(&res->guest_memory_bo);
 				ret = -EINVAL;
 				goto out_unlock;
 			} else {
@@ -1545,13 +1520,7 @@
 		ret = vmw_gem_object_create_with_handle(dev_priv, file_priv,
 							res->guest_memory_size,
 							&backup_handle,
-<<<<<<< HEAD
 							&res->guest_memory_bo);
-		if (ret == 0)
-			vmw_bo_reference(res->guest_memory_bo);
-=======
-							&res->backup);
->>>>>>> 883d1a95
 	}
 
 	if (unlikely(ret != 0)) {
