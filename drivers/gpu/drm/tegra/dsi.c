// SPDX-License-Identifier: GPL-2.0-only
/*
 * Copyright (C) 2013 NVIDIA Corporation
 */

#include <linux/clk.h>
#include <linux/debugfs.h>
#include <linux/delay.h>
#include <linux/host1x.h>
#include <linux/module.h>
#include <linux/of.h>
#include <linux/of_platform.h>
#include <linux/platform_device.h>
#include <linux/pm_runtime.h>
#include <linux/regulator/consumer.h>
#include <linux/reset.h>

#include <video/mipi_display.h>

#include <drm/drm_atomic_helper.h>
#include <drm/drm_debugfs.h>
#include <drm/drm_file.h>
#include <drm/drm_mipi_dsi.h>
#include <drm/drm_panel.h>
#include <drm/drm_simple_kms_helper.h>

#include "dc.h"
#include "drm.h"
#include "dsi.h"
#include "mipi-phy.h"
#include "trace.h"

struct tegra_dsi_state {
	struct drm_connector_state base;

	struct mipi_dphy_timing timing;
	unsigned long period;

	unsigned int vrefresh;
	unsigned int lanes;
	unsigned long pclk;
	unsigned long bclk;

	enum tegra_dsi_format format;
	unsigned int mul;
	unsigned int div;
};

static inline struct tegra_dsi_state *
to_dsi_state(struct drm_connector_state *state)
{
	return container_of(state, struct tegra_dsi_state, base);
}

struct tegra_dsi {
	struct host1x_client client;
	struct tegra_output output;
	struct device *dev;

	void __iomem *regs;

	struct reset_control *rst;
	struct clk *clk_parent;
	struct clk *clk_lp;
	struct clk *clk;

	struct drm_info_list *debugfs_files;

	unsigned long flags;
	enum mipi_dsi_pixel_format format;
	unsigned int lanes;

	struct tegra_mipi_device *mipi;
	struct mipi_dsi_host host;

	struct regulator *vdd;

	unsigned int video_fifo_depth;
	unsigned int host_fifo_depth;

	/* for ganged-mode support */
	struct tegra_dsi *master;
	struct tegra_dsi *slave;
};

static inline struct tegra_dsi *
host1x_client_to_dsi(struct host1x_client *client)
{
	return container_of(client, struct tegra_dsi, client);
}

static inline struct tegra_dsi *host_to_tegra(struct mipi_dsi_host *host)
{
	return container_of(host, struct tegra_dsi, host);
}

static inline struct tegra_dsi *to_dsi(struct tegra_output *output)
{
	return container_of(output, struct tegra_dsi, output);
}

static struct tegra_dsi_state *tegra_dsi_get_state(struct tegra_dsi *dsi)
{
	return to_dsi_state(dsi->output.connector.state);
}

static inline u32 tegra_dsi_readl(struct tegra_dsi *dsi, unsigned int offset)
{
	u32 value = readl(dsi->regs + (offset << 2));

	trace_dsi_readl(dsi->dev, offset, value);

	return value;
}

static inline void tegra_dsi_writel(struct tegra_dsi *dsi, u32 value,
				    unsigned int offset)
{
	trace_dsi_writel(dsi->dev, offset, value);
	writel(value, dsi->regs + (offset << 2));
}

#define DEBUGFS_REG32(_name) { .name = #_name, .offset = _name }

static const struct debugfs_reg32 tegra_dsi_regs[] = {
	DEBUGFS_REG32(DSI_INCR_SYNCPT),
	DEBUGFS_REG32(DSI_INCR_SYNCPT_CONTROL),
	DEBUGFS_REG32(DSI_INCR_SYNCPT_ERROR),
	DEBUGFS_REG32(DSI_CTXSW),
	DEBUGFS_REG32(DSI_RD_DATA),
	DEBUGFS_REG32(DSI_WR_DATA),
	DEBUGFS_REG32(DSI_POWER_CONTROL),
	DEBUGFS_REG32(DSI_INT_ENABLE),
	DEBUGFS_REG32(DSI_INT_STATUS),
	DEBUGFS_REG32(DSI_INT_MASK),
	DEBUGFS_REG32(DSI_HOST_CONTROL),
	DEBUGFS_REG32(DSI_CONTROL),
	DEBUGFS_REG32(DSI_SOL_DELAY),
	DEBUGFS_REG32(DSI_MAX_THRESHOLD),
	DEBUGFS_REG32(DSI_TRIGGER),
	DEBUGFS_REG32(DSI_TX_CRC),
	DEBUGFS_REG32(DSI_STATUS),
	DEBUGFS_REG32(DSI_INIT_SEQ_CONTROL),
	DEBUGFS_REG32(DSI_INIT_SEQ_DATA_0),
	DEBUGFS_REG32(DSI_INIT_SEQ_DATA_1),
	DEBUGFS_REG32(DSI_INIT_SEQ_DATA_2),
	DEBUGFS_REG32(DSI_INIT_SEQ_DATA_3),
	DEBUGFS_REG32(DSI_INIT_SEQ_DATA_4),
	DEBUGFS_REG32(DSI_INIT_SEQ_DATA_5),
	DEBUGFS_REG32(DSI_INIT_SEQ_DATA_6),
	DEBUGFS_REG32(DSI_INIT_SEQ_DATA_7),
	DEBUGFS_REG32(DSI_PKT_SEQ_0_LO),
	DEBUGFS_REG32(DSI_PKT_SEQ_0_HI),
	DEBUGFS_REG32(DSI_PKT_SEQ_1_LO),
	DEBUGFS_REG32(DSI_PKT_SEQ_1_HI),
	DEBUGFS_REG32(DSI_PKT_SEQ_2_LO),
	DEBUGFS_REG32(DSI_PKT_SEQ_2_HI),
	DEBUGFS_REG32(DSI_PKT_SEQ_3_LO),
	DEBUGFS_REG32(DSI_PKT_SEQ_3_HI),
	DEBUGFS_REG32(DSI_PKT_SEQ_4_LO),
	DEBUGFS_REG32(DSI_PKT_SEQ_4_HI),
	DEBUGFS_REG32(DSI_PKT_SEQ_5_LO),
	DEBUGFS_REG32(DSI_PKT_SEQ_5_HI),
	DEBUGFS_REG32(DSI_DCS_CMDS),
	DEBUGFS_REG32(DSI_PKT_LEN_0_1),
	DEBUGFS_REG32(DSI_PKT_LEN_2_3),
	DEBUGFS_REG32(DSI_PKT_LEN_4_5),
	DEBUGFS_REG32(DSI_PKT_LEN_6_7),
	DEBUGFS_REG32(DSI_PHY_TIMING_0),
	DEBUGFS_REG32(DSI_PHY_TIMING_1),
	DEBUGFS_REG32(DSI_PHY_TIMING_2),
	DEBUGFS_REG32(DSI_BTA_TIMING),
	DEBUGFS_REG32(DSI_TIMEOUT_0),
	DEBUGFS_REG32(DSI_TIMEOUT_1),
	DEBUGFS_REG32(DSI_TO_TALLY),
	DEBUGFS_REG32(DSI_PAD_CONTROL_0),
	DEBUGFS_REG32(DSI_PAD_CONTROL_CD),
	DEBUGFS_REG32(DSI_PAD_CD_STATUS),
	DEBUGFS_REG32(DSI_VIDEO_MODE_CONTROL),
	DEBUGFS_REG32(DSI_PAD_CONTROL_1),
	DEBUGFS_REG32(DSI_PAD_CONTROL_2),
	DEBUGFS_REG32(DSI_PAD_CONTROL_3),
	DEBUGFS_REG32(DSI_PAD_CONTROL_4),
	DEBUGFS_REG32(DSI_GANGED_MODE_CONTROL),
	DEBUGFS_REG32(DSI_GANGED_MODE_START),
	DEBUGFS_REG32(DSI_GANGED_MODE_SIZE),
	DEBUGFS_REG32(DSI_RAW_DATA_BYTE_COUNT),
	DEBUGFS_REG32(DSI_ULTRA_LOW_POWER_CONTROL),
	DEBUGFS_REG32(DSI_INIT_SEQ_DATA_8),
	DEBUGFS_REG32(DSI_INIT_SEQ_DATA_9),
	DEBUGFS_REG32(DSI_INIT_SEQ_DATA_10),
	DEBUGFS_REG32(DSI_INIT_SEQ_DATA_11),
	DEBUGFS_REG32(DSI_INIT_SEQ_DATA_12),
	DEBUGFS_REG32(DSI_INIT_SEQ_DATA_13),
	DEBUGFS_REG32(DSI_INIT_SEQ_DATA_14),
	DEBUGFS_REG32(DSI_INIT_SEQ_DATA_15),
};

static int tegra_dsi_show_regs(struct seq_file *s, void *data)
{
	struct drm_info_node *node = s->private;
	struct tegra_dsi *dsi = node->info_ent->data;
	struct drm_crtc *crtc = dsi->output.encoder.crtc;
	struct drm_device *drm = node->minor->dev;
	unsigned int i;
	int err = 0;

	drm_modeset_lock_all(drm);

	if (!crtc || !crtc->state->active) {
		err = -EBUSY;
		goto unlock;
	}

	for (i = 0; i < ARRAY_SIZE(tegra_dsi_regs); i++) {
		unsigned int offset = tegra_dsi_regs[i].offset;

		seq_printf(s, "%-32s %#05x %08x\n", tegra_dsi_regs[i].name,
			   offset, tegra_dsi_readl(dsi, offset));
	}

unlock:
	drm_modeset_unlock_all(drm);
	return err;
}

static struct drm_info_list debugfs_files[] = {
	{ "regs", tegra_dsi_show_regs, 0, NULL },
};

static int tegra_dsi_late_register(struct drm_connector *connector)
{
	struct tegra_output *output = connector_to_output(connector);
	unsigned int i, count = ARRAY_SIZE(debugfs_files);
	struct drm_minor *minor = connector->dev->primary;
	struct dentry *root = connector->debugfs_entry;
	struct tegra_dsi *dsi = to_dsi(output);

	dsi->debugfs_files = kmemdup(debugfs_files, sizeof(debugfs_files),
				     GFP_KERNEL);
	if (!dsi->debugfs_files)
		return -ENOMEM;

	for (i = 0; i < count; i++)
		dsi->debugfs_files[i].data = dsi;

	drm_debugfs_create_files(dsi->debugfs_files, count, root, minor);

	return 0;
}

static void tegra_dsi_early_unregister(struct drm_connector *connector)
{
	struct tegra_output *output = connector_to_output(connector);
	unsigned int count = ARRAY_SIZE(debugfs_files);
	struct tegra_dsi *dsi = to_dsi(output);

	drm_debugfs_remove_files(dsi->debugfs_files, count,
				 connector->dev->primary);
	kfree(dsi->debugfs_files);
	dsi->debugfs_files = NULL;
}

#define PKT_ID0(id)	((((id) & 0x3f) <<  3) | (1 <<  9))
#define PKT_LEN0(len)	(((len) & 0x07) <<  0)
#define PKT_ID1(id)	((((id) & 0x3f) << 13) | (1 << 19))
#define PKT_LEN1(len)	(((len) & 0x07) << 10)
#define PKT_ID2(id)	((((id) & 0x3f) << 23) | (1 << 29))
#define PKT_LEN2(len)	(((len) & 0x07) << 20)

#define PKT_LP		(1 << 30)
#define NUM_PKT_SEQ	12

/*
 * non-burst mode with sync pulses
 */
static const u32 pkt_seq_video_non_burst_sync_pulses[NUM_PKT_SEQ] = {
	[ 0] = PKT_ID0(MIPI_DSI_V_SYNC_START) | PKT_LEN0(0) |
	       PKT_ID1(MIPI_DSI_BLANKING_PACKET) | PKT_LEN1(1) |
	       PKT_ID2(MIPI_DSI_H_SYNC_END) | PKT_LEN2(0) |
	       PKT_LP,
	[ 1] = 0,
	[ 2] = PKT_ID0(MIPI_DSI_V_SYNC_END) | PKT_LEN0(0) |
	       PKT_ID1(MIPI_DSI_BLANKING_PACKET) | PKT_LEN1(1) |
	       PKT_ID2(MIPI_DSI_H_SYNC_END) | PKT_LEN2(0) |
	       PKT_LP,
	[ 3] = 0,
	[ 4] = PKT_ID0(MIPI_DSI_H_SYNC_START) | PKT_LEN0(0) |
	       PKT_ID1(MIPI_DSI_BLANKING_PACKET) | PKT_LEN1(1) |
	       PKT_ID2(MIPI_DSI_H_SYNC_END) | PKT_LEN2(0) |
	       PKT_LP,
	[ 5] = 0,
	[ 6] = PKT_ID0(MIPI_DSI_H_SYNC_START) | PKT_LEN0(0) |
	       PKT_ID1(MIPI_DSI_BLANKING_PACKET) | PKT_LEN1(1) |
	       PKT_ID2(MIPI_DSI_H_SYNC_END) | PKT_LEN2(0),
	[ 7] = PKT_ID0(MIPI_DSI_BLANKING_PACKET) | PKT_LEN0(2) |
	       PKT_ID1(MIPI_DSI_PACKED_PIXEL_STREAM_24) | PKT_LEN1(3) |
	       PKT_ID2(MIPI_DSI_BLANKING_PACKET) | PKT_LEN2(4),
	[ 8] = PKT_ID0(MIPI_DSI_H_SYNC_START) | PKT_LEN0(0) |
	       PKT_ID1(MIPI_DSI_BLANKING_PACKET) | PKT_LEN1(1) |
	       PKT_ID2(MIPI_DSI_H_SYNC_END) | PKT_LEN2(0) |
	       PKT_LP,
	[ 9] = 0,
	[10] = PKT_ID0(MIPI_DSI_H_SYNC_START) | PKT_LEN0(0) |
	       PKT_ID1(MIPI_DSI_BLANKING_PACKET) | PKT_LEN1(1) |
	       PKT_ID2(MIPI_DSI_H_SYNC_END) | PKT_LEN2(0),
	[11] = PKT_ID0(MIPI_DSI_BLANKING_PACKET) | PKT_LEN0(2) |
	       PKT_ID1(MIPI_DSI_PACKED_PIXEL_STREAM_24) | PKT_LEN1(3) |
	       PKT_ID2(MIPI_DSI_BLANKING_PACKET) | PKT_LEN2(4),
};

/*
 * non-burst mode with sync events
 */
static const u32 pkt_seq_video_non_burst_sync_events[NUM_PKT_SEQ] = {
	[ 0] = PKT_ID0(MIPI_DSI_V_SYNC_START) | PKT_LEN0(0) |
	       PKT_ID1(MIPI_DSI_END_OF_TRANSMISSION) | PKT_LEN1(7) |
	       PKT_LP,
	[ 1] = 0,
	[ 2] = PKT_ID0(MIPI_DSI_H_SYNC_START) | PKT_LEN0(0) |
	       PKT_ID1(MIPI_DSI_END_OF_TRANSMISSION) | PKT_LEN1(7) |
	       PKT_LP,
	[ 3] = 0,
	[ 4] = PKT_ID0(MIPI_DSI_H_SYNC_START) | PKT_LEN0(0) |
	       PKT_ID1(MIPI_DSI_END_OF_TRANSMISSION) | PKT_LEN1(7) |
	       PKT_LP,
	[ 5] = 0,
	[ 6] = PKT_ID0(MIPI_DSI_H_SYNC_START) | PKT_LEN0(0) |
	       PKT_ID1(MIPI_DSI_BLANKING_PACKET) | PKT_LEN1(2) |
	       PKT_ID2(MIPI_DSI_PACKED_PIXEL_STREAM_24) | PKT_LEN2(3),
	[ 7] = PKT_ID0(MIPI_DSI_BLANKING_PACKET) | PKT_LEN0(4),
	[ 8] = PKT_ID0(MIPI_DSI_H_SYNC_START) | PKT_LEN0(0) |
	       PKT_ID1(MIPI_DSI_END_OF_TRANSMISSION) | PKT_LEN1(7) |
	       PKT_LP,
	[ 9] = 0,
	[10] = PKT_ID0(MIPI_DSI_H_SYNC_START) | PKT_LEN0(0) |
	       PKT_ID1(MIPI_DSI_BLANKING_PACKET) | PKT_LEN1(2) |
	       PKT_ID2(MIPI_DSI_PACKED_PIXEL_STREAM_24) | PKT_LEN2(3),
	[11] = PKT_ID0(MIPI_DSI_BLANKING_PACKET) | PKT_LEN0(4),
};

static const u32 pkt_seq_command_mode[NUM_PKT_SEQ] = {
	[ 0] = 0,
	[ 1] = 0,
	[ 2] = 0,
	[ 3] = 0,
	[ 4] = 0,
	[ 5] = 0,
	[ 6] = PKT_ID0(MIPI_DSI_DCS_LONG_WRITE) | PKT_LEN0(3) | PKT_LP,
	[ 7] = 0,
	[ 8] = 0,
	[ 9] = 0,
	[10] = PKT_ID0(MIPI_DSI_DCS_LONG_WRITE) | PKT_LEN0(5) | PKT_LP,
	[11] = 0,
};

static void tegra_dsi_set_phy_timing(struct tegra_dsi *dsi,
				     unsigned long period,
				     const struct mipi_dphy_timing *timing)
{
	u32 value;

	value = DSI_TIMING_FIELD(timing->hsexit, period, 1) << 24 |
		DSI_TIMING_FIELD(timing->hstrail, period, 0) << 16 |
		DSI_TIMING_FIELD(timing->hszero, period, 3) << 8 |
		DSI_TIMING_FIELD(timing->hsprepare, period, 1);
	tegra_dsi_writel(dsi, value, DSI_PHY_TIMING_0);

	value = DSI_TIMING_FIELD(timing->clktrail, period, 1) << 24 |
		DSI_TIMING_FIELD(timing->clkpost, period, 1) << 16 |
		DSI_TIMING_FIELD(timing->clkzero, period, 1) << 8 |
		DSI_TIMING_FIELD(timing->lpx, period, 1);
	tegra_dsi_writel(dsi, value, DSI_PHY_TIMING_1);

	value = DSI_TIMING_FIELD(timing->clkprepare, period, 1) << 16 |
		DSI_TIMING_FIELD(timing->clkpre, period, 1) << 8 |
		DSI_TIMING_FIELD(0xff * period, period, 0) << 0;
	tegra_dsi_writel(dsi, value, DSI_PHY_TIMING_2);

	value = DSI_TIMING_FIELD(timing->taget, period, 1) << 16 |
		DSI_TIMING_FIELD(timing->tasure, period, 1) << 8 |
		DSI_TIMING_FIELD(timing->tago, period, 1);
	tegra_dsi_writel(dsi, value, DSI_BTA_TIMING);

	if (dsi->slave)
		tegra_dsi_set_phy_timing(dsi->slave, period, timing);
}

static int tegra_dsi_get_muldiv(enum mipi_dsi_pixel_format format,
				unsigned int *mulp, unsigned int *divp)
{
	switch (format) {
	case MIPI_DSI_FMT_RGB666_PACKED:
	case MIPI_DSI_FMT_RGB888:
		*mulp = 3;
		*divp = 1;
		break;

	case MIPI_DSI_FMT_RGB565:
		*mulp = 2;
		*divp = 1;
		break;

	case MIPI_DSI_FMT_RGB666:
		*mulp = 9;
		*divp = 4;
		break;

	default:
		return -EINVAL;
	}

	return 0;
}

static int tegra_dsi_get_format(enum mipi_dsi_pixel_format format,
				enum tegra_dsi_format *fmt)
{
	switch (format) {
	case MIPI_DSI_FMT_RGB888:
		*fmt = TEGRA_DSI_FORMAT_24P;
		break;

	case MIPI_DSI_FMT_RGB666:
		*fmt = TEGRA_DSI_FORMAT_18NP;
		break;

	case MIPI_DSI_FMT_RGB666_PACKED:
		*fmt = TEGRA_DSI_FORMAT_18P;
		break;

	case MIPI_DSI_FMT_RGB565:
		*fmt = TEGRA_DSI_FORMAT_16P;
		break;

	default:
		return -EINVAL;
	}

	return 0;
}

static void tegra_dsi_ganged_enable(struct tegra_dsi *dsi, unsigned int start,
				    unsigned int size)
{
	u32 value;

	tegra_dsi_writel(dsi, start, DSI_GANGED_MODE_START);
	tegra_dsi_writel(dsi, size << 16 | size, DSI_GANGED_MODE_SIZE);

	value = DSI_GANGED_MODE_CONTROL_ENABLE;
	tegra_dsi_writel(dsi, value, DSI_GANGED_MODE_CONTROL);
}

static void tegra_dsi_enable(struct tegra_dsi *dsi)
{
	u32 value;

	value = tegra_dsi_readl(dsi, DSI_POWER_CONTROL);
	value |= DSI_POWER_CONTROL_ENABLE;
	tegra_dsi_writel(dsi, value, DSI_POWER_CONTROL);

	if (dsi->slave)
		tegra_dsi_enable(dsi->slave);
}

static unsigned int tegra_dsi_get_lanes(struct tegra_dsi *dsi)
{
	if (dsi->master)
		return dsi->master->lanes + dsi->lanes;

	if (dsi->slave)
		return dsi->lanes + dsi->slave->lanes;

	return dsi->lanes;
}

static void tegra_dsi_configure(struct tegra_dsi *dsi, unsigned int pipe,
				const struct drm_display_mode *mode)
{
	unsigned int hact, hsw, hbp, hfp, i, mul, div;
	struct tegra_dsi_state *state;
	const u32 *pkt_seq;
	u32 value;

	/* XXX: pass in state into this function? */
	if (dsi->master)
		state = tegra_dsi_get_state(dsi->master);
	else
		state = tegra_dsi_get_state(dsi);

	mul = state->mul;
	div = state->div;

	if (dsi->flags & MIPI_DSI_MODE_VIDEO_SYNC_PULSE) {
		DRM_DEBUG_KMS("Non-burst video mode with sync pulses\n");
		pkt_seq = pkt_seq_video_non_burst_sync_pulses;
	} else if (dsi->flags & MIPI_DSI_MODE_VIDEO) {
		DRM_DEBUG_KMS("Non-burst video mode with sync events\n");
		pkt_seq = pkt_seq_video_non_burst_sync_events;
	} else {
		DRM_DEBUG_KMS("Command mode\n");
		pkt_seq = pkt_seq_command_mode;
	}

	value = DSI_CONTROL_CHANNEL(0) |
		DSI_CONTROL_FORMAT(state->format) |
		DSI_CONTROL_LANES(dsi->lanes - 1) |
		DSI_CONTROL_SOURCE(pipe);
	tegra_dsi_writel(dsi, value, DSI_CONTROL);

	tegra_dsi_writel(dsi, dsi->video_fifo_depth, DSI_MAX_THRESHOLD);

	value = DSI_HOST_CONTROL_HS;
	tegra_dsi_writel(dsi, value, DSI_HOST_CONTROL);

	value = tegra_dsi_readl(dsi, DSI_CONTROL);

	if (dsi->flags & MIPI_DSI_CLOCK_NON_CONTINUOUS)
		value |= DSI_CONTROL_HS_CLK_CTRL;

	value &= ~DSI_CONTROL_TX_TRIG(3);

	/* enable DCS commands for command mode */
	if (dsi->flags & MIPI_DSI_MODE_VIDEO)
		value &= ~DSI_CONTROL_DCS_ENABLE;
	else
		value |= DSI_CONTROL_DCS_ENABLE;

	value |= DSI_CONTROL_VIDEO_ENABLE;
	value &= ~DSI_CONTROL_HOST_ENABLE;
	tegra_dsi_writel(dsi, value, DSI_CONTROL);

	for (i = 0; i < NUM_PKT_SEQ; i++)
		tegra_dsi_writel(dsi, pkt_seq[i], DSI_PKT_SEQ_0_LO + i);

	if (dsi->flags & MIPI_DSI_MODE_VIDEO) {
		/* horizontal active pixels */
		hact = mode->hdisplay * mul / div;

		/* horizontal sync width */
		hsw = (mode->hsync_end - mode->hsync_start) * mul / div;

		/* horizontal back porch */
		hbp = (mode->htotal - mode->hsync_end) * mul / div;

		if ((dsi->flags & MIPI_DSI_MODE_VIDEO_SYNC_PULSE) == 0)
			hbp += hsw;

		/* horizontal front porch */
		hfp = (mode->hsync_start - mode->hdisplay) * mul / div;

		/* subtract packet overhead */
		hsw -= 10;
		hbp -= 14;
		hfp -= 8;

		tegra_dsi_writel(dsi, hsw << 16 | 0, DSI_PKT_LEN_0_1);
		tegra_dsi_writel(dsi, hact << 16 | hbp, DSI_PKT_LEN_2_3);
		tegra_dsi_writel(dsi, hfp, DSI_PKT_LEN_4_5);
		tegra_dsi_writel(dsi, 0x0f0f << 16, DSI_PKT_LEN_6_7);

		/* set SOL delay (for non-burst mode only) */
		tegra_dsi_writel(dsi, 8 * mul / div, DSI_SOL_DELAY);

		/* TODO: implement ganged mode */
	} else {
		u16 bytes;

		if (dsi->master || dsi->slave) {
			/*
			 * For ganged mode, assume symmetric left-right mode.
			 */
			bytes = 1 + (mode->hdisplay / 2) * mul / div;
		} else {
			/* 1 byte (DCS command) + pixel data */
			bytes = 1 + mode->hdisplay * mul / div;
		}

		tegra_dsi_writel(dsi, 0, DSI_PKT_LEN_0_1);
		tegra_dsi_writel(dsi, bytes << 16, DSI_PKT_LEN_2_3);
		tegra_dsi_writel(dsi, bytes << 16, DSI_PKT_LEN_4_5);
		tegra_dsi_writel(dsi, 0, DSI_PKT_LEN_6_7);

		value = MIPI_DCS_WRITE_MEMORY_START << 8 |
			MIPI_DCS_WRITE_MEMORY_CONTINUE;
		tegra_dsi_writel(dsi, value, DSI_DCS_CMDS);

		/* set SOL delay */
		if (dsi->master || dsi->slave) {
			unsigned long delay, bclk, bclk_ganged;
			unsigned int lanes = state->lanes;

			/* SOL to valid, valid to FIFO and FIFO write delay */
			delay = 4 + 4 + 2;
			delay = DIV_ROUND_UP(delay * mul, div * lanes);
			/* FIFO read delay */
			delay = delay + 6;

			bclk = DIV_ROUND_UP(mode->htotal * mul, div * lanes);
			bclk_ganged = DIV_ROUND_UP(bclk * lanes / 2, lanes);
			value = bclk - bclk_ganged + delay + 20;
		} else {
			/* TODO: revisit for non-ganged mode */
			value = 8 * mul / div;
		}

		tegra_dsi_writel(dsi, value, DSI_SOL_DELAY);
	}

	if (dsi->slave) {
		tegra_dsi_configure(dsi->slave, pipe, mode);

		/*
		 * TODO: Support modes other than symmetrical left-right
		 * split.
		 */
		tegra_dsi_ganged_enable(dsi, 0, mode->hdisplay / 2);
		tegra_dsi_ganged_enable(dsi->slave, mode->hdisplay / 2,
					mode->hdisplay / 2);
	}
}

static int tegra_dsi_wait_idle(struct tegra_dsi *dsi, unsigned long timeout)
{
	u32 value;

	timeout = jiffies + msecs_to_jiffies(timeout);

	while (time_before(jiffies, timeout)) {
		value = tegra_dsi_readl(dsi, DSI_STATUS);
		if (value & DSI_STATUS_IDLE)
			return 0;

		usleep_range(1000, 2000);
	}

	return -ETIMEDOUT;
}

static void tegra_dsi_video_disable(struct tegra_dsi *dsi)
{
	u32 value;

	value = tegra_dsi_readl(dsi, DSI_CONTROL);
	value &= ~DSI_CONTROL_VIDEO_ENABLE;
	tegra_dsi_writel(dsi, value, DSI_CONTROL);

	if (dsi->slave)
		tegra_dsi_video_disable(dsi->slave);
}

static void tegra_dsi_ganged_disable(struct tegra_dsi *dsi)
{
	tegra_dsi_writel(dsi, 0, DSI_GANGED_MODE_START);
	tegra_dsi_writel(dsi, 0, DSI_GANGED_MODE_SIZE);
	tegra_dsi_writel(dsi, 0, DSI_GANGED_MODE_CONTROL);
}

static int tegra_dsi_pad_enable(struct tegra_dsi *dsi)
{
	u32 value;

	value = DSI_PAD_CONTROL_VS1_PULLDN(0) | DSI_PAD_CONTROL_VS1_PDIO(0);
	tegra_dsi_writel(dsi, value, DSI_PAD_CONTROL_0);

	return 0;
}

static int tegra_dsi_pad_calibrate(struct tegra_dsi *dsi)
{
	u32 value;
	int err;

	/*
	 * XXX Is this still needed? The module reset is deasserted right
	 * before this function is called.
	 */
	tegra_dsi_writel(dsi, 0, DSI_PAD_CONTROL_0);
	tegra_dsi_writel(dsi, 0, DSI_PAD_CONTROL_1);
	tegra_dsi_writel(dsi, 0, DSI_PAD_CONTROL_2);
	tegra_dsi_writel(dsi, 0, DSI_PAD_CONTROL_3);
	tegra_dsi_writel(dsi, 0, DSI_PAD_CONTROL_4);

	/* start calibration */
	tegra_dsi_pad_enable(dsi);

	value = DSI_PAD_SLEW_UP(0x7) | DSI_PAD_SLEW_DN(0x7) |
		DSI_PAD_LP_UP(0x1) | DSI_PAD_LP_DN(0x1) |
		DSI_PAD_OUT_CLK(0x0);
	tegra_dsi_writel(dsi, value, DSI_PAD_CONTROL_2);

	value = DSI_PAD_PREEMP_PD_CLK(0x3) | DSI_PAD_PREEMP_PU_CLK(0x3) |
		DSI_PAD_PREEMP_PD(0x03) | DSI_PAD_PREEMP_PU(0x3);
	tegra_dsi_writel(dsi, value, DSI_PAD_CONTROL_3);

	err = tegra_mipi_start_calibration(dsi->mipi);
	if (err < 0)
		return err;

	return tegra_mipi_finish_calibration(dsi->mipi);
}

static void tegra_dsi_set_timeout(struct tegra_dsi *dsi, unsigned long bclk,
				  unsigned int vrefresh)
{
	unsigned int timeout;
	u32 value;

	/* one frame high-speed transmission timeout */
	timeout = (bclk / vrefresh) / 512;
	value = DSI_TIMEOUT_LRX(0x2000) | DSI_TIMEOUT_HTX(timeout);
	tegra_dsi_writel(dsi, value, DSI_TIMEOUT_0);

	/* 2 ms peripheral timeout for panel */
	timeout = 2 * bclk / 512 * 1000;
	value = DSI_TIMEOUT_PR(timeout) | DSI_TIMEOUT_TA(0x2000);
	tegra_dsi_writel(dsi, value, DSI_TIMEOUT_1);

	value = DSI_TALLY_TA(0) | DSI_TALLY_LRX(0) | DSI_TALLY_HTX(0);
	tegra_dsi_writel(dsi, value, DSI_TO_TALLY);

	if (dsi->slave)
		tegra_dsi_set_timeout(dsi->slave, bclk, vrefresh);
}

static void tegra_dsi_disable(struct tegra_dsi *dsi)
{
	u32 value;

	if (dsi->slave) {
		tegra_dsi_ganged_disable(dsi->slave);
		tegra_dsi_ganged_disable(dsi);
	}

	value = tegra_dsi_readl(dsi, DSI_POWER_CONTROL);
	value &= ~DSI_POWER_CONTROL_ENABLE;
	tegra_dsi_writel(dsi, value, DSI_POWER_CONTROL);

	if (dsi->slave)
		tegra_dsi_disable(dsi->slave);

	usleep_range(5000, 10000);
}

static void tegra_dsi_soft_reset(struct tegra_dsi *dsi)
{
	u32 value;

	value = tegra_dsi_readl(dsi, DSI_POWER_CONTROL);
	value &= ~DSI_POWER_CONTROL_ENABLE;
	tegra_dsi_writel(dsi, value, DSI_POWER_CONTROL);

	usleep_range(300, 1000);

	value = tegra_dsi_readl(dsi, DSI_POWER_CONTROL);
	value |= DSI_POWER_CONTROL_ENABLE;
	tegra_dsi_writel(dsi, value, DSI_POWER_CONTROL);

	usleep_range(300, 1000);

	value = tegra_dsi_readl(dsi, DSI_TRIGGER);
	if (value)
		tegra_dsi_writel(dsi, 0, DSI_TRIGGER);

	if (dsi->slave)
		tegra_dsi_soft_reset(dsi->slave);
}

static void tegra_dsi_connector_reset(struct drm_connector *connector)
{
	struct tegra_dsi_state *state = kzalloc(sizeof(*state), GFP_KERNEL);

	if (!state)
		return;

	if (connector->state) {
		__drm_atomic_helper_connector_destroy_state(connector->state);
		kfree(connector->state);
	}

	__drm_atomic_helper_connector_reset(connector, &state->base);
}

static struct drm_connector_state *
tegra_dsi_connector_duplicate_state(struct drm_connector *connector)
{
	struct tegra_dsi_state *state = to_dsi_state(connector->state);
	struct tegra_dsi_state *copy;

	copy = kmemdup(state, sizeof(*state), GFP_KERNEL);
	if (!copy)
		return NULL;

	__drm_atomic_helper_connector_duplicate_state(connector,
						      &copy->base);

	return &copy->base;
}

static const struct drm_connector_funcs tegra_dsi_connector_funcs = {
	.reset = tegra_dsi_connector_reset,
	.detect = tegra_output_connector_detect,
	.fill_modes = drm_helper_probe_single_connector_modes,
	.destroy = tegra_output_connector_destroy,
	.atomic_duplicate_state = tegra_dsi_connector_duplicate_state,
	.atomic_destroy_state = drm_atomic_helper_connector_destroy_state,
	.late_register = tegra_dsi_late_register,
	.early_unregister = tegra_dsi_early_unregister,
};

static enum drm_mode_status
tegra_dsi_connector_mode_valid(struct drm_connector *connector,
			       struct drm_display_mode *mode)
{
	return MODE_OK;
}

static const struct drm_connector_helper_funcs tegra_dsi_connector_helper_funcs = {
	.get_modes = tegra_output_connector_get_modes,
	.mode_valid = tegra_dsi_connector_mode_valid,
};

static void tegra_dsi_unprepare(struct tegra_dsi *dsi)
{
	int err;

	if (dsi->slave)
		tegra_dsi_unprepare(dsi->slave);

	err = tegra_mipi_disable(dsi->mipi);
	if (err < 0)
		dev_err(dsi->dev, "failed to disable MIPI calibration: %d\n",
			err);

	err = host1x_client_suspend(&dsi->client);
	if (err < 0)
		dev_err(dsi->dev, "failed to suspend: %d\n", err);
}

static void tegra_dsi_encoder_disable(struct drm_encoder *encoder)
{
	struct tegra_output *output = encoder_to_output(encoder);
	struct tegra_dc *dc = to_tegra_dc(encoder->crtc);
	struct tegra_dsi *dsi = to_dsi(output);
	u32 value;
	int err;

	if (output->panel)
		drm_panel_disable(output->panel);

	tegra_dsi_video_disable(dsi);

	/*
	 * The following accesses registers of the display controller, so make
	 * sure it's only executed when the output is attached to one.
	 */
	if (dc) {
		value = tegra_dc_readl(dc, DC_DISP_DISP_WIN_OPTIONS);
		value &= ~DSI_ENABLE;
		tegra_dc_writel(dc, value, DC_DISP_DISP_WIN_OPTIONS);

		tegra_dc_commit(dc);
	}

	err = tegra_dsi_wait_idle(dsi, 100);
	if (err < 0)
		dev_dbg(dsi->dev, "failed to idle DSI: %d\n", err);

	tegra_dsi_soft_reset(dsi);

	if (output->panel)
		drm_panel_unprepare(output->panel);

	tegra_dsi_disable(dsi);

	tegra_dsi_unprepare(dsi);
}

static int tegra_dsi_prepare(struct tegra_dsi *dsi)
{
	int err;

	err = host1x_client_resume(&dsi->client);
	if (err < 0) {
		dev_err(dsi->dev, "failed to resume: %d\n", err);
		return err;
	}

	err = tegra_mipi_enable(dsi->mipi);
	if (err < 0)
		dev_err(dsi->dev, "failed to enable MIPI calibration: %d\n",
			err);

	err = tegra_dsi_pad_calibrate(dsi);
	if (err < 0)
		dev_err(dsi->dev, "MIPI calibration failed: %d\n", err);

	if (dsi->slave)
		tegra_dsi_prepare(dsi->slave);

	return 0;
}

static void tegra_dsi_encoder_enable(struct drm_encoder *encoder)
{
	struct drm_display_mode *mode = &encoder->crtc->state->adjusted_mode;
	struct tegra_output *output = encoder_to_output(encoder);
	struct tegra_dc *dc = to_tegra_dc(encoder->crtc);
	struct tegra_dsi *dsi = to_dsi(output);
	struct tegra_dsi_state *state;
	u32 value;
	int err;

	/* If the bootloader enabled DSI it needs to be disabled
	 * in order for the panel initialization commands to be
	 * properly sent.
	 */
	value = tegra_dsi_readl(dsi, DSI_POWER_CONTROL);

	if (value & DSI_POWER_CONTROL_ENABLE)
		tegra_dsi_disable(dsi);

	err = tegra_dsi_prepare(dsi);
	if (err < 0) {
		dev_err(dsi->dev, "failed to prepare: %d\n", err);
		return;
	}

	state = tegra_dsi_get_state(dsi);

	tegra_dsi_set_timeout(dsi, state->bclk, state->vrefresh);

	/*
	 * The D-PHY timing fields are expressed in byte-clock cycles, so
	 * multiply the period by 8.
	 */
	tegra_dsi_set_phy_timing(dsi, state->period * 8, &state->timing);

	if (output->panel)
		drm_panel_prepare(output->panel);

	tegra_dsi_configure(dsi, dc->pipe, mode);

	/* enable display controller */
	value = tegra_dc_readl(dc, DC_DISP_DISP_WIN_OPTIONS);
	value |= DSI_ENABLE;
	tegra_dc_writel(dc, value, DC_DISP_DISP_WIN_OPTIONS);

	tegra_dc_commit(dc);

	/* enable DSI controller */
	tegra_dsi_enable(dsi);

	if (output->panel)
		drm_panel_enable(output->panel);
}

static int
tegra_dsi_encoder_atomic_check(struct drm_encoder *encoder,
			       struct drm_crtc_state *crtc_state,
			       struct drm_connector_state *conn_state)
{
	struct tegra_output *output = encoder_to_output(encoder);
	struct tegra_dsi_state *state = to_dsi_state(conn_state);
	struct tegra_dc *dc = to_tegra_dc(conn_state->crtc);
	struct tegra_dsi *dsi = to_dsi(output);
	unsigned int scdiv;
	unsigned long plld;
	int err;

	state->pclk = crtc_state->mode.clock * 1000;

	err = tegra_dsi_get_muldiv(dsi->format, &state->mul, &state->div);
	if (err < 0)
		return err;

	state->lanes = tegra_dsi_get_lanes(dsi);

	err = tegra_dsi_get_format(dsi->format, &state->format);
	if (err < 0)
		return err;

	state->vrefresh = drm_mode_vrefresh(&crtc_state->mode);

	/* compute byte clock */
	state->bclk = (state->pclk * state->mul) / (state->div * state->lanes);

	DRM_DEBUG_KMS("mul: %u, div: %u, lanes: %u\n", state->mul, state->div,
		      state->lanes);
	DRM_DEBUG_KMS("format: %u, vrefresh: %u\n", state->format,
		      state->vrefresh);
	DRM_DEBUG_KMS("bclk: %lu\n", state->bclk);

	/*
	 * Compute bit clock and round up to the next MHz.
	 */
	plld = DIV_ROUND_UP(state->bclk * 8, USEC_PER_SEC) * USEC_PER_SEC;
	state->period = DIV_ROUND_CLOSEST(NSEC_PER_SEC, plld);

	err = mipi_dphy_timing_get_default(&state->timing, state->period);
	if (err < 0)
		return err;

	err = mipi_dphy_timing_validate(&state->timing, state->period);
	if (err < 0) {
		dev_err(dsi->dev, "failed to validate D-PHY timing: %d\n", err);
		return err;
	}

	/*
	 * We divide the frequency by two here, but we make up for that by
	 * setting the shift clock divider (further below) to half of the
	 * correct value.
	 */
	plld /= 2;

	/*
	 * Derive pixel clock from bit clock using the shift clock divider.
	 * Note that this is only half of what we would expect, but we need
	 * that to make up for the fact that we divided the bit clock by a
	 * factor of two above.
	 *
	 * It's not clear exactly why this is necessary, but the display is
	 * not working properly otherwise. Perhaps the PLLs cannot generate
	 * frequencies sufficiently high.
	 */
	scdiv = ((8 * state->mul) / (state->div * state->lanes)) - 2;

	err = tegra_dc_state_setup_clock(dc, crtc_state, dsi->clk_parent,
					 plld, scdiv);
	if (err < 0) {
		dev_err(output->dev, "failed to setup CRTC state: %d\n", err);
		return err;
	}

	return err;
}

static const struct drm_encoder_helper_funcs tegra_dsi_encoder_helper_funcs = {
	.disable = tegra_dsi_encoder_disable,
	.enable = tegra_dsi_encoder_enable,
	.atomic_check = tegra_dsi_encoder_atomic_check,
};

static int tegra_dsi_init(struct host1x_client *client)
{
	struct drm_device *drm = dev_get_drvdata(client->host);
	struct tegra_dsi *dsi = host1x_client_to_dsi(client);
	int err;

	/* Gangsters must not register their own outputs. */
	if (!dsi->master) {
		dsi->output.dev = client->dev;

		drm_connector_init(drm, &dsi->output.connector,
				   &tegra_dsi_connector_funcs,
				   DRM_MODE_CONNECTOR_DSI);
		drm_connector_helper_add(&dsi->output.connector,
					 &tegra_dsi_connector_helper_funcs);
		dsi->output.connector.dpms = DRM_MODE_DPMS_OFF;

		drm_simple_encoder_init(drm, &dsi->output.encoder,
					DRM_MODE_ENCODER_DSI);
		drm_encoder_helper_add(&dsi->output.encoder,
				       &tegra_dsi_encoder_helper_funcs);

		drm_connector_attach_encoder(&dsi->output.connector,
						  &dsi->output.encoder);
		drm_connector_register(&dsi->output.connector);

		err = tegra_output_init(drm, &dsi->output);
		if (err < 0)
			dev_err(dsi->dev, "failed to initialize output: %d\n",
				err);

		dsi->output.encoder.possible_crtcs = 0x3;
	}

	return 0;
}

static int tegra_dsi_exit(struct host1x_client *client)
{
	struct tegra_dsi *dsi = host1x_client_to_dsi(client);

	tegra_output_exit(&dsi->output);

	return 0;
}

static int tegra_dsi_runtime_suspend(struct host1x_client *client)
{
	struct tegra_dsi *dsi = host1x_client_to_dsi(client);
	struct device *dev = client->dev;
	int err;

	if (dsi->rst) {
		err = reset_control_assert(dsi->rst);
		if (err < 0) {
			dev_err(dev, "failed to assert reset: %d\n", err);
			return err;
		}
	}

	usleep_range(1000, 2000);

	clk_disable_unprepare(dsi->clk_lp);
	clk_disable_unprepare(dsi->clk);

	regulator_disable(dsi->vdd);
	pm_runtime_put_sync(dev);

	return 0;
}

static int tegra_dsi_runtime_resume(struct host1x_client *client)
{
	struct tegra_dsi *dsi = host1x_client_to_dsi(client);
	struct device *dev = client->dev;
	int err;

	err = pm_runtime_resume_and_get(dev);
	if (err < 0) {
		dev_err(dev, "failed to get runtime PM: %d\n", err);
		return err;
	}

	err = regulator_enable(dsi->vdd);
	if (err < 0) {
		dev_err(dev, "failed to enable VDD supply: %d\n", err);
		goto put_rpm;
	}

	err = clk_prepare_enable(dsi->clk);
	if (err < 0) {
		dev_err(dev, "cannot enable DSI clock: %d\n", err);
		goto disable_vdd;
	}

	err = clk_prepare_enable(dsi->clk_lp);
	if (err < 0) {
		dev_err(dev, "cannot enable low-power clock: %d\n", err);
		goto disable_clk;
	}

	usleep_range(1000, 2000);

	if (dsi->rst) {
		err = reset_control_deassert(dsi->rst);
		if (err < 0) {
			dev_err(dev, "cannot assert reset: %d\n", err);
			goto disable_clk_lp;
		}
	}

	return 0;

disable_clk_lp:
	clk_disable_unprepare(dsi->clk_lp);
disable_clk:
	clk_disable_unprepare(dsi->clk);
disable_vdd:
	regulator_disable(dsi->vdd);
put_rpm:
	pm_runtime_put_sync(dev);
	return err;
}

static const struct host1x_client_ops dsi_client_ops = {
	.init = tegra_dsi_init,
	.exit = tegra_dsi_exit,
	.suspend = tegra_dsi_runtime_suspend,
	.resume = tegra_dsi_runtime_resume,
};

static int tegra_dsi_setup_clocks(struct tegra_dsi *dsi)
{
	struct clk *parent;
	int err;

	parent = clk_get_parent(dsi->clk);
	if (!parent)
		return -EINVAL;

	err = clk_set_parent(parent, dsi->clk_parent);
	if (err < 0)
		return err;

	return 0;
}

static const char * const error_report[16] = {
	"SoT Error",
	"SoT Sync Error",
	"EoT Sync Error",
	"Escape Mode Entry Command Error",
	"Low-Power Transmit Sync Error",
	"Peripheral Timeout Error",
	"False Control Error",
	"Contention Detected",
	"ECC Error, single-bit",
	"ECC Error, multi-bit",
	"Checksum Error",
	"DSI Data Type Not Recognized",
	"DSI VC ID Invalid",
	"Invalid Transmission Length",
	"Reserved",
	"DSI Protocol Violation",
};

static ssize_t tegra_dsi_read_response(struct tegra_dsi *dsi,
				       const struct mipi_dsi_msg *msg,
				       size_t count)
{
	u8 *rx = msg->rx_buf;
	unsigned int i, j, k;
	size_t size = 0;
	u16 errors;
	u32 value;

	/* read and parse packet header */
	value = tegra_dsi_readl(dsi, DSI_RD_DATA);

	switch (value & 0x3f) {
	case MIPI_DSI_RX_ACKNOWLEDGE_AND_ERROR_REPORT:
		errors = (value >> 8) & 0xffff;
		dev_dbg(dsi->dev, "Acknowledge and error report: %04x\n",
			errors);
		for (i = 0; i < ARRAY_SIZE(error_report); i++)
			if (errors & BIT(i))
				dev_dbg(dsi->dev, "  %2u: %s\n", i,
					error_report[i]);
		break;

	case MIPI_DSI_RX_DCS_SHORT_READ_RESPONSE_1BYTE:
		rx[0] = (value >> 8) & 0xff;
		size = 1;
		break;

	case MIPI_DSI_RX_DCS_SHORT_READ_RESPONSE_2BYTE:
		rx[0] = (value >>  8) & 0xff;
		rx[1] = (value >> 16) & 0xff;
		size = 2;
		break;

	case MIPI_DSI_RX_DCS_LONG_READ_RESPONSE:
		size = ((value >> 8) & 0xff00) | ((value >> 8) & 0xff);
		break;

	case MIPI_DSI_RX_GENERIC_LONG_READ_RESPONSE:
		size = ((value >> 8) & 0xff00) | ((value >> 8) & 0xff);
		break;

	default:
		dev_err(dsi->dev, "unhandled response type: %02x\n",
			value & 0x3f);
		return -EPROTO;
	}

	size = min(size, msg->rx_len);

	if (msg->rx_buf && size > 0) {
		for (i = 0, j = 0; i < count - 1; i++, j += 4) {
			u8 *rx = msg->rx_buf + j;

			value = tegra_dsi_readl(dsi, DSI_RD_DATA);

			for (k = 0; k < 4 && (j + k) < msg->rx_len; k++)
				rx[j + k] = (value >> (k << 3)) & 0xff;
		}
	}

	return size;
}

static int tegra_dsi_transmit(struct tegra_dsi *dsi, unsigned long timeout)
{
	tegra_dsi_writel(dsi, DSI_TRIGGER_HOST, DSI_TRIGGER);

	timeout = jiffies + msecs_to_jiffies(timeout);

	while (time_before(jiffies, timeout)) {
		u32 value = tegra_dsi_readl(dsi, DSI_TRIGGER);
		if ((value & DSI_TRIGGER_HOST) == 0)
			return 0;

		usleep_range(1000, 2000);
	}

	DRM_DEBUG_KMS("timeout waiting for transmission to complete\n");
	return -ETIMEDOUT;
}

static int tegra_dsi_wait_for_response(struct tegra_dsi *dsi,
				       unsigned long timeout)
{
	timeout = jiffies + msecs_to_jiffies(250);

	while (time_before(jiffies, timeout)) {
		u32 value = tegra_dsi_readl(dsi, DSI_STATUS);
		u8 count = value & 0x1f;

		if (count > 0)
			return count;

		usleep_range(1000, 2000);
	}

	DRM_DEBUG_KMS("peripheral returned no data\n");
	return -ETIMEDOUT;
}

static void tegra_dsi_writesl(struct tegra_dsi *dsi, unsigned long offset,
			      const void *buffer, size_t size)
{
	const u8 *buf = buffer;
	size_t i, j;
	u32 value;

	for (j = 0; j < size; j += 4) {
		value = 0;

		for (i = 0; i < 4 && j + i < size; i++)
			value |= buf[j + i] << (i << 3);

		tegra_dsi_writel(dsi, value, DSI_WR_DATA);
	}
}

static ssize_t tegra_dsi_host_transfer(struct mipi_dsi_host *host,
				       const struct mipi_dsi_msg *msg)
{
	struct tegra_dsi *dsi = host_to_tegra(host);
	struct mipi_dsi_packet packet;
	const u8 *header;
	size_t count;
	ssize_t err;
	u32 value;

	err = mipi_dsi_create_packet(&packet, msg);
	if (err < 0)
		return err;

	header = packet.header;

	/* maximum FIFO depth is 1920 words */
	if (packet.size > dsi->video_fifo_depth * 4)
		return -ENOSPC;

	/* reset underflow/overflow flags */
	value = tegra_dsi_readl(dsi, DSI_STATUS);
	if (value & (DSI_STATUS_UNDERFLOW | DSI_STATUS_OVERFLOW)) {
		value = DSI_HOST_CONTROL_FIFO_RESET;
		tegra_dsi_writel(dsi, value, DSI_HOST_CONTROL);
		usleep_range(10, 20);
	}

	value = tegra_dsi_readl(dsi, DSI_POWER_CONTROL);
	value |= DSI_POWER_CONTROL_ENABLE;
	tegra_dsi_writel(dsi, value, DSI_POWER_CONTROL);

	usleep_range(5000, 10000);

	value = DSI_HOST_CONTROL_CRC_RESET | DSI_HOST_CONTROL_TX_TRIG_HOST |
		DSI_HOST_CONTROL_CS | DSI_HOST_CONTROL_ECC;

	if ((msg->flags & MIPI_DSI_MSG_USE_LPM) == 0)
		value |= DSI_HOST_CONTROL_HS;

	/*
	 * The host FIFO has a maximum of 64 words, so larger transmissions
	 * need to use the video FIFO.
	 */
	if (packet.size > dsi->host_fifo_depth * 4)
		value |= DSI_HOST_CONTROL_FIFO_SEL;

	tegra_dsi_writel(dsi, value, DSI_HOST_CONTROL);

	/*
	 * For reads and messages with explicitly requested ACK, generate a
	 * BTA sequence after the transmission of the packet.
	 */
	if ((msg->flags & MIPI_DSI_MSG_REQ_ACK) ||
	    (msg->rx_buf && msg->rx_len > 0)) {
		value = tegra_dsi_readl(dsi, DSI_HOST_CONTROL);
		value |= DSI_HOST_CONTROL_PKT_BTA;
		tegra_dsi_writel(dsi, value, DSI_HOST_CONTROL);
	}

	value = DSI_CONTROL_LANES(0) | DSI_CONTROL_HOST_ENABLE;
	tegra_dsi_writel(dsi, value, DSI_CONTROL);

	/* write packet header, ECC is generated by hardware */
	value = header[2] << 16 | header[1] << 8 | header[0];
	tegra_dsi_writel(dsi, value, DSI_WR_DATA);

	/* write payload (if any) */
	if (packet.payload_length > 0)
		tegra_dsi_writesl(dsi, DSI_WR_DATA, packet.payload,
				  packet.payload_length);

	err = tegra_dsi_transmit(dsi, 250);
	if (err < 0)
		return err;

	if ((msg->flags & MIPI_DSI_MSG_REQ_ACK) ||
	    (msg->rx_buf && msg->rx_len > 0)) {
		err = tegra_dsi_wait_for_response(dsi, 250);
		if (err < 0)
			return err;

		count = err;

		value = tegra_dsi_readl(dsi, DSI_RD_DATA);
		switch (value) {
		case 0x84:
			/*
			dev_dbg(dsi->dev, "ACK\n");
			*/
			break;

		case 0x87:
			/*
			dev_dbg(dsi->dev, "ESCAPE\n");
			*/
			break;

		default:
			dev_err(dsi->dev, "unknown status: %08x\n", value);
			break;
		}

		if (count > 1) {
			err = tegra_dsi_read_response(dsi, msg, count);
			if (err < 0)
				dev_err(dsi->dev,
					"failed to parse response: %zd\n",
					err);
			else {
				/*
				 * For read commands, return the number of
				 * bytes returned by the peripheral.
				 */
				count = err;
			}
		}
	} else {
		/*
		 * For write commands, we have transmitted the 4-byte header
		 * plus the variable-length payload.
		 */
		count = 4 + packet.payload_length;
	}

	return count;
}

static int tegra_dsi_ganged_setup(struct tegra_dsi *dsi)
{
	struct clk *parent;
	int err;

	/* make sure both DSI controllers share the same PLL */
	parent = clk_get_parent(dsi->slave->clk);
	if (!parent)
		return -EINVAL;

	err = clk_set_parent(parent, dsi->clk_parent);
	if (err < 0)
		return err;

	return 0;
}

static int tegra_dsi_host_attach(struct mipi_dsi_host *host,
				 struct mipi_dsi_device *device)
{
	struct tegra_dsi *dsi = host_to_tegra(host);

	dsi->flags = device->mode_flags;
	dsi->format = device->format;
	dsi->lanes = device->lanes;

	if (dsi->slave) {
		int err;

		dev_dbg(dsi->dev, "attaching dual-channel device %s\n",
			dev_name(&device->dev));

		err = tegra_dsi_ganged_setup(dsi);
		if (err < 0) {
			dev_err(dsi->dev, "failed to set up ganged mode: %d\n",
				err);
			return err;
		}
	}

	/*
	 * Slaves don't have a panel associated with them, so they provide
	 * merely the second channel.
	 */
	if (!dsi->master) {
		struct tegra_output *output = &dsi->output;

		output->panel = of_drm_find_panel(device->dev.of_node);
		if (IS_ERR(output->panel))
			output->panel = NULL;

		if (output->panel && output->connector.dev)
			drm_helper_hpd_irq_event(output->connector.dev);
	}

	return 0;
}

static int tegra_dsi_host_detach(struct mipi_dsi_host *host,
				 struct mipi_dsi_device *device)
{
	struct tegra_dsi *dsi = host_to_tegra(host);
	struct tegra_output *output = &dsi->output;

	if (output->panel && &device->dev == output->panel->dev) {
		output->panel = NULL;

		if (output->connector.dev)
			drm_helper_hpd_irq_event(output->connector.dev);
	}

	return 0;
}

static const struct mipi_dsi_host_ops tegra_dsi_host_ops = {
	.attach = tegra_dsi_host_attach,
	.detach = tegra_dsi_host_detach,
	.transfer = tegra_dsi_host_transfer,
};

static int tegra_dsi_ganged_probe(struct tegra_dsi *dsi)
{
	struct device_node *np;

	np = of_parse_phandle(dsi->dev->of_node, "nvidia,ganged-mode", 0);
	if (np) {
		struct platform_device *gangster = of_find_device_by_node(np);
		of_node_put(np);
		if (!gangster)
			return -EPROBE_DEFER;

		dsi->slave = platform_get_drvdata(gangster);

		if (!dsi->slave) {
			put_device(&gangster->dev);
			return -EPROBE_DEFER;
		}

		dsi->slave->master = dsi;
	}

	return 0;
}

static int tegra_dsi_probe(struct platform_device *pdev)
{
	struct tegra_dsi *dsi;
	struct resource *regs;
	int err;

	dsi = devm_kzalloc(&pdev->dev, sizeof(*dsi), GFP_KERNEL);
	if (!dsi)
		return -ENOMEM;

	dsi->output.dev = dsi->dev = &pdev->dev;
	dsi->video_fifo_depth = 1920;
	dsi->host_fifo_depth = 64;

	err = tegra_dsi_ganged_probe(dsi);
	if (err < 0)
		return err;

	err = tegra_output_probe(&dsi->output);
	if (err < 0)
		return err;

	dsi->output.connector.polled = DRM_CONNECTOR_POLL_HPD;

	/*
	 * Assume these values by default. When a DSI peripheral driver
	 * attaches to the DSI host, the parameters will be taken from
	 * the attached device.
	 */
	dsi->flags = MIPI_DSI_MODE_VIDEO;
	dsi->format = MIPI_DSI_FMT_RGB888;
	dsi->lanes = 4;

	if (!pdev->dev.pm_domain) {
		dsi->rst = devm_reset_control_get(&pdev->dev, "dsi");
		if (IS_ERR(dsi->rst)) {
			err = PTR_ERR(dsi->rst);
			goto remove;
		}
	}

	dsi->clk = devm_clk_get(&pdev->dev, NULL);
<<<<<<< HEAD
	if (IS_ERR(dsi->clk))
		return dev_err_probe(&pdev->dev, PTR_ERR(dsi->clk),
				     "cannot get DSI clock\n");

	dsi->clk_lp = devm_clk_get(&pdev->dev, "lp");
	if (IS_ERR(dsi->clk_lp))
		return dev_err_probe(&pdev->dev, PTR_ERR(dsi->clk_lp),
				     "cannot get low-power clock\n");

	dsi->clk_parent = devm_clk_get(&pdev->dev, "parent");
	if (IS_ERR(dsi->clk_parent))
		return dev_err_probe(&pdev->dev, PTR_ERR(dsi->clk_parent),
				     "cannot get parent clock\n");

	dsi->vdd = devm_regulator_get(&pdev->dev, "avdd-dsi-csi");
	if (IS_ERR(dsi->vdd))
		return dev_err_probe(&pdev->dev, PTR_ERR(dsi->vdd),
				     "cannot get VDD supply\n");
=======
	if (IS_ERR(dsi->clk)) {
		err = dev_err_probe(&pdev->dev, PTR_ERR(dsi->clk),
				    "cannot get DSI clock\n");
		goto remove;
	}

	dsi->clk_lp = devm_clk_get(&pdev->dev, "lp");
	if (IS_ERR(dsi->clk_lp)) {
		err = dev_err_probe(&pdev->dev, PTR_ERR(dsi->clk_lp),
				    "cannot get low-power clock\n");
		goto remove;
	}

	dsi->clk_parent = devm_clk_get(&pdev->dev, "parent");
	if (IS_ERR(dsi->clk_parent)) {
		err = dev_err_probe(&pdev->dev, PTR_ERR(dsi->clk_parent),
				    "cannot get parent clock\n");
		goto remove;
	}

	dsi->vdd = devm_regulator_get(&pdev->dev, "avdd-dsi-csi");
	if (IS_ERR(dsi->vdd)) {
		err = dev_err_probe(&pdev->dev, PTR_ERR(dsi->vdd),
				    "cannot get VDD supply\n");
		goto remove;
	}
>>>>>>> e5cd595e

	err = tegra_dsi_setup_clocks(dsi);
	if (err < 0) {
		dev_err(&pdev->dev, "cannot setup clocks\n");
		goto remove;
	}

	regs = platform_get_resource(pdev, IORESOURCE_MEM, 0);
	dsi->regs = devm_ioremap_resource(&pdev->dev, regs);
	if (IS_ERR(dsi->regs)) {
		err = PTR_ERR(dsi->regs);
		goto remove;
	}

	dsi->mipi = tegra_mipi_request(&pdev->dev, pdev->dev.of_node);
	if (IS_ERR(dsi->mipi)) {
		err = PTR_ERR(dsi->mipi);
		goto remove;
	}

	dsi->host.ops = &tegra_dsi_host_ops;
	dsi->host.dev = &pdev->dev;

	err = mipi_dsi_host_register(&dsi->host);
	if (err < 0) {
		dev_err(&pdev->dev, "failed to register DSI host: %d\n", err);
		goto mipi_free;
	}

	platform_set_drvdata(pdev, dsi);
	pm_runtime_enable(&pdev->dev);

	INIT_LIST_HEAD(&dsi->client.list);
	dsi->client.ops = &dsi_client_ops;
	dsi->client.dev = &pdev->dev;

	err = host1x_client_register(&dsi->client);
	if (err < 0) {
		dev_err(&pdev->dev, "failed to register host1x client: %d\n",
			err);
		goto unregister;
	}

	return 0;

unregister:
	pm_runtime_disable(&pdev->dev);
	mipi_dsi_host_unregister(&dsi->host);
mipi_free:
	tegra_mipi_free(dsi->mipi);
remove:
	tegra_output_remove(&dsi->output);
	return err;
}

static void tegra_dsi_remove(struct platform_device *pdev)
{
	struct tegra_dsi *dsi = platform_get_drvdata(pdev);

	pm_runtime_disable(&pdev->dev);

	host1x_client_unregister(&dsi->client);

	tegra_output_remove(&dsi->output);

	mipi_dsi_host_unregister(&dsi->host);
	tegra_mipi_free(dsi->mipi);
}

static const struct of_device_id tegra_dsi_of_match[] = {
	{ .compatible = "nvidia,tegra210-dsi", },
	{ .compatible = "nvidia,tegra132-dsi", },
	{ .compatible = "nvidia,tegra124-dsi", },
	{ .compatible = "nvidia,tegra114-dsi", },
	{ },
};
MODULE_DEVICE_TABLE(of, tegra_dsi_of_match);

struct platform_driver tegra_dsi_driver = {
	.driver = {
		.name = "tegra-dsi",
		.of_match_table = tegra_dsi_of_match,
	},
	.probe = tegra_dsi_probe,
	.remove_new = tegra_dsi_remove,
};<|MERGE_RESOLUTION|>--- conflicted
+++ resolved
@@ -1602,26 +1602,6 @@
 	}
 
 	dsi->clk = devm_clk_get(&pdev->dev, NULL);
-<<<<<<< HEAD
-	if (IS_ERR(dsi->clk))
-		return dev_err_probe(&pdev->dev, PTR_ERR(dsi->clk),
-				     "cannot get DSI clock\n");
-
-	dsi->clk_lp = devm_clk_get(&pdev->dev, "lp");
-	if (IS_ERR(dsi->clk_lp))
-		return dev_err_probe(&pdev->dev, PTR_ERR(dsi->clk_lp),
-				     "cannot get low-power clock\n");
-
-	dsi->clk_parent = devm_clk_get(&pdev->dev, "parent");
-	if (IS_ERR(dsi->clk_parent))
-		return dev_err_probe(&pdev->dev, PTR_ERR(dsi->clk_parent),
-				     "cannot get parent clock\n");
-
-	dsi->vdd = devm_regulator_get(&pdev->dev, "avdd-dsi-csi");
-	if (IS_ERR(dsi->vdd))
-		return dev_err_probe(&pdev->dev, PTR_ERR(dsi->vdd),
-				     "cannot get VDD supply\n");
-=======
 	if (IS_ERR(dsi->clk)) {
 		err = dev_err_probe(&pdev->dev, PTR_ERR(dsi->clk),
 				    "cannot get DSI clock\n");
@@ -1648,7 +1628,6 @@
 				    "cannot get VDD supply\n");
 		goto remove;
 	}
->>>>>>> e5cd595e
 
 	err = tegra_dsi_setup_clocks(dsi);
 	if (err < 0) {
