--- conflicted
+++ resolved
@@ -1324,13 +1324,8 @@
 
 static void anx7625_disable_pd_protocol(struct anx7625_data *ctx)
 {
-<<<<<<< HEAD
-	struct device *dev = &ctx->client->dev;
+	struct device *dev = ctx->dev;
 	int ret, val;
-=======
-	struct device *dev = ctx->dev;
-	int ret;
->>>>>>> a5af6ac2
 
 	/* Reset main ocm */
 	ret = anx7625_reg_write(ctx, ctx->i2c.rx_p0_client, 0x88, 0x40);
