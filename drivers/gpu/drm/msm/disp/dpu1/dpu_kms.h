/* SPDX-License-Identifier: GPL-2.0-only */
/*
 * Copyright (c) 2015-2018, The Linux Foundation. All rights reserved.
 * Copyright (C) 2013 Red Hat
 * Author: Rob Clark <robdclark@gmail.com>
 */

#ifndef __DPU_KMS_H__
#define __DPU_KMS_H__

#include <linux/interconnect.h>

#include <drm/drm_drv.h>

#include "msm_drv.h"
#include "msm_kms.h"
#include "msm_mmu.h"
#include "msm_gem.h"
#include "dpu_hw_catalog.h"
#include "dpu_hw_ctl.h"
#include "dpu_hw_lm.h"
#include "dpu_hw_interrupts.h"
#include "dpu_hw_top.h"
#include "dpu_rm.h"
#include "dpu_core_perf.h"

#define DRMID(x) ((x) ? (x)->base.id : -1)

/**
 * DPU_DEBUG - macro for kms/plane/crtc/encoder/connector logs
 * @fmt: Pointer to format string
 */
#define DPU_DEBUG(fmt, ...) DRM_DEBUG_KMS(fmt, ##__VA_ARGS__)

/**
 * DPU_DEBUG_DRIVER - macro for hardware driver logging
 * @fmt: Pointer to format string
 */
#define DPU_DEBUG_DRIVER(fmt, ...) DRM_DEBUG_DRIVER(fmt, ##__VA_ARGS__)

<<<<<<< HEAD
#define DPU_ERROR(fmt, ...) DRM_ERROR(fmt, ##__VA_ARGS__)
=======
#define DPU_ERROR(fmt, ...) pr_err("[dpu error]" fmt, ##__VA_ARGS__)
#define DPU_ERROR_RATELIMITED(fmt, ...) pr_err_ratelimited("[dpu error]" fmt, ##__VA_ARGS__)
>>>>>>> f1bb7048

/**
 * ktime_compare_safe - compare two ktime structures
 *	This macro is similar to the standard ktime_compare() function, but
 *	attempts to also handle ktime overflows.
 * @A: First ktime value
 * @B: Second ktime value
 * Returns: -1 if A < B, 0 if A == B, 1 if A > B
 */
#define ktime_compare_safe(A, B) \
	ktime_compare(ktime_sub((A), (B)), ktime_set(0, 0))

struct dpu_kms {
	struct msm_kms base;
	struct drm_device *dev;
	const struct dpu_mdss_cfg *catalog;

	/* io/register spaces: */
	void __iomem *mmio, *vbif[VBIF_MAX];

	struct regulator *vdd;
	struct regulator *mmagic;
	struct regulator *venus;

	struct dpu_hw_intr *hw_intr;

	struct dpu_core_perf perf;

	/*
	 * Global private object state, Do not access directly, use
	 * dpu_kms_global_get_state()
	 */
	struct drm_modeset_lock global_state_lock;
	struct drm_private_obj global_state;

	struct dpu_rm rm;
	bool rm_init;

	struct dpu_hw_vbif *hw_vbif[VBIF_MAX];
	struct dpu_hw_mdp *hw_mdp;

	bool has_danger_ctrl;

	struct platform_device *pdev;
	bool rpm_enabled;

	struct clk_bulk_data *clocks;
	size_t num_clocks;

	/* reference count bandwidth requests, so we know when we can
	 * release bandwidth.  Each atomic update increments, and frame-
	 * done event decrements.  Additionally, for video mode, the
	 * reference is incremented when crtc is enabled, and decremented
	 * when disabled.
	 */
	atomic_t bandwidth_ref;
	struct icc_path *path[2];
	u32 num_paths;
};

struct vsync_info {
	u32 frame_count;
	u32 line_count;
};

#define DPU_ENC_WR_PTR_START_TIMEOUT_US 20000

#define DPU_ENC_MAX_POLL_TIMEOUT_US	2000

#define to_dpu_kms(x) container_of(x, struct dpu_kms, base)

#define to_dpu_global_state(x) container_of(x, struct dpu_global_state, base)

/* Global private object state for tracking resources that are shared across
 * multiple kms objects (planes/crtcs/etc).
 */
struct dpu_global_state {
	struct drm_private_state base;

	uint32_t pingpong_to_enc_id[PINGPONG_MAX - PINGPONG_0];
	uint32_t mixer_to_enc_id[LM_MAX - LM_0];
	uint32_t ctl_to_enc_id[CTL_MAX - CTL_0];
	uint32_t dspp_to_enc_id[DSPP_MAX - DSPP_0];
	uint32_t dsc_to_enc_id[DSC_MAX - DSC_0];
};

struct dpu_global_state
	*dpu_kms_get_existing_global_state(struct dpu_kms *dpu_kms);
struct dpu_global_state
	*__must_check dpu_kms_get_global_state(struct drm_atomic_state *s);

/**
 * Debugfs functions - extra helper functions for debugfs support
 *
 * Main debugfs documentation is located at,
 *
 * Documentation/filesystems/debugfs.rst
 *
 * @dpu_debugfs_create_regset32: Create 32-bit register dump file
 */

/**
 * dpu_debugfs_create_regset32 - Create register read back file for debugfs
 *
 * This function is almost identical to the standard debugfs_create_regset32()
 * function, with the main difference being that a list of register
 * names/offsets do not need to be provided. The 'read' function simply outputs
 * sequential register values over a specified range.
 *
 * @name:   File name within debugfs
 * @mode:   File mode within debugfs
 * @parent: Parent directory entry within debugfs, can be NULL
 * @offset: sub-block offset
 * @length: sub-block length, in bytes
 * @dpu_kms: pointer to dpu kms structure
 */
void dpu_debugfs_create_regset32(const char *name, umode_t mode,
		void *parent,
		uint32_t offset, uint32_t length, struct dpu_kms *dpu_kms);

/**
 * dpu_debugfs_get_root - Return root directory entry for KMS's debugfs
 *
 * The return value should be passed as the 'parent' argument to subsequent
 * debugfs create calls.
 *
 * @dpu_kms: Pointer to DPU's KMS structure
 *
 * Return: dentry pointer for DPU's debugfs location
 */
void *dpu_debugfs_get_root(struct dpu_kms *dpu_kms);

/**
 * DPU info management functions
 * These functions/definitions allow for building up a 'dpu_info' structure
 * containing one or more "key=value\n" entries.
 */
#define DPU_KMS_INFO_MAX_SIZE	4096

/**
 * Vblank enable/disable functions
 */
int dpu_enable_vblank(struct msm_kms *kms, struct drm_crtc *crtc);
void dpu_disable_vblank(struct msm_kms *kms, struct drm_crtc *crtc);

/**
 * dpu_kms_get_clk_rate() - get the clock rate
 * @dpu_kms:  pointer to dpu_kms structure
 * @clock_name: clock name to get the rate
 *
 * Return: current clock rate
 */
unsigned long dpu_kms_get_clk_rate(struct dpu_kms *dpu_kms, char *clock_name);

#endif /* __dpu_kms_H__ */<|MERGE_RESOLUTION|>--- conflicted
+++ resolved
@@ -38,12 +38,8 @@
  */
 #define DPU_DEBUG_DRIVER(fmt, ...) DRM_DEBUG_DRIVER(fmt, ##__VA_ARGS__)
 
-<<<<<<< HEAD
 #define DPU_ERROR(fmt, ...) DRM_ERROR(fmt, ##__VA_ARGS__)
-=======
-#define DPU_ERROR(fmt, ...) pr_err("[dpu error]" fmt, ##__VA_ARGS__)
 #define DPU_ERROR_RATELIMITED(fmt, ...) pr_err_ratelimited("[dpu error]" fmt, ##__VA_ARGS__)
->>>>>>> f1bb7048
 
 /**
  * ktime_compare_safe - compare two ktime structures
