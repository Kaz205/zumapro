--- conflicted
+++ resolved
@@ -580,14 +580,8 @@
 	u32 state;
 	int ret;
 
-<<<<<<< HEAD
-=======
-	if (!hpd)
-		return 0;
-
 	dp_aux_enable_xfers(dp->aux, true);
 
->>>>>>> ae9f2a70
 	mutex_lock(&dp->event_mutex);
 
 	state =  dp->hpd_state;
@@ -644,14 +638,8 @@
 {
 	u32 state;
 
-<<<<<<< HEAD
-=======
-	if (!hpd)
-		return 0;
-
 	dp_aux_enable_xfers(dp->aux, false);
 
->>>>>>> ae9f2a70
 	mutex_lock(&dp->event_mutex);
 
 	state = dp->hpd_state;
