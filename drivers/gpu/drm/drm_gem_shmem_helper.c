// SPDX-License-Identifier: GPL-2.0
/*
 * Copyright 2018 Noralf Trønnes
 */

#include <linux/dma-buf.h>
#include <linux/export.h>
#include <linux/module.h>
#include <linux/mutex.h>
#include <linux/shmem_fs.h>
#include <linux/slab.h>
#include <linux/vmalloc.h>
#include <linux/module.h>

#ifdef CONFIG_X86
#include <asm/set_memory.h>
#endif

#include <drm/drm.h>
#include <drm/drm_device.h>
#include <drm/drm_drv.h>
#include <drm/drm_gem_shmem_helper.h>
#include <drm/drm_prime.h>
#include <drm/drm_print.h>

MODULE_IMPORT_NS(DMA_BUF);

/**
 * DOC: overview
 *
 * This library provides helpers for GEM objects backed by shmem buffers
 * allocated using anonymous pageable memory.
 *
 * Functions that operate on the GEM object receive struct &drm_gem_shmem_object.
 * For GEM callback helpers in struct &drm_gem_object functions, see likewise
 * named functions with an _object_ infix (e.g., drm_gem_shmem_object_vmap() wraps
 * drm_gem_shmem_vmap()). These helpers perform the necessary type conversion.
 */

static const struct drm_gem_object_funcs drm_gem_shmem_funcs = {
	.free = drm_gem_shmem_object_free,
	.print_info = drm_gem_shmem_object_print_info,
	.pin = drm_gem_shmem_object_pin,
	.unpin = drm_gem_shmem_object_unpin,
	.get_sg_table = drm_gem_shmem_object_get_sg_table,
	.vmap = drm_gem_shmem_object_vmap,
	.vunmap = drm_gem_shmem_object_vunmap,
	.mmap = drm_gem_shmem_object_mmap,
	.vm_ops = &drm_gem_shmem_vm_ops,
};

static struct drm_gem_shmem_object *
__drm_gem_shmem_create(struct drm_device *dev, size_t size, bool private)
{
	struct drm_gem_shmem_object *shmem;
	struct drm_gem_object *obj;
	int ret = 0;

	size = PAGE_ALIGN(size);

	if (dev->driver->gem_create_object) {
		obj = dev->driver->gem_create_object(dev, size);
		if (IS_ERR(obj))
			return ERR_CAST(obj);
		shmem = to_drm_gem_shmem_obj(obj);
	} else {
		shmem = kzalloc(sizeof(*shmem), GFP_KERNEL);
		if (!shmem)
			return ERR_PTR(-ENOMEM);
		obj = &shmem->base;
	}

	if (!obj->funcs)
		obj->funcs = &drm_gem_shmem_funcs;

	if (private) {
		drm_gem_private_object_init(dev, obj, size);
		shmem->map_wc = false; /* dma-buf mappings use always writecombine */
	} else {
		ret = drm_gem_object_init(dev, obj, size);
	}
	if (ret) {
		drm_gem_private_object_fini(obj);
		goto err_free;
	}

	ret = drm_gem_create_mmap_offset(obj);
	if (ret)
		goto err_release;

	INIT_LIST_HEAD(&shmem->madv_list);

	if (!private) {
		/*
		 * Our buffers are kept pinned, so allocating them
		 * from the MOVABLE zone is a really bad idea, and
		 * conflicts with CMA. See comments above new_inode()
		 * why this is required _and_ expected if you're
		 * going to pin these pages.
		 */
		mapping_set_gfp_mask(obj->filp->f_mapping, GFP_HIGHUSER |
				     __GFP_RETRY_MAYFAIL | __GFP_NOWARN);
	}

	return shmem;

err_release:
	drm_gem_object_release(obj);
err_free:
	kfree(obj);

	return ERR_PTR(ret);
}
/**
 * drm_gem_shmem_create - Allocate an object with the given size
 * @dev: DRM device
 * @size: Size of the object to allocate
 *
 * This function creates a shmem GEM object.
 *
 * Returns:
 * A struct drm_gem_shmem_object * on success or an ERR_PTR()-encoded negative
 * error code on failure.
 */
struct drm_gem_shmem_object *drm_gem_shmem_create(struct drm_device *dev, size_t size)
{
	return __drm_gem_shmem_create(dev, size, false);
}
EXPORT_SYMBOL_GPL(drm_gem_shmem_create);

/**
 * drm_gem_shmem_free - Free resources associated with a shmem GEM object
 * @shmem: shmem GEM object to free
 *
 * This function cleans up the GEM object state and frees the memory used to
 * store the object itself.
 */
void drm_gem_shmem_free(struct drm_gem_shmem_object *shmem)
{
	struct drm_gem_object *obj = &shmem->base;

	if (obj->import_attach) {
		drm_prime_gem_destroy(obj, shmem->sgt);
	} else {
		dma_resv_lock(shmem->base.resv, NULL);

		drm_WARN_ON(obj->dev, shmem->vmap_use_count);

		if (shmem->sgt) {
			dma_unmap_sgtable(obj->dev->dev, shmem->sgt,
					  DMA_BIDIRECTIONAL, 0);
			sg_free_table(shmem->sgt);
			kfree(shmem->sgt);
		}
		if (shmem->pages)
			drm_gem_shmem_put_pages(shmem);

		drm_WARN_ON(obj->dev, shmem->pages_use_count);

		dma_resv_unlock(shmem->base.resv);
	}

	drm_gem_object_release(obj);
	kfree(shmem);
}
EXPORT_SYMBOL_GPL(drm_gem_shmem_free);

static int drm_gem_shmem_get_pages(struct drm_gem_shmem_object *shmem)
{
	struct drm_gem_object *obj = &shmem->base;
	struct page **pages;

	dma_resv_assert_held(shmem->base.resv);

	if (shmem->pages_use_count++ > 0)
		return 0;

	pages = drm_gem_get_pages(obj);
	if (IS_ERR(pages)) {
		drm_dbg_kms(obj->dev, "Failed to get pages (%ld)\n",
			    PTR_ERR(pages));
		shmem->pages_use_count = 0;
		return PTR_ERR(pages);
	}

	/*
	 * TODO: Allocating WC pages which are correctly flushed is only
	 * supported on x86. Ideal solution would be a GFP_WC flag, which also
	 * ttm_pool.c could use.
	 */
#ifdef CONFIG_X86
	if (shmem->map_wc)
		set_pages_array_wc(pages, obj->size >> PAGE_SHIFT);
#endif

	shmem->pages = pages;

	return 0;
}

/*
 * drm_gem_shmem_put_pages - Decrease use count on the backing pages for a shmem GEM object
 * @shmem: shmem GEM object
 *
 * This function decreases the use count and puts the backing pages when use drops to zero.
 */
void drm_gem_shmem_put_pages(struct drm_gem_shmem_object *shmem)
{
	struct drm_gem_object *obj = &shmem->base;

	dma_resv_assert_held(shmem->base.resv);

	if (drm_WARN_ON_ONCE(obj->dev, !shmem->pages_use_count))
		return;

	if (--shmem->pages_use_count > 0)
		return;

#ifdef CONFIG_X86
	if (shmem->map_wc)
		set_pages_array_wb(shmem->pages, obj->size >> PAGE_SHIFT);
#endif

	drm_gem_put_pages(obj, shmem->pages,
			  shmem->pages_mark_dirty_on_put,
			  shmem->pages_mark_accessed_on_put);
	shmem->pages = NULL;
}
EXPORT_SYMBOL(drm_gem_shmem_put_pages);

static int drm_gem_shmem_pin_locked(struct drm_gem_shmem_object *shmem)
{
	int ret;

	dma_resv_assert_held(shmem->base.resv);

	ret = drm_gem_shmem_get_pages(shmem);

	return ret;
}

static void drm_gem_shmem_unpin_locked(struct drm_gem_shmem_object *shmem)
{
	dma_resv_assert_held(shmem->base.resv);

	drm_gem_shmem_put_pages(shmem);
}

/**
 * drm_gem_shmem_pin - Pin backing pages for a shmem GEM object
 * @shmem: shmem GEM object
 *
 * This function makes sure the backing pages are pinned in memory while the
 * buffer is exported.
 *
 * Returns:
 * 0 on success or a negative error code on failure.
 */
int drm_gem_shmem_pin(struct drm_gem_shmem_object *shmem)
{
	struct drm_gem_object *obj = &shmem->base;
	int ret;

	drm_WARN_ON(obj->dev, obj->import_attach);

	ret = dma_resv_lock_interruptible(shmem->base.resv, NULL);
	if (ret)
		return ret;
	ret = drm_gem_shmem_pin_locked(shmem);
	dma_resv_unlock(shmem->base.resv);

	return ret;
}
EXPORT_SYMBOL(drm_gem_shmem_pin);

/**
 * drm_gem_shmem_unpin - Unpin backing pages for a shmem GEM object
 * @shmem: shmem GEM object
 *
 * This function removes the requirement that the backing pages are pinned in
 * memory.
 */
void drm_gem_shmem_unpin(struct drm_gem_shmem_object *shmem)
{
	struct drm_gem_object *obj = &shmem->base;

	drm_WARN_ON(obj->dev, obj->import_attach);

	dma_resv_lock(shmem->base.resv, NULL);
	drm_gem_shmem_unpin_locked(shmem);
	dma_resv_unlock(shmem->base.resv);
}
EXPORT_SYMBOL(drm_gem_shmem_unpin);

/*
 * drm_gem_shmem_vmap - Create a virtual mapping for a shmem GEM object
 * @shmem: shmem GEM object
 * @map: Returns the kernel virtual address of the SHMEM GEM object's backing
 *       store.
 *
 * This function makes sure that a contiguous kernel virtual address mapping
 * exists for the buffer backing the shmem GEM object. It hides the differences
 * between dma-buf imported and natively allocated objects.
 *
 * Acquired mappings should be cleaned up by calling drm_gem_shmem_vunmap().
 *
 * Returns:
 * 0 on success or a negative error code on failure.
 */
int drm_gem_shmem_vmap(struct drm_gem_shmem_object *shmem,
		       struct iosys_map *map)
{
	struct drm_gem_object *obj = &shmem->base;
	int ret = 0;

	if (obj->import_attach) {
		ret = dma_buf_vmap(obj->import_attach->dmabuf, map);
		if (!ret) {
			if (drm_WARN_ON(obj->dev, map->is_iomem)) {
				dma_buf_vunmap(obj->import_attach->dmabuf, map);
				return -EIO;
			}
		}
	} else {
		pgprot_t prot = PAGE_KERNEL;

		dma_resv_assert_held(shmem->base.resv);

		if (shmem->vmap_use_count++ > 0) {
			iosys_map_set_vaddr(map, shmem->vaddr);
			return 0;
		}

		ret = drm_gem_shmem_get_pages(shmem);
		if (ret)
			goto err_zero_use;

		if (shmem->map_wc)
			prot = pgprot_writecombine(prot);
		shmem->vaddr = vmap(shmem->pages, obj->size >> PAGE_SHIFT,
				    VM_MAP, prot);
		if (!shmem->vaddr)
			ret = -ENOMEM;
		else
			iosys_map_set_vaddr(map, shmem->vaddr);
	}

	if (ret) {
		drm_dbg_kms(obj->dev, "Failed to vmap pages, error %d\n", ret);
		goto err_put_pages;
	}

	return 0;

err_put_pages:
	if (!obj->import_attach)
		drm_gem_shmem_put_pages(shmem);
err_zero_use:
	shmem->vmap_use_count = 0;

	return ret;
}
EXPORT_SYMBOL(drm_gem_shmem_vmap);

/*
 * drm_gem_shmem_vunmap - Unmap a virtual mapping for a shmem GEM object
 * @shmem: shmem GEM object
 * @map: Kernel virtual address where the SHMEM GEM object was mapped
 *
 * This function cleans up a kernel virtual address mapping acquired by
 * drm_gem_shmem_vmap(). The mapping is only removed when the use count drops to
 * zero.
 *
 * This function hides the differences between dma-buf imported and natively
 * allocated objects.
 */
void drm_gem_shmem_vunmap(struct drm_gem_shmem_object *shmem,
			  struct iosys_map *map)
{
	struct drm_gem_object *obj = &shmem->base;

	if (obj->import_attach) {
		dma_buf_vunmap(obj->import_attach->dmabuf, map);
	} else {
		dma_resv_assert_held(shmem->base.resv);

		if (drm_WARN_ON_ONCE(obj->dev, !shmem->vmap_use_count))
			return;

		if (--shmem->vmap_use_count > 0)
			return;

		vunmap(shmem->vaddr);
		drm_gem_shmem_put_pages(shmem);
	}

	shmem->vaddr = NULL;
}
EXPORT_SYMBOL(drm_gem_shmem_vunmap);

static int
drm_gem_shmem_create_with_handle(struct drm_file *file_priv,
				 struct drm_device *dev, size_t size,
				 uint32_t *handle)
{
	struct drm_gem_shmem_object *shmem;
	int ret;

	shmem = drm_gem_shmem_create(dev, size);
	if (IS_ERR(shmem))
		return PTR_ERR(shmem);

	/*
	 * Allocate an id of idr table where the obj is registered
	 * and handle has the id what user can see.
	 */
	ret = drm_gem_handle_create(file_priv, &shmem->base, handle);
	/* drop reference from allocate - handle holds it now. */
	drm_gem_object_put(&shmem->base);

	return ret;
}

/* Update madvise status, returns true if not purged, else
 * false or -errno.
 */
int drm_gem_shmem_madvise(struct drm_gem_shmem_object *shmem, int madv)
{
	dma_resv_assert_held(shmem->base.resv);

	if (shmem->madv >= 0)
		shmem->madv = madv;

	madv = shmem->madv;

	return (madv >= 0);
}
EXPORT_SYMBOL(drm_gem_shmem_madvise);

void drm_gem_shmem_purge(struct drm_gem_shmem_object *shmem)
{
	struct drm_gem_object *obj = &shmem->base;
	struct drm_device *dev = obj->dev;

	dma_resv_assert_held(shmem->base.resv);

	drm_WARN_ON(obj->dev, !drm_gem_shmem_is_purgeable(shmem));

	dma_unmap_sgtable(dev->dev, shmem->sgt, DMA_BIDIRECTIONAL, 0);
	sg_free_table(shmem->sgt);
	kfree(shmem->sgt);
	shmem->sgt = NULL;

	drm_gem_shmem_put_pages(shmem);

	shmem->madv = -1;

	drm_vma_node_unmap(&obj->vma_node, dev->anon_inode->i_mapping);
	drm_gem_free_mmap_offset(obj);

	/* Our goal here is to return as much of the memory as
	 * is possible back to the system as we are called from OOM.
	 * To do this we must instruct the shmfs to drop all of its
	 * backing pages, *now*.
	 */
	shmem_truncate_range(file_inode(obj->filp), 0, (loff_t)-1);

	invalidate_mapping_pages(file_inode(obj->filp)->i_mapping, 0, (loff_t)-1);
}
EXPORT_SYMBOL(drm_gem_shmem_purge);

/**
 * drm_gem_shmem_dumb_create - Create a dumb shmem buffer object
 * @file: DRM file structure to create the dumb buffer for
 * @dev: DRM device
 * @args: IOCTL data
 *
 * This function computes the pitch of the dumb buffer and rounds it up to an
 * integer number of bytes per pixel. Drivers for hardware that doesn't have
 * any additional restrictions on the pitch can directly use this function as
 * their &drm_driver.dumb_create callback.
 *
 * For hardware with additional restrictions, drivers can adjust the fields
 * set up by userspace before calling into this function.
 *
 * Returns:
 * 0 on success or a negative error code on failure.
 */
int drm_gem_shmem_dumb_create(struct drm_file *file, struct drm_device *dev,
			      struct drm_mode_create_dumb *args)
{
	u32 min_pitch = DIV_ROUND_UP(args->width * args->bpp, 8);

	if (!args->pitch || !args->size) {
		args->pitch = min_pitch;
		args->size = PAGE_ALIGN(args->pitch * args->height);
	} else {
		/* ensure sane minimum values */
		if (args->pitch < min_pitch)
			args->pitch = min_pitch;
		if (args->size < args->pitch * args->height)
			args->size = PAGE_ALIGN(args->pitch * args->height);
	}

	return drm_gem_shmem_create_with_handle(file, dev, args->size, &args->handle);
}
EXPORT_SYMBOL_GPL(drm_gem_shmem_dumb_create);

static vm_fault_t drm_gem_shmem_fault(struct vm_fault *vmf)
{
	struct vm_area_struct *vma = vmf->vma;
	struct drm_gem_object *obj = vma->vm_private_data;
	struct drm_gem_shmem_object *shmem = to_drm_gem_shmem_obj(obj);
	loff_t num_pages = obj->size >> PAGE_SHIFT;
	vm_fault_t ret;
	struct page *page;
	pgoff_t page_offset;

	/* We don't use vmf->pgoff since that has the fake offset */
	page_offset = (vmf->address - vma->vm_start) >> PAGE_SHIFT;

	dma_resv_lock(shmem->base.resv, NULL);

	if (page_offset >= num_pages ||
	    drm_WARN_ON_ONCE(obj->dev, !shmem->pages) ||
	    shmem->madv < 0) {
		ret = VM_FAULT_SIGBUS;
	} else {
		page = shmem->pages[page_offset];

		ret = vmf_insert_pfn(vma, vmf->address, page_to_pfn(page));
	}

	dma_resv_unlock(shmem->base.resv);

	return ret;
}

static void drm_gem_shmem_vm_open(struct vm_area_struct *vma)
{
	struct drm_gem_object *obj = vma->vm_private_data;
	struct drm_gem_shmem_object *shmem = to_drm_gem_shmem_obj(obj);

	drm_WARN_ON(obj->dev, obj->import_attach);

	dma_resv_lock(shmem->base.resv, NULL);

	/*
	 * We should have already pinned the pages when the buffer was first
	 * mmap'd, vm_open() just grabs an additional reference for the new
	 * mm the vma is getting copied into (ie. on fork()).
	 */
	if (!drm_WARN_ON_ONCE(obj->dev, !shmem->pages_use_count))
		shmem->pages_use_count++;

	dma_resv_unlock(shmem->base.resv);

	drm_gem_vm_open(vma);
}

static void drm_gem_shmem_vm_close(struct vm_area_struct *vma)
{
	struct drm_gem_object *obj = vma->vm_private_data;
	struct drm_gem_shmem_object *shmem = to_drm_gem_shmem_obj(obj);

	dma_resv_lock(shmem->base.resv, NULL);
	drm_gem_shmem_put_pages(shmem);
	dma_resv_unlock(shmem->base.resv);

	drm_gem_vm_close(vma);
}

const struct vm_operations_struct drm_gem_shmem_vm_ops = {
	.fault = drm_gem_shmem_fault,
	.open = drm_gem_shmem_vm_open,
	.close = drm_gem_shmem_vm_close,
};
EXPORT_SYMBOL_GPL(drm_gem_shmem_vm_ops);

/**
 * drm_gem_shmem_mmap - Memory-map a shmem GEM object
 * @shmem: shmem GEM object
 * @vma: VMA for the area to be mapped
 *
 * This function implements an augmented version of the GEM DRM file mmap
 * operation for shmem objects.
 *
 * Returns:
 * 0 on success or a negative error code on failure.
 */
int drm_gem_shmem_mmap(struct drm_gem_shmem_object *shmem, struct vm_area_struct *vma)
{
	struct drm_gem_object *obj = &shmem->base;
	int ret;

	if (obj->import_attach) {
		/* Reset both vm_ops and vm_private_data, so we don't end up with
		 * vm_ops pointing to our implementation if the dma-buf backend
		 * doesn't set those fields.
		 */
		vma->vm_private_data = NULL;
		vma->vm_ops = NULL;

		ret = dma_buf_mmap(obj->dma_buf, vma, 0);

		/* Drop the reference drm_gem_mmap_obj() acquired.*/
		if (!ret)
			drm_gem_object_put(obj);

		return ret;
	}

<<<<<<< HEAD
	dma_resv_lock(shmem->base.resv, NULL);
=======
	if (is_cow_mapping(vma->vm_flags))
		return -EINVAL;

>>>>>>> 7ec6f9fa
	ret = drm_gem_shmem_get_pages(shmem);
	dma_resv_unlock(shmem->base.resv);

	if (ret)
		return ret;

	vma->vm_flags |= VM_PFNMAP | VM_DONTEXPAND | VM_DONTDUMP;
	vma->vm_page_prot = vm_get_page_prot(vma->vm_flags);
	if (shmem->map_wc)
		vma->vm_page_prot = pgprot_writecombine(vma->vm_page_prot);

	return 0;
}
EXPORT_SYMBOL_GPL(drm_gem_shmem_mmap);

/**
 * drm_gem_shmem_print_info() - Print &drm_gem_shmem_object info for debugfs
 * @shmem: shmem GEM object
 * @p: DRM printer
 * @indent: Tab indentation level
 */
void drm_gem_shmem_print_info(const struct drm_gem_shmem_object *shmem,
			      struct drm_printer *p, unsigned int indent)
{
	if (shmem->base.import_attach)
		return;

	drm_printf_indent(p, indent, "pages_use_count=%u\n", shmem->pages_use_count);
	drm_printf_indent(p, indent, "vmap_use_count=%u\n", shmem->vmap_use_count);
	drm_printf_indent(p, indent, "vaddr=%p\n", shmem->vaddr);
}
EXPORT_SYMBOL(drm_gem_shmem_print_info);

/**
 * drm_gem_shmem_get_sg_table - Provide a scatter/gather table of pinned
 *                              pages for a shmem GEM object
 * @shmem: shmem GEM object
 *
 * This function exports a scatter/gather table suitable for PRIME usage by
 * calling the standard DMA mapping API.
 *
 * Drivers who need to acquire an scatter/gather table for objects need to call
 * drm_gem_shmem_get_pages_sgt() instead.
 *
 * Returns:
 * A pointer to the scatter/gather table of pinned pages or error pointer on failure.
 */
struct sg_table *drm_gem_shmem_get_sg_table(struct drm_gem_shmem_object *shmem)
{
	struct drm_gem_object *obj = &shmem->base;

	drm_WARN_ON(obj->dev, obj->import_attach);

	return drm_prime_pages_to_sg(obj->dev, shmem->pages, obj->size >> PAGE_SHIFT);
}
EXPORT_SYMBOL_GPL(drm_gem_shmem_get_sg_table);

static struct sg_table *drm_gem_shmem_get_pages_sgt_locked(struct drm_gem_shmem_object *shmem)
{
	struct drm_gem_object *obj = &shmem->base;
	int ret;
	struct sg_table *sgt;

	if (shmem->sgt)
		return shmem->sgt;

	drm_WARN_ON(obj->dev, obj->import_attach);

	ret = drm_gem_shmem_get_pages(shmem);
	if (ret)
		return ERR_PTR(ret);

	sgt = drm_gem_shmem_get_sg_table(shmem);
	if (IS_ERR(sgt)) {
		ret = PTR_ERR(sgt);
		goto err_put_pages;
	}
	/* Map the pages for use by the h/w. */
	ret = dma_map_sgtable(obj->dev->dev, sgt, DMA_BIDIRECTIONAL, 0);
	if (ret)
		goto err_free_sgt;

	shmem->sgt = sgt;

	return sgt;

err_free_sgt:
	sg_free_table(sgt);
	kfree(sgt);
err_put_pages:
	drm_gem_shmem_put_pages(shmem);
	return ERR_PTR(ret);
}

/**
 * drm_gem_shmem_get_pages_sgt - Pin pages, dma map them, and return a
 *				 scatter/gather table for a shmem GEM object.
 * @shmem: shmem GEM object
 *
 * This function returns a scatter/gather table suitable for driver usage. If
 * the sg table doesn't exist, the pages are pinned, dma-mapped, and a sg
 * table created.
 *
 * This is the main function for drivers to get at backing storage, and it hides
 * and difference between dma-buf imported and natively allocated objects.
 * drm_gem_shmem_get_sg_table() should not be directly called by drivers.
 *
 * Returns:
 * A pointer to the scatter/gather table of pinned pages or errno on failure.
 */
struct sg_table *drm_gem_shmem_get_pages_sgt(struct drm_gem_shmem_object *shmem)
{
	int ret;
	struct sg_table *sgt;

	ret = dma_resv_lock_interruptible(shmem->base.resv, NULL);
	if (ret)
		return ERR_PTR(ret);
	sgt = drm_gem_shmem_get_pages_sgt_locked(shmem);
	dma_resv_unlock(shmem->base.resv);

	return sgt;
}
EXPORT_SYMBOL_GPL(drm_gem_shmem_get_pages_sgt);

/**
 * drm_gem_shmem_prime_import_sg_table - Produce a shmem GEM object from
 *                 another driver's scatter/gather table of pinned pages
 * @dev: Device to import into
 * @attach: DMA-BUF attachment
 * @sgt: Scatter/gather table of pinned pages
 *
 * This function imports a scatter/gather table exported via DMA-BUF by
 * another driver. Drivers that use the shmem helpers should set this as their
 * &drm_driver.gem_prime_import_sg_table callback.
 *
 * Returns:
 * A pointer to a newly created GEM object or an ERR_PTR-encoded negative
 * error code on failure.
 */
struct drm_gem_object *
drm_gem_shmem_prime_import_sg_table(struct drm_device *dev,
				    struct dma_buf_attachment *attach,
				    struct sg_table *sgt)
{
	size_t size = PAGE_ALIGN(attach->dmabuf->size);
	struct drm_gem_shmem_object *shmem;

	shmem = __drm_gem_shmem_create(dev, size, true);
	if (IS_ERR(shmem))
		return ERR_CAST(shmem);

	shmem->sgt = sgt;

	drm_dbg_prime(dev, "size = %zu\n", size);

	return &shmem->base;
}
EXPORT_SYMBOL_GPL(drm_gem_shmem_prime_import_sg_table);

MODULE_DESCRIPTION("DRM SHMEM memory-management helpers");
MODULE_IMPORT_NS(DMA_BUF);
MODULE_LICENSE("GPL v2");<|MERGE_RESOLUTION|>--- conflicted
+++ resolved
@@ -610,13 +610,10 @@
 		return ret;
 	}
 
-<<<<<<< HEAD
-	dma_resv_lock(shmem->base.resv, NULL);
-=======
 	if (is_cow_mapping(vma->vm_flags))
 		return -EINVAL;
 
->>>>>>> 7ec6f9fa
+	dma_resv_lock(shmem->base.resv, NULL);
 	ret = drm_gem_shmem_get_pages(shmem);
 	dma_resv_unlock(shmem->base.resv);
 
