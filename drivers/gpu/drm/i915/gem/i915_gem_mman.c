--- conflicted
+++ resolved
@@ -448,15 +448,7 @@
 	pfn += obj_offset - vma->gtt_view.partial.offset;
 
 	/* Finally, remap it using the new GTT offset */
-<<<<<<< HEAD
-	ret = remap_io_mapping(area,
-			       area->vm_start + (vma->gtt_view.partial.offset << PAGE_SHIFT),
-			       (ggtt->gmadr.start + i915_ggtt_offset(vma)) >> PAGE_SHIFT,
-			       min_t(u64, vma->size, area->vm_end - area->vm_start),
-			       &ggtt->iomap);
-=======
 	ret = remap_io_mapping(area, start, pfn, end - start, &ggtt->iomap);
->>>>>>> ee5e0982
 	if (ret)
 		goto err_fence;
 
@@ -1137,11 +1129,8 @@
 		mmo = mmap_offset_attach(obj, mmap_type, NULL);
 		if (IS_ERR(mmo))
 			return PTR_ERR(mmo);
-<<<<<<< HEAD
-=======
 
 		vma->vm_pgoff += drm_vma_node_start(&mmo->vma_node);
->>>>>>> ee5e0982
 	}
 
 	/*
