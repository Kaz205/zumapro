--- conflicted
+++ resolved
@@ -3221,7 +3221,6 @@
 		drm_WARN_ON(&i915->drm, !use_fallback);
 		return;
 	}
-<<<<<<< HEAD
 
 	panel->vbt.panel_type = get_panel_type(i915, devdata,
 					       edid, use_fallback);
@@ -3230,16 +3229,6 @@
 		return;
 	}
 
-=======
-
-	panel->vbt.panel_type = get_panel_type(i915, devdata,
-					       edid, use_fallback);
-	if (panel->vbt.panel_type < 0) {
-		drm_WARN_ON(&i915->drm, use_fallback);
-		return;
-	}
-
->>>>>>> 7eaef76f
 	init_vbt_panel_defaults(panel);
 
 	parse_panel_options(i915, panel);
