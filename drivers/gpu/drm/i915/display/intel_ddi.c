--- conflicted
+++ resolved
@@ -4766,9 +4766,6 @@
 	return init_dp || intel_phy_is_tc(i915, phy);
 }
 
-<<<<<<< HEAD
-void intel_ddi_init(struct drm_i915_private *dev_priv, enum port port)
-=======
 static bool assert_has_icl_dsi(struct drm_i915_private *i915)
 {
 	return !drm_WARN(&i915->drm, !IS_ALDERLAKE_P(i915) &&
@@ -4791,7 +4788,6 @@
 
 void intel_ddi_init(struct drm_i915_private *dev_priv,
 		    const struct intel_bios_encoder_data *devdata)
->>>>>>> a5af6ac2
 {
 	struct intel_digital_port *dig_port;
 	struct intel_encoder *encoder;
