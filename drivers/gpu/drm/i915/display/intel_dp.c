/*
 * Copyright © 2008 Intel Corporation
 *
 * Permission is hereby granted, free of charge, to any person obtaining a
 * copy of this software and associated documentation files (the "Software"),
 * to deal in the Software without restriction, including without limitation
 * the rights to use, copy, modify, merge, publish, distribute, sublicense,
 * and/or sell copies of the Software, and to permit persons to whom the
 * Software is furnished to do so, subject to the following conditions:
 *
 * The above copyright notice and this permission notice (including the next
 * paragraph) shall be included in all copies or substantial portions of the
 * Software.
 *
 * THE SOFTWARE IS PROVIDED "AS IS", WITHOUT WARRANTY OF ANY KIND, EXPRESS OR
 * IMPLIED, INCLUDING BUT NOT LIMITED TO THE WARRANTIES OF MERCHANTABILITY,
 * FITNESS FOR A PARTICULAR PURPOSE AND NONINFRINGEMENT.  IN NO EVENT SHALL
 * THE AUTHORS OR COPYRIGHT HOLDERS BE LIABLE FOR ANY CLAIM, DAMAGES OR OTHER
 * LIABILITY, WHETHER IN AN ACTION OF CONTRACT, TORT OR OTHERWISE, ARISING
 * FROM, OUT OF OR IN CONNECTION WITH THE SOFTWARE OR THE USE OR OTHER DEALINGS
 * IN THE SOFTWARE.
 *
 * Authors:
 *    Keith Packard <keithp@keithp.com>
 *
 */

#include <linux/export.h>
#include <linux/i2c.h>
#include <linux/notifier.h>
#include <linux/slab.h>
#include <linux/string_helpers.h>
#include <linux/timekeeping.h>
#include <linux/types.h>

#include <asm/byteorder.h>

#include <drm/display/drm_dp_helper.h>
#include <drm/display/drm_dsc_helper.h>
#include <drm/display/drm_hdmi_helper.h>
#include <drm/drm_atomic_helper.h>
#include <drm/drm_crtc.h>
#include <drm/drm_edid.h>
#include <drm/drm_probe_helper.h>

#include "g4x_dp.h"
#include "i915_debugfs.h"
#include "i915_drv.h"
#include "i915_reg.h"
#include "intel_atomic.h"
#include "intel_audio.h"
#include "intel_backlight.h"
#include "intel_combo_phy_regs.h"
#include "intel_connector.h"
#include "intel_crtc.h"
#include "intel_cx0_phy.h"
#include "intel_ddi.h"
#include "intel_de.h"
#include "intel_display_types.h"
#include "intel_dp.h"
#include "intel_dp_aux.h"
#include "intel_dp_hdcp.h"
#include "intel_dp_link_training.h"
#include "intel_dp_mst.h"
#include "intel_dpio_phy.h"
#include "intel_dpll.h"
#include "intel_fifo_underrun.h"
#include "intel_hdcp.h"
#include "intel_hdmi.h"
#include "intel_hotplug.h"
#include "intel_lspcon.h"
#include "intel_lvds.h"
#include "intel_panel.h"
#include "intel_pch_display.h"
#include "intel_pps.h"
#include "intel_psr.h"
#include "intel_tc.h"
#include "intel_vdsc.h"
#include "intel_vrr.h"
#include "intel_crtc_state_dump.h"

/* DP DSC throughput values used for slice count calculations KPixels/s */
#define DP_DSC_PEAK_PIXEL_RATE			2720000
#define DP_DSC_MAX_ENC_THROUGHPUT_0		340000
#define DP_DSC_MAX_ENC_THROUGHPUT_1		400000

/* DP DSC FEC Overhead factor in ppm = 1/(0.972261) = 1.028530 */
#define DP_DSC_FEC_OVERHEAD_FACTOR		1028530

/* Compliance test status bits  */
#define INTEL_DP_RESOLUTION_SHIFT_MASK	0
#define INTEL_DP_RESOLUTION_PREFERRED	(1 << INTEL_DP_RESOLUTION_SHIFT_MASK)
#define INTEL_DP_RESOLUTION_STANDARD	(2 << INTEL_DP_RESOLUTION_SHIFT_MASK)
#define INTEL_DP_RESOLUTION_FAILSAFE	(3 << INTEL_DP_RESOLUTION_SHIFT_MASK)


/* Constants for DP DSC configurations */
static const u8 valid_dsc_bpp[] = {6, 8, 10, 12, 15};

/* With Single pipe configuration, HW is capable of supporting maximum
 * of 4 slices per line.
 */
static const u8 valid_dsc_slicecount[] = {1, 2, 4};

/**
 * intel_dp_is_edp - is the given port attached to an eDP panel (either CPU or PCH)
 * @intel_dp: DP struct
 *
 * If a CPU or PCH DP output is attached to an eDP panel, this function
 * will return true, and false otherwise.
 *
 * This function is not safe to use prior to encoder type being set.
 */
bool intel_dp_is_edp(struct intel_dp *intel_dp)
{
	struct intel_digital_port *dig_port = dp_to_dig_port(intel_dp);

	return dig_port->base.type == INTEL_OUTPUT_EDP;
}

static void intel_dp_unset_edid(struct intel_dp *intel_dp);

/* Is link rate UHBR and thus 128b/132b? */
bool intel_dp_is_uhbr(const struct intel_crtc_state *crtc_state)
{
	return drm_dp_is_uhbr_rate(crtc_state->port_clock);
}

/**
 * intel_dp_link_symbol_size - get the link symbol size for a given link rate
 * @rate: link rate in 10kbit/s units
 *
 * Returns the link symbol size in bits/symbol units depending on the link
 * rate -> channel coding.
 */
int intel_dp_link_symbol_size(int rate)
{
	return drm_dp_is_uhbr_rate(rate) ? 32 : 10;
}

/**
 * intel_dp_link_symbol_clock - convert link rate to link symbol clock
 * @rate: link rate in 10kbit/s units
 *
 * Returns the link symbol clock frequency in kHz units depending on the
 * link rate and channel coding.
 */
int intel_dp_link_symbol_clock(int rate)
{
	return DIV_ROUND_CLOSEST(rate * 10, intel_dp_link_symbol_size(rate));
}

static void intel_dp_set_default_sink_rates(struct intel_dp *intel_dp)
{
	intel_dp->sink_rates[0] = 162000;
	intel_dp->num_sink_rates = 1;
}

/* update sink rates from dpcd */
static void intel_dp_set_dpcd_sink_rates(struct intel_dp *intel_dp)
{
	static const int dp_rates[] = {
		162000, 270000, 540000, 810000
	};
	int i, max_rate;
	int max_lttpr_rate;

	if (drm_dp_has_quirk(&intel_dp->desc, DP_DPCD_QUIRK_CAN_DO_MAX_LINK_RATE_3_24_GBPS)) {
		/* Needed, e.g., for Apple MBP 2017, 15 inch eDP Retina panel */
		static const int quirk_rates[] = { 162000, 270000, 324000 };

		memcpy(intel_dp->sink_rates, quirk_rates, sizeof(quirk_rates));
		intel_dp->num_sink_rates = ARRAY_SIZE(quirk_rates);

		return;
	}

	/*
	 * Sink rates for 8b/10b.
	 */
	max_rate = drm_dp_bw_code_to_link_rate(intel_dp->dpcd[DP_MAX_LINK_RATE]);
	max_lttpr_rate = drm_dp_lttpr_max_link_rate(intel_dp->lttpr_common_caps);
	if (max_lttpr_rate)
		max_rate = min(max_rate, max_lttpr_rate);

	for (i = 0; i < ARRAY_SIZE(dp_rates); i++) {
		if (dp_rates[i] > max_rate)
			break;
		intel_dp->sink_rates[i] = dp_rates[i];
	}

	/*
	 * Sink rates for 128b/132b. If set, sink should support all 8b/10b
	 * rates and 10 Gbps.
	 */
	if (intel_dp->dpcd[DP_MAIN_LINK_CHANNEL_CODING] & DP_CAP_ANSI_128B132B) {
		u8 uhbr_rates = 0;

		BUILD_BUG_ON(ARRAY_SIZE(intel_dp->sink_rates) < ARRAY_SIZE(dp_rates) + 3);

		drm_dp_dpcd_readb(&intel_dp->aux,
				  DP_128B132B_SUPPORTED_LINK_RATES, &uhbr_rates);

		if (drm_dp_lttpr_count(intel_dp->lttpr_common_caps)) {
			/* We have a repeater */
			if (intel_dp->lttpr_common_caps[0] >= 0x20 &&
			    intel_dp->lttpr_common_caps[DP_MAIN_LINK_CHANNEL_CODING_PHY_REPEATER -
							DP_LT_TUNABLE_PHY_REPEATER_FIELD_DATA_STRUCTURE_REV] &
			    DP_PHY_REPEATER_128B132B_SUPPORTED) {
				/* Repeater supports 128b/132b, valid UHBR rates */
				uhbr_rates &= intel_dp->lttpr_common_caps[DP_PHY_REPEATER_128B132B_RATES -
									  DP_LT_TUNABLE_PHY_REPEATER_FIELD_DATA_STRUCTURE_REV];
			} else {
				/* Does not support 128b/132b */
				uhbr_rates = 0;
			}
		}

		if (uhbr_rates & DP_UHBR10)
			intel_dp->sink_rates[i++] = 1000000;
		if (uhbr_rates & DP_UHBR13_5)
			intel_dp->sink_rates[i++] = 1350000;
		if (uhbr_rates & DP_UHBR20)
			intel_dp->sink_rates[i++] = 2000000;
	}

	intel_dp->num_sink_rates = i;
}

static void intel_dp_set_sink_rates(struct intel_dp *intel_dp)
{
	struct intel_connector *connector = intel_dp->attached_connector;
	struct intel_digital_port *intel_dig_port = dp_to_dig_port(intel_dp);
	struct intel_encoder *encoder = &intel_dig_port->base;

	intel_dp_set_dpcd_sink_rates(intel_dp);

	if (intel_dp->num_sink_rates)
		return;

	drm_err(&dp_to_i915(intel_dp)->drm,
		"[CONNECTOR:%d:%s][ENCODER:%d:%s] Invalid DPCD with no link rates, using defaults\n",
		connector->base.base.id, connector->base.name,
		encoder->base.base.id, encoder->base.name);

	intel_dp_set_default_sink_rates(intel_dp);
}

static void intel_dp_set_default_max_sink_lane_count(struct intel_dp *intel_dp)
{
	intel_dp->max_sink_lane_count = 1;
}

static void intel_dp_set_max_sink_lane_count(struct intel_dp *intel_dp)
{
	struct intel_connector *connector = intel_dp->attached_connector;
	struct intel_digital_port *intel_dig_port = dp_to_dig_port(intel_dp);
	struct intel_encoder *encoder = &intel_dig_port->base;

	intel_dp->max_sink_lane_count = drm_dp_max_lane_count(intel_dp->dpcd);

	switch (intel_dp->max_sink_lane_count) {
	case 1:
	case 2:
	case 4:
		return;
	}

	drm_err(&dp_to_i915(intel_dp)->drm,
		"[CONNECTOR:%d:%s][ENCODER:%d:%s] Invalid DPCD max lane count (%d), using default\n",
		connector->base.base.id, connector->base.name,
		encoder->base.base.id, encoder->base.name,
		intel_dp->max_sink_lane_count);

	intel_dp_set_default_max_sink_lane_count(intel_dp);
}

/* Get length of rates array potentially limited by max_rate. */
static int intel_dp_rate_limit_len(const int *rates, int len, int max_rate)
{
	int i;

	/* Limit results by potentially reduced max rate */
	for (i = 0; i < len; i++) {
		if (rates[len - i - 1] <= max_rate)
			return len - i;
	}

	return 0;
}

/* Get length of common rates array potentially limited by max_rate. */
static int intel_dp_common_len_rate_limit(const struct intel_dp *intel_dp,
					  int max_rate)
{
	return intel_dp_rate_limit_len(intel_dp->common_rates,
				       intel_dp->num_common_rates, max_rate);
}

static int intel_dp_common_rate(struct intel_dp *intel_dp, int index)
{
	if (drm_WARN_ON(&dp_to_i915(intel_dp)->drm,
			index < 0 || index >= intel_dp->num_common_rates))
		return 162000;

	return intel_dp->common_rates[index];
}

/* Theoretical max between source and sink */
static int intel_dp_max_common_rate(struct intel_dp *intel_dp)
{
	return intel_dp_common_rate(intel_dp, intel_dp->num_common_rates - 1);
}

static int intel_dp_max_source_lane_count(struct intel_digital_port *dig_port)
{
	int vbt_max_lanes = intel_bios_dp_max_lane_count(dig_port->base.devdata);
	int max_lanes = dig_port->max_lanes;

	if (vbt_max_lanes)
		max_lanes = min(max_lanes, vbt_max_lanes);

	return max_lanes;
}

/* Theoretical max between source and sink */
static int intel_dp_max_common_lane_count(struct intel_dp *intel_dp)
{
	struct intel_digital_port *dig_port = dp_to_dig_port(intel_dp);
	int source_max = intel_dp_max_source_lane_count(dig_port);
	int sink_max = intel_dp->max_sink_lane_count;
	int fia_max = intel_tc_port_fia_max_lane_count(dig_port);
	int lttpr_max = drm_dp_lttpr_max_lane_count(intel_dp->lttpr_common_caps);

	if (lttpr_max)
		sink_max = min(sink_max, lttpr_max);

	return min3(source_max, sink_max, fia_max);
}

int intel_dp_max_lane_count(struct intel_dp *intel_dp)
{
	switch (intel_dp->max_link_lane_count) {
	case 1:
	case 2:
	case 4:
		return intel_dp->max_link_lane_count;
	default:
		MISSING_CASE(intel_dp->max_link_lane_count);
		return 1;
	}
}

/*
 * The required data bandwidth for a mode with given pixel clock and bpp. This
 * is the required net bandwidth independent of the data bandwidth efficiency.
 *
 * TODO: check if callers of this functions should use
 * intel_dp_effective_data_rate() instead.
 */
int
intel_dp_link_required(int pixel_clock, int bpp)
{
	/* pixel_clock is in kHz, divide bpp by 8 for bit to Byte conversion */
	return DIV_ROUND_UP(pixel_clock * bpp, 8);
}

/**
 * intel_dp_effective_data_rate - Return the pixel data rate accounting for BW allocation overhead
 * @pixel_clock: pixel clock in kHz
 * @bpp_x16: bits per pixel .4 fixed point format
 * @bw_overhead: BW allocation overhead in 1ppm units
 *
 * Return the effective pixel data rate in kB/sec units taking into account
 * the provided SSC, FEC, DSC BW allocation overhead.
 */
int intel_dp_effective_data_rate(int pixel_clock, int bpp_x16,
				 int bw_overhead)
{
	return DIV_ROUND_UP_ULL(mul_u32_u32(pixel_clock * bpp_x16, bw_overhead),
				1000000 * 16 * 8);
}

/*
 * Given a link rate and lanes, get the data bandwidth.
 *
 * Data bandwidth is the actual payload rate, which depends on the data
 * bandwidth efficiency and the link rate.
 *
 * For 8b/10b channel encoding, SST and non-FEC, the data bandwidth efficiency
 * is 80%. For example, for a 1.62 Gbps link, 1.62*10^9 bps * 0.80 * (1/8) =
 * 162000 kBps. With 8-bit symbols, we have 162000 kHz symbol clock. Just by
 * coincidence, the port clock in kHz matches the data bandwidth in kBps, and
 * they equal the link bit rate in Gbps multiplied by 100000. (Note that this no
 * longer holds for data bandwidth as soon as FEC or MST is taken into account!)
 *
 * For 128b/132b channel encoding, the data bandwidth efficiency is 96.71%. For
 * example, for a 10 Gbps link, 10*10^9 bps * 0.9671 * (1/8) = 1208875
 * kBps. With 32-bit symbols, we have 312500 kHz symbol clock. The value 1000000
 * does not match the symbol clock, the port clock (not even if you think in
 * terms of a byte clock), nor the data bandwidth. It only matches the link bit
 * rate in units of 10000 bps.
 */
int
intel_dp_max_data_rate(int max_link_rate, int max_lanes)
{
	int ch_coding_efficiency =
		drm_dp_bw_channel_coding_efficiency(drm_dp_is_uhbr_rate(max_link_rate));
	int max_link_rate_kbps = max_link_rate * 10;

	/*
	 * UHBR rates always use 128b/132b channel encoding, and have
	 * 97.71% data bandwidth efficiency. Consider max_link_rate the
	 * link bit rate in units of 10000 bps.
	 */
	/*
	 * Lower than UHBR rates always use 8b/10b channel encoding, and have
	 * 80% data bandwidth efficiency for SST non-FEC. However, this turns
	 * out to be a nop by coincidence:
	 *
	 *	int max_link_rate_kbps = max_link_rate * 10;
	 *	max_link_rate_kbps = DIV_ROUND_DOWN_ULL(max_link_rate_kbps * 8, 10);
	 *	max_link_rate = max_link_rate_kbps / 8;
	 */
	return DIV_ROUND_DOWN_ULL(mul_u32_u32(max_link_rate_kbps * max_lanes,
					      ch_coding_efficiency),
				  1000000 * 8);
}

bool intel_dp_can_bigjoiner(struct intel_dp *intel_dp)
{
	struct intel_digital_port *intel_dig_port = dp_to_dig_port(intel_dp);
	struct intel_encoder *encoder = &intel_dig_port->base;
	struct drm_i915_private *dev_priv = to_i915(encoder->base.dev);

	return DISPLAY_VER(dev_priv) >= 12 ||
		(DISPLAY_VER(dev_priv) == 11 &&
		 encoder->port != PORT_A);
}

static int dg2_max_source_rate(struct intel_dp *intel_dp)
{
	return intel_dp_is_edp(intel_dp) ? 810000 : 1350000;
}

static int icl_max_source_rate(struct intel_dp *intel_dp)
{
	struct intel_digital_port *dig_port = dp_to_dig_port(intel_dp);
	struct drm_i915_private *dev_priv = to_i915(dig_port->base.base.dev);
	enum phy phy = intel_port_to_phy(dev_priv, dig_port->base.port);

	if (intel_phy_is_combo(dev_priv, phy) && !intel_dp_is_edp(intel_dp))
		return 540000;

	return 810000;
}

static int ehl_max_source_rate(struct intel_dp *intel_dp)
{
	if (intel_dp_is_edp(intel_dp))
		return 540000;

	return 810000;
}

static int mtl_max_source_rate(struct intel_dp *intel_dp)
{
	struct intel_digital_port *dig_port = dp_to_dig_port(intel_dp);
	struct drm_i915_private *i915 = to_i915(dig_port->base.base.dev);
	enum phy phy = intel_port_to_phy(i915, dig_port->base.port);

	if (intel_is_c10phy(i915, phy))
		return intel_dp_is_edp(intel_dp) ? 675000 : 810000;

	return 2000000;
}

static int vbt_max_link_rate(struct intel_dp *intel_dp)
{
	struct intel_encoder *encoder = &dp_to_dig_port(intel_dp)->base;
	int max_rate;

	max_rate = intel_bios_dp_max_link_rate(encoder->devdata);

	if (intel_dp_is_edp(intel_dp)) {
		struct intel_connector *connector = intel_dp->attached_connector;
		int edp_max_rate = connector->panel.vbt.edp.max_link_rate;

		if (max_rate && edp_max_rate)
			max_rate = min(max_rate, edp_max_rate);
		else if (edp_max_rate)
			max_rate = edp_max_rate;
	}

	return max_rate;
}

static void
intel_dp_set_source_rates(struct intel_dp *intel_dp)
{
	/* The values must be in increasing order */
	static const int mtl_rates[] = {
		162000, 216000, 243000, 270000, 324000, 432000, 540000, 675000,
		810000,	1000000, 1350000, 2000000,
	};
	static const int icl_rates[] = {
		162000, 216000, 270000, 324000, 432000, 540000, 648000, 810000,
		1000000, 1350000,
	};
	static const int bxt_rates[] = {
		162000, 216000, 243000, 270000, 324000, 432000, 540000
	};
	static const int skl_rates[] = {
		162000, 216000, 270000, 324000, 432000, 540000
	};
	static const int hsw_rates[] = {
		162000, 270000, 540000
	};
	static const int g4x_rates[] = {
		162000, 270000
	};
	struct intel_digital_port *dig_port = dp_to_dig_port(intel_dp);
	struct drm_i915_private *dev_priv = to_i915(dig_port->base.base.dev);
	const int *source_rates;
	int size, max_rate = 0, vbt_max_rate;

	/* This should only be done once */
	drm_WARN_ON(&dev_priv->drm,
		    intel_dp->source_rates || intel_dp->num_source_rates);

	if (DISPLAY_VER(dev_priv) >= 14) {
		source_rates = mtl_rates;
		size = ARRAY_SIZE(mtl_rates);
		max_rate = mtl_max_source_rate(intel_dp);
	} else if (DISPLAY_VER(dev_priv) >= 11) {
		source_rates = icl_rates;
		size = ARRAY_SIZE(icl_rates);
		if (IS_DG2(dev_priv))
			max_rate = dg2_max_source_rate(intel_dp);
		else if (IS_ALDERLAKE_P(dev_priv) || IS_ALDERLAKE_S(dev_priv) ||
			 IS_DG1(dev_priv) || IS_ROCKETLAKE(dev_priv))
			max_rate = 810000;
		else if (IS_JSL_EHL(dev_priv))
			max_rate = ehl_max_source_rate(intel_dp);
		else
			max_rate = icl_max_source_rate(intel_dp);
	} else if (IS_GEMINILAKE(dev_priv) || IS_BROXTON(dev_priv)) {
		source_rates = bxt_rates;
		size = ARRAY_SIZE(bxt_rates);
	} else if (DISPLAY_VER(dev_priv) == 9) {
		source_rates = skl_rates;
		size = ARRAY_SIZE(skl_rates);
	} else if ((IS_HASWELL(dev_priv) && !IS_HSW_ULX(dev_priv)) ||
		   IS_BROADWELL(dev_priv)) {
		source_rates = hsw_rates;
		size = ARRAY_SIZE(hsw_rates);
	} else {
		source_rates = g4x_rates;
		size = ARRAY_SIZE(g4x_rates);
	}

	vbt_max_rate = vbt_max_link_rate(intel_dp);
	if (max_rate && vbt_max_rate)
		max_rate = min(max_rate, vbt_max_rate);
	else if (vbt_max_rate)
		max_rate = vbt_max_rate;

	if (max_rate)
		size = intel_dp_rate_limit_len(source_rates, size, max_rate);

	intel_dp->source_rates = source_rates;
	intel_dp->num_source_rates = size;
}

static int intersect_rates(const int *source_rates, int source_len,
			   const int *sink_rates, int sink_len,
			   int *common_rates)
{
	int i = 0, j = 0, k = 0;

	while (i < source_len && j < sink_len) {
		if (source_rates[i] == sink_rates[j]) {
			if (WARN_ON(k >= DP_MAX_SUPPORTED_RATES))
				return k;
			common_rates[k] = source_rates[i];
			++k;
			++i;
			++j;
		} else if (source_rates[i] < sink_rates[j]) {
			++i;
		} else {
			++j;
		}
	}
	return k;
}

/* return index of rate in rates array, or -1 if not found */
static int intel_dp_rate_index(const int *rates, int len, int rate)
{
	int i;

	for (i = 0; i < len; i++)
		if (rate == rates[i])
			return i;

	return -1;
}

static void intel_dp_set_common_rates(struct intel_dp *intel_dp)
{
	struct drm_i915_private *i915 = dp_to_i915(intel_dp);

	drm_WARN_ON(&i915->drm,
		    !intel_dp->num_source_rates || !intel_dp->num_sink_rates);

	intel_dp->num_common_rates = intersect_rates(intel_dp->source_rates,
						     intel_dp->num_source_rates,
						     intel_dp->sink_rates,
						     intel_dp->num_sink_rates,
						     intel_dp->common_rates);

	/* Paranoia, there should always be something in common. */
	if (drm_WARN_ON(&i915->drm, intel_dp->num_common_rates == 0)) {
		intel_dp->common_rates[0] = 162000;
		intel_dp->num_common_rates = 1;
	}
}

static bool intel_dp_link_params_valid(struct intel_dp *intel_dp, int link_rate,
				       u8 lane_count)
{
	/*
	 * FIXME: we need to synchronize the current link parameters with
	 * hardware readout. Currently fast link training doesn't work on
	 * boot-up.
	 */
	if (link_rate == 0 ||
	    link_rate > intel_dp->max_link_rate)
		return false;

	if (lane_count == 0 ||
	    lane_count > intel_dp_max_lane_count(intel_dp))
		return false;

	return true;
}

static bool intel_dp_can_link_train_fallback_for_edp(struct intel_dp *intel_dp,
						     int link_rate,
						     u8 lane_count)
{
	/* FIXME figure out what we actually want here */
	const struct drm_display_mode *fixed_mode =
		intel_panel_preferred_fixed_mode(intel_dp->attached_connector);
	int mode_rate, max_rate;

	mode_rate = intel_dp_link_required(fixed_mode->clock, 18);
	max_rate = intel_dp_max_data_rate(link_rate, lane_count);
	if (mode_rate > max_rate)
		return false;

	return true;
}

int intel_dp_get_link_train_fallback_values(struct intel_dp *intel_dp,
					    int link_rate, u8 lane_count)
{
	struct drm_i915_private *i915 = dp_to_i915(intel_dp);
	int index;

	/*
	 * TODO: Enable fallback on MST links once MST link compute can handle
	 * the fallback params.
	 */
	if (intel_dp->is_mst) {
		drm_err(&i915->drm, "Link Training Unsuccessful\n");
		return -1;
	}

	if (intel_dp_is_edp(intel_dp) && !intel_dp->use_max_params) {
		drm_dbg_kms(&i915->drm,
			    "Retrying Link training for eDP with max parameters\n");
		intel_dp->use_max_params = true;
		return 0;
	}

	index = intel_dp_rate_index(intel_dp->common_rates,
				    intel_dp->num_common_rates,
				    link_rate);
	if (index > 0) {
		if (intel_dp_is_edp(intel_dp) &&
		    !intel_dp_can_link_train_fallback_for_edp(intel_dp,
							      intel_dp_common_rate(intel_dp, index - 1),
							      lane_count)) {
			drm_dbg_kms(&i915->drm,
				    "Retrying Link training for eDP with same parameters\n");
			return 0;
		}
		intel_dp->max_link_rate = intel_dp_common_rate(intel_dp, index - 1);
		intel_dp->max_link_lane_count = lane_count;
	} else if (lane_count > 1) {
		if (intel_dp_is_edp(intel_dp) &&
		    !intel_dp_can_link_train_fallback_for_edp(intel_dp,
							      intel_dp_max_common_rate(intel_dp),
							      lane_count >> 1)) {
			drm_dbg_kms(&i915->drm,
				    "Retrying Link training for eDP with same parameters\n");
			return 0;
		}
		intel_dp->max_link_rate = intel_dp_max_common_rate(intel_dp);
		intel_dp->max_link_lane_count = lane_count >> 1;
	} else {
		drm_err(&i915->drm, "Link Training Unsuccessful\n");
		return -1;
	}

	return 0;
}

u32 intel_dp_mode_to_fec_clock(u32 mode_clock)
{
	return div_u64(mul_u32_u32(mode_clock, DP_DSC_FEC_OVERHEAD_FACTOR),
		       1000000U);
}

int intel_dp_bw_fec_overhead(bool fec_enabled)
{
	/*
	 * TODO: Calculate the actual overhead for a given mode.
	 * The hard-coded 1/0.972261=2.853% overhead factor
	 * corresponds (for instance) to the 8b/10b DP FEC 2.4% +
	 * 0.453% DSC overhead. This is enough for a 3840 width mode,
	 * which has a DSC overhead of up to ~0.2%, but may not be
	 * enough for a 1024 width mode where this is ~0.8% (on a 4
	 * lane DP link, with 2 DSC slices and 8 bpp color depth).
	 */
	return fec_enabled ? DP_DSC_FEC_OVERHEAD_FACTOR : 1000000;
}

static int
small_joiner_ram_size_bits(struct drm_i915_private *i915)
{
	if (DISPLAY_VER(i915) >= 13)
		return 17280 * 8;
	else if (DISPLAY_VER(i915) >= 11)
		return 7680 * 8;
	else
		return 6144 * 8;
}

u32 intel_dp_dsc_nearest_valid_bpp(struct drm_i915_private *i915, u32 bpp, u32 pipe_bpp)
{
	u32 bits_per_pixel = bpp;
	int i;

	/* Error out if the max bpp is less than smallest allowed valid bpp */
	if (bits_per_pixel < valid_dsc_bpp[0]) {
		drm_dbg_kms(&i915->drm, "Unsupported BPP %u, min %u\n",
			    bits_per_pixel, valid_dsc_bpp[0]);
		return 0;
	}

	/* From XE_LPD onwards we support from bpc upto uncompressed bpp-1 BPPs */
	if (DISPLAY_VER(i915) >= 13) {
		bits_per_pixel = min(bits_per_pixel, pipe_bpp - 1);

		/*
		 * According to BSpec, 27 is the max DSC output bpp,
		 * 8 is the min DSC output bpp
		 */
		bits_per_pixel = clamp_t(u32, bits_per_pixel, 8, 27);
	} else {
		/* Find the nearest match in the array of known BPPs from VESA */
		for (i = 0; i < ARRAY_SIZE(valid_dsc_bpp) - 1; i++) {
			if (bits_per_pixel < valid_dsc_bpp[i + 1])
				break;
		}
		drm_dbg_kms(&i915->drm, "Set dsc bpp from %d to VESA %d\n",
			    bits_per_pixel, valid_dsc_bpp[i]);

		bits_per_pixel = valid_dsc_bpp[i];
	}

	return bits_per_pixel;
}

static
u32 get_max_compressed_bpp_with_joiner(struct drm_i915_private *i915,
				       u32 mode_clock, u32 mode_hdisplay,
				       bool bigjoiner)
{
	u32 max_bpp_small_joiner_ram;

	/* Small Joiner Check: output bpp <= joiner RAM (bits) / Horiz. width */
	max_bpp_small_joiner_ram = small_joiner_ram_size_bits(i915) / mode_hdisplay;

	if (bigjoiner) {
		int bigjoiner_interface_bits = DISPLAY_VER(i915) >= 14 ? 36 : 24;
		/* With bigjoiner multiple dsc engines are used in parallel so PPC is 2 */
		int ppc = 2;
		u32 max_bpp_bigjoiner =
			i915->display.cdclk.max_cdclk_freq * ppc * bigjoiner_interface_bits /
			intel_dp_mode_to_fec_clock(mode_clock);

		max_bpp_small_joiner_ram *= 2;

		return min(max_bpp_small_joiner_ram, max_bpp_bigjoiner);
	}

	return max_bpp_small_joiner_ram;
}

u16 intel_dp_dsc_get_max_compressed_bpp(struct drm_i915_private *i915,
					u32 link_clock, u32 lane_count,
					u32 mode_clock, u32 mode_hdisplay,
					bool bigjoiner,
					enum intel_output_format output_format,
					u32 pipe_bpp,
					u32 timeslots)
{
	u32 bits_per_pixel, joiner_max_bpp;

	/*
	 * Available Link Bandwidth(Kbits/sec) = (NumberOfLanes)*
	 * (LinkSymbolClock)* 8 * (TimeSlots / 64)
	 * for SST -> TimeSlots is 64(i.e all TimeSlots that are available)
	 * for MST -> TimeSlots has to be calculated, based on mode requirements
	 *
	 * Due to FEC overhead, the available bw is reduced to 97.2261%.
	 * To support the given mode:
	 * Bandwidth required should be <= Available link Bandwidth * FEC Overhead
	 * =>ModeClock * bits_per_pixel <= Available Link Bandwidth * FEC Overhead
	 * =>bits_per_pixel <= Available link Bandwidth * FEC Overhead / ModeClock
	 * =>bits_per_pixel <= (NumberOfLanes * LinkSymbolClock) * 8 (TimeSlots / 64) /
	 *		       (ModeClock / FEC Overhead)
	 * =>bits_per_pixel <= (NumberOfLanes * LinkSymbolClock * TimeSlots) /
	 *		       (ModeClock / FEC Overhead * 8)
	 */
	bits_per_pixel = ((link_clock * lane_count) * timeslots) /
			 (intel_dp_mode_to_fec_clock(mode_clock) * 8);

	/* Bandwidth required for 420 is half, that of 444 format */
	if (output_format == INTEL_OUTPUT_FORMAT_YCBCR420)
		bits_per_pixel *= 2;

	/*
	 * According to DSC 1.2a Section 4.1.1 Table 4.1 the maximum
	 * supported PPS value can be 63.9375 and with the further
	 * mention that for 420, 422 formats, bpp should be programmed double
	 * the target bpp restricting our target bpp to be 31.9375 at max.
	 */
	if (output_format == INTEL_OUTPUT_FORMAT_YCBCR420)
		bits_per_pixel = min_t(u32, bits_per_pixel, 31);

	drm_dbg_kms(&i915->drm, "Max link bpp is %u for %u timeslots "
				"total bw %u pixel clock %u\n",
				bits_per_pixel, timeslots,
				(link_clock * lane_count * 8),
				intel_dp_mode_to_fec_clock(mode_clock));

	joiner_max_bpp = get_max_compressed_bpp_with_joiner(i915, mode_clock,
							    mode_hdisplay, bigjoiner);
	bits_per_pixel = min(bits_per_pixel, joiner_max_bpp);

	bits_per_pixel = intel_dp_dsc_nearest_valid_bpp(i915, bits_per_pixel, pipe_bpp);

	return bits_per_pixel;
}

u8 intel_dp_dsc_get_slice_count(const struct intel_connector *connector,
				int mode_clock, int mode_hdisplay,
				bool bigjoiner)
{
	struct drm_i915_private *i915 = to_i915(connector->base.dev);
	u8 min_slice_count, i;
	int max_slice_width;

	if (mode_clock <= DP_DSC_PEAK_PIXEL_RATE)
		min_slice_count = DIV_ROUND_UP(mode_clock,
					       DP_DSC_MAX_ENC_THROUGHPUT_0);
	else
		min_slice_count = DIV_ROUND_UP(mode_clock,
					       DP_DSC_MAX_ENC_THROUGHPUT_1);

	/*
	 * Due to some DSC engine BW limitations, we need to enable second
	 * slice and VDSC engine, whenever we approach close enough to max CDCLK
	 */
	if (mode_clock >= ((i915->display.cdclk.max_cdclk_freq * 85) / 100))
		min_slice_count = max_t(u8, min_slice_count, 2);

	max_slice_width = drm_dp_dsc_sink_max_slice_width(connector->dp.dsc_dpcd);
	if (max_slice_width < DP_DSC_MIN_SLICE_WIDTH_VALUE) {
		drm_dbg_kms(&i915->drm,
			    "Unsupported slice width %d by DP DSC Sink device\n",
			    max_slice_width);
		return 0;
	}
	/* Also take into account max slice width */
	min_slice_count = max_t(u8, min_slice_count,
				DIV_ROUND_UP(mode_hdisplay,
					     max_slice_width));

	/* Find the closest match to the valid slice count values */
	for (i = 0; i < ARRAY_SIZE(valid_dsc_slicecount); i++) {
		u8 test_slice_count = valid_dsc_slicecount[i] << bigjoiner;

		if (test_slice_count >
		    drm_dp_dsc_sink_max_slice_count(connector->dp.dsc_dpcd, false))
			break;

		/* big joiner needs small joiner to be enabled */
		if (bigjoiner && test_slice_count < 4)
			continue;

		if (min_slice_count <= test_slice_count)
			return test_slice_count;
	}

	drm_dbg_kms(&i915->drm, "Unsupported Slice Count %d\n",
		    min_slice_count);
	return 0;
}

static bool source_can_output(struct intel_dp *intel_dp,
			      enum intel_output_format format)
{
	struct drm_i915_private *i915 = dp_to_i915(intel_dp);

	switch (format) {
	case INTEL_OUTPUT_FORMAT_RGB:
		return true;

	case INTEL_OUTPUT_FORMAT_YCBCR444:
		/*
		 * No YCbCr output support on gmch platforms.
		 * Also, ILK doesn't seem capable of DP YCbCr output.
		 * The displayed image is severly corrupted. SNB+ is fine.
		 */
		return !HAS_GMCH(i915) && !IS_IRONLAKE(i915);

	case INTEL_OUTPUT_FORMAT_YCBCR420:
		/* Platform < Gen 11 cannot output YCbCr420 format */
		return DISPLAY_VER(i915) >= 11;

	default:
		MISSING_CASE(format);
		return false;
	}
}

static bool
dfp_can_convert_from_rgb(struct intel_dp *intel_dp,
			 enum intel_output_format sink_format)
{
	if (!drm_dp_is_branch(intel_dp->dpcd))
		return false;

	if (sink_format == INTEL_OUTPUT_FORMAT_YCBCR444)
		return intel_dp->dfp.rgb_to_ycbcr;

	if (sink_format == INTEL_OUTPUT_FORMAT_YCBCR420)
		return intel_dp->dfp.rgb_to_ycbcr &&
			intel_dp->dfp.ycbcr_444_to_420;

	return false;
}

static bool
dfp_can_convert_from_ycbcr444(struct intel_dp *intel_dp,
			      enum intel_output_format sink_format)
{
	if (!drm_dp_is_branch(intel_dp->dpcd))
		return false;

	if (sink_format == INTEL_OUTPUT_FORMAT_YCBCR420)
		return intel_dp->dfp.ycbcr_444_to_420;

	return false;
}

static bool
dfp_can_convert(struct intel_dp *intel_dp,
		enum intel_output_format output_format,
		enum intel_output_format sink_format)
{
	switch (output_format) {
	case INTEL_OUTPUT_FORMAT_RGB:
		return dfp_can_convert_from_rgb(intel_dp, sink_format);
	case INTEL_OUTPUT_FORMAT_YCBCR444:
		return dfp_can_convert_from_ycbcr444(intel_dp, sink_format);
	default:
		MISSING_CASE(output_format);
		return false;
	}

	return false;
}

static enum intel_output_format
intel_dp_output_format(struct intel_connector *connector,
		       enum intel_output_format sink_format)
{
	struct intel_dp *intel_dp = intel_attached_dp(connector);
	struct drm_i915_private *i915 = dp_to_i915(intel_dp);
	enum intel_output_format force_dsc_output_format =
		intel_dp->force_dsc_output_format;
	enum intel_output_format output_format;
	if (force_dsc_output_format) {
		if (source_can_output(intel_dp, force_dsc_output_format) &&
		    (!drm_dp_is_branch(intel_dp->dpcd) ||
		     sink_format != force_dsc_output_format ||
		     dfp_can_convert(intel_dp, force_dsc_output_format, sink_format)))
			return force_dsc_output_format;

		drm_dbg_kms(&i915->drm, "Cannot force DSC output format\n");
	}

	if (sink_format == INTEL_OUTPUT_FORMAT_RGB ||
	    dfp_can_convert_from_rgb(intel_dp, sink_format))
		output_format = INTEL_OUTPUT_FORMAT_RGB;

	else if (sink_format == INTEL_OUTPUT_FORMAT_YCBCR444 ||
		 dfp_can_convert_from_ycbcr444(intel_dp, sink_format))
		output_format = INTEL_OUTPUT_FORMAT_YCBCR444;

	else
		output_format = INTEL_OUTPUT_FORMAT_YCBCR420;

	drm_WARN_ON(&i915->drm, !source_can_output(intel_dp, output_format));

	return output_format;
}

int intel_dp_min_bpp(enum intel_output_format output_format)
{
	if (output_format == INTEL_OUTPUT_FORMAT_RGB)
		return 6 * 3;
	else
		return 8 * 3;
}

int intel_dp_output_bpp(enum intel_output_format output_format, int bpp)
{
	/*
	 * bpp value was assumed to RGB format. And YCbCr 4:2:0 output
	 * format of the number of bytes per pixel will be half the number
	 * of bytes of RGB pixel.
	 */
	if (output_format == INTEL_OUTPUT_FORMAT_YCBCR420)
		bpp /= 2;

	return bpp;
}

static enum intel_output_format
intel_dp_sink_format(struct intel_connector *connector,
		     const struct drm_display_mode *mode)
{
	const struct drm_display_info *info = &connector->base.display_info;

	if (drm_mode_is_420_only(info, mode))
		return INTEL_OUTPUT_FORMAT_YCBCR420;

	return INTEL_OUTPUT_FORMAT_RGB;
}

static int
intel_dp_mode_min_output_bpp(struct intel_connector *connector,
			     const struct drm_display_mode *mode)
{
	enum intel_output_format output_format, sink_format;

	sink_format = intel_dp_sink_format(connector, mode);

	output_format = intel_dp_output_format(connector, sink_format);

	return intel_dp_output_bpp(output_format, intel_dp_min_bpp(output_format));
}

static bool intel_dp_hdisplay_bad(struct drm_i915_private *dev_priv,
				  int hdisplay)
{
	/*
	 * Older platforms don't like hdisplay==4096 with DP.
	 *
	 * On ILK/SNB/IVB the pipe seems to be somewhat running (scanline
	 * and frame counter increment), but we don't get vblank interrupts,
	 * and the pipe underruns immediately. The link also doesn't seem
	 * to get trained properly.
	 *
	 * On CHV the vblank interrupts don't seem to disappear but
	 * otherwise the symptoms are similar.
	 *
	 * TODO: confirm the behaviour on HSW+
	 */
	return hdisplay == 4096 && !HAS_DDI(dev_priv);
}

static int intel_dp_max_tmds_clock(struct intel_dp *intel_dp)
{
	struct intel_connector *connector = intel_dp->attached_connector;
	const struct drm_display_info *info = &connector->base.display_info;
	int max_tmds_clock = intel_dp->dfp.max_tmds_clock;

	/* Only consider the sink's max TMDS clock if we know this is a HDMI DFP */
	if (max_tmds_clock && info->max_tmds_clock)
		max_tmds_clock = min(max_tmds_clock, info->max_tmds_clock);

	return max_tmds_clock;
}

static enum drm_mode_status
intel_dp_tmds_clock_valid(struct intel_dp *intel_dp,
			  int clock, int bpc,
			  enum intel_output_format sink_format,
			  bool respect_downstream_limits)
{
	int tmds_clock, min_tmds_clock, max_tmds_clock;

	if (!respect_downstream_limits)
		return MODE_OK;

	tmds_clock = intel_hdmi_tmds_clock(clock, bpc, sink_format);

	min_tmds_clock = intel_dp->dfp.min_tmds_clock;
	max_tmds_clock = intel_dp_max_tmds_clock(intel_dp);

	if (min_tmds_clock && tmds_clock < min_tmds_clock)
		return MODE_CLOCK_LOW;

	if (max_tmds_clock && tmds_clock > max_tmds_clock)
		return MODE_CLOCK_HIGH;

	return MODE_OK;
}

static enum drm_mode_status
intel_dp_mode_valid_downstream(struct intel_connector *connector,
			       const struct drm_display_mode *mode,
			       int target_clock)
{
	struct intel_dp *intel_dp = intel_attached_dp(connector);
	const struct drm_display_info *info = &connector->base.display_info;
	enum drm_mode_status status;
	enum intel_output_format sink_format;

	/* If PCON supports FRL MODE, check FRL bandwidth constraints */
	if (intel_dp->dfp.pcon_max_frl_bw) {
		int target_bw;
		int max_frl_bw;
		int bpp = intel_dp_mode_min_output_bpp(connector, mode);

		target_bw = bpp * target_clock;

		max_frl_bw = intel_dp->dfp.pcon_max_frl_bw;

		/* converting bw from Gbps to Kbps*/
		max_frl_bw = max_frl_bw * 1000000;

		if (target_bw > max_frl_bw)
			return MODE_CLOCK_HIGH;

		return MODE_OK;
	}

	if (intel_dp->dfp.max_dotclock &&
	    target_clock > intel_dp->dfp.max_dotclock)
		return MODE_CLOCK_HIGH;

	sink_format = intel_dp_sink_format(connector, mode);

	/* Assume 8bpc for the DP++/HDMI/DVI TMDS clock check */
	status = intel_dp_tmds_clock_valid(intel_dp, target_clock,
					   8, sink_format, true);

	if (status != MODE_OK) {
		if (sink_format == INTEL_OUTPUT_FORMAT_YCBCR420 ||
		    !connector->base.ycbcr_420_allowed ||
		    !drm_mode_is_420_also(info, mode))
			return status;
		sink_format = INTEL_OUTPUT_FORMAT_YCBCR420;
		status = intel_dp_tmds_clock_valid(intel_dp, target_clock,
						   8, sink_format, true);
		if (status != MODE_OK)
			return status;
	}

	return MODE_OK;
}

bool intel_dp_need_bigjoiner(struct intel_dp *intel_dp,
			     int hdisplay, int clock)
{
	struct drm_i915_private *i915 = dp_to_i915(intel_dp);

	if (!intel_dp_can_bigjoiner(intel_dp))
		return false;

	return clock > i915->max_dotclk_freq || hdisplay > 5120;
}

static enum drm_mode_status
intel_dp_mode_valid(struct drm_connector *_connector,
		    struct drm_display_mode *mode)
{
	struct intel_connector *connector = to_intel_connector(_connector);
	struct intel_dp *intel_dp = intel_attached_dp(connector);
	struct drm_i915_private *dev_priv = to_i915(connector->base.dev);
	const struct drm_display_mode *fixed_mode;
	int target_clock = mode->clock;
	int max_rate, mode_rate, max_lanes, max_link_clock;
	int max_dotclk = dev_priv->max_dotclk_freq;
	u16 dsc_max_compressed_bpp = 0;
	u8 dsc_slice_count = 0;
	enum drm_mode_status status;
	bool dsc = false, bigjoiner = false;

<<<<<<< HEAD
=======
	status = intel_cpu_transcoder_mode_valid(dev_priv, mode);
	if (status != MODE_OK)
		return status;

>>>>>>> ba6f5fb4
	if (mode->flags & DRM_MODE_FLAG_DBLCLK)
		return MODE_H_ILLEGAL;

	fixed_mode = intel_panel_fixed_mode(connector, mode);
	if (intel_dp_is_edp(intel_dp) && fixed_mode) {
		status = intel_panel_mode_valid(connector, mode);
		if (status != MODE_OK)
			return status;

		target_clock = fixed_mode->clock;
	}

	if (mode->clock < 10000)
		return MODE_CLOCK_LOW;

	if (intel_dp_need_bigjoiner(intel_dp, mode->hdisplay, target_clock)) {
		bigjoiner = true;
		max_dotclk *= 2;
	}
	if (target_clock > max_dotclk)
		return MODE_CLOCK_HIGH;

	if (intel_dp_hdisplay_bad(dev_priv, mode->hdisplay))
		return MODE_H_ILLEGAL;

	max_link_clock = intel_dp_max_link_rate(intel_dp);
	max_lanes = intel_dp_max_lane_count(intel_dp);

	max_rate = intel_dp_max_data_rate(max_link_clock, max_lanes);
	mode_rate = intel_dp_link_required(target_clock,
					   intel_dp_mode_min_output_bpp(connector, mode));

	if (HAS_DSC(dev_priv) &&
	    drm_dp_sink_supports_dsc(connector->dp.dsc_dpcd)) {
		enum intel_output_format sink_format, output_format;
		int pipe_bpp;

		sink_format = intel_dp_sink_format(connector, mode);
		output_format = intel_dp_output_format(connector, sink_format);
		/*
		 * TBD pass the connector BPC,
		 * for now U8_MAX so that max BPC on that platform would be picked
		 */
		pipe_bpp = intel_dp_dsc_compute_max_bpp(connector, U8_MAX);

		/*
		 * Output bpp is stored in 6.4 format so right shift by 4 to get the
		 * integer value since we support only integer values of bpp.
		 */
		if (intel_dp_is_edp(intel_dp)) {
			dsc_max_compressed_bpp =
				drm_edp_dsc_sink_output_bpp(connector->dp.dsc_dpcd) >> 4;
			dsc_slice_count =
				drm_dp_dsc_sink_max_slice_count(connector->dp.dsc_dpcd,
								true);
		} else if (drm_dp_sink_supports_fec(connector->dp.fec_capability)) {
			dsc_max_compressed_bpp =
				intel_dp_dsc_get_max_compressed_bpp(dev_priv,
								    max_link_clock,
								    max_lanes,
								    target_clock,
								    mode->hdisplay,
								    bigjoiner,
								    output_format,
								    pipe_bpp, 64);
			dsc_slice_count =
				intel_dp_dsc_get_slice_count(connector,
							     target_clock,
							     mode->hdisplay,
							     bigjoiner);
		}

		dsc = dsc_max_compressed_bpp && dsc_slice_count;
	}

	/*
	 * Big joiner configuration needs DSC for TGL which is not true for
	 * XE_LPD where uncompressed joiner is supported.
	 */
	if (DISPLAY_VER(dev_priv) < 13 && bigjoiner && !dsc)
		return MODE_CLOCK_HIGH;

	if (mode_rate > max_rate && !dsc)
		return MODE_CLOCK_HIGH;

	status = intel_dp_mode_valid_downstream(connector, mode, target_clock);
	if (status != MODE_OK)
		return status;

	return intel_mode_valid_max_plane_size(dev_priv, mode, bigjoiner);
}

bool intel_dp_source_supports_tps3(struct drm_i915_private *i915)
{
	return DISPLAY_VER(i915) >= 9 || IS_BROADWELL(i915) || IS_HASWELL(i915);
}

bool intel_dp_source_supports_tps4(struct drm_i915_private *i915)
{
	return DISPLAY_VER(i915) >= 10;
}

static void snprintf_int_array(char *str, size_t len,
			       const int *array, int nelem)
{
	int i;

	str[0] = '\0';

	for (i = 0; i < nelem; i++) {
		int r = snprintf(str, len, "%s%d", i ? ", " : "", array[i]);
		if (r >= len)
			return;
		str += r;
		len -= r;
	}
}

static void intel_dp_print_rates(struct intel_dp *intel_dp)
{
	struct drm_i915_private *i915 = dp_to_i915(intel_dp);
	char str[128]; /* FIXME: too big for stack? */

	if (!drm_debug_enabled(DRM_UT_KMS))
		return;

	snprintf_int_array(str, sizeof(str),
			   intel_dp->source_rates, intel_dp->num_source_rates);
	drm_dbg_kms(&i915->drm, "source rates: %s\n", str);

	snprintf_int_array(str, sizeof(str),
			   intel_dp->sink_rates, intel_dp->num_sink_rates);
	drm_dbg_kms(&i915->drm, "sink rates: %s\n", str);

	snprintf_int_array(str, sizeof(str),
			   intel_dp->common_rates, intel_dp->num_common_rates);
	drm_dbg_kms(&i915->drm, "common rates: %s\n", str);
}

int
intel_dp_max_link_rate(struct intel_dp *intel_dp)
{
	int len;

	len = intel_dp_common_len_rate_limit(intel_dp, intel_dp->max_link_rate);

	return intel_dp_common_rate(intel_dp, len - 1);
}

int intel_dp_rate_select(struct intel_dp *intel_dp, int rate)
{
	struct drm_i915_private *i915 = dp_to_i915(intel_dp);
	int i = intel_dp_rate_index(intel_dp->sink_rates,
				    intel_dp->num_sink_rates, rate);

	if (drm_WARN_ON(&i915->drm, i < 0))
		i = 0;

	return i;
}

void intel_dp_compute_rate(struct intel_dp *intel_dp, int port_clock,
			   u8 *link_bw, u8 *rate_select)
{
	/* eDP 1.4 rate select method. */
	if (intel_dp->use_rate_select) {
		*link_bw = 0;
		*rate_select =
			intel_dp_rate_select(intel_dp, port_clock);
	} else {
		*link_bw = drm_dp_link_rate_to_bw_code(port_clock);
		*rate_select = 0;
	}
}

bool intel_dp_has_hdmi_sink(struct intel_dp *intel_dp)
{
	struct intel_connector *connector = intel_dp->attached_connector;

	return connector->base.display_info.is_hdmi;
}

static bool intel_dp_source_supports_fec(struct intel_dp *intel_dp,
					 const struct intel_crtc_state *pipe_config)
{
	struct drm_i915_private *dev_priv = dp_to_i915(intel_dp);

	/* On TGL, FEC is supported on all Pipes */
	if (DISPLAY_VER(dev_priv) >= 12)
		return true;

	if (DISPLAY_VER(dev_priv) == 11 && pipe_config->cpu_transcoder != TRANSCODER_A)
		return true;

	return false;
}

bool intel_dp_supports_fec(struct intel_dp *intel_dp,
			   const struct intel_connector *connector,
			   const struct intel_crtc_state *pipe_config)
{
	return intel_dp_source_supports_fec(intel_dp, pipe_config) &&
		drm_dp_sink_supports_fec(connector->dp.fec_capability);
}

static bool intel_dp_supports_dsc(const struct intel_connector *connector,
				  const struct intel_crtc_state *crtc_state)
{
	if (intel_crtc_has_type(crtc_state, INTEL_OUTPUT_DP) && !crtc_state->fec_enable)
		return false;

	return intel_dsc_source_support(crtc_state) &&
		connector->dp.dsc_decompression_aux &&
		drm_dp_sink_supports_dsc(connector->dp.dsc_dpcd);
}

static int intel_dp_hdmi_compute_bpc(struct intel_dp *intel_dp,
				     const struct intel_crtc_state *crtc_state,
				     int bpc, bool respect_downstream_limits)
{
	int clock = crtc_state->hw.adjusted_mode.crtc_clock;

	/*
	 * Current bpc could already be below 8bpc due to
	 * FDI bandwidth constraints or other limits.
	 * HDMI minimum is 8bpc however.
	 */
	bpc = max(bpc, 8);

	/*
	 * We will never exceed downstream TMDS clock limits while
	 * attempting deep color. If the user insists on forcing an
	 * out of spec mode they will have to be satisfied with 8bpc.
	 */
	if (!respect_downstream_limits)
		bpc = 8;

	for (; bpc >= 8; bpc -= 2) {
		if (intel_hdmi_bpc_possible(crtc_state, bpc,
					    intel_dp_has_hdmi_sink(intel_dp)) &&
		    intel_dp_tmds_clock_valid(intel_dp, clock, bpc, crtc_state->sink_format,
					      respect_downstream_limits) == MODE_OK)
			return bpc;
	}

	return -EINVAL;
}

static int intel_dp_max_bpp(struct intel_dp *intel_dp,
			    const struct intel_crtc_state *crtc_state,
			    bool respect_downstream_limits)
{
	struct drm_i915_private *dev_priv = dp_to_i915(intel_dp);
	struct intel_connector *intel_connector = intel_dp->attached_connector;
	int bpp, bpc;

	bpc = crtc_state->pipe_bpp / 3;

	if (intel_dp->dfp.max_bpc)
		bpc = min_t(int, bpc, intel_dp->dfp.max_bpc);

	if (intel_dp->dfp.min_tmds_clock) {
		int max_hdmi_bpc;

		max_hdmi_bpc = intel_dp_hdmi_compute_bpc(intel_dp, crtc_state, bpc,
							 respect_downstream_limits);
		if (max_hdmi_bpc < 0)
			return 0;

		bpc = min(bpc, max_hdmi_bpc);
	}

	bpp = bpc * 3;
	if (intel_dp_is_edp(intel_dp)) {
		/* Get bpp from vbt only for panels that dont have bpp in edid */
		if (intel_connector->base.display_info.bpc == 0 &&
		    intel_connector->panel.vbt.edp.bpp &&
		    intel_connector->panel.vbt.edp.bpp < bpp) {
			drm_dbg_kms(&dev_priv->drm,
				    "clamping bpp for eDP panel to BIOS-provided %i\n",
				    intel_connector->panel.vbt.edp.bpp);
			bpp = intel_connector->panel.vbt.edp.bpp;
		}
	}

	return bpp;
}

/* Adjust link config limits based on compliance test requests. */
void
intel_dp_adjust_compliance_config(struct intel_dp *intel_dp,
				  struct intel_crtc_state *pipe_config,
				  struct link_config_limits *limits)
{
	struct drm_i915_private *i915 = dp_to_i915(intel_dp);

	/* For DP Compliance we override the computed bpp for the pipe */
	if (intel_dp->compliance.test_data.bpc != 0) {
		int bpp = 3 * intel_dp->compliance.test_data.bpc;

		limits->pipe.min_bpp = limits->pipe.max_bpp = bpp;
		pipe_config->dither_force_disable = bpp == 6 * 3;

		drm_dbg_kms(&i915->drm, "Setting pipe_bpp to %d\n", bpp);
	}

	/* Use values requested by Compliance Test Request */
	if (intel_dp->compliance.test_type == DP_TEST_LINK_TRAINING) {
		int index;

		/* Validate the compliance test data since max values
		 * might have changed due to link train fallback.
		 */
		if (intel_dp_link_params_valid(intel_dp, intel_dp->compliance.test_link_rate,
					       intel_dp->compliance.test_lane_count)) {
			index = intel_dp_rate_index(intel_dp->common_rates,
						    intel_dp->num_common_rates,
						    intel_dp->compliance.test_link_rate);
			if (index >= 0)
				limits->min_rate = limits->max_rate =
					intel_dp->compliance.test_link_rate;
			limits->min_lane_count = limits->max_lane_count =
				intel_dp->compliance.test_lane_count;
		}
	}
}

static bool has_seamless_m_n(struct intel_connector *connector)
{
	struct drm_i915_private *i915 = to_i915(connector->base.dev);

	/*
	 * Seamless M/N reprogramming only implemented
	 * for BDW+ double buffered M/N registers so far.
	 */
	return HAS_DOUBLE_BUFFERED_M_N(i915) &&
		intel_panel_drrs_type(connector) == DRRS_TYPE_SEAMLESS;
}

static int intel_dp_mode_clock(const struct intel_crtc_state *crtc_state,
			       const struct drm_connector_state *conn_state)
{
	struct intel_connector *connector = to_intel_connector(conn_state->connector);
	const struct drm_display_mode *adjusted_mode = &crtc_state->hw.adjusted_mode;

	/* FIXME a bit of a mess wrt clock vs. crtc_clock */
	if (has_seamless_m_n(connector))
		return intel_panel_highest_mode(connector, adjusted_mode)->clock;
	else
		return adjusted_mode->crtc_clock;
}

/* Optimize link config in order: max bpp, min clock, min lanes */
static int
intel_dp_compute_link_config_wide(struct intel_dp *intel_dp,
				  struct intel_crtc_state *pipe_config,
				  const struct drm_connector_state *conn_state,
				  const struct link_config_limits *limits)
{
	int bpp, i, lane_count, clock = intel_dp_mode_clock(pipe_config, conn_state);
	int mode_rate, link_rate, link_avail;

	for (bpp = to_bpp_int(limits->link.max_bpp_x16);
	     bpp >= to_bpp_int(limits->link.min_bpp_x16);
	     bpp -= 2 * 3) {
		int link_bpp = intel_dp_output_bpp(pipe_config->output_format, bpp);

		mode_rate = intel_dp_link_required(clock, link_bpp);

		for (i = 0; i < intel_dp->num_common_rates; i++) {
			link_rate = intel_dp_common_rate(intel_dp, i);
			if (link_rate < limits->min_rate ||
			    link_rate > limits->max_rate)
				continue;

			for (lane_count = limits->min_lane_count;
			     lane_count <= limits->max_lane_count;
			     lane_count <<= 1) {
				link_avail = intel_dp_max_data_rate(link_rate,
								    lane_count);

				if (mode_rate <= link_avail) {
					pipe_config->lane_count = lane_count;
					pipe_config->pipe_bpp = bpp;
					pipe_config->port_clock = link_rate;

					return 0;
				}
			}
		}
	}

	return -EINVAL;
}

static
u8 intel_dp_dsc_max_src_input_bpc(struct drm_i915_private *i915)
{
	/* Max DSC Input BPC for ICL is 10 and for TGL+ is 12 */
	if (DISPLAY_VER(i915) >= 12)
		return 12;
	if (DISPLAY_VER(i915) == 11)
		return 10;

	return 0;
}

int intel_dp_dsc_compute_max_bpp(const struct intel_connector *connector,
				 u8 max_req_bpc)
{
	struct drm_i915_private *i915 = to_i915(connector->base.dev);
	int i, num_bpc;
	u8 dsc_bpc[3] = {0};
	u8 dsc_max_bpc;

	dsc_max_bpc = intel_dp_dsc_max_src_input_bpc(i915);

	if (!dsc_max_bpc)
		return dsc_max_bpc;

	dsc_max_bpc = min_t(u8, dsc_max_bpc, max_req_bpc);

	num_bpc = drm_dp_dsc_sink_supported_input_bpcs(connector->dp.dsc_dpcd,
						       dsc_bpc);
	for (i = 0; i < num_bpc; i++) {
		if (dsc_max_bpc >= dsc_bpc[i])
			return dsc_bpc[i] * 3;
	}

	return 0;
}

static int intel_dp_source_dsc_version_minor(struct drm_i915_private *i915)
{
	return DISPLAY_VER(i915) >= 14 ? 2 : 1;
}

static int intel_dp_sink_dsc_version_minor(const u8 dsc_dpcd[DP_DSC_RECEIVER_CAP_SIZE])
{
	return (dsc_dpcd[DP_DSC_REV - DP_DSC_SUPPORT] & DP_DSC_MINOR_MASK) >>
		DP_DSC_MINOR_SHIFT;
}

static int intel_dp_get_slice_height(int vactive)
{
	int slice_height;

	/*
	 * VDSC 1.2a spec in Section 3.8 Options for Slices implies that 108
	 * lines is an optimal slice height, but any size can be used as long as
	 * vertical active integer multiple and maximum vertical slice count
	 * requirements are met.
	 */
	for (slice_height = 108; slice_height <= vactive; slice_height += 2)
		if (vactive % slice_height == 0)
			return slice_height;

	/*
	 * Highly unlikely we reach here as most of the resolutions will end up
	 * finding appropriate slice_height in above loop but returning
	 * slice_height as 2 here as it should work with all resolutions.
	 */
	return 2;
}

static int intel_dp_dsc_compute_params(const struct intel_connector *connector,
				       struct intel_crtc_state *crtc_state)
{
	struct drm_i915_private *i915 = to_i915(connector->base.dev);
	struct drm_dsc_config *vdsc_cfg = &crtc_state->dsc.config;
	u8 line_buf_depth;
	int ret;

	/*
	 * RC_MODEL_SIZE is currently a constant across all configurations.
	 *
	 * FIXME: Look into using sink defined DPCD DP_DSC_RC_BUF_BLK_SIZE and
	 * DP_DSC_RC_BUF_SIZE for this.
	 */
	vdsc_cfg->rc_model_size = DSC_RC_MODEL_SIZE_CONST;
	vdsc_cfg->pic_height = crtc_state->hw.adjusted_mode.crtc_vdisplay;

	vdsc_cfg->slice_height = intel_dp_get_slice_height(vdsc_cfg->pic_height);

	ret = intel_dsc_compute_params(crtc_state);
	if (ret)
		return ret;

	vdsc_cfg->dsc_version_major =
		(connector->dp.dsc_dpcd[DP_DSC_REV - DP_DSC_SUPPORT] &
		 DP_DSC_MAJOR_MASK) >> DP_DSC_MAJOR_SHIFT;
	vdsc_cfg->dsc_version_minor =
		min(intel_dp_source_dsc_version_minor(i915),
		    intel_dp_sink_dsc_version_minor(connector->dp.dsc_dpcd));
	if (vdsc_cfg->convert_rgb)
		vdsc_cfg->convert_rgb =
			connector->dp.dsc_dpcd[DP_DSC_DEC_COLOR_FORMAT_CAP - DP_DSC_SUPPORT] &
			DP_DSC_RGB;

	line_buf_depth = drm_dp_dsc_sink_line_buf_depth(connector->dp.dsc_dpcd);
	if (!line_buf_depth) {
		drm_dbg_kms(&i915->drm,
			    "DSC Sink Line Buffer Depth invalid\n");
		return -EINVAL;
	}

	if (vdsc_cfg->dsc_version_minor == 2)
		vdsc_cfg->line_buf_depth = (line_buf_depth == DSC_1_2_MAX_LINEBUF_DEPTH_BITS) ?
			DSC_1_2_MAX_LINEBUF_DEPTH_VAL : line_buf_depth;
	else
		vdsc_cfg->line_buf_depth = (line_buf_depth > DSC_1_1_MAX_LINEBUF_DEPTH_BITS) ?
			DSC_1_1_MAX_LINEBUF_DEPTH_BITS : line_buf_depth;

	vdsc_cfg->block_pred_enable =
		connector->dp.dsc_dpcd[DP_DSC_BLK_PREDICTION_SUPPORT - DP_DSC_SUPPORT] &
		DP_DSC_BLK_PREDICTION_IS_SUPPORTED;

	return drm_dsc_compute_rc_parameters(vdsc_cfg);
}

static bool intel_dp_dsc_supports_format(const struct intel_connector *connector,
					 enum intel_output_format output_format)
{
	struct drm_i915_private *i915 = to_i915(connector->base.dev);
	u8 sink_dsc_format;

	switch (output_format) {
	case INTEL_OUTPUT_FORMAT_RGB:
		sink_dsc_format = DP_DSC_RGB;
		break;
	case INTEL_OUTPUT_FORMAT_YCBCR444:
		sink_dsc_format = DP_DSC_YCbCr444;
		break;
	case INTEL_OUTPUT_FORMAT_YCBCR420:
		if (min(intel_dp_source_dsc_version_minor(i915),
			intel_dp_sink_dsc_version_minor(connector->dp.dsc_dpcd)) < 2)
			return false;
		sink_dsc_format = DP_DSC_YCbCr420_Native;
		break;
	default:
		return false;
	}

	return drm_dp_dsc_sink_supports_format(connector->dp.dsc_dpcd, sink_dsc_format);
}

static bool is_bw_sufficient_for_dsc_config(u16 compressed_bpp, u32 link_clock,
					    u32 lane_count, u32 mode_clock,
					    enum intel_output_format output_format,
					    int timeslots)
{
	u32 available_bw, required_bw;

	available_bw = (link_clock * lane_count * timeslots)  / 8;
	required_bw = compressed_bpp * (intel_dp_mode_to_fec_clock(mode_clock));

	return available_bw > required_bw;
}

static int dsc_compute_link_config(struct intel_dp *intel_dp,
				   struct intel_crtc_state *pipe_config,
				   struct link_config_limits *limits,
				   u16 compressed_bpp,
				   int timeslots)
{
	const struct drm_display_mode *adjusted_mode = &pipe_config->hw.adjusted_mode;
	int link_rate, lane_count;
	int i;

	for (i = 0; i < intel_dp->num_common_rates; i++) {
		link_rate = intel_dp_common_rate(intel_dp, i);
		if (link_rate < limits->min_rate || link_rate > limits->max_rate)
			continue;

		for (lane_count = limits->min_lane_count;
		     lane_count <= limits->max_lane_count;
		     lane_count <<= 1) {
			if (!is_bw_sufficient_for_dsc_config(compressed_bpp, link_rate, lane_count,
							     adjusted_mode->clock,
							     pipe_config->output_format,
							     timeslots))
				continue;

			pipe_config->lane_count = lane_count;
			pipe_config->port_clock = link_rate;

			return 0;
		}
	}

	return -EINVAL;
}

static
u16 intel_dp_dsc_max_sink_compressed_bppx16(const struct intel_connector *connector,
					    struct intel_crtc_state *pipe_config,
					    int bpc)
{
	u16 max_bppx16 = drm_edp_dsc_sink_output_bpp(connector->dp.dsc_dpcd);

	if (max_bppx16)
		return max_bppx16;
	/*
	 * If support not given in DPCD 67h, 68h use the Maximum Allowed bit rate
	 * values as given in spec Table 2-157 DP v2.0
	 */
	switch (pipe_config->output_format) {
	case INTEL_OUTPUT_FORMAT_RGB:
	case INTEL_OUTPUT_FORMAT_YCBCR444:
		return (3 * bpc) << 4;
	case INTEL_OUTPUT_FORMAT_YCBCR420:
		return (3 * (bpc / 2)) << 4;
	default:
		MISSING_CASE(pipe_config->output_format);
		break;
	}

	return 0;
}

int intel_dp_dsc_sink_min_compressed_bpp(struct intel_crtc_state *pipe_config)
{
	/* From Mandatory bit rate range Support Table 2-157 (DP v2.0) */
	switch (pipe_config->output_format) {
	case INTEL_OUTPUT_FORMAT_RGB:
	case INTEL_OUTPUT_FORMAT_YCBCR444:
		return 8;
	case INTEL_OUTPUT_FORMAT_YCBCR420:
		return 6;
	default:
		MISSING_CASE(pipe_config->output_format);
		break;
	}

	return 0;
}

int intel_dp_dsc_sink_max_compressed_bpp(const struct intel_connector *connector,
					 struct intel_crtc_state *pipe_config,
					 int bpc)
{
	return intel_dp_dsc_max_sink_compressed_bppx16(connector,
						       pipe_config, bpc) >> 4;
}

static int dsc_src_min_compressed_bpp(void)
{
	/* Min Compressed bpp supported by source is 8 */
	return 8;
}

static int dsc_src_max_compressed_bpp(struct intel_dp *intel_dp)
{
	struct drm_i915_private *i915 = dp_to_i915(intel_dp);

	/*
	 * Max Compressed bpp for Gen 13+ is 27bpp.
	 * For earlier platform is 23bpp. (Bspec:49259).
	 */
	if (DISPLAY_VER(i915) <= 12)
		return 23;
	else
		return 27;
}

/*
 * From a list of valid compressed bpps try different compressed bpp and find a
 * suitable link configuration that can support it.
 */
static int
icl_dsc_compute_link_config(struct intel_dp *intel_dp,
			    struct intel_crtc_state *pipe_config,
			    struct link_config_limits *limits,
			    int dsc_max_bpp,
			    int dsc_min_bpp,
			    int pipe_bpp,
			    int timeslots)
{
	int i, ret;

	/* Compressed BPP should be less than the Input DSC bpp */
	dsc_max_bpp = min(dsc_max_bpp, pipe_bpp - 1);

	for (i = 0; i < ARRAY_SIZE(valid_dsc_bpp); i++) {
		if (valid_dsc_bpp[i] < dsc_min_bpp ||
		    valid_dsc_bpp[i] > dsc_max_bpp)
			break;

		ret = dsc_compute_link_config(intel_dp,
					      pipe_config,
					      limits,
					      valid_dsc_bpp[i],
					      timeslots);
		if (ret == 0) {
			pipe_config->dsc.compressed_bpp_x16 =
				to_bpp_x16(valid_dsc_bpp[i]);
			return 0;
		}
	}

	return -EINVAL;
}

/*
 * From XE_LPD onwards we supports compression bpps in steps of 1 up to
 * uncompressed bpp-1. So we start from max compressed bpp and see if any
 * link configuration is able to support that compressed bpp, if not we
 * step down and check for lower compressed bpp.
 */
static int
xelpd_dsc_compute_link_config(struct intel_dp *intel_dp,
			      struct intel_crtc_state *pipe_config,
			      struct link_config_limits *limits,
			      int dsc_max_bpp,
			      int dsc_min_bpp,
			      int pipe_bpp,
			      int timeslots)
{
	u16 compressed_bpp;
	int ret;

	/* Compressed BPP should be less than the Input DSC bpp */
	dsc_max_bpp = min(dsc_max_bpp, pipe_bpp - 1);

	for (compressed_bpp = dsc_max_bpp;
	     compressed_bpp >= dsc_min_bpp;
	     compressed_bpp--) {
		ret = dsc_compute_link_config(intel_dp,
					      pipe_config,
					      limits,
					      compressed_bpp,
					      timeslots);
		if (ret == 0) {
			pipe_config->dsc.compressed_bpp_x16 =
				to_bpp_x16(compressed_bpp);
			return 0;
		}
	}
	return -EINVAL;
}

static int dsc_compute_compressed_bpp(struct intel_dp *intel_dp,
				      const struct intel_connector *connector,
				      struct intel_crtc_state *pipe_config,
				      struct link_config_limits *limits,
				      int pipe_bpp,
				      int timeslots)
{
	const struct drm_display_mode *adjusted_mode = &pipe_config->hw.adjusted_mode;
	struct drm_i915_private *i915 = dp_to_i915(intel_dp);
	int dsc_src_min_bpp, dsc_sink_min_bpp, dsc_min_bpp;
	int dsc_src_max_bpp, dsc_sink_max_bpp, dsc_max_bpp;
	int dsc_joiner_max_bpp;

	dsc_src_min_bpp = dsc_src_min_compressed_bpp();
	dsc_sink_min_bpp = intel_dp_dsc_sink_min_compressed_bpp(pipe_config);
	dsc_min_bpp = max(dsc_src_min_bpp, dsc_sink_min_bpp);
	dsc_min_bpp = max(dsc_min_bpp, to_bpp_int_roundup(limits->link.min_bpp_x16));

	dsc_src_max_bpp = dsc_src_max_compressed_bpp(intel_dp);
	dsc_sink_max_bpp = intel_dp_dsc_sink_max_compressed_bpp(connector,
								pipe_config,
								pipe_bpp / 3);
	dsc_max_bpp = dsc_sink_max_bpp ? min(dsc_sink_max_bpp, dsc_src_max_bpp) : dsc_src_max_bpp;

	dsc_joiner_max_bpp = get_max_compressed_bpp_with_joiner(i915, adjusted_mode->clock,
								adjusted_mode->hdisplay,
								pipe_config->bigjoiner_pipes);
	dsc_max_bpp = min(dsc_max_bpp, dsc_joiner_max_bpp);
	dsc_max_bpp = min(dsc_max_bpp, to_bpp_int(limits->link.max_bpp_x16));

	if (DISPLAY_VER(i915) >= 13)
		return xelpd_dsc_compute_link_config(intel_dp, pipe_config, limits,
						     dsc_max_bpp, dsc_min_bpp, pipe_bpp, timeslots);
	return icl_dsc_compute_link_config(intel_dp, pipe_config, limits,
					   dsc_max_bpp, dsc_min_bpp, pipe_bpp, timeslots);
}

static
u8 intel_dp_dsc_min_src_input_bpc(struct drm_i915_private *i915)
{
	/* Min DSC Input BPC for ICL+ is 8 */
	return HAS_DSC(i915) ? 8 : 0;
}

static
bool is_dsc_pipe_bpp_sufficient(struct drm_i915_private *i915,
				struct drm_connector_state *conn_state,
				struct link_config_limits *limits,
				int pipe_bpp)
{
	u8 dsc_max_bpc, dsc_min_bpc, dsc_max_pipe_bpp, dsc_min_pipe_bpp;

	dsc_max_bpc = min(intel_dp_dsc_max_src_input_bpc(i915), conn_state->max_requested_bpc);
	dsc_min_bpc = intel_dp_dsc_min_src_input_bpc(i915);

	dsc_max_pipe_bpp = min(dsc_max_bpc * 3, limits->pipe.max_bpp);
	dsc_min_pipe_bpp = max(dsc_min_bpc * 3, limits->pipe.min_bpp);

	return pipe_bpp >= dsc_min_pipe_bpp &&
	       pipe_bpp <= dsc_max_pipe_bpp;
}

static
int intel_dp_force_dsc_pipe_bpp(struct intel_dp *intel_dp,
				struct drm_connector_state *conn_state,
				struct link_config_limits *limits)
{
	struct drm_i915_private *i915 = dp_to_i915(intel_dp);
	int forced_bpp;

	if (!intel_dp->force_dsc_bpc)
		return 0;

	forced_bpp = intel_dp->force_dsc_bpc * 3;

	if (is_dsc_pipe_bpp_sufficient(i915, conn_state, limits, forced_bpp)) {
		drm_dbg_kms(&i915->drm, "Input DSC BPC forced to %d\n", intel_dp->force_dsc_bpc);
		return forced_bpp;
	}

	drm_dbg_kms(&i915->drm, "Cannot force DSC BPC:%d, due to DSC BPC limits\n",
		    intel_dp->force_dsc_bpc);

	return 0;
}

static int intel_dp_dsc_compute_pipe_bpp(struct intel_dp *intel_dp,
					 struct intel_crtc_state *pipe_config,
					 struct drm_connector_state *conn_state,
					 struct link_config_limits *limits,
					 int timeslots)
{
	struct drm_i915_private *i915 = dp_to_i915(intel_dp);
	const struct intel_connector *connector =
		to_intel_connector(conn_state->connector);
	u8 max_req_bpc = conn_state->max_requested_bpc;
	u8 dsc_max_bpc, dsc_max_bpp;
	u8 dsc_min_bpc, dsc_min_bpp;
	u8 dsc_bpc[3] = {0};
	int forced_bpp, pipe_bpp;
	int num_bpc, i, ret;

	forced_bpp = intel_dp_force_dsc_pipe_bpp(intel_dp, conn_state, limits);

	if (forced_bpp) {
		ret = dsc_compute_compressed_bpp(intel_dp, connector, pipe_config,
						 limits, forced_bpp, timeslots);
		if (ret == 0) {
			pipe_config->pipe_bpp = forced_bpp;
			return 0;
		}
	}

	dsc_max_bpc = intel_dp_dsc_min_src_input_bpc(i915);
	if (!dsc_max_bpc)
		return -EINVAL;

	dsc_max_bpc = min_t(u8, dsc_max_bpc, max_req_bpc);
	dsc_max_bpp = min(dsc_max_bpc * 3, limits->pipe.max_bpp);

	dsc_min_bpc = intel_dp_dsc_min_src_input_bpc(i915);
	dsc_min_bpp = max(dsc_min_bpc * 3, limits->pipe.min_bpp);

	/*
	 * Get the maximum DSC bpc that will be supported by any valid
	 * link configuration and compressed bpp.
	 */
	num_bpc = drm_dp_dsc_sink_supported_input_bpcs(connector->dp.dsc_dpcd, dsc_bpc);
	for (i = 0; i < num_bpc; i++) {
		pipe_bpp = dsc_bpc[i] * 3;
		if (pipe_bpp < dsc_min_bpp)
			break;
		if (pipe_bpp > dsc_max_bpp)
			continue;
		ret = dsc_compute_compressed_bpp(intel_dp, connector, pipe_config,
						 limits, pipe_bpp, timeslots);
		if (ret == 0) {
			pipe_config->pipe_bpp = pipe_bpp;
			return 0;
		}
	}

	return -EINVAL;
}

static int intel_edp_dsc_compute_pipe_bpp(struct intel_dp *intel_dp,
					  struct intel_crtc_state *pipe_config,
					  struct drm_connector_state *conn_state,
					  struct link_config_limits *limits)
{
	struct drm_i915_private *i915 = dp_to_i915(intel_dp);
	struct intel_connector *connector =
		to_intel_connector(conn_state->connector);
	int pipe_bpp, forced_bpp;
	int dsc_src_min_bpp, dsc_sink_min_bpp, dsc_min_bpp;
	int dsc_src_max_bpp, dsc_sink_max_bpp, dsc_max_bpp;

	forced_bpp = intel_dp_force_dsc_pipe_bpp(intel_dp, conn_state, limits);

	if (forced_bpp) {
		pipe_bpp = forced_bpp;
	} else {
		int max_bpc = min(limits->pipe.max_bpp / 3, (int)conn_state->max_requested_bpc);

		/* For eDP use max bpp that can be supported with DSC. */
		pipe_bpp = intel_dp_dsc_compute_max_bpp(connector, max_bpc);
		if (!is_dsc_pipe_bpp_sufficient(i915, conn_state, limits, pipe_bpp)) {
			drm_dbg_kms(&i915->drm,
				    "Computed BPC is not in DSC BPC limits\n");
			return -EINVAL;
		}
	}
	pipe_config->port_clock = limits->max_rate;
	pipe_config->lane_count = limits->max_lane_count;

	dsc_src_min_bpp = dsc_src_min_compressed_bpp();
	dsc_sink_min_bpp = intel_dp_dsc_sink_min_compressed_bpp(pipe_config);
	dsc_min_bpp = max(dsc_src_min_bpp, dsc_sink_min_bpp);
	dsc_min_bpp = max(dsc_min_bpp, to_bpp_int_roundup(limits->link.min_bpp_x16));

	dsc_src_max_bpp = dsc_src_max_compressed_bpp(intel_dp);
	dsc_sink_max_bpp = intel_dp_dsc_sink_max_compressed_bpp(connector,
								pipe_config,
								pipe_bpp / 3);
	dsc_max_bpp = dsc_sink_max_bpp ? min(dsc_sink_max_bpp, dsc_src_max_bpp) : dsc_src_max_bpp;
	dsc_max_bpp = min(dsc_max_bpp, to_bpp_int(limits->link.max_bpp_x16));

	/* Compressed BPP should be less than the Input DSC bpp */
	dsc_max_bpp = min(dsc_max_bpp, pipe_bpp - 1);

	pipe_config->dsc.compressed_bpp_x16 =
		to_bpp_x16(max(dsc_min_bpp, dsc_max_bpp));

	pipe_config->pipe_bpp = pipe_bpp;

	return 0;
}

int intel_dp_dsc_compute_config(struct intel_dp *intel_dp,
				struct intel_crtc_state *pipe_config,
				struct drm_connector_state *conn_state,
				struct link_config_limits *limits,
				int timeslots,
				bool compute_pipe_bpp)
{
	struct intel_digital_port *dig_port = dp_to_dig_port(intel_dp);
	struct drm_i915_private *dev_priv = to_i915(dig_port->base.base.dev);
	const struct intel_connector *connector =
		to_intel_connector(conn_state->connector);
	const struct drm_display_mode *adjusted_mode =
		&pipe_config->hw.adjusted_mode;
	int ret;

	pipe_config->fec_enable = pipe_config->fec_enable ||
		(!intel_dp_is_edp(intel_dp) &&
		 intel_dp_supports_fec(intel_dp, connector, pipe_config));

	if (!intel_dp_supports_dsc(connector, pipe_config))
		return -EINVAL;

	if (!intel_dp_dsc_supports_format(connector, pipe_config->output_format))
		return -EINVAL;

	/*
	 * compute pipe bpp is set to false for DP MST DSC case
	 * and compressed_bpp is calculated same time once
	 * vpci timeslots are allocated, because overall bpp
	 * calculation procedure is bit different for MST case.
	 */
	if (compute_pipe_bpp) {
		if (intel_dp_is_edp(intel_dp))
			ret = intel_edp_dsc_compute_pipe_bpp(intel_dp, pipe_config,
							     conn_state, limits);
		else
			ret = intel_dp_dsc_compute_pipe_bpp(intel_dp, pipe_config,
							    conn_state, limits, timeslots);
		if (ret) {
			drm_dbg_kms(&dev_priv->drm,
				    "No Valid pipe bpp for given mode ret = %d\n", ret);
			return ret;
		}
	}

	/* Calculate Slice count */
	if (intel_dp_is_edp(intel_dp)) {
		pipe_config->dsc.slice_count =
			drm_dp_dsc_sink_max_slice_count(connector->dp.dsc_dpcd,
							true);
		if (!pipe_config->dsc.slice_count) {
			drm_dbg_kms(&dev_priv->drm, "Unsupported Slice Count %d\n",
				    pipe_config->dsc.slice_count);
			return -EINVAL;
		}
	} else {
		u8 dsc_dp_slice_count;

		dsc_dp_slice_count =
			intel_dp_dsc_get_slice_count(connector,
						     adjusted_mode->crtc_clock,
						     adjusted_mode->crtc_hdisplay,
						     pipe_config->bigjoiner_pipes);
		if (!dsc_dp_slice_count) {
			drm_dbg_kms(&dev_priv->drm,
				    "Compressed Slice Count not supported\n");
			return -EINVAL;
		}

		pipe_config->dsc.slice_count = dsc_dp_slice_count;
	}
	/*
	 * VDSC engine operates at 1 Pixel per clock, so if peak pixel rate
	 * is greater than the maximum Cdclock and if slice count is even
	 * then we need to use 2 VDSC instances.
	 */
	if (pipe_config->bigjoiner_pipes || pipe_config->dsc.slice_count > 1)
		pipe_config->dsc.dsc_split = true;

	ret = intel_dp_dsc_compute_params(connector, pipe_config);
	if (ret < 0) {
		drm_dbg_kms(&dev_priv->drm,
			    "Cannot compute valid DSC parameters for Input Bpp = %d"
			    "Compressed BPP = " BPP_X16_FMT "\n",
			    pipe_config->pipe_bpp,
			    BPP_X16_ARGS(pipe_config->dsc.compressed_bpp_x16));
		return ret;
	}

	pipe_config->dsc.compression_enable = true;
	drm_dbg_kms(&dev_priv->drm, "DP DSC computed with Input Bpp = %d "
		    "Compressed Bpp = " BPP_X16_FMT " Slice Count = %d\n",
		    pipe_config->pipe_bpp,
		    BPP_X16_ARGS(pipe_config->dsc.compressed_bpp_x16),
		    pipe_config->dsc.slice_count);

	return 0;
}

/**
 * intel_dp_compute_config_link_bpp_limits - compute output link bpp limits
 * @intel_dp: intel DP
 * @crtc_state: crtc state
 * @dsc: DSC compression mode
 * @limits: link configuration limits
 *
 * Calculates the output link min, max bpp values in @limits based on the
 * pipe bpp range, @crtc_state and @dsc mode.
 *
 * Returns %true in case of success.
 */
bool
intel_dp_compute_config_link_bpp_limits(struct intel_dp *intel_dp,
					const struct intel_crtc_state *crtc_state,
					bool dsc,
					struct link_config_limits *limits)
{
	struct drm_i915_private *i915 = to_i915(crtc_state->uapi.crtc->dev);
	const struct drm_display_mode *adjusted_mode =
		&crtc_state->hw.adjusted_mode;
	const struct intel_crtc *crtc = to_intel_crtc(crtc_state->uapi.crtc);
	const struct intel_encoder *encoder = &dp_to_dig_port(intel_dp)->base;
	int max_link_bpp_x16;

	max_link_bpp_x16 = min(crtc_state->max_link_bpp_x16,
			       to_bpp_x16(limits->pipe.max_bpp));

	if (!dsc) {
		max_link_bpp_x16 = rounddown(max_link_bpp_x16, to_bpp_x16(2 * 3));

		if (max_link_bpp_x16 < to_bpp_x16(limits->pipe.min_bpp))
			return false;

		limits->link.min_bpp_x16 = to_bpp_x16(limits->pipe.min_bpp);
	} else {
		/*
		 * TODO: set the DSC link limits already here, atm these are
		 * initialized only later in intel_edp_dsc_compute_pipe_bpp() /
		 * intel_dp_dsc_compute_pipe_bpp()
		 */
		limits->link.min_bpp_x16 = 0;
	}

	limits->link.max_bpp_x16 = max_link_bpp_x16;

	drm_dbg_kms(&i915->drm,
		    "[ENCODER:%d:%s][CRTC:%d:%s] DP link limits: pixel clock %d kHz DSC %s max lanes %d max rate %d max pipe_bpp %d max link_bpp " BPP_X16_FMT "\n",
		    encoder->base.base.id, encoder->base.name,
		    crtc->base.base.id, crtc->base.name,
		    adjusted_mode->crtc_clock,
		    dsc ? "on" : "off",
		    limits->max_lane_count,
		    limits->max_rate,
		    limits->pipe.max_bpp,
		    BPP_X16_ARGS(limits->link.max_bpp_x16));

	return true;
}

static bool
intel_dp_compute_config_limits(struct intel_dp *intel_dp,
			       struct intel_crtc_state *crtc_state,
			       bool respect_downstream_limits,
			       bool dsc,
			       struct link_config_limits *limits)
{
	limits->min_rate = intel_dp_common_rate(intel_dp, 0);
	limits->max_rate = intel_dp_max_link_rate(intel_dp);

	limits->min_lane_count = 1;
	limits->max_lane_count = intel_dp_max_lane_count(intel_dp);

	limits->pipe.min_bpp = intel_dp_min_bpp(crtc_state->output_format);
	limits->pipe.max_bpp = intel_dp_max_bpp(intel_dp, crtc_state,
						     respect_downstream_limits);

	if (intel_dp->use_max_params) {
		/*
		 * Use the maximum clock and number of lanes the eDP panel
		 * advertizes being capable of in case the initial fast
		 * optimal params failed us. The panels are generally
		 * designed to support only a single clock and lane
		 * configuration, and typically on older panels these
		 * values correspond to the native resolution of the panel.
		 */
		limits->min_lane_count = limits->max_lane_count;
		limits->min_rate = limits->max_rate;
	}

	intel_dp_adjust_compliance_config(intel_dp, crtc_state, limits);

	return intel_dp_compute_config_link_bpp_limits(intel_dp,
						       crtc_state,
						       dsc,
						       limits);
}

static int
intel_dp_compute_link_config(struct intel_encoder *encoder,
			     struct intel_crtc_state *pipe_config,
			     struct drm_connector_state *conn_state,
			     bool respect_downstream_limits)
{
	struct drm_i915_private *i915 = to_i915(encoder->base.dev);
	struct intel_crtc *crtc = to_intel_crtc(pipe_config->uapi.crtc);
	const struct intel_connector *connector =
		to_intel_connector(conn_state->connector);
	const struct drm_display_mode *adjusted_mode =
		&pipe_config->hw.adjusted_mode;
	struct intel_dp *intel_dp = enc_to_intel_dp(encoder);
	struct link_config_limits limits;
	bool joiner_needs_dsc = false;
	bool dsc_needed;
	int ret = 0;

	if (pipe_config->fec_enable &&
	    !intel_dp_supports_fec(intel_dp, connector, pipe_config))
		return -EINVAL;

	if (intel_dp_need_bigjoiner(intel_dp, adjusted_mode->crtc_hdisplay,
				    adjusted_mode->crtc_clock))
		pipe_config->bigjoiner_pipes = GENMASK(crtc->pipe + 1, crtc->pipe);

	/*
	 * Pipe joiner needs compression up to display 12 due to bandwidth
	 * limitation. DG2 onwards pipe joiner can be enabled without
	 * compression.
	 */
	joiner_needs_dsc = DISPLAY_VER(i915) < 13 && pipe_config->bigjoiner_pipes;

	dsc_needed = joiner_needs_dsc || intel_dp->force_dsc_en ||
		     !intel_dp_compute_config_limits(intel_dp, pipe_config,
						     respect_downstream_limits,
						     false,
						     &limits);

	if (!dsc_needed) {
		/*
		 * Optimize for slow and wide for everything, because there are some
		 * eDP 1.3 and 1.4 panels don't work well with fast and narrow.
		 */
		ret = intel_dp_compute_link_config_wide(intel_dp, pipe_config,
							conn_state, &limits);
		if (ret)
			dsc_needed = true;
	}

	if (dsc_needed) {
		drm_dbg_kms(&i915->drm, "Try DSC (fallback=%s, joiner=%s, force=%s)\n",
			    str_yes_no(ret), str_yes_no(joiner_needs_dsc),
			    str_yes_no(intel_dp->force_dsc_en));

		if (!intel_dp_compute_config_limits(intel_dp, pipe_config,
						    respect_downstream_limits,
						    true,
						    &limits))
			return -EINVAL;

		ret = intel_dp_dsc_compute_config(intel_dp, pipe_config,
						  conn_state, &limits, 64, true);
		if (ret < 0)
			return ret;
	}

	if (pipe_config->dsc.compression_enable) {
		drm_dbg_kms(&i915->drm,
			    "DP lane count %d clock %d Input bpp %d Compressed bpp " BPP_X16_FMT "\n",
			    pipe_config->lane_count, pipe_config->port_clock,
			    pipe_config->pipe_bpp,
			    BPP_X16_ARGS(pipe_config->dsc.compressed_bpp_x16));

		drm_dbg_kms(&i915->drm,
			    "DP link rate required %i available %i\n",
			    intel_dp_link_required(adjusted_mode->crtc_clock,
						   to_bpp_int_roundup(pipe_config->dsc.compressed_bpp_x16)),
			    intel_dp_max_data_rate(pipe_config->port_clock,
						   pipe_config->lane_count));
	} else {
		drm_dbg_kms(&i915->drm, "DP lane count %d clock %d bpp %d\n",
			    pipe_config->lane_count, pipe_config->port_clock,
			    pipe_config->pipe_bpp);

		drm_dbg_kms(&i915->drm,
			    "DP link rate required %i available %i\n",
			    intel_dp_link_required(adjusted_mode->crtc_clock,
						   pipe_config->pipe_bpp),
			    intel_dp_max_data_rate(pipe_config->port_clock,
						   pipe_config->lane_count));
	}
	return 0;
}

bool intel_dp_limited_color_range(const struct intel_crtc_state *crtc_state,
				  const struct drm_connector_state *conn_state)
{
	const struct intel_digital_connector_state *intel_conn_state =
		to_intel_digital_connector_state(conn_state);
	const struct drm_display_mode *adjusted_mode =
		&crtc_state->hw.adjusted_mode;

	/*
	 * Our YCbCr output is always limited range.
	 * crtc_state->limited_color_range only applies to RGB,
	 * and it must never be set for YCbCr or we risk setting
	 * some conflicting bits in TRANSCONF which will mess up
	 * the colors on the monitor.
	 */
	if (crtc_state->output_format != INTEL_OUTPUT_FORMAT_RGB)
		return false;

	if (intel_conn_state->broadcast_rgb == INTEL_BROADCAST_RGB_AUTO) {
		/*
		 * See:
		 * CEA-861-E - 5.1 Default Encoding Parameters
		 * VESA DisplayPort Ver.1.2a - 5.1.1.1 Video Colorimetry
		 */
		return crtc_state->pipe_bpp != 18 &&
			drm_default_rgb_quant_range(adjusted_mode) ==
			HDMI_QUANTIZATION_RANGE_LIMITED;
	} else {
		return intel_conn_state->broadcast_rgb ==
			INTEL_BROADCAST_RGB_LIMITED;
	}
}

static bool intel_dp_port_has_audio(struct drm_i915_private *dev_priv,
				    enum port port)
{
	if (IS_G4X(dev_priv))
		return false;
	if (DISPLAY_VER(dev_priv) < 12 && port == PORT_A)
		return false;

	return true;
}

static void intel_dp_compute_vsc_colorimetry(const struct intel_crtc_state *crtc_state,
					     const struct drm_connector_state *conn_state,
					     struct drm_dp_vsc_sdp *vsc)
{
	struct intel_crtc *crtc = to_intel_crtc(crtc_state->uapi.crtc);
	struct drm_i915_private *dev_priv = to_i915(crtc->base.dev);

	/*
	 * Prepare VSC Header for SU as per DP 1.4 spec, Table 2-118
	 * VSC SDP supporting 3D stereo, PSR2, and Pixel Encoding/
	 * Colorimetry Format indication.
	 */
	vsc->revision = 0x5;
	vsc->length = 0x13;

	/* DP 1.4a spec, Table 2-120 */
	switch (crtc_state->output_format) {
	case INTEL_OUTPUT_FORMAT_YCBCR444:
		vsc->pixelformat = DP_PIXELFORMAT_YUV444;
		break;
	case INTEL_OUTPUT_FORMAT_YCBCR420:
		vsc->pixelformat = DP_PIXELFORMAT_YUV420;
		break;
	case INTEL_OUTPUT_FORMAT_RGB:
	default:
		vsc->pixelformat = DP_PIXELFORMAT_RGB;
	}

	switch (conn_state->colorspace) {
	case DRM_MODE_COLORIMETRY_BT709_YCC:
		vsc->colorimetry = DP_COLORIMETRY_BT709_YCC;
		break;
	case DRM_MODE_COLORIMETRY_XVYCC_601:
		vsc->colorimetry = DP_COLORIMETRY_XVYCC_601;
		break;
	case DRM_MODE_COLORIMETRY_XVYCC_709:
		vsc->colorimetry = DP_COLORIMETRY_XVYCC_709;
		break;
	case DRM_MODE_COLORIMETRY_SYCC_601:
		vsc->colorimetry = DP_COLORIMETRY_SYCC_601;
		break;
	case DRM_MODE_COLORIMETRY_OPYCC_601:
		vsc->colorimetry = DP_COLORIMETRY_OPYCC_601;
		break;
	case DRM_MODE_COLORIMETRY_BT2020_CYCC:
		vsc->colorimetry = DP_COLORIMETRY_BT2020_CYCC;
		break;
	case DRM_MODE_COLORIMETRY_BT2020_RGB:
		vsc->colorimetry = DP_COLORIMETRY_BT2020_RGB;
		break;
	case DRM_MODE_COLORIMETRY_BT2020_YCC:
		vsc->colorimetry = DP_COLORIMETRY_BT2020_YCC;
		break;
	case DRM_MODE_COLORIMETRY_DCI_P3_RGB_D65:
	case DRM_MODE_COLORIMETRY_DCI_P3_RGB_THEATER:
		vsc->colorimetry = DP_COLORIMETRY_DCI_P3_RGB;
		break;
	default:
		/*
		 * RGB->YCBCR color conversion uses the BT.709
		 * color space.
		 */
		if (crtc_state->output_format == INTEL_OUTPUT_FORMAT_YCBCR420)
			vsc->colorimetry = DP_COLORIMETRY_BT709_YCC;
		else
			vsc->colorimetry = DP_COLORIMETRY_DEFAULT;
		break;
	}

	vsc->bpc = crtc_state->pipe_bpp / 3;

	/* only RGB pixelformat supports 6 bpc */
	drm_WARN_ON(&dev_priv->drm,
		    vsc->bpc == 6 && vsc->pixelformat != DP_PIXELFORMAT_RGB);

	/* all YCbCr are always limited range */
	vsc->dynamic_range = DP_DYNAMIC_RANGE_CTA;
	vsc->content_type = DP_CONTENT_TYPE_NOT_DEFINED;
}

static void intel_dp_compute_vsc_sdp(struct intel_dp *intel_dp,
				     struct intel_crtc_state *crtc_state,
				     const struct drm_connector_state *conn_state)
{
	struct drm_dp_vsc_sdp *vsc = &crtc_state->infoframes.vsc;

	/* When a crtc state has PSR, VSC SDP will be handled by PSR routine */
	if (crtc_state->has_psr)
		return;

	if (!intel_dp_needs_vsc_sdp(crtc_state, conn_state))
		return;

	crtc_state->infoframes.enable |= intel_hdmi_infoframe_enable(DP_SDP_VSC);
	vsc->sdp_type = DP_SDP_VSC;
	intel_dp_compute_vsc_colorimetry(crtc_state, conn_state,
					 &crtc_state->infoframes.vsc);
}

void intel_dp_compute_psr_vsc_sdp(struct intel_dp *intel_dp,
				  const struct intel_crtc_state *crtc_state,
				  const struct drm_connector_state *conn_state,
				  struct drm_dp_vsc_sdp *vsc)
{
	vsc->sdp_type = DP_SDP_VSC;

	if (crtc_state->has_psr2) {
		if (intel_dp->psr.colorimetry_support &&
		    intel_dp_needs_vsc_sdp(crtc_state, conn_state)) {
			/* [PSR2, +Colorimetry] */
			intel_dp_compute_vsc_colorimetry(crtc_state, conn_state,
							 vsc);
		} else {
			/*
			 * [PSR2, -Colorimetry]
			 * Prepare VSC Header for SU as per eDP 1.4 spec, Table 6-11
			 * 3D stereo + PSR/PSR2 + Y-coordinate.
			 */
			vsc->revision = 0x4;
			vsc->length = 0xe;
		}
	} else {
		/*
		 * [PSR1]
		 * Prepare VSC Header for SU as per DP 1.4 spec, Table 2-118
		 * VSC SDP supporting 3D stereo + PSR (applies to eDP v1.3 or
		 * higher).
		 */
		vsc->revision = 0x2;
		vsc->length = 0x8;
	}
}

static void
intel_dp_compute_hdr_metadata_infoframe_sdp(struct intel_dp *intel_dp,
					    struct intel_crtc_state *crtc_state,
					    const struct drm_connector_state *conn_state)
{
	int ret;
	struct drm_i915_private *dev_priv = dp_to_i915(intel_dp);
	struct hdmi_drm_infoframe *drm_infoframe = &crtc_state->infoframes.drm.drm;

	if (!conn_state->hdr_output_metadata)
		return;

	ret = drm_hdmi_infoframe_set_hdr_metadata(drm_infoframe, conn_state);

	if (ret) {
		drm_dbg_kms(&dev_priv->drm, "couldn't set HDR metadata in infoframe\n");
		return;
	}

	crtc_state->infoframes.enable |=
		intel_hdmi_infoframe_enable(HDMI_PACKET_TYPE_GAMUT_METADATA);
}

static bool cpu_transcoder_has_drrs(struct drm_i915_private *i915,
				    enum transcoder cpu_transcoder)
{
	if (HAS_DOUBLE_BUFFERED_M_N(i915))
		return true;

	return intel_cpu_transcoder_has_m2_n2(i915, cpu_transcoder);
}

static bool can_enable_drrs(struct intel_connector *connector,
			    const struct intel_crtc_state *pipe_config,
			    const struct drm_display_mode *downclock_mode)
{
	struct drm_i915_private *i915 = to_i915(connector->base.dev);

	if (pipe_config->vrr.enable)
		return false;

	/*
	 * DRRS and PSR can't be enable together, so giving preference to PSR
	 * as it allows more power-savings by complete shutting down display,
	 * so to guarantee this, intel_drrs_compute_config() must be called
	 * after intel_psr_compute_config().
	 */
	if (pipe_config->has_psr)
		return false;

	/* FIXME missing FDI M2/N2 etc. */
	if (pipe_config->has_pch_encoder)
		return false;

	if (!cpu_transcoder_has_drrs(i915, pipe_config->cpu_transcoder))
		return false;

	return downclock_mode &&
		intel_panel_drrs_type(connector) == DRRS_TYPE_SEAMLESS;
}

static void
intel_dp_drrs_compute_config(struct intel_connector *connector,
			     struct intel_crtc_state *pipe_config,
			     int link_bpp_x16)
{
	struct drm_i915_private *i915 = to_i915(connector->base.dev);
	const struct drm_display_mode *downclock_mode =
		intel_panel_downclock_mode(connector, &pipe_config->hw.adjusted_mode);
	int pixel_clock;

	if (has_seamless_m_n(connector))
		pipe_config->seamless_m_n = true;

	if (!can_enable_drrs(connector, pipe_config, downclock_mode)) {
		if (intel_cpu_transcoder_has_m2_n2(i915, pipe_config->cpu_transcoder))
			intel_zero_m_n(&pipe_config->dp_m2_n2);
		return;
	}

	if (IS_IRONLAKE(i915) || IS_SANDYBRIDGE(i915) || IS_IVYBRIDGE(i915))
		pipe_config->msa_timing_delay = connector->panel.vbt.edp.drrs_msa_timing_delay;

	pipe_config->has_drrs = true;

	pixel_clock = downclock_mode->clock;
	if (pipe_config->splitter.enable)
		pixel_clock /= pipe_config->splitter.link_count;

	intel_link_compute_m_n(link_bpp_x16, pipe_config->lane_count, pixel_clock,
			       pipe_config->port_clock,
			       intel_dp_bw_fec_overhead(pipe_config->fec_enable),
			       &pipe_config->dp_m2_n2);

	/* FIXME: abstract this better */
	if (pipe_config->splitter.enable)
		pipe_config->dp_m2_n2.data_m *= pipe_config->splitter.link_count;
}

static bool intel_dp_has_audio(struct intel_encoder *encoder,
			       struct intel_crtc_state *crtc_state,
			       const struct drm_connector_state *conn_state)
{
	struct drm_i915_private *i915 = to_i915(encoder->base.dev);
	const struct intel_digital_connector_state *intel_conn_state =
		to_intel_digital_connector_state(conn_state);
	struct intel_connector *connector =
		to_intel_connector(conn_state->connector);

	if (!intel_crtc_has_type(crtc_state, INTEL_OUTPUT_DP_MST) &&
	    !intel_dp_port_has_audio(i915, encoder->port))
		return false;

	if (intel_conn_state->force_audio == HDMI_AUDIO_AUTO)
		return connector->base.display_info.has_audio;
	else
		return intel_conn_state->force_audio == HDMI_AUDIO_ON;
}

static int
intel_dp_compute_output_format(struct intel_encoder *encoder,
			       struct intel_crtc_state *crtc_state,
			       struct drm_connector_state *conn_state,
			       bool respect_downstream_limits)
{
	struct drm_i915_private *i915 = to_i915(encoder->base.dev);
	struct intel_dp *intel_dp = enc_to_intel_dp(encoder);
	struct intel_connector *connector = intel_dp->attached_connector;
	const struct drm_display_info *info = &connector->base.display_info;
	const struct drm_display_mode *adjusted_mode = &crtc_state->hw.adjusted_mode;
	bool ycbcr_420_only;
	int ret;

	ycbcr_420_only = drm_mode_is_420_only(info, adjusted_mode);

	if (ycbcr_420_only && !connector->base.ycbcr_420_allowed) {
		drm_dbg_kms(&i915->drm,
			    "YCbCr 4:2:0 mode but YCbCr 4:2:0 output not possible. Falling back to RGB.\n");
		crtc_state->sink_format = INTEL_OUTPUT_FORMAT_RGB;
	} else {
		crtc_state->sink_format = intel_dp_sink_format(connector, adjusted_mode);
	}

	crtc_state->output_format = intel_dp_output_format(connector, crtc_state->sink_format);

	ret = intel_dp_compute_link_config(encoder, crtc_state, conn_state,
					   respect_downstream_limits);
	if (ret) {
		if (crtc_state->sink_format == INTEL_OUTPUT_FORMAT_YCBCR420 ||
		    !connector->base.ycbcr_420_allowed ||
		    !drm_mode_is_420_also(info, adjusted_mode))
			return ret;

		crtc_state->sink_format = INTEL_OUTPUT_FORMAT_YCBCR420;
		crtc_state->output_format = intel_dp_output_format(connector,
								   crtc_state->sink_format);
		ret = intel_dp_compute_link_config(encoder, crtc_state, conn_state,
						   respect_downstream_limits);
	}

	return ret;
}

void
intel_dp_audio_compute_config(struct intel_encoder *encoder,
			      struct intel_crtc_state *pipe_config,
			      struct drm_connector_state *conn_state)
{
	struct drm_i915_private *i915 = to_i915(encoder->base.dev);
	struct drm_connector *connector = conn_state->connector;

	pipe_config->has_audio =
		intel_dp_has_audio(encoder, pipe_config, conn_state) &&
		intel_audio_compute_config(encoder, pipe_config, conn_state);

	pipe_config->sdp_split_enable = pipe_config->has_audio &&
					intel_dp_is_uhbr(pipe_config);

	drm_dbg_kms(&i915->drm, "[CONNECTOR:%d:%s] SDP split enable: %s\n",
		    connector->base.id, connector->name,
		    str_yes_no(pipe_config->sdp_split_enable));
}

int
intel_dp_compute_config(struct intel_encoder *encoder,
			struct intel_crtc_state *pipe_config,
			struct drm_connector_state *conn_state)
{
	struct drm_i915_private *dev_priv = to_i915(encoder->base.dev);
	struct drm_display_mode *adjusted_mode = &pipe_config->hw.adjusted_mode;
	struct intel_dp *intel_dp = enc_to_intel_dp(encoder);
	const struct drm_display_mode *fixed_mode;
	struct intel_connector *connector = intel_dp->attached_connector;
	int ret = 0, link_bpp_x16;

	if (HAS_PCH_SPLIT(dev_priv) && !HAS_DDI(dev_priv) && encoder->port != PORT_A)
		pipe_config->has_pch_encoder = true;

	fixed_mode = intel_panel_fixed_mode(connector, adjusted_mode);
	if (intel_dp_is_edp(intel_dp) && fixed_mode) {
		ret = intel_panel_compute_config(connector, adjusted_mode);
		if (ret)
			return ret;
	}

	if (adjusted_mode->flags & DRM_MODE_FLAG_DBLSCAN)
		return -EINVAL;

	if (!connector->base.interlace_allowed &&
	    adjusted_mode->flags & DRM_MODE_FLAG_INTERLACE)
		return -EINVAL;

	if (adjusted_mode->flags & DRM_MODE_FLAG_DBLCLK)
		return -EINVAL;

	if (intel_dp_hdisplay_bad(dev_priv, adjusted_mode->crtc_hdisplay))
		return -EINVAL;

	/*
	 * Try to respect downstream TMDS clock limits first, if
	 * that fails assume the user might know something we don't.
	 */
	ret = intel_dp_compute_output_format(encoder, pipe_config, conn_state, true);
	if (ret)
		ret = intel_dp_compute_output_format(encoder, pipe_config, conn_state, false);
	if (ret)
		return ret;

	if ((intel_dp_is_edp(intel_dp) && fixed_mode) ||
	    pipe_config->output_format == INTEL_OUTPUT_FORMAT_YCBCR420) {
		ret = intel_panel_fitting(pipe_config, conn_state);
		if (ret)
			return ret;
	}

	pipe_config->limited_color_range =
		intel_dp_limited_color_range(pipe_config, conn_state);

	if (pipe_config->dsc.compression_enable)
		link_bpp_x16 = pipe_config->dsc.compressed_bpp_x16;
	else
		link_bpp_x16 = to_bpp_x16(intel_dp_output_bpp(pipe_config->output_format,
							      pipe_config->pipe_bpp));

	if (intel_dp->mso_link_count) {
		int n = intel_dp->mso_link_count;
		int overlap = intel_dp->mso_pixel_overlap;

		pipe_config->splitter.enable = true;
		pipe_config->splitter.link_count = n;
		pipe_config->splitter.pixel_overlap = overlap;

		drm_dbg_kms(&dev_priv->drm, "MSO link count %d, pixel overlap %d\n",
			    n, overlap);

		adjusted_mode->crtc_hdisplay = adjusted_mode->crtc_hdisplay / n + overlap;
		adjusted_mode->crtc_hblank_start = adjusted_mode->crtc_hblank_start / n + overlap;
		adjusted_mode->crtc_hblank_end = adjusted_mode->crtc_hblank_end / n + overlap;
		adjusted_mode->crtc_hsync_start = adjusted_mode->crtc_hsync_start / n + overlap;
		adjusted_mode->crtc_hsync_end = adjusted_mode->crtc_hsync_end / n + overlap;
		adjusted_mode->crtc_htotal = adjusted_mode->crtc_htotal / n + overlap;
		adjusted_mode->crtc_clock /= n;
	}

	intel_dp_audio_compute_config(encoder, pipe_config, conn_state);

	intel_link_compute_m_n(link_bpp_x16,
			       pipe_config->lane_count,
			       adjusted_mode->crtc_clock,
			       pipe_config->port_clock,
			       intel_dp_bw_fec_overhead(pipe_config->fec_enable),
			       &pipe_config->dp_m_n);

	/* FIXME: abstract this better */
	if (pipe_config->splitter.enable)
		pipe_config->dp_m_n.data_m *= pipe_config->splitter.link_count;

	if (!HAS_DDI(dev_priv))
		g4x_dp_set_clock(encoder, pipe_config);

	intel_vrr_compute_config(pipe_config, conn_state);
	intel_psr_compute_config(intel_dp, pipe_config, conn_state);
	intel_dp_drrs_compute_config(connector, pipe_config, link_bpp_x16);
	intel_dp_compute_vsc_sdp(intel_dp, pipe_config, conn_state);
	intel_dp_compute_hdr_metadata_infoframe_sdp(intel_dp, pipe_config, conn_state);

	return 0;
}

void intel_dp_set_link_params(struct intel_dp *intel_dp,
			      int link_rate, int lane_count)
{
	memset(intel_dp->train_set, 0, sizeof(intel_dp->train_set));
	intel_dp->link_trained = false;
	intel_dp->link_rate = link_rate;
	intel_dp->lane_count = lane_count;
}

static void intel_dp_reset_max_link_params(struct intel_dp *intel_dp)
{
	intel_dp->max_link_lane_count = intel_dp_max_common_lane_count(intel_dp);
	intel_dp->max_link_rate = intel_dp_max_common_rate(intel_dp);
}

/* Enable backlight PWM and backlight PP control. */
void intel_edp_backlight_on(const struct intel_crtc_state *crtc_state,
			    const struct drm_connector_state *conn_state)
{
	struct intel_dp *intel_dp = enc_to_intel_dp(to_intel_encoder(conn_state->best_encoder));
	struct drm_i915_private *i915 = dp_to_i915(intel_dp);

	if (!intel_dp_is_edp(intel_dp))
		return;

	drm_dbg_kms(&i915->drm, "\n");

	intel_backlight_enable(crtc_state, conn_state);
	intel_pps_backlight_on(intel_dp);
}

/* Disable backlight PP control and backlight PWM. */
void intel_edp_backlight_off(const struct drm_connector_state *old_conn_state)
{
	struct intel_dp *intel_dp = enc_to_intel_dp(to_intel_encoder(old_conn_state->best_encoder));
	struct drm_i915_private *i915 = dp_to_i915(intel_dp);

	if (!intel_dp_is_edp(intel_dp))
		return;

	drm_dbg_kms(&i915->drm, "\n");

	intel_pps_backlight_off(intel_dp);
	intel_backlight_disable(old_conn_state);
}

static bool downstream_hpd_needs_d0(struct intel_dp *intel_dp)
{
	/*
	 * DPCD 1.2+ should support BRANCH_DEVICE_CTRL, and thus
	 * be capable of signalling downstream hpd with a long pulse.
	 * Whether or not that means D3 is safe to use is not clear,
	 * but let's assume so until proven otherwise.
	 *
	 * FIXME should really check all downstream ports...
	 */
	return intel_dp->dpcd[DP_DPCD_REV] == 0x11 &&
		drm_dp_is_branch(intel_dp->dpcd) &&
		intel_dp->downstream_ports[0] & DP_DS_PORT_HPD;
}

static int
write_dsc_decompression_flag(struct drm_dp_aux *aux, u8 flag, bool set)
{
	int err;
	u8 val;

	err = drm_dp_dpcd_readb(aux, DP_DSC_ENABLE, &val);
	if (err < 0)
		return err;

	if (set)
		val |= flag;
	else
		val &= ~flag;

	return drm_dp_dpcd_writeb(aux, DP_DSC_ENABLE, val);
}

static void
intel_dp_sink_set_dsc_decompression(struct intel_connector *connector,
				    bool enable)
{
	struct drm_i915_private *i915 = to_i915(connector->base.dev);

	if (write_dsc_decompression_flag(connector->dp.dsc_decompression_aux,
					 DP_DECOMPRESSION_EN, enable) < 0)
		drm_dbg_kms(&i915->drm,
			    "Failed to %s sink decompression state\n",
			    str_enable_disable(enable));
}

static void
intel_dp_sink_set_dsc_passthrough(const struct intel_connector *connector,
				  bool enable)
{
	struct drm_i915_private *i915 = to_i915(connector->base.dev);
	struct drm_dp_aux *aux = connector->port ?
				 connector->port->passthrough_aux : NULL;

	if (!aux)
		return;

	if (write_dsc_decompression_flag(aux,
					 DP_DSC_PASSTHROUGH_EN, enable) < 0)
		drm_dbg_kms(&i915->drm,
			    "Failed to %s sink compression passthrough state\n",
			    str_enable_disable(enable));
}

static int intel_dp_dsc_aux_ref_count(struct intel_atomic_state *state,
				      const struct intel_connector *connector,
				      bool for_get_ref)
{
	struct drm_i915_private *i915 = to_i915(state->base.dev);
	struct drm_connector *_connector_iter;
	struct drm_connector_state *old_conn_state;
	struct drm_connector_state *new_conn_state;
	int ref_count = 0;
	int i;

	/*
	 * On SST the decompression AUX device won't be shared, each connector
	 * uses for this its own AUX targeting the sink device.
	 */
	if (!connector->mst_port)
		return connector->dp.dsc_decompression_enabled ? 1 : 0;

	for_each_oldnew_connector_in_state(&state->base, _connector_iter,
					   old_conn_state, new_conn_state, i) {
		const struct intel_connector *
			connector_iter = to_intel_connector(_connector_iter);

		if (connector_iter->mst_port != connector->mst_port)
			continue;

		if (!connector_iter->dp.dsc_decompression_enabled)
			continue;

		drm_WARN_ON(&i915->drm,
			    (for_get_ref && !new_conn_state->crtc) ||
			    (!for_get_ref && !old_conn_state->crtc));

		if (connector_iter->dp.dsc_decompression_aux ==
		    connector->dp.dsc_decompression_aux)
			ref_count++;
	}

	return ref_count;
}

static bool intel_dp_dsc_aux_get_ref(struct intel_atomic_state *state,
				     struct intel_connector *connector)
{
	bool ret = intel_dp_dsc_aux_ref_count(state, connector, true) == 0;

	connector->dp.dsc_decompression_enabled = true;

	return ret;
}

static bool intel_dp_dsc_aux_put_ref(struct intel_atomic_state *state,
				     struct intel_connector *connector)
{
	connector->dp.dsc_decompression_enabled = false;

	return intel_dp_dsc_aux_ref_count(state, connector, false) == 0;
}

/**
 * intel_dp_sink_enable_decompression - Enable DSC decompression in sink/last branch device
 * @state: atomic state
 * @connector: connector to enable the decompression for
 * @new_crtc_state: new state for the CRTC driving @connector
 *
 * Enable the DSC decompression if required in the %DP_DSC_ENABLE DPCD
 * register of the appropriate sink/branch device. On SST this is always the
 * sink device, whereas on MST based on each device's DSC capabilities it's
 * either the last branch device (enabling decompression in it) or both the
 * last branch device (enabling passthrough in it) and the sink device
 * (enabling decompression in it).
 */
void intel_dp_sink_enable_decompression(struct intel_atomic_state *state,
					struct intel_connector *connector,
					const struct intel_crtc_state *new_crtc_state)
{
	struct drm_i915_private *i915 = to_i915(state->base.dev);

	if (!new_crtc_state->dsc.compression_enable)
		return;

	if (drm_WARN_ON(&i915->drm,
			!connector->dp.dsc_decompression_aux ||
			connector->dp.dsc_decompression_enabled))
		return;

	if (!intel_dp_dsc_aux_get_ref(state, connector))
		return;

	intel_dp_sink_set_dsc_passthrough(connector, true);
	intel_dp_sink_set_dsc_decompression(connector, true);
}

/**
 * intel_dp_sink_disable_decompression - Disable DSC decompression in sink/last branch device
 * @state: atomic state
 * @connector: connector to disable the decompression for
 * @old_crtc_state: old state for the CRTC driving @connector
 *
 * Disable the DSC decompression if required in the %DP_DSC_ENABLE DPCD
 * register of the appropriate sink/branch device, corresponding to the
 * sequence in intel_dp_sink_enable_decompression().
 */
void intel_dp_sink_disable_decompression(struct intel_atomic_state *state,
					 struct intel_connector *connector,
					 const struct intel_crtc_state *old_crtc_state)
{
	struct drm_i915_private *i915 = to_i915(state->base.dev);

	if (!old_crtc_state->dsc.compression_enable)
		return;

	if (drm_WARN_ON(&i915->drm,
			!connector->dp.dsc_decompression_aux ||
			!connector->dp.dsc_decompression_enabled))
		return;

	if (!intel_dp_dsc_aux_put_ref(state, connector))
		return;

	intel_dp_sink_set_dsc_decompression(connector, false);
	intel_dp_sink_set_dsc_passthrough(connector, false);
}

static void
intel_edp_init_source_oui(struct intel_dp *intel_dp, bool careful)
{
	struct drm_i915_private *i915 = dp_to_i915(intel_dp);
	u8 oui[] = { 0x00, 0xaa, 0x01 };
	u8 buf[3] = { 0 };

	/*
	 * During driver init, we want to be careful and avoid changing the source OUI if it's
	 * already set to what we want, so as to avoid clearing any state by accident
	 */
	if (careful) {
		if (drm_dp_dpcd_read(&intel_dp->aux, DP_SOURCE_OUI, buf, sizeof(buf)) < 0)
			drm_err(&i915->drm, "Failed to read source OUI\n");

		if (memcmp(oui, buf, sizeof(oui)) == 0)
			return;
	}

	if (drm_dp_dpcd_write(&intel_dp->aux, DP_SOURCE_OUI, oui, sizeof(oui)) < 0)
		drm_err(&i915->drm, "Failed to write source OUI\n");

	intel_dp->last_oui_write = jiffies;
}

void intel_dp_wait_source_oui(struct intel_dp *intel_dp)
{
	struct intel_connector *connector = intel_dp->attached_connector;
	struct drm_i915_private *i915 = dp_to_i915(intel_dp);

	drm_dbg_kms(&i915->drm, "[CONNECTOR:%d:%s] Performing OUI wait (%u ms)\n",
		    connector->base.base.id, connector->base.name,
		    connector->panel.vbt.backlight.hdr_dpcd_refresh_timeout);

	wait_remaining_ms_from_jiffies(intel_dp->last_oui_write,
				       connector->panel.vbt.backlight.hdr_dpcd_refresh_timeout);
}

/* If the device supports it, try to set the power state appropriately */
void intel_dp_set_power(struct intel_dp *intel_dp, u8 mode)
{
	struct intel_encoder *encoder = &dp_to_dig_port(intel_dp)->base;
	struct drm_i915_private *i915 = to_i915(encoder->base.dev);
	int ret, i;

	/* Should have a valid DPCD by this point */
	if (intel_dp->dpcd[DP_DPCD_REV] < 0x11)
		return;

	if (mode != DP_SET_POWER_D0) {
		if (downstream_hpd_needs_d0(intel_dp))
			return;

		ret = drm_dp_dpcd_writeb(&intel_dp->aux, DP_SET_POWER, mode);
	} else {
		struct intel_lspcon *lspcon = dp_to_lspcon(intel_dp);

		lspcon_resume(dp_to_dig_port(intel_dp));

		/* Write the source OUI as early as possible */
		if (intel_dp_is_edp(intel_dp))
			intel_edp_init_source_oui(intel_dp, false);

		/*
		 * When turning on, we need to retry for 1ms to give the sink
		 * time to wake up.
		 */
		for (i = 0; i < 3; i++) {
			ret = drm_dp_dpcd_writeb(&intel_dp->aux, DP_SET_POWER, mode);
			if (ret == 1)
				break;
			msleep(1);
		}

		if (ret == 1 && lspcon->active)
			lspcon_wait_pcon_mode(lspcon);
	}

	if (ret != 1)
		drm_dbg_kms(&i915->drm, "[ENCODER:%d:%s] Set power to %s failed\n",
			    encoder->base.base.id, encoder->base.name,
			    mode == DP_SET_POWER_D0 ? "D0" : "D3");
}

static bool
intel_dp_get_dpcd(struct intel_dp *intel_dp);

/**
 * intel_dp_sync_state - sync the encoder state during init/resume
 * @encoder: intel encoder to sync
 * @crtc_state: state for the CRTC connected to the encoder
 *
 * Sync any state stored in the encoder wrt. HW state during driver init
 * and system resume.
 */
void intel_dp_sync_state(struct intel_encoder *encoder,
			 const struct intel_crtc_state *crtc_state)
{
	struct intel_dp *intel_dp = enc_to_intel_dp(encoder);

	if (!crtc_state)
		return;

	/*
	 * Don't clobber DPCD if it's been already read out during output
	 * setup (eDP) or detect.
	 */
	if (intel_dp->dpcd[DP_DPCD_REV] == 0)
		intel_dp_get_dpcd(intel_dp);

	intel_dp_reset_max_link_params(intel_dp);
}

bool intel_dp_initial_fastset_check(struct intel_encoder *encoder,
				    struct intel_crtc_state *crtc_state)
{
	struct drm_i915_private *i915 = to_i915(encoder->base.dev);
	struct intel_dp *intel_dp = enc_to_intel_dp(encoder);
	bool fastset = true;

	/*
	 * If BIOS has set an unsupported or non-standard link rate for some
	 * reason force an encoder recompute and full modeset.
	 */
	if (intel_dp_rate_index(intel_dp->source_rates, intel_dp->num_source_rates,
				crtc_state->port_clock) < 0) {
		drm_dbg_kms(&i915->drm, "[ENCODER:%d:%s] Forcing full modeset due to unsupported link rate\n",
			    encoder->base.base.id, encoder->base.name);
		crtc_state->uapi.connectors_changed = true;
		fastset = false;
	}

	/*
	 * FIXME hack to force full modeset when DSC is being used.
	 *
	 * As long as we do not have full state readout and config comparison
	 * of crtc_state->dsc, we have no way to ensure reliable fastset.
	 * Remove once we have readout for DSC.
	 */
	if (crtc_state->dsc.compression_enable) {
		drm_dbg_kms(&i915->drm, "[ENCODER:%d:%s] Forcing full modeset due to DSC being enabled\n",
			    encoder->base.base.id, encoder->base.name);
		crtc_state->uapi.mode_changed = true;
		fastset = false;
	}

	return fastset;
}

static void intel_dp_get_pcon_dsc_cap(struct intel_dp *intel_dp)
{
	struct drm_i915_private *i915 = dp_to_i915(intel_dp);

	/* Clear the cached register set to avoid using stale values */

	memset(intel_dp->pcon_dsc_dpcd, 0, sizeof(intel_dp->pcon_dsc_dpcd));

	if (drm_dp_dpcd_read(&intel_dp->aux, DP_PCON_DSC_ENCODER,
			     intel_dp->pcon_dsc_dpcd,
			     sizeof(intel_dp->pcon_dsc_dpcd)) < 0)
		drm_err(&i915->drm, "Failed to read DPCD register 0x%x\n",
			DP_PCON_DSC_ENCODER);

	drm_dbg_kms(&i915->drm, "PCON ENCODER DSC DPCD: %*ph\n",
		    (int)sizeof(intel_dp->pcon_dsc_dpcd), intel_dp->pcon_dsc_dpcd);
}

static int intel_dp_pcon_get_frl_mask(u8 frl_bw_mask)
{
	int bw_gbps[] = {9, 18, 24, 32, 40, 48};
	int i;

	for (i = ARRAY_SIZE(bw_gbps) - 1; i >= 0; i--) {
		if (frl_bw_mask & (1 << i))
			return bw_gbps[i];
	}
	return 0;
}

static int intel_dp_pcon_set_frl_mask(int max_frl)
{
	switch (max_frl) {
	case 48:
		return DP_PCON_FRL_BW_MASK_48GBPS;
	case 40:
		return DP_PCON_FRL_BW_MASK_40GBPS;
	case 32:
		return DP_PCON_FRL_BW_MASK_32GBPS;
	case 24:
		return DP_PCON_FRL_BW_MASK_24GBPS;
	case 18:
		return DP_PCON_FRL_BW_MASK_18GBPS;
	case 9:
		return DP_PCON_FRL_BW_MASK_9GBPS;
	}

	return 0;
}

static int intel_dp_hdmi_sink_max_frl(struct intel_dp *intel_dp)
{
	struct intel_connector *intel_connector = intel_dp->attached_connector;
	struct drm_connector *connector = &intel_connector->base;
	int max_frl_rate;
	int max_lanes, rate_per_lane;
	int max_dsc_lanes, dsc_rate_per_lane;

	max_lanes = connector->display_info.hdmi.max_lanes;
	rate_per_lane = connector->display_info.hdmi.max_frl_rate_per_lane;
	max_frl_rate = max_lanes * rate_per_lane;

	if (connector->display_info.hdmi.dsc_cap.v_1p2) {
		max_dsc_lanes = connector->display_info.hdmi.dsc_cap.max_lanes;
		dsc_rate_per_lane = connector->display_info.hdmi.dsc_cap.max_frl_rate_per_lane;
		if (max_dsc_lanes && dsc_rate_per_lane)
			max_frl_rate = min(max_frl_rate, max_dsc_lanes * dsc_rate_per_lane);
	}

	return max_frl_rate;
}

static bool
intel_dp_pcon_is_frl_trained(struct intel_dp *intel_dp,
			     u8 max_frl_bw_mask, u8 *frl_trained_mask)
{
	if (drm_dp_pcon_hdmi_link_active(&intel_dp->aux) &&
	    drm_dp_pcon_hdmi_link_mode(&intel_dp->aux, frl_trained_mask) == DP_PCON_HDMI_MODE_FRL &&
	    *frl_trained_mask >= max_frl_bw_mask)
		return true;

	return false;
}

static int intel_dp_pcon_start_frl_training(struct intel_dp *intel_dp)
{
#define TIMEOUT_FRL_READY_MS 500
#define TIMEOUT_HDMI_LINK_ACTIVE_MS 1000

	struct drm_i915_private *i915 = dp_to_i915(intel_dp);
	int max_frl_bw, max_pcon_frl_bw, max_edid_frl_bw, ret;
	u8 max_frl_bw_mask = 0, frl_trained_mask;
	bool is_active;

	max_pcon_frl_bw = intel_dp->dfp.pcon_max_frl_bw;
	drm_dbg(&i915->drm, "PCON max rate = %d Gbps\n", max_pcon_frl_bw);

	max_edid_frl_bw = intel_dp_hdmi_sink_max_frl(intel_dp);
	drm_dbg(&i915->drm, "Sink max rate from EDID = %d Gbps\n", max_edid_frl_bw);

	max_frl_bw = min(max_edid_frl_bw, max_pcon_frl_bw);

	if (max_frl_bw <= 0)
		return -EINVAL;

	max_frl_bw_mask = intel_dp_pcon_set_frl_mask(max_frl_bw);
	drm_dbg(&i915->drm, "MAX_FRL_BW_MASK = %u\n", max_frl_bw_mask);

	if (intel_dp_pcon_is_frl_trained(intel_dp, max_frl_bw_mask, &frl_trained_mask))
		goto frl_trained;

	ret = drm_dp_pcon_frl_prepare(&intel_dp->aux, false);
	if (ret < 0)
		return ret;
	/* Wait for PCON to be FRL Ready */
	wait_for(is_active = drm_dp_pcon_is_frl_ready(&intel_dp->aux) == true, TIMEOUT_FRL_READY_MS);

	if (!is_active)
		return -ETIMEDOUT;

	ret = drm_dp_pcon_frl_configure_1(&intel_dp->aux, max_frl_bw,
					  DP_PCON_ENABLE_SEQUENTIAL_LINK);
	if (ret < 0)
		return ret;
	ret = drm_dp_pcon_frl_configure_2(&intel_dp->aux, max_frl_bw_mask,
					  DP_PCON_FRL_LINK_TRAIN_NORMAL);
	if (ret < 0)
		return ret;
	ret = drm_dp_pcon_frl_enable(&intel_dp->aux);
	if (ret < 0)
		return ret;
	/*
	 * Wait for FRL to be completed
	 * Check if the HDMI Link is up and active.
	 */
	wait_for(is_active =
		 intel_dp_pcon_is_frl_trained(intel_dp, max_frl_bw_mask, &frl_trained_mask),
		 TIMEOUT_HDMI_LINK_ACTIVE_MS);

	if (!is_active)
		return -ETIMEDOUT;

frl_trained:
	drm_dbg(&i915->drm, "FRL_TRAINED_MASK = %u\n", frl_trained_mask);
	intel_dp->frl.trained_rate_gbps = intel_dp_pcon_get_frl_mask(frl_trained_mask);
	intel_dp->frl.is_trained = true;
	drm_dbg(&i915->drm, "FRL trained with : %d Gbps\n", intel_dp->frl.trained_rate_gbps);

	return 0;
}

static bool intel_dp_is_hdmi_2_1_sink(struct intel_dp *intel_dp)
{
	if (drm_dp_is_branch(intel_dp->dpcd) &&
	    intel_dp_has_hdmi_sink(intel_dp) &&
	    intel_dp_hdmi_sink_max_frl(intel_dp) > 0)
		return true;

	return false;
}

static
int intel_dp_pcon_set_tmds_mode(struct intel_dp *intel_dp)
{
	int ret;
	u8 buf = 0;

	/* Set PCON source control mode */
	buf |= DP_PCON_ENABLE_SOURCE_CTL_MODE;

	ret = drm_dp_dpcd_writeb(&intel_dp->aux, DP_PCON_HDMI_LINK_CONFIG_1, buf);
	if (ret < 0)
		return ret;

	/* Set HDMI LINK ENABLE */
	buf |= DP_PCON_ENABLE_HDMI_LINK;
	ret = drm_dp_dpcd_writeb(&intel_dp->aux, DP_PCON_HDMI_LINK_CONFIG_1, buf);
	if (ret < 0)
		return ret;

	return 0;
}

void intel_dp_check_frl_training(struct intel_dp *intel_dp)
{
	struct drm_i915_private *dev_priv = dp_to_i915(intel_dp);

	/*
	 * Always go for FRL training if:
	 * -PCON supports SRC_CTL_MODE (VESA DP2.0-HDMI2.1 PCON Spec Draft-1 Sec-7)
	 * -sink is HDMI2.1
	 */
	if (!(intel_dp->downstream_ports[2] & DP_PCON_SOURCE_CTL_MODE) ||
	    !intel_dp_is_hdmi_2_1_sink(intel_dp) ||
	    intel_dp->frl.is_trained)
		return;

	if (intel_dp_pcon_start_frl_training(intel_dp) < 0) {
		int ret, mode;

		drm_dbg(&dev_priv->drm, "Couldn't set FRL mode, continuing with TMDS mode\n");
		ret = intel_dp_pcon_set_tmds_mode(intel_dp);
		mode = drm_dp_pcon_hdmi_link_mode(&intel_dp->aux, NULL);

		if (ret < 0 || mode != DP_PCON_HDMI_MODE_TMDS)
			drm_dbg(&dev_priv->drm, "Issue with PCON, cannot set TMDS mode\n");
	} else {
		drm_dbg(&dev_priv->drm, "FRL training Completed\n");
	}
}

static int
intel_dp_pcon_dsc_enc_slice_height(const struct intel_crtc_state *crtc_state)
{
	int vactive = crtc_state->hw.adjusted_mode.vdisplay;

	return intel_hdmi_dsc_get_slice_height(vactive);
}

static int
intel_dp_pcon_dsc_enc_slices(struct intel_dp *intel_dp,
			     const struct intel_crtc_state *crtc_state)
{
	struct intel_connector *intel_connector = intel_dp->attached_connector;
	struct drm_connector *connector = &intel_connector->base;
	int hdmi_throughput = connector->display_info.hdmi.dsc_cap.clk_per_slice;
	int hdmi_max_slices = connector->display_info.hdmi.dsc_cap.max_slices;
	int pcon_max_slices = drm_dp_pcon_dsc_max_slices(intel_dp->pcon_dsc_dpcd);
	int pcon_max_slice_width = drm_dp_pcon_dsc_max_slice_width(intel_dp->pcon_dsc_dpcd);

	return intel_hdmi_dsc_get_num_slices(crtc_state, pcon_max_slices,
					     pcon_max_slice_width,
					     hdmi_max_slices, hdmi_throughput);
}

static int
intel_dp_pcon_dsc_enc_bpp(struct intel_dp *intel_dp,
			  const struct intel_crtc_state *crtc_state,
			  int num_slices, int slice_width)
{
	struct intel_connector *intel_connector = intel_dp->attached_connector;
	struct drm_connector *connector = &intel_connector->base;
	int output_format = crtc_state->output_format;
	bool hdmi_all_bpp = connector->display_info.hdmi.dsc_cap.all_bpp;
	int pcon_fractional_bpp = drm_dp_pcon_dsc_bpp_incr(intel_dp->pcon_dsc_dpcd);
	int hdmi_max_chunk_bytes =
		connector->display_info.hdmi.dsc_cap.total_chunk_kbytes * 1024;

	return intel_hdmi_dsc_get_bpp(pcon_fractional_bpp, slice_width,
				      num_slices, output_format, hdmi_all_bpp,
				      hdmi_max_chunk_bytes);
}

void
intel_dp_pcon_dsc_configure(struct intel_dp *intel_dp,
			    const struct intel_crtc_state *crtc_state)
{
	u8 pps_param[6];
	int slice_height;
	int slice_width;
	int num_slices;
	int bits_per_pixel;
	int ret;
	struct intel_connector *intel_connector = intel_dp->attached_connector;
	struct drm_i915_private *i915 = dp_to_i915(intel_dp);
	struct drm_connector *connector;
	bool hdmi_is_dsc_1_2;

	if (!intel_dp_is_hdmi_2_1_sink(intel_dp))
		return;

	if (!intel_connector)
		return;
	connector = &intel_connector->base;
	hdmi_is_dsc_1_2 = connector->display_info.hdmi.dsc_cap.v_1p2;

	if (!drm_dp_pcon_enc_is_dsc_1_2(intel_dp->pcon_dsc_dpcd) ||
	    !hdmi_is_dsc_1_2)
		return;

	slice_height = intel_dp_pcon_dsc_enc_slice_height(crtc_state);
	if (!slice_height)
		return;

	num_slices = intel_dp_pcon_dsc_enc_slices(intel_dp, crtc_state);
	if (!num_slices)
		return;

	slice_width = DIV_ROUND_UP(crtc_state->hw.adjusted_mode.hdisplay,
				   num_slices);

	bits_per_pixel = intel_dp_pcon_dsc_enc_bpp(intel_dp, crtc_state,
						   num_slices, slice_width);
	if (!bits_per_pixel)
		return;

	pps_param[0] = slice_height & 0xFF;
	pps_param[1] = slice_height >> 8;
	pps_param[2] = slice_width & 0xFF;
	pps_param[3] = slice_width >> 8;
	pps_param[4] = bits_per_pixel & 0xFF;
	pps_param[5] = (bits_per_pixel >> 8) & 0x3;

	ret = drm_dp_pcon_pps_override_param(&intel_dp->aux, pps_param);
	if (ret < 0)
		drm_dbg_kms(&i915->drm, "Failed to set pcon DSC\n");
}

void intel_dp_configure_protocol_converter(struct intel_dp *intel_dp,
					   const struct intel_crtc_state *crtc_state)
{
	struct drm_i915_private *i915 = dp_to_i915(intel_dp);
	bool ycbcr444_to_420 = false;
	bool rgb_to_ycbcr = false;
	u8 tmp;

	if (intel_dp->dpcd[DP_DPCD_REV] < 0x13)
		return;

	if (!drm_dp_is_branch(intel_dp->dpcd))
		return;

	tmp = intel_dp_has_hdmi_sink(intel_dp) ? DP_HDMI_DVI_OUTPUT_CONFIG : 0;

	if (drm_dp_dpcd_writeb(&intel_dp->aux,
			       DP_PROTOCOL_CONVERTER_CONTROL_0, tmp) != 1)
		drm_dbg_kms(&i915->drm, "Failed to %s protocol converter HDMI mode\n",
			    str_enable_disable(intel_dp_has_hdmi_sink(intel_dp)));

	if (crtc_state->sink_format == INTEL_OUTPUT_FORMAT_YCBCR420) {
		switch (crtc_state->output_format) {
		case INTEL_OUTPUT_FORMAT_YCBCR420:
			break;
		case INTEL_OUTPUT_FORMAT_YCBCR444:
			ycbcr444_to_420 = true;
			break;
		case INTEL_OUTPUT_FORMAT_RGB:
			rgb_to_ycbcr = true;
			ycbcr444_to_420 = true;
			break;
		default:
			MISSING_CASE(crtc_state->output_format);
			break;
		}
	} else if (crtc_state->sink_format == INTEL_OUTPUT_FORMAT_YCBCR444) {
		switch (crtc_state->output_format) {
		case INTEL_OUTPUT_FORMAT_YCBCR444:
			break;
		case INTEL_OUTPUT_FORMAT_RGB:
			rgb_to_ycbcr = true;
			break;
		default:
			MISSING_CASE(crtc_state->output_format);
			break;
		}
	}

	tmp = ycbcr444_to_420 ? DP_CONVERSION_TO_YCBCR420_ENABLE : 0;

	if (drm_dp_dpcd_writeb(&intel_dp->aux,
			       DP_PROTOCOL_CONVERTER_CONTROL_1, tmp) != 1)
		drm_dbg_kms(&i915->drm,
			    "Failed to %s protocol converter YCbCr 4:2:0 conversion mode\n",
			    str_enable_disable(intel_dp->dfp.ycbcr_444_to_420));

	tmp = rgb_to_ycbcr ? DP_CONVERSION_BT709_RGB_YCBCR_ENABLE : 0;

	if (drm_dp_pcon_convert_rgb_to_ycbcr(&intel_dp->aux, tmp) < 0)
		drm_dbg_kms(&i915->drm,
			    "Failed to %s protocol converter RGB->YCbCr conversion mode\n",
			    str_enable_disable(tmp));
}

bool intel_dp_get_colorimetry_status(struct intel_dp *intel_dp)
{
	u8 dprx = 0;

	if (drm_dp_dpcd_readb(&intel_dp->aux, DP_DPRX_FEATURE_ENUMERATION_LIST,
			      &dprx) != 1)
		return false;
	return dprx & DP_VSC_SDP_EXT_FOR_COLORIMETRY_SUPPORTED;
}

static void intel_dp_read_dsc_dpcd(struct drm_dp_aux *aux,
				   u8 dsc_dpcd[DP_DSC_RECEIVER_CAP_SIZE])
{
	if (drm_dp_dpcd_read(aux, DP_DSC_SUPPORT, dsc_dpcd,
			     DP_DSC_RECEIVER_CAP_SIZE) < 0) {
		drm_err(aux->drm_dev,
			"Failed to read DPCD register 0x%x\n",
			DP_DSC_SUPPORT);
		return;
	}

	drm_dbg_kms(aux->drm_dev, "DSC DPCD: %*ph\n",
		    DP_DSC_RECEIVER_CAP_SIZE,
		    dsc_dpcd);
}

void intel_dp_get_dsc_sink_cap(u8 dpcd_rev, struct intel_connector *connector)
{
	struct drm_i915_private *i915 = to_i915(connector->base.dev);

	/*
	 * Clear the cached register set to avoid using stale values
	 * for the sinks that do not support DSC.
	 */
	memset(connector->dp.dsc_dpcd, 0, sizeof(connector->dp.dsc_dpcd));

	/* Clear fec_capable to avoid using stale values */
	connector->dp.fec_capability = 0;

	if (dpcd_rev < DP_DPCD_REV_14)
		return;

	intel_dp_read_dsc_dpcd(connector->dp.dsc_decompression_aux,
			       connector->dp.dsc_dpcd);

	if (drm_dp_dpcd_readb(connector->dp.dsc_decompression_aux, DP_FEC_CAPABILITY,
			      &connector->dp.fec_capability) < 0) {
		drm_err(&i915->drm, "Failed to read FEC DPCD register\n");
		return;
	}

	drm_dbg_kms(&i915->drm, "FEC CAPABILITY: %x\n",
		    connector->dp.fec_capability);
}

static void intel_edp_get_dsc_sink_cap(u8 edp_dpcd_rev, struct intel_connector *connector)
{
	if (edp_dpcd_rev < DP_EDP_14)
		return;

	intel_dp_read_dsc_dpcd(connector->dp.dsc_decompression_aux, connector->dp.dsc_dpcd);
}

static void intel_edp_mso_mode_fixup(struct intel_connector *connector,
				     struct drm_display_mode *mode)
{
	struct intel_dp *intel_dp = intel_attached_dp(connector);
	struct drm_i915_private *i915 = to_i915(connector->base.dev);
	int n = intel_dp->mso_link_count;
	int overlap = intel_dp->mso_pixel_overlap;

	if (!mode || !n)
		return;

	mode->hdisplay = (mode->hdisplay - overlap) * n;
	mode->hsync_start = (mode->hsync_start - overlap) * n;
	mode->hsync_end = (mode->hsync_end - overlap) * n;
	mode->htotal = (mode->htotal - overlap) * n;
	mode->clock *= n;

	drm_mode_set_name(mode);

	drm_dbg_kms(&i915->drm,
		    "[CONNECTOR:%d:%s] using generated MSO mode: " DRM_MODE_FMT "\n",
		    connector->base.base.id, connector->base.name,
		    DRM_MODE_ARG(mode));
}

void intel_edp_fixup_vbt_bpp(struct intel_encoder *encoder, int pipe_bpp)
{
	struct drm_i915_private *dev_priv = to_i915(encoder->base.dev);
	struct intel_dp *intel_dp = enc_to_intel_dp(encoder);
	struct intel_connector *connector = intel_dp->attached_connector;

	if (connector->panel.vbt.edp.bpp && pipe_bpp > connector->panel.vbt.edp.bpp) {
		/*
		 * This is a big fat ugly hack.
		 *
		 * Some machines in UEFI boot mode provide us a VBT that has 18
		 * bpp and 1.62 GHz link bandwidth for eDP, which for reasons
		 * unknown we fail to light up. Yet the same BIOS boots up with
		 * 24 bpp and 2.7 GHz link. Use the same bpp as the BIOS uses as
		 * max, not what it tells us to use.
		 *
		 * Note: This will still be broken if the eDP panel is not lit
		 * up by the BIOS, and thus we can't get the mode at module
		 * load.
		 */
		drm_dbg_kms(&dev_priv->drm,
			    "pipe has %d bpp for eDP panel, overriding BIOS-provided max %d bpp\n",
			    pipe_bpp, connector->panel.vbt.edp.bpp);
		connector->panel.vbt.edp.bpp = pipe_bpp;
	}
}

static void intel_edp_mso_init(struct intel_dp *intel_dp)
{
	struct drm_i915_private *i915 = dp_to_i915(intel_dp);
	struct intel_connector *connector = intel_dp->attached_connector;
	struct drm_display_info *info = &connector->base.display_info;
	u8 mso;

	if (intel_dp->edp_dpcd[0] < DP_EDP_14)
		return;

	if (drm_dp_dpcd_readb(&intel_dp->aux, DP_EDP_MSO_LINK_CAPABILITIES, &mso) != 1) {
		drm_err(&i915->drm, "Failed to read MSO cap\n");
		return;
	}

	/* Valid configurations are SST or MSO 2x1, 2x2, 4x1 */
	mso &= DP_EDP_MSO_NUMBER_OF_LINKS_MASK;
	if (mso % 2 || mso > drm_dp_max_lane_count(intel_dp->dpcd)) {
		drm_err(&i915->drm, "Invalid MSO link count cap %u\n", mso);
		mso = 0;
	}

	if (mso) {
		drm_dbg_kms(&i915->drm, "Sink MSO %ux%u configuration, pixel overlap %u\n",
			    mso, drm_dp_max_lane_count(intel_dp->dpcd) / mso,
			    info->mso_pixel_overlap);
		if (!HAS_MSO(i915)) {
			drm_err(&i915->drm, "No source MSO support, disabling\n");
			mso = 0;
		}
	}

	intel_dp->mso_link_count = mso;
	intel_dp->mso_pixel_overlap = mso ? info->mso_pixel_overlap : 0;
}

static bool
intel_edp_init_dpcd(struct intel_dp *intel_dp, struct intel_connector *connector)
{
	struct drm_i915_private *dev_priv =
		to_i915(dp_to_dig_port(intel_dp)->base.base.dev);

	/* this function is meant to be called only once */
	drm_WARN_ON(&dev_priv->drm, intel_dp->dpcd[DP_DPCD_REV] != 0);

	if (drm_dp_read_dpcd_caps(&intel_dp->aux, intel_dp->dpcd) != 0)
		return false;

	drm_dp_read_desc(&intel_dp->aux, &intel_dp->desc,
			 drm_dp_is_branch(intel_dp->dpcd));

	/*
	 * Read the eDP display control registers.
	 *
	 * Do this independent of DP_DPCD_DISPLAY_CONTROL_CAPABLE bit in
	 * DP_EDP_CONFIGURATION_CAP, because some buggy displays do not have it
	 * set, but require eDP 1.4+ detection (e.g. for supported link rates
	 * method). The display control registers should read zero if they're
	 * not supported anyway.
	 */
	if (drm_dp_dpcd_read(&intel_dp->aux, DP_EDP_DPCD_REV,
			     intel_dp->edp_dpcd, sizeof(intel_dp->edp_dpcd)) ==
			     sizeof(intel_dp->edp_dpcd)) {
		drm_dbg_kms(&dev_priv->drm, "eDP DPCD: %*ph\n",
			    (int)sizeof(intel_dp->edp_dpcd),
			    intel_dp->edp_dpcd);

		intel_dp->use_max_params = intel_dp->edp_dpcd[0] < DP_EDP_14;
	}

	/*
	 * This has to be called after intel_dp->edp_dpcd is filled, PSR checks
	 * for SET_POWER_CAPABLE bit in intel_dp->edp_dpcd[1]
	 */
	intel_psr_init_dpcd(intel_dp);

	/* Clear the default sink rates */
	intel_dp->num_sink_rates = 0;

	/* Read the eDP 1.4+ supported link rates. */
	if (intel_dp->edp_dpcd[0] >= DP_EDP_14) {
		__le16 sink_rates[DP_MAX_SUPPORTED_RATES];
		int i;

		drm_dp_dpcd_read(&intel_dp->aux, DP_SUPPORTED_LINK_RATES,
				sink_rates, sizeof(sink_rates));

		for (i = 0; i < ARRAY_SIZE(sink_rates); i++) {
			int val = le16_to_cpu(sink_rates[i]);

			if (val == 0)
				break;

			/* Value read multiplied by 200kHz gives the per-lane
			 * link rate in kHz. The source rates are, however,
			 * stored in terms of LS_Clk kHz. The full conversion
			 * back to symbols is
			 * (val * 200kHz)*(8/10 ch. encoding)*(1/8 bit to Byte)
			 */
			intel_dp->sink_rates[i] = (val * 200) / 10;
		}
		intel_dp->num_sink_rates = i;
	}

	/*
	 * Use DP_LINK_RATE_SET if DP_SUPPORTED_LINK_RATES are available,
	 * default to DP_MAX_LINK_RATE and DP_LINK_BW_SET otherwise.
	 */
	if (intel_dp->num_sink_rates)
		intel_dp->use_rate_select = true;
	else
		intel_dp_set_sink_rates(intel_dp);
	intel_dp_set_max_sink_lane_count(intel_dp);

	/* Read the eDP DSC DPCD registers */
	if (HAS_DSC(dev_priv))
		intel_edp_get_dsc_sink_cap(intel_dp->edp_dpcd[0],
					   connector);

	/*
	 * If needed, program our source OUI so we can make various Intel-specific AUX services
	 * available (such as HDR backlight controls)
	 */
	intel_edp_init_source_oui(intel_dp, true);

	return true;
}

static bool
intel_dp_has_sink_count(struct intel_dp *intel_dp)
{
	if (!intel_dp->attached_connector)
		return false;

	return drm_dp_read_sink_count_cap(&intel_dp->attached_connector->base,
					  intel_dp->dpcd,
					  &intel_dp->desc);
}

static bool
intel_dp_get_dpcd(struct intel_dp *intel_dp)
{
	int ret;

	if (intel_dp_init_lttpr_and_dprx_caps(intel_dp) < 0)
		return false;

	/*
	 * Don't clobber cached eDP rates. Also skip re-reading
	 * the OUI/ID since we know it won't change.
	 */
	if (!intel_dp_is_edp(intel_dp)) {
		drm_dp_read_desc(&intel_dp->aux, &intel_dp->desc,
				 drm_dp_is_branch(intel_dp->dpcd));

		intel_dp_set_sink_rates(intel_dp);
		intel_dp_set_max_sink_lane_count(intel_dp);
		intel_dp_set_common_rates(intel_dp);
	}

	if (intel_dp_has_sink_count(intel_dp)) {
		ret = drm_dp_read_sink_count(&intel_dp->aux);
		if (ret < 0)
			return false;

		/*
		 * Sink count can change between short pulse hpd hence
		 * a member variable in intel_dp will track any changes
		 * between short pulse interrupts.
		 */
		intel_dp->sink_count = ret;

		/*
		 * SINK_COUNT == 0 and DOWNSTREAM_PORT_PRESENT == 1 implies that
		 * a dongle is present but no display. Unless we require to know
		 * if a dongle is present or not, we don't need to update
		 * downstream port information. So, an early return here saves
		 * time from performing other operations which are not required.
		 */
		if (!intel_dp->sink_count)
			return false;
	}

	return drm_dp_read_downstream_info(&intel_dp->aux, intel_dp->dpcd,
					   intel_dp->downstream_ports) == 0;
}

static bool
intel_dp_can_mst(struct intel_dp *intel_dp)
{
	struct drm_i915_private *i915 = dp_to_i915(intel_dp);

	return i915->params.enable_dp_mst &&
		intel_dp_mst_source_support(intel_dp) &&
		drm_dp_read_mst_cap(&intel_dp->aux, intel_dp->dpcd);
}

static void
intel_dp_configure_mst(struct intel_dp *intel_dp)
{
	struct drm_i915_private *i915 = dp_to_i915(intel_dp);
	struct intel_encoder *encoder =
		&dp_to_dig_port(intel_dp)->base;
	bool sink_can_mst = drm_dp_read_mst_cap(&intel_dp->aux, intel_dp->dpcd);

	drm_dbg_kms(&i915->drm,
		    "[ENCODER:%d:%s] MST support: port: %s, sink: %s, modparam: %s\n",
		    encoder->base.base.id, encoder->base.name,
		    str_yes_no(intel_dp_mst_source_support(intel_dp)),
		    str_yes_no(sink_can_mst),
		    str_yes_no(i915->params.enable_dp_mst));

	if (!intel_dp_mst_source_support(intel_dp))
		return;

	intel_dp->is_mst = sink_can_mst &&
		i915->params.enable_dp_mst;

	drm_dp_mst_topology_mgr_set_mst(&intel_dp->mst_mgr,
					intel_dp->is_mst);
}

static bool
intel_dp_get_sink_irq_esi(struct intel_dp *intel_dp, u8 *esi)
{
	return drm_dp_dpcd_read(&intel_dp->aux, DP_SINK_COUNT_ESI, esi, 4) == 4;
}

static bool intel_dp_ack_sink_irq_esi(struct intel_dp *intel_dp, u8 esi[4])
{
	int retry;

	for (retry = 0; retry < 3; retry++) {
		if (drm_dp_dpcd_write(&intel_dp->aux, DP_SINK_COUNT_ESI + 1,
				      &esi[1], 3) == 3)
			return true;
	}

	return false;
}

bool
intel_dp_needs_vsc_sdp(const struct intel_crtc_state *crtc_state,
		       const struct drm_connector_state *conn_state)
{
	/*
	 * As per DP 1.4a spec section 2.2.4.3 [MSA Field for Indication
	 * of Color Encoding Format and Content Color Gamut], in order to
	 * sending YCBCR 420 or HDR BT.2020 signals we should use DP VSC SDP.
	 */
	if (crtc_state->output_format == INTEL_OUTPUT_FORMAT_YCBCR420)
		return true;

	switch (conn_state->colorspace) {
	case DRM_MODE_COLORIMETRY_SYCC_601:
	case DRM_MODE_COLORIMETRY_OPYCC_601:
	case DRM_MODE_COLORIMETRY_BT2020_YCC:
	case DRM_MODE_COLORIMETRY_BT2020_RGB:
	case DRM_MODE_COLORIMETRY_BT2020_CYCC:
		return true;
	default:
		break;
	}

	return false;
}

static ssize_t intel_dp_vsc_sdp_pack(const struct drm_dp_vsc_sdp *vsc,
				     struct dp_sdp *sdp, size_t size)
{
	size_t length = sizeof(struct dp_sdp);

	if (size < length)
		return -ENOSPC;

	memset(sdp, 0, size);

	/*
	 * Prepare VSC Header for SU as per DP 1.4a spec, Table 2-119
	 * VSC SDP Header Bytes
	 */
	sdp->sdp_header.HB0 = 0; /* Secondary-Data Packet ID = 0 */
	sdp->sdp_header.HB1 = vsc->sdp_type; /* Secondary-data Packet Type */
	sdp->sdp_header.HB2 = vsc->revision; /* Revision Number */
	sdp->sdp_header.HB3 = vsc->length; /* Number of Valid Data Bytes */

	/*
	 * Only revision 0x5 supports Pixel Encoding/Colorimetry Format as
	 * per DP 1.4a spec.
	 */
	if (vsc->revision != 0x5)
		goto out;

	/* VSC SDP Payload for DB16 through DB18 */
	/* Pixel Encoding and Colorimetry Formats  */
	sdp->db[16] = (vsc->pixelformat & 0xf) << 4; /* DB16[7:4] */
	sdp->db[16] |= vsc->colorimetry & 0xf; /* DB16[3:0] */

	switch (vsc->bpc) {
	case 6:
		/* 6bpc: 0x0 */
		break;
	case 8:
		sdp->db[17] = 0x1; /* DB17[3:0] */
		break;
	case 10:
		sdp->db[17] = 0x2;
		break;
	case 12:
		sdp->db[17] = 0x3;
		break;
	case 16:
		sdp->db[17] = 0x4;
		break;
	default:
		MISSING_CASE(vsc->bpc);
		break;
	}
	/* Dynamic Range and Component Bit Depth */
	if (vsc->dynamic_range == DP_DYNAMIC_RANGE_CTA)
		sdp->db[17] |= 0x80;  /* DB17[7] */

	/* Content Type */
	sdp->db[18] = vsc->content_type & 0x7;

out:
	return length;
}

static ssize_t
intel_dp_hdr_metadata_infoframe_sdp_pack(struct drm_i915_private *i915,
					 const struct hdmi_drm_infoframe *drm_infoframe,
					 struct dp_sdp *sdp,
					 size_t size)
{
	size_t length = sizeof(struct dp_sdp);
	const int infoframe_size = HDMI_INFOFRAME_HEADER_SIZE + HDMI_DRM_INFOFRAME_SIZE;
	unsigned char buf[HDMI_INFOFRAME_HEADER_SIZE + HDMI_DRM_INFOFRAME_SIZE];
	ssize_t len;

	if (size < length)
		return -ENOSPC;

	memset(sdp, 0, size);

	len = hdmi_drm_infoframe_pack_only(drm_infoframe, buf, sizeof(buf));
	if (len < 0) {
		drm_dbg_kms(&i915->drm, "buffer size is smaller than hdr metadata infoframe\n");
		return -ENOSPC;
	}

	if (len != infoframe_size) {
		drm_dbg_kms(&i915->drm, "wrong static hdr metadata size\n");
		return -ENOSPC;
	}

	/*
	 * Set up the infoframe sdp packet for HDR static metadata.
	 * Prepare VSC Header for SU as per DP 1.4a spec,
	 * Table 2-100 and Table 2-101
	 */

	/* Secondary-Data Packet ID, 00h for non-Audio INFOFRAME */
	sdp->sdp_header.HB0 = 0;
	/*
	 * Packet Type 80h + Non-audio INFOFRAME Type value
	 * HDMI_INFOFRAME_TYPE_DRM: 0x87
	 * - 80h + Non-audio INFOFRAME Type value
	 * - InfoFrame Type: 0x07
	 *    [CTA-861-G Table-42 Dynamic Range and Mastering InfoFrame]
	 */
	sdp->sdp_header.HB1 = drm_infoframe->type;
	/*
	 * Least Significant Eight Bits of (Data Byte Count – 1)
	 * infoframe_size - 1
	 */
	sdp->sdp_header.HB2 = 0x1D;
	/* INFOFRAME SDP Version Number */
	sdp->sdp_header.HB3 = (0x13 << 2);
	/* CTA Header Byte 2 (INFOFRAME Version Number) */
	sdp->db[0] = drm_infoframe->version;
	/* CTA Header Byte 3 (Length of INFOFRAME): HDMI_DRM_INFOFRAME_SIZE */
	sdp->db[1] = drm_infoframe->length;
	/*
	 * Copy HDMI_DRM_INFOFRAME_SIZE size from a buffer after
	 * HDMI_INFOFRAME_HEADER_SIZE
	 */
	BUILD_BUG_ON(sizeof(sdp->db) < HDMI_DRM_INFOFRAME_SIZE + 2);
	memcpy(&sdp->db[2], &buf[HDMI_INFOFRAME_HEADER_SIZE],
	       HDMI_DRM_INFOFRAME_SIZE);

	/*
	 * Size of DP infoframe sdp packet for HDR static metadata consists of
	 * - DP SDP Header(struct dp_sdp_header): 4 bytes
	 * - Two Data Blocks: 2 bytes
	 *    CTA Header Byte2 (INFOFRAME Version Number)
	 *    CTA Header Byte3 (Length of INFOFRAME)
	 * - HDMI_DRM_INFOFRAME_SIZE: 26 bytes
	 *
	 * Prior to GEN11's GMP register size is identical to DP HDR static metadata
	 * infoframe size. But GEN11+ has larger than that size, write_infoframe
	 * will pad rest of the size.
	 */
	return sizeof(struct dp_sdp_header) + 2 + HDMI_DRM_INFOFRAME_SIZE;
}

static void intel_write_dp_sdp(struct intel_encoder *encoder,
			       const struct intel_crtc_state *crtc_state,
			       unsigned int type)
{
	struct intel_digital_port *dig_port = enc_to_dig_port(encoder);
	struct drm_i915_private *dev_priv = to_i915(encoder->base.dev);
	struct dp_sdp sdp = {};
	ssize_t len;

	if ((crtc_state->infoframes.enable &
	     intel_hdmi_infoframe_enable(type)) == 0)
		return;

	switch (type) {
	case DP_SDP_VSC:
		len = intel_dp_vsc_sdp_pack(&crtc_state->infoframes.vsc, &sdp,
					    sizeof(sdp));
		break;
	case HDMI_PACKET_TYPE_GAMUT_METADATA:
		len = intel_dp_hdr_metadata_infoframe_sdp_pack(dev_priv,
							       &crtc_state->infoframes.drm.drm,
							       &sdp, sizeof(sdp));
		break;
	default:
		MISSING_CASE(type);
		return;
	}

	if (drm_WARN_ON(&dev_priv->drm, len < 0))
		return;

	dig_port->write_infoframe(encoder, crtc_state, type, &sdp, len);
}

void intel_write_dp_vsc_sdp(struct intel_encoder *encoder,
			    const struct intel_crtc_state *crtc_state,
			    const struct drm_dp_vsc_sdp *vsc)
{
	struct intel_digital_port *dig_port = enc_to_dig_port(encoder);
	struct drm_i915_private *dev_priv = to_i915(encoder->base.dev);
	struct dp_sdp sdp = {};
	ssize_t len;

	len = intel_dp_vsc_sdp_pack(vsc, &sdp, sizeof(sdp));

	if (drm_WARN_ON(&dev_priv->drm, len < 0))
		return;

	dig_port->write_infoframe(encoder, crtc_state, DP_SDP_VSC,
					&sdp, len);
}

void intel_dp_set_infoframes(struct intel_encoder *encoder,
			     bool enable,
			     const struct intel_crtc_state *crtc_state,
			     const struct drm_connector_state *conn_state)
{
	struct drm_i915_private *dev_priv = to_i915(encoder->base.dev);
	i915_reg_t reg = HSW_TVIDEO_DIP_CTL(crtc_state->cpu_transcoder);
	u32 dip_enable = VIDEO_DIP_ENABLE_AVI_HSW | VIDEO_DIP_ENABLE_GCP_HSW |
			 VIDEO_DIP_ENABLE_VS_HSW | VIDEO_DIP_ENABLE_GMP_HSW |
			 VIDEO_DIP_ENABLE_SPD_HSW | VIDEO_DIP_ENABLE_DRM_GLK;
	u32 val = intel_de_read(dev_priv, reg) & ~dip_enable;

	/* TODO: Sanitize DSC enabling wrt. intel_dsc_dp_pps_write(). */
	if (!enable && HAS_DSC(dev_priv))
		val &= ~VDIP_ENABLE_PPS;

	/* When PSR is enabled, this routine doesn't disable VSC DIP */
	if (!crtc_state->has_psr)
		val &= ~VIDEO_DIP_ENABLE_VSC_HSW;

	intel_de_write(dev_priv, reg, val);
	intel_de_posting_read(dev_priv, reg);

	if (!enable)
		return;

	/* When PSR is enabled, VSC SDP is handled by PSR routine */
	if (!crtc_state->has_psr)
		intel_write_dp_sdp(encoder, crtc_state, DP_SDP_VSC);

	intel_write_dp_sdp(encoder, crtc_state, HDMI_PACKET_TYPE_GAMUT_METADATA);
}

static int intel_dp_vsc_sdp_unpack(struct drm_dp_vsc_sdp *vsc,
				   const void *buffer, size_t size)
{
	const struct dp_sdp *sdp = buffer;

	if (size < sizeof(struct dp_sdp))
		return -EINVAL;

	memset(vsc, 0, sizeof(*vsc));

	if (sdp->sdp_header.HB0 != 0)
		return -EINVAL;

	if (sdp->sdp_header.HB1 != DP_SDP_VSC)
		return -EINVAL;

	vsc->sdp_type = sdp->sdp_header.HB1;
	vsc->revision = sdp->sdp_header.HB2;
	vsc->length = sdp->sdp_header.HB3;

	if ((sdp->sdp_header.HB2 == 0x2 && sdp->sdp_header.HB3 == 0x8) ||
	    (sdp->sdp_header.HB2 == 0x4 && sdp->sdp_header.HB3 == 0xe)) {
		/*
		 * - HB2 = 0x2, HB3 = 0x8
		 *   VSC SDP supporting 3D stereo + PSR
		 * - HB2 = 0x4, HB3 = 0xe
		 *   VSC SDP supporting 3D stereo + PSR2 with Y-coordinate of
		 *   first scan line of the SU region (applies to eDP v1.4b
		 *   and higher).
		 */
		return 0;
	} else if (sdp->sdp_header.HB2 == 0x5 && sdp->sdp_header.HB3 == 0x13) {
		/*
		 * - HB2 = 0x5, HB3 = 0x13
		 *   VSC SDP supporting 3D stereo + PSR2 + Pixel Encoding/Colorimetry
		 *   Format.
		 */
		vsc->pixelformat = (sdp->db[16] >> 4) & 0xf;
		vsc->colorimetry = sdp->db[16] & 0xf;
		vsc->dynamic_range = (sdp->db[17] >> 7) & 0x1;

		switch (sdp->db[17] & 0x7) {
		case 0x0:
			vsc->bpc = 6;
			break;
		case 0x1:
			vsc->bpc = 8;
			break;
		case 0x2:
			vsc->bpc = 10;
			break;
		case 0x3:
			vsc->bpc = 12;
			break;
		case 0x4:
			vsc->bpc = 16;
			break;
		default:
			MISSING_CASE(sdp->db[17] & 0x7);
			return -EINVAL;
		}

		vsc->content_type = sdp->db[18] & 0x7;
	} else {
		return -EINVAL;
	}

	return 0;
}

static int
intel_dp_hdr_metadata_infoframe_sdp_unpack(struct hdmi_drm_infoframe *drm_infoframe,
					   const void *buffer, size_t size)
{
	int ret;

	const struct dp_sdp *sdp = buffer;

	if (size < sizeof(struct dp_sdp))
		return -EINVAL;

	if (sdp->sdp_header.HB0 != 0)
		return -EINVAL;

	if (sdp->sdp_header.HB1 != HDMI_INFOFRAME_TYPE_DRM)
		return -EINVAL;

	/*
	 * Least Significant Eight Bits of (Data Byte Count – 1)
	 * 1Dh (i.e., Data Byte Count = 30 bytes).
	 */
	if (sdp->sdp_header.HB2 != 0x1D)
		return -EINVAL;

	/* Most Significant Two Bits of (Data Byte Count – 1), Clear to 00b. */
	if ((sdp->sdp_header.HB3 & 0x3) != 0)
		return -EINVAL;

	/* INFOFRAME SDP Version Number */
	if (((sdp->sdp_header.HB3 >> 2) & 0x3f) != 0x13)
		return -EINVAL;

	/* CTA Header Byte 2 (INFOFRAME Version Number) */
	if (sdp->db[0] != 1)
		return -EINVAL;

	/* CTA Header Byte 3 (Length of INFOFRAME): HDMI_DRM_INFOFRAME_SIZE */
	if (sdp->db[1] != HDMI_DRM_INFOFRAME_SIZE)
		return -EINVAL;

	ret = hdmi_drm_infoframe_unpack_only(drm_infoframe, &sdp->db[2],
					     HDMI_DRM_INFOFRAME_SIZE);

	return ret;
}

static void intel_read_dp_vsc_sdp(struct intel_encoder *encoder,
				  struct intel_crtc_state *crtc_state,
				  struct drm_dp_vsc_sdp *vsc)
{
	struct intel_digital_port *dig_port = enc_to_dig_port(encoder);
	struct drm_i915_private *dev_priv = to_i915(encoder->base.dev);
	unsigned int type = DP_SDP_VSC;
	struct dp_sdp sdp = {};
	int ret;

	/* When PSR is enabled, VSC SDP is handled by PSR routine */
	if (crtc_state->has_psr)
		return;

	if ((crtc_state->infoframes.enable &
	     intel_hdmi_infoframe_enable(type)) == 0)
		return;

	dig_port->read_infoframe(encoder, crtc_state, type, &sdp, sizeof(sdp));

	ret = intel_dp_vsc_sdp_unpack(vsc, &sdp, sizeof(sdp));

	if (ret)
		drm_dbg_kms(&dev_priv->drm, "Failed to unpack DP VSC SDP\n");
}

static void intel_read_dp_hdr_metadata_infoframe_sdp(struct intel_encoder *encoder,
						     struct intel_crtc_state *crtc_state,
						     struct hdmi_drm_infoframe *drm_infoframe)
{
	struct intel_digital_port *dig_port = enc_to_dig_port(encoder);
	struct drm_i915_private *dev_priv = to_i915(encoder->base.dev);
	unsigned int type = HDMI_PACKET_TYPE_GAMUT_METADATA;
	struct dp_sdp sdp = {};
	int ret;

	if ((crtc_state->infoframes.enable &
	    intel_hdmi_infoframe_enable(type)) == 0)
		return;

	dig_port->read_infoframe(encoder, crtc_state, type, &sdp,
				 sizeof(sdp));

	ret = intel_dp_hdr_metadata_infoframe_sdp_unpack(drm_infoframe, &sdp,
							 sizeof(sdp));

	if (ret)
		drm_dbg_kms(&dev_priv->drm,
			    "Failed to unpack DP HDR Metadata Infoframe SDP\n");
}

void intel_read_dp_sdp(struct intel_encoder *encoder,
		       struct intel_crtc_state *crtc_state,
		       unsigned int type)
{
	switch (type) {
	case DP_SDP_VSC:
		intel_read_dp_vsc_sdp(encoder, crtc_state,
				      &crtc_state->infoframes.vsc);
		break;
	case HDMI_PACKET_TYPE_GAMUT_METADATA:
		intel_read_dp_hdr_metadata_infoframe_sdp(encoder, crtc_state,
							 &crtc_state->infoframes.drm.drm);
		break;
	default:
		MISSING_CASE(type);
		break;
	}
}

static u8 intel_dp_autotest_link_training(struct intel_dp *intel_dp)
{
	struct drm_i915_private *i915 = dp_to_i915(intel_dp);
	int status = 0;
	int test_link_rate;
	u8 test_lane_count, test_link_bw;
	/* (DP CTS 1.2)
	 * 4.3.1.11
	 */
	/* Read the TEST_LANE_COUNT and TEST_LINK_RTAE fields (DP CTS 3.1.4) */
	status = drm_dp_dpcd_readb(&intel_dp->aux, DP_TEST_LANE_COUNT,
				   &test_lane_count);

	if (status <= 0) {
		drm_dbg_kms(&i915->drm, "Lane count read failed\n");
		return DP_TEST_NAK;
	}
	test_lane_count &= DP_MAX_LANE_COUNT_MASK;

	status = drm_dp_dpcd_readb(&intel_dp->aux, DP_TEST_LINK_RATE,
				   &test_link_bw);
	if (status <= 0) {
		drm_dbg_kms(&i915->drm, "Link Rate read failed\n");
		return DP_TEST_NAK;
	}
	test_link_rate = drm_dp_bw_code_to_link_rate(test_link_bw);

	/* Validate the requested link rate and lane count */
	if (!intel_dp_link_params_valid(intel_dp, test_link_rate,
					test_lane_count))
		return DP_TEST_NAK;

	intel_dp->compliance.test_lane_count = test_lane_count;
	intel_dp->compliance.test_link_rate = test_link_rate;

	return DP_TEST_ACK;
}

static u8 intel_dp_autotest_video_pattern(struct intel_dp *intel_dp)
{
	struct drm_i915_private *i915 = dp_to_i915(intel_dp);
	u8 test_pattern;
	u8 test_misc;
	__be16 h_width, v_height;
	int status = 0;

	/* Read the TEST_PATTERN (DP CTS 3.1.5) */
	status = drm_dp_dpcd_readb(&intel_dp->aux, DP_TEST_PATTERN,
				   &test_pattern);
	if (status <= 0) {
		drm_dbg_kms(&i915->drm, "Test pattern read failed\n");
		return DP_TEST_NAK;
	}
	if (test_pattern != DP_COLOR_RAMP)
		return DP_TEST_NAK;

	status = drm_dp_dpcd_read(&intel_dp->aux, DP_TEST_H_WIDTH_HI,
				  &h_width, 2);
	if (status <= 0) {
		drm_dbg_kms(&i915->drm, "H Width read failed\n");
		return DP_TEST_NAK;
	}

	status = drm_dp_dpcd_read(&intel_dp->aux, DP_TEST_V_HEIGHT_HI,
				  &v_height, 2);
	if (status <= 0) {
		drm_dbg_kms(&i915->drm, "V Height read failed\n");
		return DP_TEST_NAK;
	}

	status = drm_dp_dpcd_readb(&intel_dp->aux, DP_TEST_MISC0,
				   &test_misc);
	if (status <= 0) {
		drm_dbg_kms(&i915->drm, "TEST MISC read failed\n");
		return DP_TEST_NAK;
	}
	if ((test_misc & DP_TEST_COLOR_FORMAT_MASK) != DP_COLOR_FORMAT_RGB)
		return DP_TEST_NAK;
	if (test_misc & DP_TEST_DYNAMIC_RANGE_CEA)
		return DP_TEST_NAK;
	switch (test_misc & DP_TEST_BIT_DEPTH_MASK) {
	case DP_TEST_BIT_DEPTH_6:
		intel_dp->compliance.test_data.bpc = 6;
		break;
	case DP_TEST_BIT_DEPTH_8:
		intel_dp->compliance.test_data.bpc = 8;
		break;
	default:
		return DP_TEST_NAK;
	}

	intel_dp->compliance.test_data.video_pattern = test_pattern;
	intel_dp->compliance.test_data.hdisplay = be16_to_cpu(h_width);
	intel_dp->compliance.test_data.vdisplay = be16_to_cpu(v_height);
	/* Set test active flag here so userspace doesn't interrupt things */
	intel_dp->compliance.test_active = true;

	return DP_TEST_ACK;
}

static u8 intel_dp_autotest_edid(struct intel_dp *intel_dp)
{
	struct drm_i915_private *i915 = dp_to_i915(intel_dp);
	u8 test_result = DP_TEST_ACK;
	struct intel_connector *intel_connector = intel_dp->attached_connector;
	struct drm_connector *connector = &intel_connector->base;

	if (intel_connector->detect_edid == NULL ||
	    connector->edid_corrupt ||
	    intel_dp->aux.i2c_defer_count > 6) {
		/* Check EDID read for NACKs, DEFERs and corruption
		 * (DP CTS 1.2 Core r1.1)
		 *    4.2.2.4 : Failed EDID read, I2C_NAK
		 *    4.2.2.5 : Failed EDID read, I2C_DEFER
		 *    4.2.2.6 : EDID corruption detected
		 * Use failsafe mode for all cases
		 */
		if (intel_dp->aux.i2c_nack_count > 0 ||
			intel_dp->aux.i2c_defer_count > 0)
			drm_dbg_kms(&i915->drm,
				    "EDID read had %d NACKs, %d DEFERs\n",
				    intel_dp->aux.i2c_nack_count,
				    intel_dp->aux.i2c_defer_count);
		intel_dp->compliance.test_data.edid = INTEL_DP_RESOLUTION_FAILSAFE;
	} else {
		/* FIXME: Get rid of drm_edid_raw() */
		const struct edid *block = drm_edid_raw(intel_connector->detect_edid);

		/* We have to write the checksum of the last block read */
		block += block->extensions;

		if (drm_dp_dpcd_writeb(&intel_dp->aux, DP_TEST_EDID_CHECKSUM,
				       block->checksum) <= 0)
			drm_dbg_kms(&i915->drm,
				    "Failed to write EDID checksum\n");

		test_result = DP_TEST_ACK | DP_TEST_EDID_CHECKSUM_WRITE;
		intel_dp->compliance.test_data.edid = INTEL_DP_RESOLUTION_PREFERRED;
	}

	/* Set test active flag here so userspace doesn't interrupt things */
	intel_dp->compliance.test_active = true;

	return test_result;
}

static void intel_dp_phy_pattern_update(struct intel_dp *intel_dp,
					const struct intel_crtc_state *crtc_state)
{
	struct drm_i915_private *dev_priv =
			to_i915(dp_to_dig_port(intel_dp)->base.base.dev);
	struct drm_dp_phy_test_params *data =
			&intel_dp->compliance.test_data.phytest;
	struct intel_crtc *crtc = to_intel_crtc(crtc_state->uapi.crtc);
	enum pipe pipe = crtc->pipe;
	u32 pattern_val;

	switch (data->phy_pattern) {
	case DP_PHY_TEST_PATTERN_NONE:
		drm_dbg_kms(&dev_priv->drm, "Disable Phy Test Pattern\n");
		intel_de_write(dev_priv, DDI_DP_COMP_CTL(pipe), 0x0);
		break;
	case DP_PHY_TEST_PATTERN_D10_2:
		drm_dbg_kms(&dev_priv->drm, "Set D10.2 Phy Test Pattern\n");
		intel_de_write(dev_priv, DDI_DP_COMP_CTL(pipe),
			       DDI_DP_COMP_CTL_ENABLE | DDI_DP_COMP_CTL_D10_2);
		break;
	case DP_PHY_TEST_PATTERN_ERROR_COUNT:
		drm_dbg_kms(&dev_priv->drm, "Set Error Count Phy Test Pattern\n");
		intel_de_write(dev_priv, DDI_DP_COMP_CTL(pipe),
			       DDI_DP_COMP_CTL_ENABLE |
			       DDI_DP_COMP_CTL_SCRAMBLED_0);
		break;
	case DP_PHY_TEST_PATTERN_PRBS7:
		drm_dbg_kms(&dev_priv->drm, "Set PRBS7 Phy Test Pattern\n");
		intel_de_write(dev_priv, DDI_DP_COMP_CTL(pipe),
			       DDI_DP_COMP_CTL_ENABLE | DDI_DP_COMP_CTL_PRBS7);
		break;
	case DP_PHY_TEST_PATTERN_80BIT_CUSTOM:
		/*
		 * FIXME: Ideally pattern should come from DPCD 0x250. As
		 * current firmware of DPR-100 could not set it, so hardcoding
		 * now for complaince test.
		 */
		drm_dbg_kms(&dev_priv->drm,
			    "Set 80Bit Custom Phy Test Pattern 0x3e0f83e0 0x0f83e0f8 0x0000f83e\n");
		pattern_val = 0x3e0f83e0;
		intel_de_write(dev_priv, DDI_DP_COMP_PAT(pipe, 0), pattern_val);
		pattern_val = 0x0f83e0f8;
		intel_de_write(dev_priv, DDI_DP_COMP_PAT(pipe, 1), pattern_val);
		pattern_val = 0x0000f83e;
		intel_de_write(dev_priv, DDI_DP_COMP_PAT(pipe, 2), pattern_val);
		intel_de_write(dev_priv, DDI_DP_COMP_CTL(pipe),
			       DDI_DP_COMP_CTL_ENABLE |
			       DDI_DP_COMP_CTL_CUSTOM80);
		break;
	case DP_PHY_TEST_PATTERN_CP2520:
		/*
		 * FIXME: Ideally pattern should come from DPCD 0x24A. As
		 * current firmware of DPR-100 could not set it, so hardcoding
		 * now for complaince test.
		 */
		drm_dbg_kms(&dev_priv->drm, "Set HBR2 compliance Phy Test Pattern\n");
		pattern_val = 0xFB;
		intel_de_write(dev_priv, DDI_DP_COMP_CTL(pipe),
			       DDI_DP_COMP_CTL_ENABLE | DDI_DP_COMP_CTL_HBR2 |
			       pattern_val);
		break;
	default:
		WARN(1, "Invalid Phy Test Pattern\n");
	}
}

static void intel_dp_process_phy_request(struct intel_dp *intel_dp,
					 const struct intel_crtc_state *crtc_state)
{
	struct drm_i915_private *i915 = dp_to_i915(intel_dp);
	struct drm_dp_phy_test_params *data =
		&intel_dp->compliance.test_data.phytest;
	u8 link_status[DP_LINK_STATUS_SIZE];

	if (drm_dp_dpcd_read_phy_link_status(&intel_dp->aux, DP_PHY_DPRX,
					     link_status) < 0) {
		drm_dbg_kms(&i915->drm, "failed to get link status\n");
		return;
	}

	/* retrieve vswing & pre-emphasis setting */
	intel_dp_get_adjust_train(intel_dp, crtc_state, DP_PHY_DPRX,
				  link_status);

	intel_dp_set_signal_levels(intel_dp, crtc_state, DP_PHY_DPRX);

	intel_dp_phy_pattern_update(intel_dp, crtc_state);

	drm_dp_dpcd_write(&intel_dp->aux, DP_TRAINING_LANE0_SET,
			  intel_dp->train_set, crtc_state->lane_count);

	drm_dp_set_phy_test_pattern(&intel_dp->aux, data,
				    link_status[DP_DPCD_REV]);
}

static u8 intel_dp_autotest_phy_pattern(struct intel_dp *intel_dp)
{
	struct drm_i915_private *i915 = dp_to_i915(intel_dp);
	struct drm_dp_phy_test_params *data =
		&intel_dp->compliance.test_data.phytest;

	if (drm_dp_get_phy_test_pattern(&intel_dp->aux, data)) {
		drm_dbg_kms(&i915->drm, "DP Phy Test pattern AUX read failure\n");
		return DP_TEST_NAK;
	}

	/* Set test active flag here so userspace doesn't interrupt things */
	intel_dp->compliance.test_active = true;

	return DP_TEST_ACK;
}

static void intel_dp_handle_test_request(struct intel_dp *intel_dp)
{
	struct drm_i915_private *i915 = dp_to_i915(intel_dp);
	u8 response = DP_TEST_NAK;
	u8 request = 0;
	int status;

	status = drm_dp_dpcd_readb(&intel_dp->aux, DP_TEST_REQUEST, &request);
	if (status <= 0) {
		drm_dbg_kms(&i915->drm,
			    "Could not read test request from sink\n");
		goto update_status;
	}

	switch (request) {
	case DP_TEST_LINK_TRAINING:
		drm_dbg_kms(&i915->drm, "LINK_TRAINING test requested\n");
		response = intel_dp_autotest_link_training(intel_dp);
		break;
	case DP_TEST_LINK_VIDEO_PATTERN:
		drm_dbg_kms(&i915->drm, "TEST_PATTERN test requested\n");
		response = intel_dp_autotest_video_pattern(intel_dp);
		break;
	case DP_TEST_LINK_EDID_READ:
		drm_dbg_kms(&i915->drm, "EDID test requested\n");
		response = intel_dp_autotest_edid(intel_dp);
		break;
	case DP_TEST_LINK_PHY_TEST_PATTERN:
		drm_dbg_kms(&i915->drm, "PHY_PATTERN test requested\n");
		response = intel_dp_autotest_phy_pattern(intel_dp);
		break;
	default:
		drm_dbg_kms(&i915->drm, "Invalid test request '%02x'\n",
			    request);
		break;
	}

	if (response & DP_TEST_ACK)
		intel_dp->compliance.test_type = request;

update_status:
	status = drm_dp_dpcd_writeb(&intel_dp->aux, DP_TEST_RESPONSE, response);
	if (status <= 0)
		drm_dbg_kms(&i915->drm,
			    "Could not write test response to sink\n");
}

static bool intel_dp_link_ok(struct intel_dp *intel_dp,
			     u8 link_status[DP_LINK_STATUS_SIZE])
{
	struct intel_encoder *encoder = &dp_to_dig_port(intel_dp)->base;
	struct drm_i915_private *i915 = to_i915(encoder->base.dev);
	bool uhbr = intel_dp->link_rate >= 1000000;
	bool ok;

	if (uhbr)
		ok = drm_dp_128b132b_lane_channel_eq_done(link_status,
							  intel_dp->lane_count);
	else
		ok = drm_dp_channel_eq_ok(link_status, intel_dp->lane_count);

	if (ok)
		return true;

	intel_dp_dump_link_status(intel_dp, DP_PHY_DPRX, link_status);
	drm_dbg_kms(&i915->drm,
		    "[ENCODER:%d:%s] %s link not ok, retraining\n",
		    encoder->base.base.id, encoder->base.name,
		    uhbr ? "128b/132b" : "8b/10b");

	return false;
}

static void
intel_dp_mst_hpd_irq(struct intel_dp *intel_dp, u8 *esi, u8 *ack)
{
	bool handled = false;

	drm_dp_mst_hpd_irq_handle_event(&intel_dp->mst_mgr, esi, ack, &handled);

	if (esi[1] & DP_CP_IRQ) {
		intel_hdcp_handle_cp_irq(intel_dp->attached_connector);
		ack[1] |= DP_CP_IRQ;
	}
}

static bool intel_dp_mst_link_status(struct intel_dp *intel_dp)
{
	struct intel_encoder *encoder = &dp_to_dig_port(intel_dp)->base;
	struct drm_i915_private *i915 = to_i915(encoder->base.dev);
	u8 link_status[DP_LINK_STATUS_SIZE] = {};
	const size_t esi_link_status_size = DP_LINK_STATUS_SIZE - 2;

	if (drm_dp_dpcd_read(&intel_dp->aux, DP_LANE0_1_STATUS_ESI, link_status,
			     esi_link_status_size) != esi_link_status_size) {
		drm_err(&i915->drm,
			"[ENCODER:%d:%s] Failed to read link status\n",
			encoder->base.base.id, encoder->base.name);
		return false;
	}

	return intel_dp_link_ok(intel_dp, link_status);
}

/**
 * intel_dp_check_mst_status - service any pending MST interrupts, check link status
 * @intel_dp: Intel DP struct
 *
 * Read any pending MST interrupts, call MST core to handle these and ack the
 * interrupts. Check if the main and AUX link state is ok.
 *
 * Returns:
 * - %true if pending interrupts were serviced (or no interrupts were
 *   pending) w/o detecting an error condition.
 * - %false if an error condition - like AUX failure or a loss of link - is
 *   detected, which needs servicing from the hotplug work.
 */
static bool
intel_dp_check_mst_status(struct intel_dp *intel_dp)
{
	struct drm_i915_private *i915 = dp_to_i915(intel_dp);
	bool link_ok = true;

	drm_WARN_ON_ONCE(&i915->drm, intel_dp->active_mst_links < 0);

	for (;;) {
		u8 esi[4] = {};
		u8 ack[4] = {};

		if (!intel_dp_get_sink_irq_esi(intel_dp, esi)) {
			drm_dbg_kms(&i915->drm,
				    "failed to get ESI - device may have failed\n");
			link_ok = false;

			break;
		}

		drm_dbg_kms(&i915->drm, "DPRX ESI: %4ph\n", esi);

		if (intel_dp->active_mst_links > 0 && link_ok &&
		    esi[3] & LINK_STATUS_CHANGED) {
			if (!intel_dp_mst_link_status(intel_dp))
				link_ok = false;
			ack[3] |= LINK_STATUS_CHANGED;
		}

		intel_dp_mst_hpd_irq(intel_dp, esi, ack);

		if (!memchr_inv(ack, 0, sizeof(ack)))
			break;

		if (!intel_dp_ack_sink_irq_esi(intel_dp, ack))
			drm_dbg_kms(&i915->drm, "Failed to ack ESI\n");

		if (ack[1] & (DP_DOWN_REP_MSG_RDY | DP_UP_REQ_MSG_RDY))
			drm_dp_mst_hpd_irq_send_new_request(&intel_dp->mst_mgr);
	}

	return link_ok;
}

static void
intel_dp_handle_hdmi_link_status_change(struct intel_dp *intel_dp)
{
	bool is_active;
	u8 buf = 0;

	is_active = drm_dp_pcon_hdmi_link_active(&intel_dp->aux);
	if (intel_dp->frl.is_trained && !is_active) {
		if (drm_dp_dpcd_readb(&intel_dp->aux, DP_PCON_HDMI_LINK_CONFIG_1, &buf) < 0)
			return;

		buf &=  ~DP_PCON_ENABLE_HDMI_LINK;
		if (drm_dp_dpcd_writeb(&intel_dp->aux, DP_PCON_HDMI_LINK_CONFIG_1, buf) < 0)
			return;

		drm_dp_pcon_hdmi_frl_link_error_count(&intel_dp->aux, &intel_dp->attached_connector->base);

		intel_dp->frl.is_trained = false;

		/* Restart FRL training or fall back to TMDS mode */
		intel_dp_check_frl_training(intel_dp);
	}
}

static bool
intel_dp_needs_link_retrain(struct intel_dp *intel_dp)
{
	u8 link_status[DP_LINK_STATUS_SIZE];

	if (!intel_dp->link_trained)
		return false;

	/*
	 * While PSR source HW is enabled, it will control main-link sending
	 * frames, enabling and disabling it so trying to do a retrain will fail
	 * as the link would or not be on or it could mix training patterns
	 * and frame data at the same time causing retrain to fail.
	 * Also when exiting PSR, HW will retrain the link anyways fixing
	 * any link status error.
	 */
	if (intel_psr_enabled(intel_dp))
		return false;

	if (drm_dp_dpcd_read_phy_link_status(&intel_dp->aux, DP_PHY_DPRX,
					     link_status) < 0)
		return false;

	/*
	 * Validate the cached values of intel_dp->link_rate and
	 * intel_dp->lane_count before attempting to retrain.
	 *
	 * FIXME would be nice to user the crtc state here, but since
	 * we need to call this from the short HPD handler that seems
	 * a bit hard.
	 */
	if (!intel_dp_link_params_valid(intel_dp, intel_dp->link_rate,
					intel_dp->lane_count))
		return false;

	/* Retrain if link not ok */
	return !intel_dp_link_ok(intel_dp, link_status);
}

static bool intel_dp_has_connector(struct intel_dp *intel_dp,
				   const struct drm_connector_state *conn_state)
{
	struct drm_i915_private *i915 = dp_to_i915(intel_dp);
	struct intel_encoder *encoder;
	enum pipe pipe;

	if (!conn_state->best_encoder)
		return false;

	/* SST */
	encoder = &dp_to_dig_port(intel_dp)->base;
	if (conn_state->best_encoder == &encoder->base)
		return true;

	/* MST */
	for_each_pipe(i915, pipe) {
		encoder = &intel_dp->mst_encoders[pipe]->base;
		if (conn_state->best_encoder == &encoder->base)
			return true;
	}

	return false;
}

static int intel_dp_prep_link_retrain(struct intel_dp *intel_dp,
				      struct drm_modeset_acquire_ctx *ctx,
				      u8 *pipe_mask)
{
	struct drm_i915_private *i915 = dp_to_i915(intel_dp);
	struct drm_connector_list_iter conn_iter;
	struct intel_connector *connector;
	int ret = 0;

	*pipe_mask = 0;

	if (!intel_dp_needs_link_retrain(intel_dp))
		return 0;

	drm_connector_list_iter_begin(&i915->drm, &conn_iter);
	for_each_intel_connector_iter(connector, &conn_iter) {
		struct drm_connector_state *conn_state =
			connector->base.state;
		struct intel_crtc_state *crtc_state;
		struct intel_crtc *crtc;

		if (!intel_dp_has_connector(intel_dp, conn_state))
			continue;

		crtc = to_intel_crtc(conn_state->crtc);
		if (!crtc)
			continue;

		ret = drm_modeset_lock(&crtc->base.mutex, ctx);
		if (ret)
			break;

		crtc_state = to_intel_crtc_state(crtc->base.state);

		drm_WARN_ON(&i915->drm, !intel_crtc_has_dp_encoder(crtc_state));

		if (!crtc_state->hw.active)
			continue;

		if (conn_state->commit &&
		    !try_wait_for_completion(&conn_state->commit->hw_done))
			continue;

		*pipe_mask |= BIT(crtc->pipe);
	}
	drm_connector_list_iter_end(&conn_iter);

	if (!intel_dp_needs_link_retrain(intel_dp))
		*pipe_mask = 0;

	return ret;
}

static bool intel_dp_is_connected(struct intel_dp *intel_dp)
{
	struct intel_connector *connector = intel_dp->attached_connector;

	return connector->base.status == connector_status_connected ||
		intel_dp->is_mst;
}

int intel_dp_retrain_link(struct intel_encoder *encoder,
			  struct drm_modeset_acquire_ctx *ctx)
{
	struct drm_i915_private *dev_priv = to_i915(encoder->base.dev);
	struct intel_dp *intel_dp = enc_to_intel_dp(encoder);
	struct intel_crtc *crtc;
	u8 pipe_mask;
	int ret;

	if (!intel_dp_is_connected(intel_dp))
		return 0;

	ret = drm_modeset_lock(&dev_priv->drm.mode_config.connection_mutex,
			       ctx);
	if (ret)
		return ret;

	ret = intel_dp_prep_link_retrain(intel_dp, ctx, &pipe_mask);
	if (ret)
		return ret;

	if (pipe_mask == 0)
		return 0;

	drm_dbg_kms(&dev_priv->drm, "[ENCODER:%d:%s] retraining link\n",
		    encoder->base.base.id, encoder->base.name);

	for_each_intel_crtc_in_pipe_mask(&dev_priv->drm, crtc, pipe_mask) {
		const struct intel_crtc_state *crtc_state =
			to_intel_crtc_state(crtc->base.state);

		/* Suppress underruns caused by re-training */
		intel_set_cpu_fifo_underrun_reporting(dev_priv, crtc->pipe, false);
		if (crtc_state->has_pch_encoder)
			intel_set_pch_fifo_underrun_reporting(dev_priv,
							      intel_crtc_pch_transcoder(crtc), false);
	}

	for_each_intel_crtc_in_pipe_mask(&dev_priv->drm, crtc, pipe_mask) {
		const struct intel_crtc_state *crtc_state =
			to_intel_crtc_state(crtc->base.state);

		/* retrain on the MST master transcoder */
		if (DISPLAY_VER(dev_priv) >= 12 &&
		    intel_crtc_has_type(crtc_state, INTEL_OUTPUT_DP_MST) &&
		    !intel_dp_mst_is_master_trans(crtc_state))
			continue;

		intel_dp_check_frl_training(intel_dp);
		intel_dp_pcon_dsc_configure(intel_dp, crtc_state);
		intel_dp_start_link_train(intel_dp, crtc_state);
		intel_dp_stop_link_train(intel_dp, crtc_state);
		break;
	}

	for_each_intel_crtc_in_pipe_mask(&dev_priv->drm, crtc, pipe_mask) {
		const struct intel_crtc_state *crtc_state =
			to_intel_crtc_state(crtc->base.state);

		/* Keep underrun reporting disabled until things are stable */
		intel_crtc_wait_for_next_vblank(crtc);

		intel_set_cpu_fifo_underrun_reporting(dev_priv, crtc->pipe, true);
		if (crtc_state->has_pch_encoder)
			intel_set_pch_fifo_underrun_reporting(dev_priv,
							      intel_crtc_pch_transcoder(crtc), true);
	}

	return 0;
}

static int intel_dp_prep_phy_test(struct intel_dp *intel_dp,
				  struct drm_modeset_acquire_ctx *ctx,
				  u8 *pipe_mask)
{
	struct drm_i915_private *i915 = dp_to_i915(intel_dp);
	struct drm_connector_list_iter conn_iter;
	struct intel_connector *connector;
	int ret = 0;

	*pipe_mask = 0;

	drm_connector_list_iter_begin(&i915->drm, &conn_iter);
	for_each_intel_connector_iter(connector, &conn_iter) {
		struct drm_connector_state *conn_state =
			connector->base.state;
		struct intel_crtc_state *crtc_state;
		struct intel_crtc *crtc;

		if (!intel_dp_has_connector(intel_dp, conn_state))
			continue;

		crtc = to_intel_crtc(conn_state->crtc);
		if (!crtc)
			continue;

		ret = drm_modeset_lock(&crtc->base.mutex, ctx);
		if (ret)
			break;

		crtc_state = to_intel_crtc_state(crtc->base.state);

		drm_WARN_ON(&i915->drm, !intel_crtc_has_dp_encoder(crtc_state));

		if (!crtc_state->hw.active)
			continue;

		if (conn_state->commit &&
		    !try_wait_for_completion(&conn_state->commit->hw_done))
			continue;

		*pipe_mask |= BIT(crtc->pipe);
	}
	drm_connector_list_iter_end(&conn_iter);

	return ret;
}

static int intel_dp_do_phy_test(struct intel_encoder *encoder,
				struct drm_modeset_acquire_ctx *ctx)
{
	struct drm_i915_private *dev_priv = to_i915(encoder->base.dev);
	struct intel_dp *intel_dp = enc_to_intel_dp(encoder);
	struct intel_crtc *crtc;
	u8 pipe_mask;
	int ret;

	ret = drm_modeset_lock(&dev_priv->drm.mode_config.connection_mutex,
			       ctx);
	if (ret)
		return ret;

	ret = intel_dp_prep_phy_test(intel_dp, ctx, &pipe_mask);
	if (ret)
		return ret;

	if (pipe_mask == 0)
		return 0;

	drm_dbg_kms(&dev_priv->drm, "[ENCODER:%d:%s] PHY test\n",
		    encoder->base.base.id, encoder->base.name);

	for_each_intel_crtc_in_pipe_mask(&dev_priv->drm, crtc, pipe_mask) {
		const struct intel_crtc_state *crtc_state =
			to_intel_crtc_state(crtc->base.state);

		/* test on the MST master transcoder */
		if (DISPLAY_VER(dev_priv) >= 12 &&
		    intel_crtc_has_type(crtc_state, INTEL_OUTPUT_DP_MST) &&
		    !intel_dp_mst_is_master_trans(crtc_state))
			continue;

		intel_dp_process_phy_request(intel_dp, crtc_state);
		break;
	}

	return 0;
}

void intel_dp_phy_test(struct intel_encoder *encoder)
{
	struct drm_modeset_acquire_ctx ctx;
	int ret;

	drm_modeset_acquire_init(&ctx, 0);

	for (;;) {
		ret = intel_dp_do_phy_test(encoder, &ctx);

		if (ret == -EDEADLK) {
			drm_modeset_backoff(&ctx);
			continue;
		}

		break;
	}

	drm_modeset_drop_locks(&ctx);
	drm_modeset_acquire_fini(&ctx);
	drm_WARN(encoder->base.dev, ret,
		 "Acquiring modeset locks failed with %i\n", ret);
}

static void intel_dp_check_device_service_irq(struct intel_dp *intel_dp)
{
	struct drm_i915_private *i915 = dp_to_i915(intel_dp);
	u8 val;

	if (intel_dp->dpcd[DP_DPCD_REV] < 0x11)
		return;

	if (drm_dp_dpcd_readb(&intel_dp->aux,
			      DP_DEVICE_SERVICE_IRQ_VECTOR, &val) != 1 || !val)
		return;

	drm_dp_dpcd_writeb(&intel_dp->aux, DP_DEVICE_SERVICE_IRQ_VECTOR, val);

	if (val & DP_AUTOMATED_TEST_REQUEST)
		intel_dp_handle_test_request(intel_dp);

	if (val & DP_CP_IRQ)
		intel_hdcp_handle_cp_irq(intel_dp->attached_connector);

	if (val & DP_SINK_SPECIFIC_IRQ)
		drm_dbg_kms(&i915->drm, "Sink specific irq unhandled\n");
}

static void intel_dp_check_link_service_irq(struct intel_dp *intel_dp)
{
	u8 val;

	if (intel_dp->dpcd[DP_DPCD_REV] < 0x11)
		return;

	if (drm_dp_dpcd_readb(&intel_dp->aux,
			      DP_LINK_SERVICE_IRQ_VECTOR_ESI0, &val) != 1 || !val)
		return;

	if (drm_dp_dpcd_writeb(&intel_dp->aux,
			       DP_LINK_SERVICE_IRQ_VECTOR_ESI0, val) != 1)
		return;

	if (val & HDMI_LINK_STATUS_CHANGED)
		intel_dp_handle_hdmi_link_status_change(intel_dp);
}

/*
 * According to DP spec
 * 5.1.2:
 *  1. Read DPCD
 *  2. Configure link according to Receiver Capabilities
 *  3. Use Link Training from 2.5.3.3 and 3.5.1.3
 *  4. Check link status on receipt of hot-plug interrupt
 *
 * intel_dp_short_pulse -  handles short pulse interrupts
 * when full detection is not required.
 * Returns %true if short pulse is handled and full detection
 * is NOT required and %false otherwise.
 */
static bool
intel_dp_short_pulse(struct intel_dp *intel_dp)
{
	struct drm_i915_private *dev_priv = dp_to_i915(intel_dp);
	u8 old_sink_count = intel_dp->sink_count;
	bool ret;

	/*
	 * Clearing compliance test variables to allow capturing
	 * of values for next automated test request.
	 */
	memset(&intel_dp->compliance, 0, sizeof(intel_dp->compliance));

	/*
	 * Now read the DPCD to see if it's actually running
	 * If the current value of sink count doesn't match with
	 * the value that was stored earlier or dpcd read failed
	 * we need to do full detection
	 */
	ret = intel_dp_get_dpcd(intel_dp);

	if ((old_sink_count != intel_dp->sink_count) || !ret) {
		/* No need to proceed if we are going to do full detect */
		return false;
	}

	intel_dp_check_device_service_irq(intel_dp);
	intel_dp_check_link_service_irq(intel_dp);

	/* Handle CEC interrupts, if any */
	drm_dp_cec_irq(&intel_dp->aux);

	/* defer to the hotplug work for link retraining if needed */
	if (intel_dp_needs_link_retrain(intel_dp))
		return false;

	intel_psr_short_pulse(intel_dp);

	switch (intel_dp->compliance.test_type) {
	case DP_TEST_LINK_TRAINING:
		drm_dbg_kms(&dev_priv->drm,
			    "Link Training Compliance Test requested\n");
		/* Send a Hotplug Uevent to userspace to start modeset */
		drm_kms_helper_hotplug_event(&dev_priv->drm);
		break;
	case DP_TEST_LINK_PHY_TEST_PATTERN:
		drm_dbg_kms(&dev_priv->drm,
			    "PHY test pattern Compliance Test requested\n");
		/*
		 * Schedule long hpd to do the test
		 *
		 * FIXME get rid of the ad-hoc phy test modeset code
		 * and properly incorporate it into the normal modeset.
		 */
		return false;
	}

	return true;
}

/* XXX this is probably wrong for multiple downstream ports */
static enum drm_connector_status
intel_dp_detect_dpcd(struct intel_dp *intel_dp)
{
	struct drm_i915_private *i915 = dp_to_i915(intel_dp);
	struct intel_digital_port *dig_port = dp_to_dig_port(intel_dp);
	u8 *dpcd = intel_dp->dpcd;
	u8 type;

	if (drm_WARN_ON(&i915->drm, intel_dp_is_edp(intel_dp)))
		return connector_status_connected;

	lspcon_resume(dig_port);

	if (!intel_dp_get_dpcd(intel_dp))
		return connector_status_disconnected;

	/* if there's no downstream port, we're done */
	if (!drm_dp_is_branch(dpcd))
		return connector_status_connected;

	/* If we're HPD-aware, SINK_COUNT changes dynamically */
	if (intel_dp_has_sink_count(intel_dp) &&
	    intel_dp->downstream_ports[0] & DP_DS_PORT_HPD) {
		return intel_dp->sink_count ?
		connector_status_connected : connector_status_disconnected;
	}

	if (intel_dp_can_mst(intel_dp))
		return connector_status_connected;

	/* If no HPD, poke DDC gently */
	if (drm_probe_ddc(&intel_dp->aux.ddc))
		return connector_status_connected;

	/* Well we tried, say unknown for unreliable port types */
	if (intel_dp->dpcd[DP_DPCD_REV] >= 0x11) {
		type = intel_dp->downstream_ports[0] & DP_DS_PORT_TYPE_MASK;
		if (type == DP_DS_PORT_TYPE_VGA ||
		    type == DP_DS_PORT_TYPE_NON_EDID)
			return connector_status_unknown;
	} else {
		type = intel_dp->dpcd[DP_DOWNSTREAMPORT_PRESENT] &
			DP_DWN_STRM_PORT_TYPE_MASK;
		if (type == DP_DWN_STRM_PORT_TYPE_ANALOG ||
		    type == DP_DWN_STRM_PORT_TYPE_OTHER)
			return connector_status_unknown;
	}

	/* Anything else is out of spec, warn and ignore */
	drm_dbg_kms(&i915->drm, "Broken DP branch device, ignoring\n");
	return connector_status_disconnected;
}

static enum drm_connector_status
edp_detect(struct intel_dp *intel_dp)
{
	return connector_status_connected;
}

/*
 * intel_digital_port_connected - is the specified port connected?
 * @encoder: intel_encoder
 *
 * In cases where there's a connector physically connected but it can't be used
 * by our hardware we also return false, since the rest of the driver should
 * pretty much treat the port as disconnected. This is relevant for type-C
 * (starting on ICL) where there's ownership involved.
 *
 * Return %true if port is connected, %false otherwise.
 */
bool intel_digital_port_connected(struct intel_encoder *encoder)
{
	struct drm_i915_private *dev_priv = to_i915(encoder->base.dev);
	struct intel_digital_port *dig_port = enc_to_dig_port(encoder);
	bool is_connected = false;
	intel_wakeref_t wakeref;

	with_intel_display_power(dev_priv, POWER_DOMAIN_DISPLAY_CORE, wakeref)
		is_connected = dig_port->connected(encoder);

	return is_connected;
}

static const struct drm_edid *
intel_dp_get_edid(struct intel_dp *intel_dp)
{
	struct intel_connector *connector = intel_dp->attached_connector;
	const struct drm_edid *fixed_edid = connector->panel.fixed_edid;

	/* Use panel fixed edid if we have one */
	if (fixed_edid) {
		/* invalid edid */
		if (IS_ERR(fixed_edid))
			return NULL;

		return drm_edid_dup(fixed_edid);
	}

	return drm_edid_read_ddc(&connector->base, &intel_dp->aux.ddc);
}

static void
intel_dp_update_dfp(struct intel_dp *intel_dp,
		    const struct drm_edid *drm_edid)
{
	struct drm_i915_private *i915 = dp_to_i915(intel_dp);
	struct intel_connector *connector = intel_dp->attached_connector;
	const struct edid *edid;

	/* FIXME: Get rid of drm_edid_raw() */
	edid = drm_edid_raw(drm_edid);

	intel_dp->dfp.max_bpc =
		drm_dp_downstream_max_bpc(intel_dp->dpcd,
					  intel_dp->downstream_ports, edid);

	intel_dp->dfp.max_dotclock =
		drm_dp_downstream_max_dotclock(intel_dp->dpcd,
					       intel_dp->downstream_ports);

	intel_dp->dfp.min_tmds_clock =
		drm_dp_downstream_min_tmds_clock(intel_dp->dpcd,
						 intel_dp->downstream_ports,
						 edid);
	intel_dp->dfp.max_tmds_clock =
		drm_dp_downstream_max_tmds_clock(intel_dp->dpcd,
						 intel_dp->downstream_ports,
						 edid);

	intel_dp->dfp.pcon_max_frl_bw =
		drm_dp_get_pcon_max_frl_bw(intel_dp->dpcd,
					   intel_dp->downstream_ports);

	drm_dbg_kms(&i915->drm,
		    "[CONNECTOR:%d:%s] DFP max bpc %d, max dotclock %d, TMDS clock %d-%d, PCON Max FRL BW %dGbps\n",
		    connector->base.base.id, connector->base.name,
		    intel_dp->dfp.max_bpc,
		    intel_dp->dfp.max_dotclock,
		    intel_dp->dfp.min_tmds_clock,
		    intel_dp->dfp.max_tmds_clock,
		    intel_dp->dfp.pcon_max_frl_bw);

	intel_dp_get_pcon_dsc_cap(intel_dp);
}

static bool
intel_dp_can_ycbcr420(struct intel_dp *intel_dp)
{
	if (source_can_output(intel_dp, INTEL_OUTPUT_FORMAT_YCBCR420) &&
	    (!drm_dp_is_branch(intel_dp->dpcd) || intel_dp->dfp.ycbcr420_passthrough))
		return true;

	if (source_can_output(intel_dp, INTEL_OUTPUT_FORMAT_RGB) &&
	    dfp_can_convert_from_rgb(intel_dp, INTEL_OUTPUT_FORMAT_YCBCR420))
		return true;

	if (source_can_output(intel_dp, INTEL_OUTPUT_FORMAT_YCBCR444) &&
	    dfp_can_convert_from_ycbcr444(intel_dp, INTEL_OUTPUT_FORMAT_YCBCR420))
		return true;

	return false;
}

static void
intel_dp_update_420(struct intel_dp *intel_dp)
{
	struct drm_i915_private *i915 = dp_to_i915(intel_dp);
	struct intel_connector *connector = intel_dp->attached_connector;

	intel_dp->dfp.ycbcr420_passthrough =
		drm_dp_downstream_420_passthrough(intel_dp->dpcd,
						  intel_dp->downstream_ports);
	/* on-board LSPCON always assumed to support 4:4:4->4:2:0 conversion */
	intel_dp->dfp.ycbcr_444_to_420 =
		dp_to_dig_port(intel_dp)->lspcon.active ||
		drm_dp_downstream_444_to_420_conversion(intel_dp->dpcd,
							intel_dp->downstream_ports);
	intel_dp->dfp.rgb_to_ycbcr =
		drm_dp_downstream_rgb_to_ycbcr_conversion(intel_dp->dpcd,
							  intel_dp->downstream_ports,
							  DP_DS_HDMI_BT709_RGB_YCBCR_CONV);

	connector->base.ycbcr_420_allowed = intel_dp_can_ycbcr420(intel_dp);

	drm_dbg_kms(&i915->drm,
		    "[CONNECTOR:%d:%s] RGB->YcbCr conversion? %s, YCbCr 4:2:0 allowed? %s, YCbCr 4:4:4->4:2:0 conversion? %s\n",
		    connector->base.base.id, connector->base.name,
		    str_yes_no(intel_dp->dfp.rgb_to_ycbcr),
		    str_yes_no(connector->base.ycbcr_420_allowed),
		    str_yes_no(intel_dp->dfp.ycbcr_444_to_420));
}

static void
intel_dp_set_edid(struct intel_dp *intel_dp)
{
	struct drm_i915_private *i915 = dp_to_i915(intel_dp);
	struct intel_connector *connector = intel_dp->attached_connector;
	const struct drm_edid *drm_edid;
	const struct edid *edid;
	bool vrr_capable;

	intel_dp_unset_edid(intel_dp);
	drm_edid = intel_dp_get_edid(intel_dp);
	connector->detect_edid = drm_edid;

	/* Below we depend on display info having been updated */
	drm_edid_connector_update(&connector->base, drm_edid);

	vrr_capable = intel_vrr_is_capable(connector);
	drm_dbg_kms(&i915->drm, "[CONNECTOR:%d:%s] VRR capable: %s\n",
		    connector->base.base.id, connector->base.name, str_yes_no(vrr_capable));
	drm_connector_set_vrr_capable_property(&connector->base, vrr_capable);

	intel_dp_update_dfp(intel_dp, drm_edid);
	intel_dp_update_420(intel_dp);

	/* FIXME: Get rid of drm_edid_raw() */
	edid = drm_edid_raw(drm_edid);

	drm_dp_cec_set_edid(&intel_dp->aux, edid);
}

static void
intel_dp_unset_edid(struct intel_dp *intel_dp)
{
	struct intel_connector *connector = intel_dp->attached_connector;

	drm_dp_cec_unset_edid(&intel_dp->aux);
	drm_edid_free(connector->detect_edid);
	connector->detect_edid = NULL;

	intel_dp->dfp.max_bpc = 0;
	intel_dp->dfp.max_dotclock = 0;
	intel_dp->dfp.min_tmds_clock = 0;
	intel_dp->dfp.max_tmds_clock = 0;

	intel_dp->dfp.pcon_max_frl_bw = 0;

	intel_dp->dfp.ycbcr_444_to_420 = false;
	connector->base.ycbcr_420_allowed = false;

	drm_connector_set_vrr_capable_property(&connector->base,
					       false);
}

static void
intel_dp_detect_dsc_caps(struct intel_dp *intel_dp, struct intel_connector *connector)
{
	struct drm_i915_private *i915 = dp_to_i915(intel_dp);

	/* Read DP Sink DSC Cap DPCD regs for DP v1.4 */
	if (!HAS_DSC(i915))
		return;

	if (intel_dp_is_edp(intel_dp))
		intel_edp_get_dsc_sink_cap(intel_dp->edp_dpcd[0],
					   connector);
	else
		intel_dp_get_dsc_sink_cap(intel_dp->dpcd[DP_DPCD_REV],
					  connector);
}

static int
intel_dp_detect(struct drm_connector *connector,
		struct drm_modeset_acquire_ctx *ctx,
		bool force)
{
	struct drm_i915_private *dev_priv = to_i915(connector->dev);
	struct intel_connector *intel_connector =
		to_intel_connector(connector);
	struct intel_dp *intel_dp = intel_attached_dp(intel_connector);
	struct intel_digital_port *dig_port = dp_to_dig_port(intel_dp);
	struct intel_encoder *encoder = &dig_port->base;
	enum drm_connector_status status;

	drm_dbg_kms(&dev_priv->drm, "[CONNECTOR:%d:%s]\n",
		    connector->base.id, connector->name);
	drm_WARN_ON(&dev_priv->drm,
		    !drm_modeset_is_locked(&dev_priv->drm.mode_config.connection_mutex));

	if (!INTEL_DISPLAY_ENABLED(dev_priv))
		return connector_status_disconnected;

	/* Can't disconnect eDP */
	if (intel_dp_is_edp(intel_dp))
		status = edp_detect(intel_dp);
	else if (intel_digital_port_connected(encoder))
		status = intel_dp_detect_dpcd(intel_dp);
	else
		status = connector_status_disconnected;

	if (status == connector_status_disconnected) {
		memset(&intel_dp->compliance, 0, sizeof(intel_dp->compliance));
		memset(intel_connector->dp.dsc_dpcd, 0, sizeof(intel_connector->dp.dsc_dpcd));

		if (intel_dp->is_mst) {
			drm_dbg_kms(&dev_priv->drm,
				    "MST device may have disappeared %d vs %d\n",
				    intel_dp->is_mst,
				    intel_dp->mst_mgr.mst_state);
			intel_dp->is_mst = false;
			drm_dp_mst_topology_mgr_set_mst(&intel_dp->mst_mgr,
							intel_dp->is_mst);
		}

		goto out;
	}

	intel_dp_detect_dsc_caps(intel_dp, intel_connector);

	intel_dp_configure_mst(intel_dp);

	/*
	 * TODO: Reset link params when switching to MST mode, until MST
	 * supports link training fallback params.
	 */
	if (intel_dp->reset_link_params || intel_dp->is_mst) {
		intel_dp_reset_max_link_params(intel_dp);
		intel_dp->reset_link_params = false;
	}

	intel_dp_print_rates(intel_dp);

	if (intel_dp->is_mst) {
		/*
		 * If we are in MST mode then this connector
		 * won't appear connected or have anything
		 * with EDID on it
		 */
		status = connector_status_disconnected;
		goto out;
	}

	/*
	 * Some external monitors do not signal loss of link synchronization
	 * with an IRQ_HPD, so force a link status check.
	 */
	if (!intel_dp_is_edp(intel_dp)) {
		int ret;

		ret = intel_dp_retrain_link(encoder, ctx);
		if (ret)
			return ret;
	}

	/*
	 * Clearing NACK and defer counts to get their exact values
	 * while reading EDID which are required by Compliance tests
	 * 4.2.2.4 and 4.2.2.5
	 */
	intel_dp->aux.i2c_nack_count = 0;
	intel_dp->aux.i2c_defer_count = 0;

	intel_dp_set_edid(intel_dp);
	if (intel_dp_is_edp(intel_dp) ||
	    to_intel_connector(connector)->detect_edid)
		status = connector_status_connected;

	intel_dp_check_device_service_irq(intel_dp);

out:
	if (status != connector_status_connected && !intel_dp->is_mst)
		intel_dp_unset_edid(intel_dp);

	/*
	 * Make sure the refs for power wells enabled during detect are
	 * dropped to avoid a new detect cycle triggered by HPD polling.
	 */
	intel_display_power_flush_work(dev_priv);

	if (!intel_dp_is_edp(intel_dp))
		drm_dp_set_subconnector_property(connector,
						 status,
						 intel_dp->dpcd,
						 intel_dp->downstream_ports);
	return status;
}

static void
intel_dp_force(struct drm_connector *connector)
{
	struct intel_dp *intel_dp = intel_attached_dp(to_intel_connector(connector));
	struct intel_digital_port *dig_port = dp_to_dig_port(intel_dp);
	struct intel_encoder *intel_encoder = &dig_port->base;
	struct drm_i915_private *dev_priv = to_i915(intel_encoder->base.dev);
	enum intel_display_power_domain aux_domain =
		intel_aux_power_domain(dig_port);
	intel_wakeref_t wakeref;

	drm_dbg_kms(&dev_priv->drm, "[CONNECTOR:%d:%s]\n",
		    connector->base.id, connector->name);
	intel_dp_unset_edid(intel_dp);

	if (connector->status != connector_status_connected)
		return;

	wakeref = intel_display_power_get(dev_priv, aux_domain);

	intel_dp_set_edid(intel_dp);

	intel_display_power_put(dev_priv, aux_domain, wakeref);
}

static int intel_dp_get_modes(struct drm_connector *connector)
{
	struct intel_connector *intel_connector = to_intel_connector(connector);
	int num_modes;

	/* drm_edid_connector_update() done in ->detect() or ->force() */
	num_modes = drm_edid_connector_add_modes(connector);

	/* Also add fixed mode, which may or may not be present in EDID */
	if (intel_dp_is_edp(intel_attached_dp(intel_connector)))
		num_modes += intel_panel_get_modes(intel_connector);

	if (num_modes)
		return num_modes;

	if (!intel_connector->detect_edid) {
		struct intel_dp *intel_dp = intel_attached_dp(intel_connector);
		struct drm_display_mode *mode;

		mode = drm_dp_downstream_mode(connector->dev,
					      intel_dp->dpcd,
					      intel_dp->downstream_ports);
		if (mode) {
			drm_mode_probed_add(connector, mode);
			num_modes++;
		}
	}

	return num_modes;
}

static int
intel_dp_connector_register(struct drm_connector *connector)
{
	struct drm_i915_private *i915 = to_i915(connector->dev);
	struct intel_dp *intel_dp = intel_attached_dp(to_intel_connector(connector));
	struct intel_digital_port *dig_port = dp_to_dig_port(intel_dp);
	struct intel_lspcon *lspcon = &dig_port->lspcon;
	int ret;

	ret = intel_connector_register(connector);
	if (ret)
		return ret;

	drm_dbg_kms(&i915->drm, "registering %s bus for %s\n",
		    intel_dp->aux.name, connector->kdev->kobj.name);

	intel_dp->aux.dev = connector->kdev;
	ret = drm_dp_aux_register(&intel_dp->aux);
	if (!ret)
		drm_dp_cec_register_connector(&intel_dp->aux, connector);

	if (!intel_bios_encoder_is_lspcon(dig_port->base.devdata))
		return ret;

	/*
	 * ToDo: Clean this up to handle lspcon init and resume more
	 * efficiently and streamlined.
	 */
	if (lspcon_init(dig_port)) {
		lspcon_detect_hdr_capability(lspcon);
		if (lspcon->hdr_supported)
			drm_connector_attach_hdr_output_metadata_property(connector);
	}

	return ret;
}

static void
intel_dp_connector_unregister(struct drm_connector *connector)
{
	struct intel_dp *intel_dp = intel_attached_dp(to_intel_connector(connector));

	drm_dp_cec_unregister_connector(&intel_dp->aux);
	drm_dp_aux_unregister(&intel_dp->aux);
	intel_connector_unregister(connector);
}

void intel_dp_encoder_flush_work(struct drm_encoder *encoder)
{
	struct intel_digital_port *dig_port = enc_to_dig_port(to_intel_encoder(encoder));
	struct intel_dp *intel_dp = &dig_port->dp;

	intel_dp_mst_encoder_cleanup(dig_port);

	intel_pps_vdd_off_sync(intel_dp);

	/*
	 * Ensure power off delay is respected on module remove, so that we can
	 * reduce delays at driver probe. See pps_init_timestamps().
	 */
	intel_pps_wait_power_cycle(intel_dp);

	intel_dp_aux_fini(intel_dp);
}

void intel_dp_encoder_suspend(struct intel_encoder *intel_encoder)
{
	struct intel_dp *intel_dp = enc_to_intel_dp(intel_encoder);

	intel_pps_vdd_off_sync(intel_dp);
}

void intel_dp_encoder_shutdown(struct intel_encoder *intel_encoder)
{
	struct intel_dp *intel_dp = enc_to_intel_dp(intel_encoder);

	intel_pps_wait_power_cycle(intel_dp);
}

static int intel_modeset_tile_group(struct intel_atomic_state *state,
				    int tile_group_id)
{
	struct drm_i915_private *dev_priv = to_i915(state->base.dev);
	struct drm_connector_list_iter conn_iter;
	struct drm_connector *connector;
	int ret = 0;

	drm_connector_list_iter_begin(&dev_priv->drm, &conn_iter);
	drm_for_each_connector_iter(connector, &conn_iter) {
		struct drm_connector_state *conn_state;
		struct intel_crtc_state *crtc_state;
		struct intel_crtc *crtc;

		if (!connector->has_tile ||
		    connector->tile_group->id != tile_group_id)
			continue;

		conn_state = drm_atomic_get_connector_state(&state->base,
							    connector);
		if (IS_ERR(conn_state)) {
			ret = PTR_ERR(conn_state);
			break;
		}

		crtc = to_intel_crtc(conn_state->crtc);

		if (!crtc)
			continue;

		crtc_state = intel_atomic_get_new_crtc_state(state, crtc);
		crtc_state->uapi.mode_changed = true;

		ret = drm_atomic_add_affected_planes(&state->base, &crtc->base);
		if (ret)
			break;
	}
	drm_connector_list_iter_end(&conn_iter);

	return ret;
}

static int intel_modeset_affected_transcoders(struct intel_atomic_state *state, u8 transcoders)
{
	struct drm_i915_private *dev_priv = to_i915(state->base.dev);
	struct intel_crtc *crtc;

	if (transcoders == 0)
		return 0;

	for_each_intel_crtc(&dev_priv->drm, crtc) {
		struct intel_crtc_state *crtc_state;
		int ret;

		crtc_state = intel_atomic_get_crtc_state(&state->base, crtc);
		if (IS_ERR(crtc_state))
			return PTR_ERR(crtc_state);

		if (!crtc_state->hw.enable)
			continue;

		if (!(transcoders & BIT(crtc_state->cpu_transcoder)))
			continue;

		crtc_state->uapi.mode_changed = true;

		ret = drm_atomic_add_affected_connectors(&state->base, &crtc->base);
		if (ret)
			return ret;

		ret = drm_atomic_add_affected_planes(&state->base, &crtc->base);
		if (ret)
			return ret;

		transcoders &= ~BIT(crtc_state->cpu_transcoder);
	}

	drm_WARN_ON(&dev_priv->drm, transcoders != 0);

	return 0;
}

static int intel_modeset_synced_crtcs(struct intel_atomic_state *state,
				      struct drm_connector *connector)
{
	const struct drm_connector_state *old_conn_state =
		drm_atomic_get_old_connector_state(&state->base, connector);
	const struct intel_crtc_state *old_crtc_state;
	struct intel_crtc *crtc;
	u8 transcoders;

	crtc = to_intel_crtc(old_conn_state->crtc);
	if (!crtc)
		return 0;

	old_crtc_state = intel_atomic_get_old_crtc_state(state, crtc);

	if (!old_crtc_state->hw.active)
		return 0;

	transcoders = old_crtc_state->sync_mode_slaves_mask;
	if (old_crtc_state->master_transcoder != INVALID_TRANSCODER)
		transcoders |= BIT(old_crtc_state->master_transcoder);

	return intel_modeset_affected_transcoders(state,
						  transcoders);
}

static int intel_dp_connector_atomic_check(struct drm_connector *conn,
					   struct drm_atomic_state *_state)
{
	struct drm_i915_private *dev_priv = to_i915(conn->dev);
	struct intel_atomic_state *state = to_intel_atomic_state(_state);
	struct drm_connector_state *conn_state = drm_atomic_get_new_connector_state(_state, conn);
	struct intel_connector *intel_conn = to_intel_connector(conn);
	struct intel_dp *intel_dp = enc_to_intel_dp(intel_conn->encoder);
	int ret;

	ret = intel_digital_connector_atomic_check(conn, &state->base);
	if (ret)
		return ret;

	if (intel_dp_mst_source_support(intel_dp)) {
		ret = drm_dp_mst_root_conn_atomic_check(conn_state, &intel_dp->mst_mgr);
		if (ret)
			return ret;
	}

	/*
	 * We don't enable port sync on BDW due to missing w/as and
	 * due to not having adjusted the modeset sequence appropriately.
	 */
	if (DISPLAY_VER(dev_priv) < 9)
		return 0;

	if (!intel_connector_needs_modeset(state, conn))
		return 0;

	if (conn->has_tile) {
		ret = intel_modeset_tile_group(state, conn->tile_group->id);
		if (ret)
			return ret;
	}

	return intel_modeset_synced_crtcs(state, conn);
}

static void intel_dp_oob_hotplug_event(struct drm_connector *connector)
{
	struct intel_encoder *encoder = intel_attached_encoder(to_intel_connector(connector));
	struct drm_i915_private *i915 = to_i915(connector->dev);

	spin_lock_irq(&i915->irq_lock);
	i915->display.hotplug.event_bits |= BIT(encoder->hpd_pin);
	spin_unlock_irq(&i915->irq_lock);
	queue_delayed_work(system_wq, &i915->display.hotplug.hotplug_work, 0);
}

static const struct drm_connector_funcs intel_dp_connector_funcs = {
	.force = intel_dp_force,
	.fill_modes = drm_helper_probe_single_connector_modes,
	.atomic_get_property = intel_digital_connector_atomic_get_property,
	.atomic_set_property = intel_digital_connector_atomic_set_property,
	.late_register = intel_dp_connector_register,
	.early_unregister = intel_dp_connector_unregister,
	.destroy = intel_connector_destroy,
	.atomic_destroy_state = drm_atomic_helper_connector_destroy_state,
	.atomic_duplicate_state = intel_digital_connector_duplicate_state,
	.oob_hotplug_event = intel_dp_oob_hotplug_event,
};

static const struct drm_connector_helper_funcs intel_dp_connector_helper_funcs = {
	.detect_ctx = intel_dp_detect,
	.get_modes = intel_dp_get_modes,
	.mode_valid = intel_dp_mode_valid,
	.atomic_check = intel_dp_connector_atomic_check,
};

enum irqreturn
intel_dp_hpd_pulse(struct intel_digital_port *dig_port, bool long_hpd)
{
	struct drm_i915_private *i915 = to_i915(dig_port->base.base.dev);
	struct intel_dp *intel_dp = &dig_port->dp;

	if (dig_port->base.type == INTEL_OUTPUT_EDP &&
	    (long_hpd || !intel_pps_have_panel_power_or_vdd(intel_dp))) {
		/*
		 * vdd off can generate a long/short pulse on eDP which
		 * would require vdd on to handle it, and thus we
		 * would end up in an endless cycle of
		 * "vdd off -> long/short hpd -> vdd on -> detect -> vdd off -> ..."
		 */
		drm_dbg_kms(&i915->drm,
			    "ignoring %s hpd on eDP [ENCODER:%d:%s]\n",
			    long_hpd ? "long" : "short",
			    dig_port->base.base.base.id,
			    dig_port->base.base.name);
		return IRQ_HANDLED;
	}

	drm_dbg_kms(&i915->drm, "got hpd irq on [ENCODER:%d:%s] - %s\n",
		    dig_port->base.base.base.id,
		    dig_port->base.base.name,
		    long_hpd ? "long" : "short");

	if (long_hpd) {
		intel_dp->reset_link_params = true;
		return IRQ_NONE;
	}

	if (intel_dp->is_mst) {
		if (!intel_dp_check_mst_status(intel_dp))
			return IRQ_NONE;
	} else if (!intel_dp_short_pulse(intel_dp)) {
		return IRQ_NONE;
	}

	return IRQ_HANDLED;
}

static bool _intel_dp_is_port_edp(struct drm_i915_private *dev_priv,
				  const struct intel_bios_encoder_data *devdata,
				  enum port port)
{
	/*
	 * eDP not supported on g4x. so bail out early just
	 * for a bit extra safety in case the VBT is bonkers.
	 */
	if (DISPLAY_VER(dev_priv) < 5)
		return false;

	if (DISPLAY_VER(dev_priv) < 9 && port == PORT_A)
		return true;

	return devdata && intel_bios_encoder_supports_edp(devdata);
}

bool intel_dp_is_port_edp(struct drm_i915_private *i915, enum port port)
{
	const struct intel_bios_encoder_data *devdata =
		intel_bios_encoder_data_lookup(i915, port);

	return _intel_dp_is_port_edp(i915, devdata, port);
}

static bool
has_gamut_metadata_dip(struct intel_encoder *encoder)
{
	struct drm_i915_private *i915 = to_i915(encoder->base.dev);
	enum port port = encoder->port;

	if (intel_bios_encoder_is_lspcon(encoder->devdata))
		return false;

	if (DISPLAY_VER(i915) >= 11)
		return true;

	if (port == PORT_A)
		return false;

	if (IS_HASWELL(i915) || IS_BROADWELL(i915) ||
	    DISPLAY_VER(i915) >= 9)
		return true;

	return false;
}

static void
intel_dp_add_properties(struct intel_dp *intel_dp, struct drm_connector *connector)
{
	struct drm_i915_private *dev_priv = to_i915(connector->dev);
	enum port port = dp_to_dig_port(intel_dp)->base.port;

	if (!intel_dp_is_edp(intel_dp))
		drm_connector_attach_dp_subconnector_property(connector);

	if (!IS_G4X(dev_priv) && port != PORT_A)
		intel_attach_force_audio_property(connector);

	intel_attach_broadcast_rgb_property(connector);
	if (HAS_GMCH(dev_priv))
		drm_connector_attach_max_bpc_property(connector, 6, 10);
	else if (DISPLAY_VER(dev_priv) >= 5)
		drm_connector_attach_max_bpc_property(connector, 6, 12);

	/* Register HDMI colorspace for case of lspcon */
	if (intel_bios_encoder_is_lspcon(dp_to_dig_port(intel_dp)->base.devdata)) {
		drm_connector_attach_content_type_property(connector);
		intel_attach_hdmi_colorspace_property(connector);
	} else {
		intel_attach_dp_colorspace_property(connector);
	}

	if (has_gamut_metadata_dip(&dp_to_dig_port(intel_dp)->base))
		drm_connector_attach_hdr_output_metadata_property(connector);

	if (HAS_VRR(dev_priv))
		drm_connector_attach_vrr_capable_property(connector);
}

static void
intel_edp_add_properties(struct intel_dp *intel_dp)
{
	struct intel_connector *connector = intel_dp->attached_connector;
	struct drm_i915_private *i915 = to_i915(connector->base.dev);
	const struct drm_display_mode *fixed_mode =
		intel_panel_preferred_fixed_mode(connector);

	intel_attach_scaling_mode_property(&connector->base);

	drm_connector_set_panel_orientation_with_quirk(&connector->base,
						       i915->display.vbt.orientation,
						       fixed_mode->hdisplay,
						       fixed_mode->vdisplay);
}

static void intel_edp_backlight_setup(struct intel_dp *intel_dp,
				      struct intel_connector *connector)
{
	struct drm_i915_private *i915 = dp_to_i915(intel_dp);
	enum pipe pipe = INVALID_PIPE;

	if (IS_VALLEYVIEW(i915) || IS_CHERRYVIEW(i915)) {
		/*
		 * Figure out the current pipe for the initial backlight setup.
		 * If the current pipe isn't valid, try the PPS pipe, and if that
		 * fails just assume pipe A.
		 */
		pipe = vlv_active_pipe(intel_dp);

		if (pipe != PIPE_A && pipe != PIPE_B)
			pipe = intel_dp->pps.pps_pipe;

		if (pipe != PIPE_A && pipe != PIPE_B)
			pipe = PIPE_A;
	}

	intel_backlight_setup(connector, pipe);
}

static bool intel_edp_init_connector(struct intel_dp *intel_dp,
				     struct intel_connector *intel_connector)
{
	struct drm_i915_private *dev_priv = dp_to_i915(intel_dp);
	struct drm_connector *connector = &intel_connector->base;
	struct drm_display_mode *fixed_mode;
	struct intel_encoder *encoder = &dp_to_dig_port(intel_dp)->base;
	bool has_dpcd;
	const struct drm_edid *drm_edid;

	if (!intel_dp_is_edp(intel_dp))
		return true;

	/*
	 * On IBX/CPT we may get here with LVDS already registered. Since the
	 * driver uses the only internal power sequencer available for both
	 * eDP and LVDS bail out early in this case to prevent interfering
	 * with an already powered-on LVDS power sequencer.
	 */
	if (intel_get_lvds_encoder(dev_priv)) {
		drm_WARN_ON(&dev_priv->drm,
			    !(HAS_PCH_IBX(dev_priv) || HAS_PCH_CPT(dev_priv)));
		drm_info(&dev_priv->drm,
			 "LVDS was detected, not registering eDP\n");

		return false;
	}

	intel_bios_init_panel_early(dev_priv, &intel_connector->panel,
				    encoder->devdata);

	if (!intel_pps_init(intel_dp)) {
		drm_info(&dev_priv->drm,
			 "[ENCODER:%d:%s] unusable PPS, disabling eDP\n",
			 encoder->base.base.id, encoder->base.name);
		/*
		 * The BIOS may have still enabled VDD on the PPS even
		 * though it's unusable. Make sure we turn it back off
		 * and to release the power domain references/etc.
		 */
		goto out_vdd_off;
	}

	/* Cache DPCD and EDID for edp. */
	has_dpcd = intel_edp_init_dpcd(intel_dp, intel_connector);

	if (!has_dpcd) {
		/* if this fails, presume the device is a ghost */
		drm_info(&dev_priv->drm,
			 "[ENCODER:%d:%s] failed to retrieve link info, disabling eDP\n",
			 encoder->base.base.id, encoder->base.name);
		goto out_vdd_off;
	}

	mutex_lock(&dev_priv->drm.mode_config.mutex);
	drm_edid = drm_edid_read_ddc(connector, &intel_dp->aux.ddc);
	if (!drm_edid) {
		/* Fallback to EDID from ACPI OpRegion, if any */
		drm_edid = intel_opregion_get_edid(intel_connector);
		if (drm_edid)
			drm_dbg_kms(&dev_priv->drm,
				    "[CONNECTOR:%d:%s] Using OpRegion EDID\n",
				    connector->base.id, connector->name);
	}
	if (drm_edid) {
		if (drm_edid_connector_update(connector, drm_edid) ||
		    !drm_edid_connector_add_modes(connector)) {
			drm_edid_connector_update(connector, NULL);
			drm_edid_free(drm_edid);
			drm_edid = ERR_PTR(-EINVAL);
		}
	} else {
		drm_edid = ERR_PTR(-ENOENT);
	}

	intel_bios_init_panel_late(dev_priv, &intel_connector->panel, encoder->devdata,
				   IS_ERR(drm_edid) ? NULL : drm_edid);

	intel_panel_add_edid_fixed_modes(intel_connector, true);

	/* MSO requires information from the EDID */
	intel_edp_mso_init(intel_dp);

	/* multiply the mode clock and horizontal timings for MSO */
	list_for_each_entry(fixed_mode, &intel_connector->panel.fixed_modes, head)
		intel_edp_mso_mode_fixup(intel_connector, fixed_mode);

	/* fallback to VBT if available for eDP */
	if (!intel_panel_preferred_fixed_mode(intel_connector))
		intel_panel_add_vbt_lfp_fixed_mode(intel_connector);

	mutex_unlock(&dev_priv->drm.mode_config.mutex);

	if (!intel_panel_preferred_fixed_mode(intel_connector)) {
		drm_info(&dev_priv->drm,
			 "[ENCODER:%d:%s] failed to find fixed mode for the panel, disabling eDP\n",
			 encoder->base.base.id, encoder->base.name);
		goto out_vdd_off;
	}

	intel_panel_init(intel_connector, drm_edid);

	intel_edp_backlight_setup(intel_dp, intel_connector);

	intel_edp_add_properties(intel_dp);

	intel_pps_init_late(intel_dp);

	return true;

out_vdd_off:
	intel_pps_vdd_off_sync(intel_dp);

	return false;
}

static void intel_dp_modeset_retry_work_fn(struct work_struct *work)
{
	struct intel_connector *intel_connector;
	struct drm_connector *connector;

	intel_connector = container_of(work, typeof(*intel_connector),
				       modeset_retry_work);
	connector = &intel_connector->base;
	drm_dbg_kms(connector->dev, "[CONNECTOR:%d:%s]\n", connector->base.id,
		    connector->name);

	/* Grab the locks before changing connector property*/
	mutex_lock(&connector->dev->mode_config.mutex);
	/* Set connector link status to BAD and send a Uevent to notify
	 * userspace to do a modeset.
	 */
	drm_connector_set_link_status_property(connector,
					       DRM_MODE_LINK_STATUS_BAD);
	mutex_unlock(&connector->dev->mode_config.mutex);
	/* Send Hotplug uevent so userspace can reprobe */
	drm_kms_helper_connector_hotplug_event(connector);
}

bool
intel_dp_init_connector(struct intel_digital_port *dig_port,
			struct intel_connector *intel_connector)
{
	struct drm_connector *connector = &intel_connector->base;
	struct intel_dp *intel_dp = &dig_port->dp;
	struct intel_encoder *intel_encoder = &dig_port->base;
	struct drm_device *dev = intel_encoder->base.dev;
	struct drm_i915_private *dev_priv = to_i915(dev);
	enum port port = intel_encoder->port;
	enum phy phy = intel_port_to_phy(dev_priv, port);
	int type;

	/* Initialize the work for modeset in case of link train failure */
	INIT_WORK(&intel_connector->modeset_retry_work,
		  intel_dp_modeset_retry_work_fn);

	if (drm_WARN(dev, dig_port->max_lanes < 1,
		     "Not enough lanes (%d) for DP on [ENCODER:%d:%s]\n",
		     dig_port->max_lanes, intel_encoder->base.base.id,
		     intel_encoder->base.name))
		return false;

	intel_dp->reset_link_params = true;
	intel_dp->pps.pps_pipe = INVALID_PIPE;
	intel_dp->pps.active_pipe = INVALID_PIPE;

	/* Preserve the current hw state. */
	intel_dp->DP = intel_de_read(dev_priv, intel_dp->output_reg);
	intel_dp->attached_connector = intel_connector;

	if (_intel_dp_is_port_edp(dev_priv, intel_encoder->devdata, port)) {
		/*
		 * Currently we don't support eDP on TypeC ports, although in
		 * theory it could work on TypeC legacy ports.
		 */
		drm_WARN_ON(dev, intel_phy_is_tc(dev_priv, phy));
		type = DRM_MODE_CONNECTOR_eDP;
		intel_encoder->type = INTEL_OUTPUT_EDP;

		/* eDP only on port B and/or C on vlv/chv */
		if (drm_WARN_ON(dev, (IS_VALLEYVIEW(dev_priv) ||
				      IS_CHERRYVIEW(dev_priv)) &&
				port != PORT_B && port != PORT_C))
			return false;
	} else {
		type = DRM_MODE_CONNECTOR_DisplayPort;
	}

	intel_dp_set_default_sink_rates(intel_dp);
	intel_dp_set_default_max_sink_lane_count(intel_dp);

	if (IS_VALLEYVIEW(dev_priv) || IS_CHERRYVIEW(dev_priv))
		intel_dp->pps.active_pipe = vlv_active_pipe(intel_dp);

	intel_connector->dp.dsc_decompression_aux = &intel_dp->aux;

	drm_dbg_kms(&dev_priv->drm,
		    "Adding %s connector on [ENCODER:%d:%s]\n",
		    type == DRM_MODE_CONNECTOR_eDP ? "eDP" : "DP",
		    intel_encoder->base.base.id, intel_encoder->base.name);

	drm_connector_init(dev, connector, &intel_dp_connector_funcs, type);
	drm_connector_helper_add(connector, &intel_dp_connector_helper_funcs);

	if (!HAS_GMCH(dev_priv) && DISPLAY_VER(dev_priv) < 12)
		connector->interlace_allowed = true;

	intel_connector->polled = DRM_CONNECTOR_POLL_HPD;

	intel_dp_aux_init(intel_dp);

	intel_connector_attach_encoder(intel_connector, intel_encoder);

	if (HAS_DDI(dev_priv))
		intel_connector->get_hw_state = intel_ddi_connector_get_hw_state;
	else
		intel_connector->get_hw_state = intel_connector_get_hw_state;

	if (!intel_edp_init_connector(intel_dp, intel_connector)) {
		intel_dp_aux_fini(intel_dp);
		goto fail;
	}

	intel_dp_set_source_rates(intel_dp);
	intel_dp_set_common_rates(intel_dp);
	intel_dp_reset_max_link_params(intel_dp);

	/* init MST on ports that can support it */
	intel_dp_mst_encoder_init(dig_port,
				  intel_connector->base.base.id);

	intel_dp_add_properties(intel_dp, connector);

	if (is_hdcp_supported(dev_priv, port) && !intel_dp_is_edp(intel_dp)) {
		int ret = intel_dp_hdcp_init(dig_port, intel_connector);
		if (ret)
			drm_dbg_kms(&dev_priv->drm,
				    "HDCP init failed, skipping.\n");
	}

	/* For G4X desktop chip, PEG_BAND_GAP_DATA 3:0 must first be written
	 * 0xd.  Failure to do so will result in spurious interrupts being
	 * generated on the port when a cable is not attached.
	 */
	if (IS_G45(dev_priv)) {
		u32 temp = intel_de_read(dev_priv, PEG_BAND_GAP_DATA);
		intel_de_write(dev_priv, PEG_BAND_GAP_DATA,
			       (temp & ~0xf) | 0xd);
	}

	intel_dp->frl.is_trained = false;
	intel_dp->frl.trained_rate_gbps = 0;

	intel_psr_init(intel_dp);

	return true;

fail:
	drm_connector_cleanup(connector);

	return false;
}

void intel_dp_mst_suspend(struct drm_i915_private *dev_priv)
{
	struct intel_encoder *encoder;

	if (!HAS_DISPLAY(dev_priv))
		return;

	for_each_intel_encoder(&dev_priv->drm, encoder) {
		struct intel_dp *intel_dp;

		if (encoder->type != INTEL_OUTPUT_DDI)
			continue;

		intel_dp = enc_to_intel_dp(encoder);

		if (!intel_dp_mst_source_support(intel_dp))
			continue;

		if (intel_dp->is_mst)
			drm_dp_mst_topology_mgr_suspend(&intel_dp->mst_mgr);
	}
}

void intel_dp_mst_resume(struct drm_i915_private *dev_priv)
{
	struct intel_encoder *encoder;

	if (!HAS_DISPLAY(dev_priv))
		return;

	for_each_intel_encoder(&dev_priv->drm, encoder) {
		struct intel_dp *intel_dp;
		int ret;

		if (encoder->type != INTEL_OUTPUT_DDI)
			continue;

		intel_dp = enc_to_intel_dp(encoder);

		if (!intel_dp_mst_source_support(intel_dp))
			continue;

		ret = drm_dp_mst_topology_mgr_resume(&intel_dp->mst_mgr,
						     true);
		if (ret) {
			intel_dp->is_mst = false;
			drm_dp_mst_topology_mgr_set_mst(&intel_dp->mst_mgr,
							false);
		}
	}
}<|MERGE_RESOLUTION|>--- conflicted
+++ resolved
@@ -1217,13 +1217,10 @@
 	enum drm_mode_status status;
 	bool dsc = false, bigjoiner = false;
 
-<<<<<<< HEAD
-=======
 	status = intel_cpu_transcoder_mode_valid(dev_priv, mode);
 	if (status != MODE_OK)
 		return status;
 
->>>>>>> ba6f5fb4
 	if (mode->flags & DRM_MODE_FLAG_DBLCLK)
 		return MODE_H_ILLEGAL;
 
