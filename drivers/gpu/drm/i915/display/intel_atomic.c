--- conflicted
+++ resolved
@@ -311,265 +311,6 @@
 	kfree(crtc_state);
 }
 
-<<<<<<< HEAD
-static int intel_atomic_setup_scaler(struct intel_crtc_scaler_state *scaler_state,
-				     int num_scalers_need, struct intel_crtc *intel_crtc,
-				     const char *name, int idx,
-				     struct intel_plane_state *plane_state,
-				     int *scaler_id)
-{
-	struct drm_i915_private *dev_priv = to_i915(intel_crtc->base.dev);
-	int j;
-	u32 mode;
-
-	if (*scaler_id < 0) {
-		/* find a free scaler */
-		for (j = 0; j < intel_crtc->num_scalers; j++) {
-			if (scaler_state->scalers[j].in_use)
-				continue;
-
-			*scaler_id = j;
-			scaler_state->scalers[*scaler_id].in_use = 1;
-			break;
-		}
-	}
-
-	if (drm_WARN(&dev_priv->drm, *scaler_id < 0,
-		     "Cannot find scaler for %s:%d\n", name, idx))
-		return -EINVAL;
-
-	/* set scaler mode */
-	if (plane_state && plane_state->hw.fb &&
-	    plane_state->hw.fb->format->is_yuv &&
-	    plane_state->hw.fb->format->num_planes > 1) {
-		struct intel_plane *plane = to_intel_plane(plane_state->uapi.plane);
-		if (DISPLAY_VER(dev_priv) == 9) {
-			mode = SKL_PS_SCALER_MODE_NV12;
-		} else if (icl_is_hdr_plane(dev_priv, plane->id)) {
-			/*
-			 * On gen11+'s HDR planes we only use the scaler for
-			 * scaling. They have a dedicated chroma upsampler, so
-			 * we don't need the scaler to upsample the UV plane.
-			 */
-			mode = PS_SCALER_MODE_NORMAL;
-		} else {
-			struct intel_plane *linked =
-				plane_state->planar_linked_plane;
-
-			mode = PS_SCALER_MODE_PLANAR;
-
-			if (linked)
-				mode |= PS_PLANE_Y_SEL(linked->id);
-		}
-	} else if (DISPLAY_VER(dev_priv) >= 10) {
-		mode = PS_SCALER_MODE_NORMAL;
-	} else if (num_scalers_need == 1 && intel_crtc->num_scalers > 1) {
-		/*
-		 * when only 1 scaler is in use on a pipe with 2 scalers
-		 * scaler 0 operates in high quality (HQ) mode.
-		 * In this case use scaler 0 to take advantage of HQ mode
-		 */
-		scaler_state->scalers[*scaler_id].in_use = 0;
-		*scaler_id = 0;
-		scaler_state->scalers[0].in_use = 1;
-		mode = SKL_PS_SCALER_MODE_HQ;
-	} else {
-		mode = SKL_PS_SCALER_MODE_DYN;
-	}
-
-	/*
-	 * FIXME: we should also check the scaler factors for pfit, so
-	 * this shouldn't be tied directly to planes.
-	 */
-	if (plane_state && plane_state->hw.fb) {
-		const struct drm_framebuffer *fb = plane_state->hw.fb;
-		const struct drm_rect *src = &plane_state->uapi.src;
-		const struct drm_rect *dst = &plane_state->uapi.dst;
-		int hscale, vscale, max_vscale, max_hscale;
-
-		/*
-		 * FIXME: When two scalers are needed, but only one of
-		 * them needs to downscale, we should make sure that
-		 * the one that needs downscaling support is assigned
-		 * as the first scaler, so we don't reject downscaling
-		 * unnecessarily.
-		 */
-
-		if (DISPLAY_VER(dev_priv) >= 14) {
-			/*
-			 * On versions 14 and up, only the first
-			 * scaler supports a vertical scaling factor
-			 * of more than 1.0, while a horizontal
-			 * scaling factor of 3.0 is supported.
-			 */
-			max_hscale = 0x30000 - 1;
-			if (*scaler_id == 0)
-				max_vscale = 0x30000 - 1;
-			else
-				max_vscale = 0x10000;
-
-		} else if (DISPLAY_VER(dev_priv) >= 10 ||
-			   !intel_format_info_is_yuv_semiplanar(fb->format, fb->modifier)) {
-			max_hscale = 0x30000 - 1;
-			max_vscale = 0x30000 - 1;
-		} else {
-			max_hscale = 0x20000 - 1;
-			max_vscale = 0x20000 - 1;
-		}
-
-		/*
-		 * FIXME: We should change the if-else block above to
-		 * support HQ vs dynamic scaler properly.
-		 */
-
-		/* Check if required scaling is within limits */
-		hscale = drm_rect_calc_hscale(src, dst, 1, max_hscale);
-		vscale = drm_rect_calc_vscale(src, dst, 1, max_vscale);
-
-		if (hscale < 0 || vscale < 0) {
-			drm_dbg_kms(&dev_priv->drm,
-				    "Scaler %d doesn't support required plane scaling\n",
-				    *scaler_id);
-			drm_rect_debug_print("src: ", src, true);
-			drm_rect_debug_print("dst: ", dst, false);
-
-			return -EINVAL;
-		}
-	}
-
-	drm_dbg_kms(&dev_priv->drm, "Attached scaler id %u.%u to %s:%d\n",
-		    intel_crtc->pipe, *scaler_id, name, idx);
-	scaler_state->scalers[*scaler_id].mode = mode;
-
-	return 0;
-}
-
-/**
- * intel_atomic_setup_scalers() - setup scalers for crtc per staged requests
- * @dev_priv: i915 device
- * @intel_crtc: intel crtc
- * @crtc_state: incoming crtc_state to validate and setup scalers
- *
- * This function sets up scalers based on staged scaling requests for
- * a @crtc and its planes. It is called from crtc level check path. If request
- * is a supportable request, it attaches scalers to requested planes and crtc.
- *
- * This function takes into account the current scaler(s) in use by any planes
- * not being part of this atomic state
- *
- *  Returns:
- *         0 - scalers were setup succesfully
- *         error code - otherwise
- */
-int intel_atomic_setup_scalers(struct drm_i915_private *dev_priv,
-			       struct intel_crtc *intel_crtc,
-			       struct intel_crtc_state *crtc_state)
-{
-	struct drm_plane *plane = NULL;
-	struct intel_plane *intel_plane;
-	struct intel_plane_state *plane_state = NULL;
-	struct intel_crtc_scaler_state *scaler_state =
-		&crtc_state->scaler_state;
-	struct drm_atomic_state *drm_state = crtc_state->uapi.state;
-	struct intel_atomic_state *intel_state = to_intel_atomic_state(drm_state);
-	int num_scalers_need;
-	int i;
-
-	num_scalers_need = hweight32(scaler_state->scaler_users);
-
-	/*
-	 * High level flow:
-	 * - staged scaler requests are already in scaler_state->scaler_users
-	 * - check whether staged scaling requests can be supported
-	 * - add planes using scalers that aren't in current transaction
-	 * - assign scalers to requested users
-	 * - as part of plane commit, scalers will be committed
-	 *   (i.e., either attached or detached) to respective planes in hw
-	 * - as part of crtc_commit, scaler will be either attached or detached
-	 *   to crtc in hw
-	 */
-
-	/* fail if required scalers > available scalers */
-	if (num_scalers_need > intel_crtc->num_scalers){
-		drm_dbg_kms(&dev_priv->drm,
-			    "Too many scaling requests %d > %d\n",
-			    num_scalers_need, intel_crtc->num_scalers);
-		return -EINVAL;
-	}
-
-	/* walkthrough scaler_users bits and start assigning scalers */
-	for (i = 0; i < sizeof(scaler_state->scaler_users) * 8; i++) {
-		int *scaler_id;
-		const char *name;
-		int idx, ret;
-
-		/* skip if scaler not required */
-		if (!(scaler_state->scaler_users & (1 << i)))
-			continue;
-
-		if (i == SKL_CRTC_INDEX) {
-			name = "CRTC";
-			idx = intel_crtc->base.base.id;
-
-			/* panel fitter case: assign as a crtc scaler */
-			scaler_id = &scaler_state->scaler_id;
-		} else {
-			name = "PLANE";
-
-			/* plane scaler case: assign as a plane scaler */
-			/* find the plane that set the bit as scaler_user */
-			plane = drm_state->planes[i].ptr;
-
-			/*
-			 * to enable/disable hq mode, add planes that are using scaler
-			 * into this transaction
-			 */
-			if (!plane) {
-				struct drm_plane_state *state;
-
-				/*
-				 * GLK+ scalers don't have a HQ mode so it
-				 * isn't necessary to change between HQ and dyn mode
-				 * on those platforms.
-				 */
-				if (DISPLAY_VER(dev_priv) >= 10)
-					continue;
-
-				plane = drm_plane_from_index(&dev_priv->drm, i);
-				state = drm_atomic_get_plane_state(drm_state, plane);
-				if (IS_ERR(state)) {
-					drm_dbg_kms(&dev_priv->drm,
-						    "Failed to add [PLANE:%d] to drm_state\n",
-						    plane->base.id);
-					return PTR_ERR(state);
-				}
-			}
-
-			intel_plane = to_intel_plane(plane);
-			idx = plane->base.id;
-
-			/* plane on different crtc cannot be a scaler user of this crtc */
-			if (drm_WARN_ON(&dev_priv->drm,
-					intel_plane->pipe != intel_crtc->pipe))
-				continue;
-
-			plane_state = intel_atomic_get_new_plane_state(intel_state,
-								       intel_plane);
-			scaler_id = &plane_state->scaler_id;
-		}
-
-		ret = intel_atomic_setup_scaler(scaler_state, num_scalers_need,
-						intel_crtc, name, idx,
-						plane_state, scaler_id);
-		if (ret < 0)
-			return ret;
-	}
-
-	return 0;
-}
-
-=======
->>>>>>> a507f147
 struct drm_atomic_state *
 intel_atomic_state_alloc(struct drm_device *dev)
 {
