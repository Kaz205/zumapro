/*
 * Copyright 2006 Dave Airlie <airlied@linux.ie>
 * Copyright © 2006-2009 Intel Corporation
 *
 * Permission is hereby granted, free of charge, to any person obtaining a
 * copy of this software and associated documentation files (the "Software"),
 * to deal in the Software without restriction, including without limitation
 * the rights to use, copy, modify, merge, publish, distribute, sublicense,
 * and/or sell copies of the Software, and to permit persons to whom the
 * Software is furnished to do so, subject to the following conditions:
 *
 * The above copyright notice and this permission notice (including the next
 * paragraph) shall be included in all copies or substantial portions of the
 * Software.
 *
 * THE SOFTWARE IS PROVIDED "AS IS", WITHOUT WARRANTY OF ANY KIND, EXPRESS OR
 * IMPLIED, INCLUDING BUT NOT LIMITED TO THE WARRANTIES OF MERCHANTABILITY,
 * FITNESS FOR A PARTICULAR PURPOSE AND NONINFRINGEMENT.  IN NO EVENT SHALL
 * THE AUTHORS OR COPYRIGHT HOLDERS BE LIABLE FOR ANY CLAIM, DAMAGES OR OTHER
 * LIABILITY, WHETHER IN AN ACTION OF CONTRACT, TORT OR OTHERWISE, ARISING
 * FROM, OUT OF OR IN CONNECTION WITH THE SOFTWARE OR THE USE OR OTHER
 * DEALINGS IN THE SOFTWARE.
 *
 * Authors:
 *	Eric Anholt <eric@anholt.net>
 *	Jesse Barnes <jesse.barnes@intel.com>
 */

#include <linux/delay.h>
#include <linux/hdmi.h>
#include <linux/i2c.h>
#include <linux/slab.h>
#include <linux/string_helpers.h>

#include <drm/display/drm_hdcp_helper.h>
#include <drm/display/drm_hdmi_helper.h>
#include <drm/display/drm_scdc_helper.h>
#include <drm/drm_atomic_helper.h>
#include <drm/drm_crtc.h>
#include <drm/drm_edid.h>
#include <drm/intel_lpe_audio.h>

#include "i915_debugfs.h"
#include "i915_drv.h"
#include "i915_reg.h"
#include "intel_atomic.h"
#include "intel_audio.h"
#include "intel_connector.h"
#include "intel_cx0_phy.h"
#include "intel_ddi.h"
#include "intel_de.h"
#include "intel_display_types.h"
#include "intel_dp.h"
#include "intel_gmbus.h"
#include "intel_hdcp.h"
#include "intel_hdcp_regs.h"
#include "intel_hdmi.h"
#include "intel_lspcon.h"
#include "intel_panel.h"
#include "intel_snps_phy.h"

inline struct drm_i915_private *intel_hdmi_to_i915(struct intel_hdmi *intel_hdmi)
{
	return to_i915(hdmi_to_dig_port(intel_hdmi)->base.base.dev);
}

static void
assert_hdmi_port_disabled(struct intel_hdmi *intel_hdmi)
{
	struct drm_i915_private *dev_priv = intel_hdmi_to_i915(intel_hdmi);
	u32 enabled_bits;

	enabled_bits = HAS_DDI(dev_priv) ? DDI_BUF_CTL_ENABLE : SDVO_ENABLE;

	drm_WARN(&dev_priv->drm,
		 intel_de_read(dev_priv, intel_hdmi->hdmi_reg) & enabled_bits,
		 "HDMI port enabled, expecting disabled\n");
}

static void
assert_hdmi_transcoder_func_disabled(struct drm_i915_private *dev_priv,
				     enum transcoder cpu_transcoder)
{
	drm_WARN(&dev_priv->drm,
		 intel_de_read(dev_priv, TRANS_DDI_FUNC_CTL(cpu_transcoder)) &
		 TRANS_DDI_FUNC_ENABLE,
		 "HDMI transcoder function enabled, expecting disabled\n");
}

static u32 g4x_infoframe_index(unsigned int type)
{
	switch (type) {
	case HDMI_PACKET_TYPE_GAMUT_METADATA:
		return VIDEO_DIP_SELECT_GAMUT;
	case HDMI_INFOFRAME_TYPE_AVI:
		return VIDEO_DIP_SELECT_AVI;
	case HDMI_INFOFRAME_TYPE_SPD:
		return VIDEO_DIP_SELECT_SPD;
	case HDMI_INFOFRAME_TYPE_VENDOR:
		return VIDEO_DIP_SELECT_VENDOR;
	default:
		MISSING_CASE(type);
		return 0;
	}
}

static u32 g4x_infoframe_enable(unsigned int type)
{
	switch (type) {
	case HDMI_PACKET_TYPE_GENERAL_CONTROL:
		return VIDEO_DIP_ENABLE_GCP;
	case HDMI_PACKET_TYPE_GAMUT_METADATA:
		return VIDEO_DIP_ENABLE_GAMUT;
	case DP_SDP_VSC:
		return 0;
	case HDMI_INFOFRAME_TYPE_AVI:
		return VIDEO_DIP_ENABLE_AVI;
	case HDMI_INFOFRAME_TYPE_SPD:
		return VIDEO_DIP_ENABLE_SPD;
	case HDMI_INFOFRAME_TYPE_VENDOR:
		return VIDEO_DIP_ENABLE_VENDOR;
	case HDMI_INFOFRAME_TYPE_DRM:
		return 0;
	default:
		MISSING_CASE(type);
		return 0;
	}
}

static u32 hsw_infoframe_enable(unsigned int type)
{
	switch (type) {
	case HDMI_PACKET_TYPE_GENERAL_CONTROL:
		return VIDEO_DIP_ENABLE_GCP_HSW;
	case HDMI_PACKET_TYPE_GAMUT_METADATA:
		return VIDEO_DIP_ENABLE_GMP_HSW;
	case DP_SDP_VSC:
		return VIDEO_DIP_ENABLE_VSC_HSW;
	case DP_SDP_PPS:
		return VDIP_ENABLE_PPS;
	case HDMI_INFOFRAME_TYPE_AVI:
		return VIDEO_DIP_ENABLE_AVI_HSW;
	case HDMI_INFOFRAME_TYPE_SPD:
		return VIDEO_DIP_ENABLE_SPD_HSW;
	case HDMI_INFOFRAME_TYPE_VENDOR:
		return VIDEO_DIP_ENABLE_VS_HSW;
	case HDMI_INFOFRAME_TYPE_DRM:
		return VIDEO_DIP_ENABLE_DRM_GLK;
	default:
		MISSING_CASE(type);
		return 0;
	}
}

static i915_reg_t
hsw_dip_data_reg(struct drm_i915_private *dev_priv,
		 enum transcoder cpu_transcoder,
		 unsigned int type,
		 int i)
{
	switch (type) {
	case HDMI_PACKET_TYPE_GAMUT_METADATA:
		return HSW_TVIDEO_DIP_GMP_DATA(cpu_transcoder, i);
	case DP_SDP_VSC:
		return HSW_TVIDEO_DIP_VSC_DATA(cpu_transcoder, i);
	case DP_SDP_PPS:
		return ICL_VIDEO_DIP_PPS_DATA(cpu_transcoder, i);
	case HDMI_INFOFRAME_TYPE_AVI:
		return HSW_TVIDEO_DIP_AVI_DATA(cpu_transcoder, i);
	case HDMI_INFOFRAME_TYPE_SPD:
		return HSW_TVIDEO_DIP_SPD_DATA(cpu_transcoder, i);
	case HDMI_INFOFRAME_TYPE_VENDOR:
		return HSW_TVIDEO_DIP_VS_DATA(cpu_transcoder, i);
	case HDMI_INFOFRAME_TYPE_DRM:
		return GLK_TVIDEO_DIP_DRM_DATA(cpu_transcoder, i);
	default:
		MISSING_CASE(type);
		return INVALID_MMIO_REG;
	}
}

static int hsw_dip_data_size(struct drm_i915_private *dev_priv,
			     unsigned int type)
{
	switch (type) {
	case DP_SDP_VSC:
		return VIDEO_DIP_VSC_DATA_SIZE;
	case DP_SDP_PPS:
		return VIDEO_DIP_PPS_DATA_SIZE;
	case HDMI_PACKET_TYPE_GAMUT_METADATA:
		if (DISPLAY_VER(dev_priv) >= 11)
			return VIDEO_DIP_GMP_DATA_SIZE;
		else
			return VIDEO_DIP_DATA_SIZE;
	default:
		return VIDEO_DIP_DATA_SIZE;
	}
}

static void g4x_write_infoframe(struct intel_encoder *encoder,
				const struct intel_crtc_state *crtc_state,
				unsigned int type,
				const void *frame, ssize_t len)
{
	const u32 *data = frame;
	struct drm_i915_private *dev_priv = to_i915(encoder->base.dev);
	u32 val = intel_de_read(dev_priv, VIDEO_DIP_CTL);
	int i;

	drm_WARN(&dev_priv->drm, !(val & VIDEO_DIP_ENABLE),
		 "Writing DIP with CTL reg disabled\n");

	val &= ~(VIDEO_DIP_SELECT_MASK | 0xf); /* clear DIP data offset */
	val |= g4x_infoframe_index(type);

	val &= ~g4x_infoframe_enable(type);

	intel_de_write(dev_priv, VIDEO_DIP_CTL, val);

	for (i = 0; i < len; i += 4) {
		intel_de_write(dev_priv, VIDEO_DIP_DATA, *data);
		data++;
	}
	/* Write every possible data byte to force correct ECC calculation. */
	for (; i < VIDEO_DIP_DATA_SIZE; i += 4)
		intel_de_write(dev_priv, VIDEO_DIP_DATA, 0);

	val |= g4x_infoframe_enable(type);
	val &= ~VIDEO_DIP_FREQ_MASK;
	val |= VIDEO_DIP_FREQ_VSYNC;

	intel_de_write(dev_priv, VIDEO_DIP_CTL, val);
	intel_de_posting_read(dev_priv, VIDEO_DIP_CTL);
}

static void g4x_read_infoframe(struct intel_encoder *encoder,
			       const struct intel_crtc_state *crtc_state,
			       unsigned int type,
			       void *frame, ssize_t len)
{
	struct drm_i915_private *dev_priv = to_i915(encoder->base.dev);
	u32 *data = frame;
	int i;

	intel_de_rmw(dev_priv, VIDEO_DIP_CTL,
		     VIDEO_DIP_SELECT_MASK | 0xf, g4x_infoframe_index(type));

	for (i = 0; i < len; i += 4)
		*data++ = intel_de_read(dev_priv, VIDEO_DIP_DATA);
}

static u32 g4x_infoframes_enabled(struct intel_encoder *encoder,
				  const struct intel_crtc_state *pipe_config)
{
	struct drm_i915_private *dev_priv = to_i915(encoder->base.dev);
	u32 val = intel_de_read(dev_priv, VIDEO_DIP_CTL);

	if ((val & VIDEO_DIP_ENABLE) == 0)
		return 0;

	if ((val & VIDEO_DIP_PORT_MASK) != VIDEO_DIP_PORT(encoder->port))
		return 0;

	return val & (VIDEO_DIP_ENABLE_AVI |
		      VIDEO_DIP_ENABLE_VENDOR | VIDEO_DIP_ENABLE_SPD);
}

static void ibx_write_infoframe(struct intel_encoder *encoder,
				const struct intel_crtc_state *crtc_state,
				unsigned int type,
				const void *frame, ssize_t len)
{
	const u32 *data = frame;
	struct drm_i915_private *dev_priv = to_i915(encoder->base.dev);
	struct intel_crtc *crtc = to_intel_crtc(crtc_state->uapi.crtc);
	i915_reg_t reg = TVIDEO_DIP_CTL(crtc->pipe);
	u32 val = intel_de_read(dev_priv, reg);
	int i;

	drm_WARN(&dev_priv->drm, !(val & VIDEO_DIP_ENABLE),
		 "Writing DIP with CTL reg disabled\n");

	val &= ~(VIDEO_DIP_SELECT_MASK | 0xf); /* clear DIP data offset */
	val |= g4x_infoframe_index(type);

	val &= ~g4x_infoframe_enable(type);

	intel_de_write(dev_priv, reg, val);

	for (i = 0; i < len; i += 4) {
		intel_de_write(dev_priv, TVIDEO_DIP_DATA(crtc->pipe),
			       *data);
		data++;
	}
	/* Write every possible data byte to force correct ECC calculation. */
	for (; i < VIDEO_DIP_DATA_SIZE; i += 4)
		intel_de_write(dev_priv, TVIDEO_DIP_DATA(crtc->pipe), 0);

	val |= g4x_infoframe_enable(type);
	val &= ~VIDEO_DIP_FREQ_MASK;
	val |= VIDEO_DIP_FREQ_VSYNC;

	intel_de_write(dev_priv, reg, val);
	intel_de_posting_read(dev_priv, reg);
}

static void ibx_read_infoframe(struct intel_encoder *encoder,
			       const struct intel_crtc_state *crtc_state,
			       unsigned int type,
			       void *frame, ssize_t len)
{
	struct drm_i915_private *dev_priv = to_i915(encoder->base.dev);
	struct intel_crtc *crtc = to_intel_crtc(crtc_state->uapi.crtc);
	u32 *data = frame;
	int i;

	intel_de_rmw(dev_priv, TVIDEO_DIP_CTL(crtc->pipe),
		     VIDEO_DIP_SELECT_MASK | 0xf, g4x_infoframe_index(type));

	for (i = 0; i < len; i += 4)
		*data++ = intel_de_read(dev_priv, TVIDEO_DIP_DATA(crtc->pipe));
}

static u32 ibx_infoframes_enabled(struct intel_encoder *encoder,
				  const struct intel_crtc_state *pipe_config)
{
	struct drm_i915_private *dev_priv = to_i915(encoder->base.dev);
	enum pipe pipe = to_intel_crtc(pipe_config->uapi.crtc)->pipe;
	i915_reg_t reg = TVIDEO_DIP_CTL(pipe);
	u32 val = intel_de_read(dev_priv, reg);

	if ((val & VIDEO_DIP_ENABLE) == 0)
		return 0;

	if ((val & VIDEO_DIP_PORT_MASK) != VIDEO_DIP_PORT(encoder->port))
		return 0;

	return val & (VIDEO_DIP_ENABLE_AVI |
		      VIDEO_DIP_ENABLE_VENDOR | VIDEO_DIP_ENABLE_GAMUT |
		      VIDEO_DIP_ENABLE_SPD | VIDEO_DIP_ENABLE_GCP);
}

static void cpt_write_infoframe(struct intel_encoder *encoder,
				const struct intel_crtc_state *crtc_state,
				unsigned int type,
				const void *frame, ssize_t len)
{
	const u32 *data = frame;
	struct drm_i915_private *dev_priv = to_i915(encoder->base.dev);
	struct intel_crtc *crtc = to_intel_crtc(crtc_state->uapi.crtc);
	i915_reg_t reg = TVIDEO_DIP_CTL(crtc->pipe);
	u32 val = intel_de_read(dev_priv, reg);
	int i;

	drm_WARN(&dev_priv->drm, !(val & VIDEO_DIP_ENABLE),
		 "Writing DIP with CTL reg disabled\n");

	val &= ~(VIDEO_DIP_SELECT_MASK | 0xf); /* clear DIP data offset */
	val |= g4x_infoframe_index(type);

	/* The DIP control register spec says that we need to update the AVI
	 * infoframe without clearing its enable bit */
	if (type != HDMI_INFOFRAME_TYPE_AVI)
		val &= ~g4x_infoframe_enable(type);

	intel_de_write(dev_priv, reg, val);

	for (i = 0; i < len; i += 4) {
		intel_de_write(dev_priv, TVIDEO_DIP_DATA(crtc->pipe),
			       *data);
		data++;
	}
	/* Write every possible data byte to force correct ECC calculation. */
	for (; i < VIDEO_DIP_DATA_SIZE; i += 4)
		intel_de_write(dev_priv, TVIDEO_DIP_DATA(crtc->pipe), 0);

	val |= g4x_infoframe_enable(type);
	val &= ~VIDEO_DIP_FREQ_MASK;
	val |= VIDEO_DIP_FREQ_VSYNC;

	intel_de_write(dev_priv, reg, val);
	intel_de_posting_read(dev_priv, reg);
}

static void cpt_read_infoframe(struct intel_encoder *encoder,
			       const struct intel_crtc_state *crtc_state,
			       unsigned int type,
			       void *frame, ssize_t len)
{
	struct drm_i915_private *dev_priv = to_i915(encoder->base.dev);
	struct intel_crtc *crtc = to_intel_crtc(crtc_state->uapi.crtc);
	u32 *data = frame;
	int i;

	intel_de_rmw(dev_priv, TVIDEO_DIP_CTL(crtc->pipe),
		     VIDEO_DIP_SELECT_MASK | 0xf, g4x_infoframe_index(type));

	for (i = 0; i < len; i += 4)
		*data++ = intel_de_read(dev_priv, TVIDEO_DIP_DATA(crtc->pipe));
}

static u32 cpt_infoframes_enabled(struct intel_encoder *encoder,
				  const struct intel_crtc_state *pipe_config)
{
	struct drm_i915_private *dev_priv = to_i915(encoder->base.dev);
	enum pipe pipe = to_intel_crtc(pipe_config->uapi.crtc)->pipe;
	u32 val = intel_de_read(dev_priv, TVIDEO_DIP_CTL(pipe));

	if ((val & VIDEO_DIP_ENABLE) == 0)
		return 0;

	return val & (VIDEO_DIP_ENABLE_AVI |
		      VIDEO_DIP_ENABLE_VENDOR | VIDEO_DIP_ENABLE_GAMUT |
		      VIDEO_DIP_ENABLE_SPD | VIDEO_DIP_ENABLE_GCP);
}

static void vlv_write_infoframe(struct intel_encoder *encoder,
				const struct intel_crtc_state *crtc_state,
				unsigned int type,
				const void *frame, ssize_t len)
{
	const u32 *data = frame;
	struct drm_i915_private *dev_priv = to_i915(encoder->base.dev);
	struct intel_crtc *crtc = to_intel_crtc(crtc_state->uapi.crtc);
	i915_reg_t reg = VLV_TVIDEO_DIP_CTL(crtc->pipe);
	u32 val = intel_de_read(dev_priv, reg);
	int i;

	drm_WARN(&dev_priv->drm, !(val & VIDEO_DIP_ENABLE),
		 "Writing DIP with CTL reg disabled\n");

	val &= ~(VIDEO_DIP_SELECT_MASK | 0xf); /* clear DIP data offset */
	val |= g4x_infoframe_index(type);

	val &= ~g4x_infoframe_enable(type);

	intel_de_write(dev_priv, reg, val);

	for (i = 0; i < len; i += 4) {
		intel_de_write(dev_priv,
			       VLV_TVIDEO_DIP_DATA(crtc->pipe), *data);
		data++;
	}
	/* Write every possible data byte to force correct ECC calculation. */
	for (; i < VIDEO_DIP_DATA_SIZE; i += 4)
		intel_de_write(dev_priv,
			       VLV_TVIDEO_DIP_DATA(crtc->pipe), 0);

	val |= g4x_infoframe_enable(type);
	val &= ~VIDEO_DIP_FREQ_MASK;
	val |= VIDEO_DIP_FREQ_VSYNC;

	intel_de_write(dev_priv, reg, val);
	intel_de_posting_read(dev_priv, reg);
}

static void vlv_read_infoframe(struct intel_encoder *encoder,
			       const struct intel_crtc_state *crtc_state,
			       unsigned int type,
			       void *frame, ssize_t len)
{
	struct drm_i915_private *dev_priv = to_i915(encoder->base.dev);
	struct intel_crtc *crtc = to_intel_crtc(crtc_state->uapi.crtc);
	u32 *data = frame;
	int i;

	intel_de_rmw(dev_priv, VLV_TVIDEO_DIP_CTL(crtc->pipe),
		     VIDEO_DIP_SELECT_MASK | 0xf, g4x_infoframe_index(type));

	for (i = 0; i < len; i += 4)
		*data++ = intel_de_read(dev_priv,
				        VLV_TVIDEO_DIP_DATA(crtc->pipe));
}

static u32 vlv_infoframes_enabled(struct intel_encoder *encoder,
				  const struct intel_crtc_state *pipe_config)
{
	struct drm_i915_private *dev_priv = to_i915(encoder->base.dev);
	enum pipe pipe = to_intel_crtc(pipe_config->uapi.crtc)->pipe;
	u32 val = intel_de_read(dev_priv, VLV_TVIDEO_DIP_CTL(pipe));

	if ((val & VIDEO_DIP_ENABLE) == 0)
		return 0;

	if ((val & VIDEO_DIP_PORT_MASK) != VIDEO_DIP_PORT(encoder->port))
		return 0;

	return val & (VIDEO_DIP_ENABLE_AVI |
		      VIDEO_DIP_ENABLE_VENDOR | VIDEO_DIP_ENABLE_GAMUT |
		      VIDEO_DIP_ENABLE_SPD | VIDEO_DIP_ENABLE_GCP);
}

void hsw_write_infoframe(struct intel_encoder *encoder,
			 const struct intel_crtc_state *crtc_state,
			 unsigned int type,
			 const void *frame, ssize_t len)
{
	const u32 *data = frame;
	struct drm_i915_private *dev_priv = to_i915(encoder->base.dev);
	enum transcoder cpu_transcoder = crtc_state->cpu_transcoder;
	i915_reg_t ctl_reg = HSW_TVIDEO_DIP_CTL(cpu_transcoder);
	int data_size;
	int i;
	u32 val = intel_de_read(dev_priv, ctl_reg);

	data_size = hsw_dip_data_size(dev_priv, type);

	drm_WARN_ON(&dev_priv->drm, len > data_size);

	val &= ~hsw_infoframe_enable(type);
	intel_de_write(dev_priv, ctl_reg, val);

	for (i = 0; i < len; i += 4) {
		intel_de_write(dev_priv,
			       hsw_dip_data_reg(dev_priv, cpu_transcoder, type, i >> 2),
			       *data);
		data++;
	}
	/* Write every possible data byte to force correct ECC calculation. */
	for (; i < data_size; i += 4)
		intel_de_write(dev_priv,
			       hsw_dip_data_reg(dev_priv, cpu_transcoder, type, i >> 2),
			       0);

	/* Wa_14013475917 */
	if (IS_DISPLAY_VER(dev_priv, 13, 14) && crtc_state->has_psr && type == DP_SDP_VSC)
		return;

	val |= hsw_infoframe_enable(type);
	intel_de_write(dev_priv, ctl_reg, val);
	intel_de_posting_read(dev_priv, ctl_reg);
}

void hsw_read_infoframe(struct intel_encoder *encoder,
			const struct intel_crtc_state *crtc_state,
			unsigned int type, void *frame, ssize_t len)
{
	struct drm_i915_private *dev_priv = to_i915(encoder->base.dev);
	enum transcoder cpu_transcoder = crtc_state->cpu_transcoder;
	u32 *data = frame;
	int i;

	for (i = 0; i < len; i += 4)
		*data++ = intel_de_read(dev_priv,
				        hsw_dip_data_reg(dev_priv, cpu_transcoder, type, i >> 2));
}

static u32 hsw_infoframes_enabled(struct intel_encoder *encoder,
				  const struct intel_crtc_state *pipe_config)
{
	struct drm_i915_private *dev_priv = to_i915(encoder->base.dev);
	u32 val = intel_de_read(dev_priv,
				HSW_TVIDEO_DIP_CTL(pipe_config->cpu_transcoder));
	u32 mask;

	mask = (VIDEO_DIP_ENABLE_VSC_HSW | VIDEO_DIP_ENABLE_AVI_HSW |
		VIDEO_DIP_ENABLE_GCP_HSW | VIDEO_DIP_ENABLE_VS_HSW |
		VIDEO_DIP_ENABLE_GMP_HSW | VIDEO_DIP_ENABLE_SPD_HSW);

	if (DISPLAY_VER(dev_priv) >= 10)
		mask |= VIDEO_DIP_ENABLE_DRM_GLK;

	return val & mask;
}

static const u8 infoframe_type_to_idx[] = {
	HDMI_PACKET_TYPE_GENERAL_CONTROL,
	HDMI_PACKET_TYPE_GAMUT_METADATA,
	DP_SDP_VSC,
	HDMI_INFOFRAME_TYPE_AVI,
	HDMI_INFOFRAME_TYPE_SPD,
	HDMI_INFOFRAME_TYPE_VENDOR,
	HDMI_INFOFRAME_TYPE_DRM,
};

u32 intel_hdmi_infoframe_enable(unsigned int type)
{
	int i;

	for (i = 0; i < ARRAY_SIZE(infoframe_type_to_idx); i++) {
		if (infoframe_type_to_idx[i] == type)
			return BIT(i);
	}

	return 0;
}

u32 intel_hdmi_infoframes_enabled(struct intel_encoder *encoder,
				  const struct intel_crtc_state *crtc_state)
{
	struct drm_i915_private *dev_priv = to_i915(encoder->base.dev);
	struct intel_digital_port *dig_port = enc_to_dig_port(encoder);
	u32 val, ret = 0;
	int i;

	val = dig_port->infoframes_enabled(encoder, crtc_state);

	/* map from hardware bits to dip idx */
	for (i = 0; i < ARRAY_SIZE(infoframe_type_to_idx); i++) {
		unsigned int type = infoframe_type_to_idx[i];

		if (HAS_DDI(dev_priv)) {
			if (val & hsw_infoframe_enable(type))
				ret |= BIT(i);
		} else {
			if (val & g4x_infoframe_enable(type))
				ret |= BIT(i);
		}
	}

	return ret;
}

/*
 * The data we write to the DIP data buffer registers is 1 byte bigger than the
 * HDMI infoframe size because of an ECC/reserved byte at position 3 (starting
 * at 0). It's also a byte used by DisplayPort so the same DIP registers can be
 * used for both technologies.
 *
 * DW0: Reserved/ECC/DP | HB2 | HB1 | HB0
 * DW1:       DB3       | DB2 | DB1 | DB0
 * DW2:       DB7       | DB6 | DB5 | DB4
 * DW3: ...
 *
 * (HB is Header Byte, DB is Data Byte)
 *
 * The hdmi pack() functions don't know about that hardware specific hole so we
 * trick them by giving an offset into the buffer and moving back the header
 * bytes by one.
 */
static void intel_write_infoframe(struct intel_encoder *encoder,
				  const struct intel_crtc_state *crtc_state,
				  enum hdmi_infoframe_type type,
				  const union hdmi_infoframe *frame)
{
	struct intel_digital_port *dig_port = enc_to_dig_port(encoder);
	u8 buffer[VIDEO_DIP_DATA_SIZE];
	ssize_t len;

	if ((crtc_state->infoframes.enable &
	     intel_hdmi_infoframe_enable(type)) == 0)
		return;

	if (drm_WARN_ON(encoder->base.dev, frame->any.type != type))
		return;

	/* see comment above for the reason for this offset */
	len = hdmi_infoframe_pack_only(frame, buffer + 1, sizeof(buffer) - 1);
	if (drm_WARN_ON(encoder->base.dev, len < 0))
		return;

	/* Insert the 'hole' (see big comment above) at position 3 */
	memmove(&buffer[0], &buffer[1], 3);
	buffer[3] = 0;
	len++;

	dig_port->write_infoframe(encoder, crtc_state, type, buffer, len);
}

void intel_read_infoframe(struct intel_encoder *encoder,
			  const struct intel_crtc_state *crtc_state,
			  enum hdmi_infoframe_type type,
			  union hdmi_infoframe *frame)
{
	struct intel_digital_port *dig_port = enc_to_dig_port(encoder);
	u8 buffer[VIDEO_DIP_DATA_SIZE];
	int ret;

	if ((crtc_state->infoframes.enable &
	     intel_hdmi_infoframe_enable(type)) == 0)
		return;

	dig_port->read_infoframe(encoder, crtc_state,
				       type, buffer, sizeof(buffer));

	/* Fill the 'hole' (see big comment above) at position 3 */
	memmove(&buffer[1], &buffer[0], 3);

	/* see comment above for the reason for this offset */
	ret = hdmi_infoframe_unpack(frame, buffer + 1, sizeof(buffer) - 1);
	if (ret) {
		drm_dbg_kms(encoder->base.dev,
			    "Failed to unpack infoframe type 0x%02x\n", type);
		return;
	}

	if (frame->any.type != type)
		drm_dbg_kms(encoder->base.dev,
			    "Found the wrong infoframe type 0x%x (expected 0x%02x)\n",
			    frame->any.type, type);
}

static bool
intel_hdmi_compute_avi_infoframe(struct intel_encoder *encoder,
				 struct intel_crtc_state *crtc_state,
				 struct drm_connector_state *conn_state)
{
	struct hdmi_avi_infoframe *frame = &crtc_state->infoframes.avi.avi;
	const struct drm_display_mode *adjusted_mode =
		&crtc_state->hw.adjusted_mode;
	struct drm_connector *connector = conn_state->connector;
	int ret;

	if (!crtc_state->has_infoframe)
		return true;

	crtc_state->infoframes.enable |=
		intel_hdmi_infoframe_enable(HDMI_INFOFRAME_TYPE_AVI);

	ret = drm_hdmi_avi_infoframe_from_display_mode(frame, connector,
						       adjusted_mode);
	if (ret)
		return false;

	if (crtc_state->output_format == INTEL_OUTPUT_FORMAT_YCBCR420)
		frame->colorspace = HDMI_COLORSPACE_YUV420;
	else if (crtc_state->output_format == INTEL_OUTPUT_FORMAT_YCBCR444)
		frame->colorspace = HDMI_COLORSPACE_YUV444;
	else
		frame->colorspace = HDMI_COLORSPACE_RGB;

	drm_hdmi_avi_infoframe_colorimetry(frame, conn_state);

	/* nonsense combination */
	drm_WARN_ON(encoder->base.dev, crtc_state->limited_color_range &&
		    crtc_state->output_format != INTEL_OUTPUT_FORMAT_RGB);

	if (crtc_state->output_format == INTEL_OUTPUT_FORMAT_RGB) {
		drm_hdmi_avi_infoframe_quant_range(frame, connector,
						   adjusted_mode,
						   crtc_state->limited_color_range ?
						   HDMI_QUANTIZATION_RANGE_LIMITED :
						   HDMI_QUANTIZATION_RANGE_FULL);
	} else {
		frame->quantization_range = HDMI_QUANTIZATION_RANGE_DEFAULT;
		frame->ycc_quantization_range = HDMI_YCC_QUANTIZATION_RANGE_LIMITED;
	}

	drm_hdmi_avi_infoframe_content_type(frame, conn_state);

	/* TODO: handle pixel repetition for YCBCR420 outputs */

	ret = hdmi_avi_infoframe_check(frame);
	if (drm_WARN_ON(encoder->base.dev, ret))
		return false;

	return true;
}

static bool
intel_hdmi_compute_spd_infoframe(struct intel_encoder *encoder,
				 struct intel_crtc_state *crtc_state,
				 struct drm_connector_state *conn_state)
{
	struct drm_i915_private *i915 = to_i915(encoder->base.dev);
	struct hdmi_spd_infoframe *frame = &crtc_state->infoframes.spd.spd;
	int ret;

	if (!crtc_state->has_infoframe)
		return true;

	crtc_state->infoframes.enable |=
		intel_hdmi_infoframe_enable(HDMI_INFOFRAME_TYPE_SPD);

	if (IS_DGFX(i915))
		ret = hdmi_spd_infoframe_init(frame, "Intel", "Discrete gfx");
	else
		ret = hdmi_spd_infoframe_init(frame, "Intel", "Integrated gfx");

	if (drm_WARN_ON(encoder->base.dev, ret))
		return false;

	frame->sdi = HDMI_SPD_SDI_PC;

	ret = hdmi_spd_infoframe_check(frame);
	if (drm_WARN_ON(encoder->base.dev, ret))
		return false;

	return true;
}

static bool
intel_hdmi_compute_hdmi_infoframe(struct intel_encoder *encoder,
				  struct intel_crtc_state *crtc_state,
				  struct drm_connector_state *conn_state)
{
	struct hdmi_vendor_infoframe *frame =
		&crtc_state->infoframes.hdmi.vendor.hdmi;
	const struct drm_display_info *info =
		&conn_state->connector->display_info;
	int ret;

	if (!crtc_state->has_infoframe || !info->has_hdmi_infoframe)
		return true;

	crtc_state->infoframes.enable |=
		intel_hdmi_infoframe_enable(HDMI_INFOFRAME_TYPE_VENDOR);

	ret = drm_hdmi_vendor_infoframe_from_display_mode(frame,
							  conn_state->connector,
							  &crtc_state->hw.adjusted_mode);
	if (drm_WARN_ON(encoder->base.dev, ret))
		return false;

	ret = hdmi_vendor_infoframe_check(frame);
	if (drm_WARN_ON(encoder->base.dev, ret))
		return false;

	return true;
}

static bool
intel_hdmi_compute_drm_infoframe(struct intel_encoder *encoder,
				 struct intel_crtc_state *crtc_state,
				 struct drm_connector_state *conn_state)
{
	struct hdmi_drm_infoframe *frame = &crtc_state->infoframes.drm.drm;
	struct drm_i915_private *dev_priv = to_i915(encoder->base.dev);
	int ret;

	if (DISPLAY_VER(dev_priv) < 10)
		return true;

	if (!crtc_state->has_infoframe)
		return true;

	if (!conn_state->hdr_output_metadata)
		return true;

	crtc_state->infoframes.enable |=
		intel_hdmi_infoframe_enable(HDMI_INFOFRAME_TYPE_DRM);

	ret = drm_hdmi_infoframe_set_hdr_metadata(frame, conn_state);
	if (ret < 0) {
		drm_dbg_kms(&dev_priv->drm,
			    "couldn't set HDR metadata in infoframe\n");
		return false;
	}

	ret = hdmi_drm_infoframe_check(frame);
	if (drm_WARN_ON(&dev_priv->drm, ret))
		return false;

	return true;
}

static void g4x_set_infoframes(struct intel_encoder *encoder,
			       bool enable,
			       const struct intel_crtc_state *crtc_state,
			       const struct drm_connector_state *conn_state)
{
	struct drm_i915_private *dev_priv = to_i915(encoder->base.dev);
	struct intel_digital_port *dig_port = enc_to_dig_port(encoder);
	struct intel_hdmi *intel_hdmi = &dig_port->hdmi;
	i915_reg_t reg = VIDEO_DIP_CTL;
	u32 val = intel_de_read(dev_priv, reg);
	u32 port = VIDEO_DIP_PORT(encoder->port);

	assert_hdmi_port_disabled(intel_hdmi);

	/* If the registers were not initialized yet, they might be zeroes,
	 * which means we're selecting the AVI DIP and we're setting its
	 * frequency to once. This seems to really confuse the HW and make
	 * things stop working (the register spec says the AVI always needs to
	 * be sent every VSync). So here we avoid writing to the register more
	 * than we need and also explicitly select the AVI DIP and explicitly
	 * set its frequency to every VSync. Avoiding to write it twice seems to
	 * be enough to solve the problem, but being defensive shouldn't hurt us
	 * either. */
	val |= VIDEO_DIP_SELECT_AVI | VIDEO_DIP_FREQ_VSYNC;

	if (!enable) {
		if (!(val & VIDEO_DIP_ENABLE))
			return;
		if (port != (val & VIDEO_DIP_PORT_MASK)) {
			drm_dbg_kms(&dev_priv->drm,
				    "video DIP still enabled on port %c\n",
				    (val & VIDEO_DIP_PORT_MASK) >> 29);
			return;
		}
		val &= ~(VIDEO_DIP_ENABLE | VIDEO_DIP_ENABLE_AVI |
			 VIDEO_DIP_ENABLE_VENDOR | VIDEO_DIP_ENABLE_SPD);
		intel_de_write(dev_priv, reg, val);
		intel_de_posting_read(dev_priv, reg);
		return;
	}

	if (port != (val & VIDEO_DIP_PORT_MASK)) {
		if (val & VIDEO_DIP_ENABLE) {
			drm_dbg_kms(&dev_priv->drm,
				    "video DIP already enabled on port %c\n",
				    (val & VIDEO_DIP_PORT_MASK) >> 29);
			return;
		}
		val &= ~VIDEO_DIP_PORT_MASK;
		val |= port;
	}

	val |= VIDEO_DIP_ENABLE;
	val &= ~(VIDEO_DIP_ENABLE_AVI |
		 VIDEO_DIP_ENABLE_VENDOR | VIDEO_DIP_ENABLE_SPD);

	intel_de_write(dev_priv, reg, val);
	intel_de_posting_read(dev_priv, reg);

	intel_write_infoframe(encoder, crtc_state,
			      HDMI_INFOFRAME_TYPE_AVI,
			      &crtc_state->infoframes.avi);
	intel_write_infoframe(encoder, crtc_state,
			      HDMI_INFOFRAME_TYPE_SPD,
			      &crtc_state->infoframes.spd);
	intel_write_infoframe(encoder, crtc_state,
			      HDMI_INFOFRAME_TYPE_VENDOR,
			      &crtc_state->infoframes.hdmi);
}

/*
 * Determine if default_phase=1 can be indicated in the GCP infoframe.
 *
 * From HDMI specification 1.4a:
 * - The first pixel of each Video Data Period shall always have a pixel packing phase of 0
 * - The first pixel following each Video Data Period shall have a pixel packing phase of 0
 * - The PP bits shall be constant for all GCPs and will be equal to the last packing phase
 * - The first pixel following every transition of HSYNC or VSYNC shall have a pixel packing
 *   phase of 0
 */
static bool gcp_default_phase_possible(int pipe_bpp,
				       const struct drm_display_mode *mode)
{
	unsigned int pixels_per_group;

	switch (pipe_bpp) {
	case 30:
		/* 4 pixels in 5 clocks */
		pixels_per_group = 4;
		break;
	case 36:
		/* 2 pixels in 3 clocks */
		pixels_per_group = 2;
		break;
	case 48:
		/* 1 pixel in 2 clocks */
		pixels_per_group = 1;
		break;
	default:
		/* phase information not relevant for 8bpc */
		return false;
	}

	return mode->crtc_hdisplay % pixels_per_group == 0 &&
		mode->crtc_htotal % pixels_per_group == 0 &&
		mode->crtc_hblank_start % pixels_per_group == 0 &&
		mode->crtc_hblank_end % pixels_per_group == 0 &&
		mode->crtc_hsync_start % pixels_per_group == 0 &&
		mode->crtc_hsync_end % pixels_per_group == 0 &&
		((mode->flags & DRM_MODE_FLAG_INTERLACE) == 0 ||
		 mode->crtc_htotal/2 % pixels_per_group == 0);
}

static bool intel_hdmi_set_gcp_infoframe(struct intel_encoder *encoder,
					 const struct intel_crtc_state *crtc_state,
					 const struct drm_connector_state *conn_state)
{
	struct drm_i915_private *dev_priv = to_i915(encoder->base.dev);
	struct intel_crtc *crtc = to_intel_crtc(crtc_state->uapi.crtc);
	i915_reg_t reg;

	if ((crtc_state->infoframes.enable &
	     intel_hdmi_infoframe_enable(HDMI_PACKET_TYPE_GENERAL_CONTROL)) == 0)
		return false;

	if (HAS_DDI(dev_priv))
		reg = HSW_TVIDEO_DIP_GCP(crtc_state->cpu_transcoder);
	else if (IS_VALLEYVIEW(dev_priv) || IS_CHERRYVIEW(dev_priv))
		reg = VLV_TVIDEO_DIP_GCP(crtc->pipe);
	else if (HAS_PCH_SPLIT(dev_priv))
		reg = TVIDEO_DIP_GCP(crtc->pipe);
	else
		return false;

	intel_de_write(dev_priv, reg, crtc_state->infoframes.gcp);

	return true;
}

void intel_hdmi_read_gcp_infoframe(struct intel_encoder *encoder,
				   struct intel_crtc_state *crtc_state)
{
	struct drm_i915_private *dev_priv = to_i915(encoder->base.dev);
	struct intel_crtc *crtc = to_intel_crtc(crtc_state->uapi.crtc);
	i915_reg_t reg;

	if ((crtc_state->infoframes.enable &
	     intel_hdmi_infoframe_enable(HDMI_PACKET_TYPE_GENERAL_CONTROL)) == 0)
		return;

	if (HAS_DDI(dev_priv))
		reg = HSW_TVIDEO_DIP_GCP(crtc_state->cpu_transcoder);
	else if (IS_VALLEYVIEW(dev_priv) || IS_CHERRYVIEW(dev_priv))
		reg = VLV_TVIDEO_DIP_GCP(crtc->pipe);
	else if (HAS_PCH_SPLIT(dev_priv))
		reg = TVIDEO_DIP_GCP(crtc->pipe);
	else
		return;

	crtc_state->infoframes.gcp = intel_de_read(dev_priv, reg);
}

static void intel_hdmi_compute_gcp_infoframe(struct intel_encoder *encoder,
					     struct intel_crtc_state *crtc_state,
					     struct drm_connector_state *conn_state)
{
	struct drm_i915_private *dev_priv = to_i915(encoder->base.dev);

	if (IS_G4X(dev_priv) || !crtc_state->has_infoframe)
		return;

	crtc_state->infoframes.enable |=
		intel_hdmi_infoframe_enable(HDMI_PACKET_TYPE_GENERAL_CONTROL);

	/* Indicate color indication for deep color mode */
	if (crtc_state->pipe_bpp > 24)
		crtc_state->infoframes.gcp |= GCP_COLOR_INDICATION;

	/* Enable default_phase whenever the display mode is suitably aligned */
	if (gcp_default_phase_possible(crtc_state->pipe_bpp,
				       &crtc_state->hw.adjusted_mode))
		crtc_state->infoframes.gcp |= GCP_DEFAULT_PHASE_ENABLE;
}

static void ibx_set_infoframes(struct intel_encoder *encoder,
			       bool enable,
			       const struct intel_crtc_state *crtc_state,
			       const struct drm_connector_state *conn_state)
{
	struct drm_i915_private *dev_priv = to_i915(encoder->base.dev);
	struct intel_crtc *crtc = to_intel_crtc(crtc_state->uapi.crtc);
	struct intel_digital_port *dig_port = enc_to_dig_port(encoder);
	struct intel_hdmi *intel_hdmi = &dig_port->hdmi;
	i915_reg_t reg = TVIDEO_DIP_CTL(crtc->pipe);
	u32 val = intel_de_read(dev_priv, reg);
	u32 port = VIDEO_DIP_PORT(encoder->port);

	assert_hdmi_port_disabled(intel_hdmi);

	/* See the big comment in g4x_set_infoframes() */
	val |= VIDEO_DIP_SELECT_AVI | VIDEO_DIP_FREQ_VSYNC;

	if (!enable) {
		if (!(val & VIDEO_DIP_ENABLE))
			return;
		val &= ~(VIDEO_DIP_ENABLE | VIDEO_DIP_ENABLE_AVI |
			 VIDEO_DIP_ENABLE_VENDOR | VIDEO_DIP_ENABLE_GAMUT |
			 VIDEO_DIP_ENABLE_SPD | VIDEO_DIP_ENABLE_GCP);
		intel_de_write(dev_priv, reg, val);
		intel_de_posting_read(dev_priv, reg);
		return;
	}

	if (port != (val & VIDEO_DIP_PORT_MASK)) {
		drm_WARN(&dev_priv->drm, val & VIDEO_DIP_ENABLE,
			 "DIP already enabled on port %c\n",
			 (val & VIDEO_DIP_PORT_MASK) >> 29);
		val &= ~VIDEO_DIP_PORT_MASK;
		val |= port;
	}

	val |= VIDEO_DIP_ENABLE;
	val &= ~(VIDEO_DIP_ENABLE_AVI |
		 VIDEO_DIP_ENABLE_VENDOR | VIDEO_DIP_ENABLE_GAMUT |
		 VIDEO_DIP_ENABLE_SPD | VIDEO_DIP_ENABLE_GCP);

	if (intel_hdmi_set_gcp_infoframe(encoder, crtc_state, conn_state))
		val |= VIDEO_DIP_ENABLE_GCP;

	intel_de_write(dev_priv, reg, val);
	intel_de_posting_read(dev_priv, reg);

	intel_write_infoframe(encoder, crtc_state,
			      HDMI_INFOFRAME_TYPE_AVI,
			      &crtc_state->infoframes.avi);
	intel_write_infoframe(encoder, crtc_state,
			      HDMI_INFOFRAME_TYPE_SPD,
			      &crtc_state->infoframes.spd);
	intel_write_infoframe(encoder, crtc_state,
			      HDMI_INFOFRAME_TYPE_VENDOR,
			      &crtc_state->infoframes.hdmi);
}

static void cpt_set_infoframes(struct intel_encoder *encoder,
			       bool enable,
			       const struct intel_crtc_state *crtc_state,
			       const struct drm_connector_state *conn_state)
{
	struct drm_i915_private *dev_priv = to_i915(encoder->base.dev);
	struct intel_crtc *crtc = to_intel_crtc(crtc_state->uapi.crtc);
	struct intel_hdmi *intel_hdmi = enc_to_intel_hdmi(encoder);
	i915_reg_t reg = TVIDEO_DIP_CTL(crtc->pipe);
	u32 val = intel_de_read(dev_priv, reg);

	assert_hdmi_port_disabled(intel_hdmi);

	/* See the big comment in g4x_set_infoframes() */
	val |= VIDEO_DIP_SELECT_AVI | VIDEO_DIP_FREQ_VSYNC;

	if (!enable) {
		if (!(val & VIDEO_DIP_ENABLE))
			return;
		val &= ~(VIDEO_DIP_ENABLE | VIDEO_DIP_ENABLE_AVI |
			 VIDEO_DIP_ENABLE_VENDOR | VIDEO_DIP_ENABLE_GAMUT |
			 VIDEO_DIP_ENABLE_SPD | VIDEO_DIP_ENABLE_GCP);
		intel_de_write(dev_priv, reg, val);
		intel_de_posting_read(dev_priv, reg);
		return;
	}

	/* Set both together, unset both together: see the spec. */
	val |= VIDEO_DIP_ENABLE | VIDEO_DIP_ENABLE_AVI;
	val &= ~(VIDEO_DIP_ENABLE_VENDOR | VIDEO_DIP_ENABLE_GAMUT |
		 VIDEO_DIP_ENABLE_SPD | VIDEO_DIP_ENABLE_GCP);

	if (intel_hdmi_set_gcp_infoframe(encoder, crtc_state, conn_state))
		val |= VIDEO_DIP_ENABLE_GCP;

	intel_de_write(dev_priv, reg, val);
	intel_de_posting_read(dev_priv, reg);

	intel_write_infoframe(encoder, crtc_state,
			      HDMI_INFOFRAME_TYPE_AVI,
			      &crtc_state->infoframes.avi);
	intel_write_infoframe(encoder, crtc_state,
			      HDMI_INFOFRAME_TYPE_SPD,
			      &crtc_state->infoframes.spd);
	intel_write_infoframe(encoder, crtc_state,
			      HDMI_INFOFRAME_TYPE_VENDOR,
			      &crtc_state->infoframes.hdmi);
}

static void vlv_set_infoframes(struct intel_encoder *encoder,
			       bool enable,
			       const struct intel_crtc_state *crtc_state,
			       const struct drm_connector_state *conn_state)
{
	struct drm_i915_private *dev_priv = to_i915(encoder->base.dev);
	struct intel_crtc *crtc = to_intel_crtc(crtc_state->uapi.crtc);
	struct intel_hdmi *intel_hdmi = enc_to_intel_hdmi(encoder);
	i915_reg_t reg = VLV_TVIDEO_DIP_CTL(crtc->pipe);
	u32 val = intel_de_read(dev_priv, reg);
	u32 port = VIDEO_DIP_PORT(encoder->port);

	assert_hdmi_port_disabled(intel_hdmi);

	/* See the big comment in g4x_set_infoframes() */
	val |= VIDEO_DIP_SELECT_AVI | VIDEO_DIP_FREQ_VSYNC;

	if (!enable) {
		if (!(val & VIDEO_DIP_ENABLE))
			return;
		val &= ~(VIDEO_DIP_ENABLE | VIDEO_DIP_ENABLE_AVI |
			 VIDEO_DIP_ENABLE_VENDOR | VIDEO_DIP_ENABLE_GAMUT |
			 VIDEO_DIP_ENABLE_SPD | VIDEO_DIP_ENABLE_GCP);
		intel_de_write(dev_priv, reg, val);
		intel_de_posting_read(dev_priv, reg);
		return;
	}

	if (port != (val & VIDEO_DIP_PORT_MASK)) {
		drm_WARN(&dev_priv->drm, val & VIDEO_DIP_ENABLE,
			 "DIP already enabled on port %c\n",
			 (val & VIDEO_DIP_PORT_MASK) >> 29);
		val &= ~VIDEO_DIP_PORT_MASK;
		val |= port;
	}

	val |= VIDEO_DIP_ENABLE;
	val &= ~(VIDEO_DIP_ENABLE_AVI |
		 VIDEO_DIP_ENABLE_VENDOR | VIDEO_DIP_ENABLE_GAMUT |
		 VIDEO_DIP_ENABLE_SPD | VIDEO_DIP_ENABLE_GCP);

	if (intel_hdmi_set_gcp_infoframe(encoder, crtc_state, conn_state))
		val |= VIDEO_DIP_ENABLE_GCP;

	intel_de_write(dev_priv, reg, val);
	intel_de_posting_read(dev_priv, reg);

	intel_write_infoframe(encoder, crtc_state,
			      HDMI_INFOFRAME_TYPE_AVI,
			      &crtc_state->infoframes.avi);
	intel_write_infoframe(encoder, crtc_state,
			      HDMI_INFOFRAME_TYPE_SPD,
			      &crtc_state->infoframes.spd);
	intel_write_infoframe(encoder, crtc_state,
			      HDMI_INFOFRAME_TYPE_VENDOR,
			      &crtc_state->infoframes.hdmi);
}

static void hsw_set_infoframes(struct intel_encoder *encoder,
			       bool enable,
			       const struct intel_crtc_state *crtc_state,
			       const struct drm_connector_state *conn_state)
{
	struct drm_i915_private *dev_priv = to_i915(encoder->base.dev);
	i915_reg_t reg = HSW_TVIDEO_DIP_CTL(crtc_state->cpu_transcoder);
	u32 val = intel_de_read(dev_priv, reg);

	assert_hdmi_transcoder_func_disabled(dev_priv,
					     crtc_state->cpu_transcoder);

	val &= ~(VIDEO_DIP_ENABLE_VSC_HSW | VIDEO_DIP_ENABLE_AVI_HSW |
		 VIDEO_DIP_ENABLE_GCP_HSW | VIDEO_DIP_ENABLE_VS_HSW |
		 VIDEO_DIP_ENABLE_GMP_HSW | VIDEO_DIP_ENABLE_SPD_HSW |
		 VIDEO_DIP_ENABLE_DRM_GLK);

	if (!enable) {
		intel_de_write(dev_priv, reg, val);
		intel_de_posting_read(dev_priv, reg);
		return;
	}

	if (intel_hdmi_set_gcp_infoframe(encoder, crtc_state, conn_state))
		val |= VIDEO_DIP_ENABLE_GCP_HSW;

	intel_de_write(dev_priv, reg, val);
	intel_de_posting_read(dev_priv, reg);

	intel_write_infoframe(encoder, crtc_state,
			      HDMI_INFOFRAME_TYPE_AVI,
			      &crtc_state->infoframes.avi);
	intel_write_infoframe(encoder, crtc_state,
			      HDMI_INFOFRAME_TYPE_SPD,
			      &crtc_state->infoframes.spd);
	intel_write_infoframe(encoder, crtc_state,
			      HDMI_INFOFRAME_TYPE_VENDOR,
			      &crtc_state->infoframes.hdmi);
	intel_write_infoframe(encoder, crtc_state,
			      HDMI_INFOFRAME_TYPE_DRM,
			      &crtc_state->infoframes.drm);
}

void intel_dp_dual_mode_set_tmds_output(struct intel_hdmi *hdmi, bool enable)
{
	struct drm_i915_private *dev_priv = intel_hdmi_to_i915(hdmi);
	struct i2c_adapter *adapter;

	if (hdmi->dp_dual_mode.type < DRM_DP_DUAL_MODE_TYPE2_DVI)
		return;

	adapter = intel_gmbus_get_adapter(dev_priv, hdmi->ddc_bus);

	drm_dbg_kms(&dev_priv->drm, "%s DP dual mode adaptor TMDS output\n",
		    enable ? "Enabling" : "Disabling");

	drm_dp_dual_mode_set_tmds_output(&dev_priv->drm, hdmi->dp_dual_mode.type, adapter, enable);
}

static int intel_hdmi_hdcp_read(struct intel_digital_port *dig_port,
				unsigned int offset, void *buffer, size_t size)
{
	struct drm_i915_private *i915 = to_i915(dig_port->base.base.dev);
	struct intel_hdmi *hdmi = &dig_port->hdmi;
	struct i2c_adapter *adapter = intel_gmbus_get_adapter(i915,
							      hdmi->ddc_bus);
	int ret;
	u8 start = offset & 0xff;
	struct i2c_msg msgs[] = {
		{
			.addr = DRM_HDCP_DDC_ADDR,
			.flags = 0,
			.len = 1,
			.buf = &start,
		},
		{
			.addr = DRM_HDCP_DDC_ADDR,
			.flags = I2C_M_RD,
			.len = size,
			.buf = buffer
		}
	};
	ret = i2c_transfer(adapter, msgs, ARRAY_SIZE(msgs));
	if (ret == ARRAY_SIZE(msgs))
		return 0;
	return ret >= 0 ? -EIO : ret;
}

static int intel_hdmi_hdcp_write(struct intel_digital_port *dig_port,
				 unsigned int offset, void *buffer, size_t size)
{
	struct drm_i915_private *i915 = to_i915(dig_port->base.base.dev);
	struct intel_hdmi *hdmi = &dig_port->hdmi;
	struct i2c_adapter *adapter = intel_gmbus_get_adapter(i915,
							      hdmi->ddc_bus);
	int ret;
	u8 *write_buf;
	struct i2c_msg msg;

	write_buf = kzalloc(size + 1, GFP_KERNEL);
	if (!write_buf)
		return -ENOMEM;

	write_buf[0] = offset & 0xff;
	memcpy(&write_buf[1], buffer, size);

	msg.addr = DRM_HDCP_DDC_ADDR;
	msg.flags = 0,
	msg.len = size + 1,
	msg.buf = write_buf;

	ret = i2c_transfer(adapter, &msg, 1);
	if (ret == 1)
		ret = 0;
	else if (ret >= 0)
		ret = -EIO;

	kfree(write_buf);
	return ret;
}

static
int intel_hdmi_hdcp_write_an_aksv(struct intel_digital_port *dig_port,
				  u8 *an)
{
	struct drm_i915_private *i915 = to_i915(dig_port->base.base.dev);
	struct intel_hdmi *hdmi = &dig_port->hdmi;
	struct i2c_adapter *adapter = intel_gmbus_get_adapter(i915,
							      hdmi->ddc_bus);
	int ret;

	ret = intel_hdmi_hdcp_write(dig_port, DRM_HDCP_DDC_AN, an,
				    DRM_HDCP_AN_LEN);
	if (ret) {
		drm_dbg_kms(&i915->drm, "Write An over DDC failed (%d)\n",
			    ret);
		return ret;
	}

	ret = intel_gmbus_output_aksv(adapter);
	if (ret < 0) {
		drm_dbg_kms(&i915->drm, "Failed to output aksv (%d)\n", ret);
		return ret;
	}
	return 0;
}

static int intel_hdmi_hdcp_read_bksv(struct intel_digital_port *dig_port,
				     u8 *bksv)
{
	struct drm_i915_private *i915 = to_i915(dig_port->base.base.dev);

	int ret;
	ret = intel_hdmi_hdcp_read(dig_port, DRM_HDCP_DDC_BKSV, bksv,
				   DRM_HDCP_KSV_LEN);
	if (ret)
		drm_dbg_kms(&i915->drm, "Read Bksv over DDC failed (%d)\n",
			    ret);
	return ret;
}

static
int intel_hdmi_hdcp_read_bstatus(struct intel_digital_port *dig_port,
				 u8 *bstatus)
{
	struct drm_i915_private *i915 = to_i915(dig_port->base.base.dev);

	int ret;
	ret = intel_hdmi_hdcp_read(dig_port, DRM_HDCP_DDC_BSTATUS,
				   bstatus, DRM_HDCP_BSTATUS_LEN);
	if (ret)
		drm_dbg_kms(&i915->drm, "Read bstatus over DDC failed (%d)\n",
			    ret);
	return ret;
}

static
int intel_hdmi_hdcp_repeater_present(struct intel_digital_port *dig_port,
				     bool *repeater_present)
{
	struct drm_i915_private *i915 = to_i915(dig_port->base.base.dev);
	int ret;
	u8 val;

	ret = intel_hdmi_hdcp_read(dig_port, DRM_HDCP_DDC_BCAPS, &val, 1);
	if (ret) {
		drm_dbg_kms(&i915->drm, "Read bcaps over DDC failed (%d)\n",
			    ret);
		return ret;
	}
	*repeater_present = val & DRM_HDCP_DDC_BCAPS_REPEATER_PRESENT;
	return 0;
}

static
int intel_hdmi_hdcp_read_ri_prime(struct intel_digital_port *dig_port,
				  u8 *ri_prime)
{
	struct drm_i915_private *i915 = to_i915(dig_port->base.base.dev);

	int ret;
	ret = intel_hdmi_hdcp_read(dig_port, DRM_HDCP_DDC_RI_PRIME,
				   ri_prime, DRM_HDCP_RI_LEN);
	if (ret)
		drm_dbg_kms(&i915->drm, "Read Ri' over DDC failed (%d)\n",
			    ret);
	return ret;
}

static
int intel_hdmi_hdcp_read_ksv_ready(struct intel_digital_port *dig_port,
				   bool *ksv_ready)
{
	struct drm_i915_private *i915 = to_i915(dig_port->base.base.dev);
	int ret;
	u8 val;

	ret = intel_hdmi_hdcp_read(dig_port, DRM_HDCP_DDC_BCAPS, &val, 1);
	if (ret) {
		drm_dbg_kms(&i915->drm, "Read bcaps over DDC failed (%d)\n",
			    ret);
		return ret;
	}
	*ksv_ready = val & DRM_HDCP_DDC_BCAPS_KSV_FIFO_READY;
	return 0;
}

static
int intel_hdmi_hdcp_read_ksv_fifo(struct intel_digital_port *dig_port,
				  int num_downstream, u8 *ksv_fifo)
{
	struct drm_i915_private *i915 = to_i915(dig_port->base.base.dev);
	int ret;
	ret = intel_hdmi_hdcp_read(dig_port, DRM_HDCP_DDC_KSV_FIFO,
				   ksv_fifo, num_downstream * DRM_HDCP_KSV_LEN);
	if (ret) {
		drm_dbg_kms(&i915->drm,
			    "Read ksv fifo over DDC failed (%d)\n", ret);
		return ret;
	}
	return 0;
}

static
int intel_hdmi_hdcp_read_v_prime_part(struct intel_digital_port *dig_port,
				      int i, u32 *part)
{
	struct drm_i915_private *i915 = to_i915(dig_port->base.base.dev);
	int ret;

	if (i >= DRM_HDCP_V_PRIME_NUM_PARTS)
		return -EINVAL;

	ret = intel_hdmi_hdcp_read(dig_port, DRM_HDCP_DDC_V_PRIME(i),
				   part, DRM_HDCP_V_PRIME_PART_LEN);
	if (ret)
		drm_dbg_kms(&i915->drm, "Read V'[%d] over DDC failed (%d)\n",
			    i, ret);
	return ret;
}

static int kbl_repositioning_enc_en_signal(struct intel_connector *connector,
					   enum transcoder cpu_transcoder)
{
	struct drm_i915_private *dev_priv = to_i915(connector->base.dev);
	struct intel_digital_port *dig_port = intel_attached_dig_port(connector);
	struct intel_crtc *crtc = to_intel_crtc(connector->base.state->crtc);
	u32 scanline;
	int ret;

	for (;;) {
		scanline = intel_de_read(dev_priv, PIPEDSL(crtc->pipe));
		if (scanline > 100 && scanline < 200)
			break;
		usleep_range(25, 50);
	}

	ret = intel_ddi_toggle_hdcp_bits(&dig_port->base, cpu_transcoder,
					 false, TRANS_DDI_HDCP_SIGNALLING);
	if (ret) {
		drm_err(&dev_priv->drm,
			"Disable HDCP signalling failed (%d)\n", ret);
		return ret;
	}

	ret = intel_ddi_toggle_hdcp_bits(&dig_port->base, cpu_transcoder,
					 true, TRANS_DDI_HDCP_SIGNALLING);
	if (ret) {
		drm_err(&dev_priv->drm,
			"Enable HDCP signalling failed (%d)\n", ret);
		return ret;
	}

	return 0;
}

static
int intel_hdmi_hdcp_toggle_signalling(struct intel_digital_port *dig_port,
				      enum transcoder cpu_transcoder,
				      bool enable)
{
	struct intel_hdmi *hdmi = &dig_port->hdmi;
	struct intel_connector *connector = hdmi->attached_connector;
	struct drm_i915_private *dev_priv = to_i915(connector->base.dev);
	int ret;

	if (!enable)
		usleep_range(6, 60); /* Bspec says >= 6us */

	ret = intel_ddi_toggle_hdcp_bits(&dig_port->base,
					 cpu_transcoder, enable,
					 TRANS_DDI_HDCP_SIGNALLING);
	if (ret) {
		drm_err(&dev_priv->drm, "%s HDCP signalling failed (%d)\n",
			enable ? "Enable" : "Disable", ret);
		return ret;
	}

	/*
	 * WA: To fix incorrect positioning of the window of
	 * opportunity and enc_en signalling in KABYLAKE.
	 */
	if (IS_KABYLAKE(dev_priv) && enable)
		return kbl_repositioning_enc_en_signal(connector,
						       cpu_transcoder);

	return 0;
}

static
bool intel_hdmi_hdcp_check_link_once(struct intel_digital_port *dig_port,
				     struct intel_connector *connector)
{
	struct drm_i915_private *i915 = to_i915(dig_port->base.base.dev);
	enum port port = dig_port->base.port;
	enum transcoder cpu_transcoder = connector->hdcp.cpu_transcoder;
	int ret;
	union {
		u32 reg;
		u8 shim[DRM_HDCP_RI_LEN];
	} ri;

	ret = intel_hdmi_hdcp_read_ri_prime(dig_port, ri.shim);
	if (ret)
		return false;

	intel_de_write(i915, HDCP_RPRIME(i915, cpu_transcoder, port), ri.reg);

	/* Wait for Ri prime match */
	if (wait_for((intel_de_read(i915, HDCP_STATUS(i915, cpu_transcoder, port)) &
		      (HDCP_STATUS_RI_MATCH | HDCP_STATUS_ENC)) ==
		     (HDCP_STATUS_RI_MATCH | HDCP_STATUS_ENC), 1)) {
		drm_dbg_kms(&i915->drm, "Ri' mismatch detected (%x)\n",
			intel_de_read(i915, HDCP_STATUS(i915, cpu_transcoder,
							port)));
		return false;
	}
	return true;
}

static
bool intel_hdmi_hdcp_check_link(struct intel_digital_port *dig_port,
				struct intel_connector *connector)
{
	struct drm_i915_private *i915 = to_i915(dig_port->base.base.dev);
	int retry;

	for (retry = 0; retry < 3; retry++)
		if (intel_hdmi_hdcp_check_link_once(dig_port, connector))
			return true;

	drm_err(&i915->drm, "Link check failed\n");
	return false;
}

struct hdcp2_hdmi_msg_timeout {
	u8 msg_id;
	u16 timeout;
};

static const struct hdcp2_hdmi_msg_timeout hdcp2_msg_timeout[] = {
	{ HDCP_2_2_AKE_SEND_CERT, HDCP_2_2_CERT_TIMEOUT_MS, },
	{ HDCP_2_2_AKE_SEND_PAIRING_INFO, HDCP_2_2_PAIRING_TIMEOUT_MS, },
	{ HDCP_2_2_LC_SEND_LPRIME, HDCP_2_2_HDMI_LPRIME_TIMEOUT_MS, },
	{ HDCP_2_2_REP_SEND_RECVID_LIST, HDCP_2_2_RECVID_LIST_TIMEOUT_MS, },
	{ HDCP_2_2_REP_STREAM_READY, HDCP_2_2_STREAM_READY_TIMEOUT_MS, },
};

static
int intel_hdmi_hdcp2_read_rx_status(struct intel_digital_port *dig_port,
				    u8 *rx_status)
{
	return intel_hdmi_hdcp_read(dig_port,
				    HDCP_2_2_HDMI_REG_RXSTATUS_OFFSET,
				    rx_status,
				    HDCP_2_2_HDMI_RXSTATUS_LEN);
}

static int get_hdcp2_msg_timeout(u8 msg_id, bool is_paired)
{
	int i;

	if (msg_id == HDCP_2_2_AKE_SEND_HPRIME) {
		if (is_paired)
			return HDCP_2_2_HPRIME_PAIRED_TIMEOUT_MS;
		else
			return HDCP_2_2_HPRIME_NO_PAIRED_TIMEOUT_MS;
	}

	for (i = 0; i < ARRAY_SIZE(hdcp2_msg_timeout); i++) {
		if (hdcp2_msg_timeout[i].msg_id == msg_id)
			return hdcp2_msg_timeout[i].timeout;
	}

	return -EINVAL;
}

static int
hdcp2_detect_msg_availability(struct intel_digital_port *dig_port,
			      u8 msg_id, bool *msg_ready,
			      ssize_t *msg_sz)
{
	struct drm_i915_private *i915 = to_i915(dig_port->base.base.dev);
	u8 rx_status[HDCP_2_2_HDMI_RXSTATUS_LEN];
	int ret;

	ret = intel_hdmi_hdcp2_read_rx_status(dig_port, rx_status);
	if (ret < 0) {
		drm_dbg_kms(&i915->drm, "rx_status read failed. Err %d\n",
			    ret);
		return ret;
	}

	*msg_sz = ((HDCP_2_2_HDMI_RXSTATUS_MSG_SZ_HI(rx_status[1]) << 8) |
		  rx_status[0]);

	if (msg_id == HDCP_2_2_REP_SEND_RECVID_LIST)
		*msg_ready = (HDCP_2_2_HDMI_RXSTATUS_READY(rx_status[1]) &&
			     *msg_sz);
	else
		*msg_ready = *msg_sz;

	return 0;
}

static ssize_t
intel_hdmi_hdcp2_wait_for_msg(struct intel_digital_port *dig_port,
			      u8 msg_id, bool paired)
{
	struct drm_i915_private *i915 = to_i915(dig_port->base.base.dev);
	bool msg_ready = false;
	int timeout, ret;
	ssize_t msg_sz = 0;

	timeout = get_hdcp2_msg_timeout(msg_id, paired);
	if (timeout < 0)
		return timeout;

	ret = __wait_for(ret = hdcp2_detect_msg_availability(dig_port,
							     msg_id, &msg_ready,
							     &msg_sz),
			 !ret && msg_ready && msg_sz, timeout * 1000,
			 1000, 5 * 1000);
	if (ret)
		drm_dbg_kms(&i915->drm, "msg_id: %d, ret: %d, timeout: %d\n",
			    msg_id, ret, timeout);

	return ret ? ret : msg_sz;
}

static
int intel_hdmi_hdcp2_write_msg(struct intel_connector *connector,
			       void *buf, size_t size)
{
	struct intel_digital_port *dig_port = intel_attached_dig_port(connector);
	unsigned int offset;

	offset = HDCP_2_2_HDMI_REG_WR_MSG_OFFSET;
	return intel_hdmi_hdcp_write(dig_port, offset, buf, size);
}

static
int intel_hdmi_hdcp2_read_msg(struct intel_connector *connector,
			      u8 msg_id, void *buf, size_t size)
{
	struct intel_digital_port *dig_port = intel_attached_dig_port(connector);
	struct drm_i915_private *i915 = to_i915(dig_port->base.base.dev);
	struct intel_hdmi *hdmi = &dig_port->hdmi;
	struct intel_hdcp *hdcp = &hdmi->attached_connector->hdcp;
	unsigned int offset;
	ssize_t ret;

	ret = intel_hdmi_hdcp2_wait_for_msg(dig_port, msg_id,
					    hdcp->is_paired);
	if (ret < 0)
		return ret;

	/*
	 * Available msg size should be equal to or lesser than the
	 * available buffer.
	 */
	if (ret > size) {
		drm_dbg_kms(&i915->drm,
			    "msg_sz(%zd) is more than exp size(%zu)\n",
			    ret, size);
		return -EINVAL;
	}

	offset = HDCP_2_2_HDMI_REG_RD_MSG_OFFSET;
	ret = intel_hdmi_hdcp_read(dig_port, offset, buf, ret);
	if (ret)
		drm_dbg_kms(&i915->drm, "Failed to read msg_id: %d(%zd)\n",
			    msg_id, ret);

	return ret;
}

static
int intel_hdmi_hdcp2_check_link(struct intel_digital_port *dig_port,
				struct intel_connector *connector)
{
	u8 rx_status[HDCP_2_2_HDMI_RXSTATUS_LEN];
	int ret;

	ret = intel_hdmi_hdcp2_read_rx_status(dig_port, rx_status);
	if (ret)
		return ret;

	/*
	 * Re-auth request and Link Integrity Failures are represented by
	 * same bit. i.e reauth_req.
	 */
	if (HDCP_2_2_HDMI_RXSTATUS_REAUTH_REQ(rx_status[1]))
		ret = HDCP_REAUTH_REQUEST;
	else if (HDCP_2_2_HDMI_RXSTATUS_READY(rx_status[1]))
		ret = HDCP_TOPOLOGY_CHANGE;

	return ret;
}

static
int intel_hdmi_hdcp2_capable(struct intel_connector *connector,
			     bool *capable)
{
	struct intel_digital_port *dig_port = intel_attached_dig_port(connector);
	u8 hdcp2_version;
	int ret;

	*capable = false;
	ret = intel_hdmi_hdcp_read(dig_port, HDCP_2_2_HDMI_REG_VER_OFFSET,
				   &hdcp2_version, sizeof(hdcp2_version));
	if (!ret && hdcp2_version & HDCP_2_2_HDMI_SUPPORT_MASK)
		*capable = true;

	return ret;
}

static const struct intel_hdcp_shim intel_hdmi_hdcp_shim = {
	.write_an_aksv = intel_hdmi_hdcp_write_an_aksv,
	.read_bksv = intel_hdmi_hdcp_read_bksv,
	.read_bstatus = intel_hdmi_hdcp_read_bstatus,
	.repeater_present = intel_hdmi_hdcp_repeater_present,
	.read_ri_prime = intel_hdmi_hdcp_read_ri_prime,
	.read_ksv_ready = intel_hdmi_hdcp_read_ksv_ready,
	.read_ksv_fifo = intel_hdmi_hdcp_read_ksv_fifo,
	.read_v_prime_part = intel_hdmi_hdcp_read_v_prime_part,
	.toggle_signalling = intel_hdmi_hdcp_toggle_signalling,
	.check_link = intel_hdmi_hdcp_check_link,
	.write_2_2_msg = intel_hdmi_hdcp2_write_msg,
	.read_2_2_msg = intel_hdmi_hdcp2_read_msg,
	.check_2_2_link	= intel_hdmi_hdcp2_check_link,
	.hdcp_2_2_capable = intel_hdmi_hdcp2_capable,
	.protocol = HDCP_PROTOCOL_HDMI,
};

static int intel_hdmi_source_max_tmds_clock(struct intel_encoder *encoder)
{
	struct drm_i915_private *dev_priv = to_i915(encoder->base.dev);
	int max_tmds_clock, vbt_max_tmds_clock;

	if (DISPLAY_VER(dev_priv) >= 10)
		max_tmds_clock = 594000;
	else if (DISPLAY_VER(dev_priv) >= 8 || IS_HASWELL(dev_priv))
		max_tmds_clock = 300000;
	else if (DISPLAY_VER(dev_priv) >= 5)
		max_tmds_clock = 225000;
	else
		max_tmds_clock = 165000;

	vbt_max_tmds_clock = intel_bios_hdmi_max_tmds_clock(encoder->devdata);
	if (vbt_max_tmds_clock)
		max_tmds_clock = min(max_tmds_clock, vbt_max_tmds_clock);

	return max_tmds_clock;
}

static bool intel_has_hdmi_sink(struct intel_hdmi *hdmi,
				const struct drm_connector_state *conn_state)
{
	struct intel_connector *connector = hdmi->attached_connector;

	return connector->base.display_info.is_hdmi &&
		READ_ONCE(to_intel_digital_connector_state(conn_state)->force_audio) != HDMI_AUDIO_OFF_DVI;
}

static bool intel_hdmi_is_ycbcr420(const struct intel_crtc_state *crtc_state)
{
	return crtc_state->output_format == INTEL_OUTPUT_FORMAT_YCBCR420;
}

static int hdmi_port_clock_limit(struct intel_hdmi *hdmi,
				 bool respect_downstream_limits,
				 bool has_hdmi_sink)
{
	struct intel_encoder *encoder = &hdmi_to_dig_port(hdmi)->base;
	int max_tmds_clock = intel_hdmi_source_max_tmds_clock(encoder);

	if (respect_downstream_limits) {
		struct intel_connector *connector = hdmi->attached_connector;
		const struct drm_display_info *info = &connector->base.display_info;

		if (hdmi->dp_dual_mode.max_tmds_clock)
			max_tmds_clock = min(max_tmds_clock,
					     hdmi->dp_dual_mode.max_tmds_clock);

		if (info->max_tmds_clock)
			max_tmds_clock = min(max_tmds_clock,
					     info->max_tmds_clock);
		else if (!has_hdmi_sink)
			max_tmds_clock = min(max_tmds_clock, 165000);
	}

	return max_tmds_clock;
}

static enum drm_mode_status
hdmi_port_clock_valid(struct intel_hdmi *hdmi,
		      int clock, bool respect_downstream_limits,
		      bool has_hdmi_sink)
{
	struct drm_i915_private *dev_priv = intel_hdmi_to_i915(hdmi);
	enum phy phy = intel_port_to_phy(dev_priv, hdmi_to_dig_port(hdmi)->base.port);

	if (clock < 25000)
		return MODE_CLOCK_LOW;
	if (clock > hdmi_port_clock_limit(hdmi, respect_downstream_limits,
					  has_hdmi_sink))
		return MODE_CLOCK_HIGH;

	/* GLK DPLL can't generate 446-480 MHz */
	if (IS_GEMINILAKE(dev_priv) && clock > 446666 && clock < 480000)
		return MODE_CLOCK_RANGE;

	/* BXT/GLK DPLL can't generate 223-240 MHz */
	if ((IS_GEMINILAKE(dev_priv) || IS_BROXTON(dev_priv)) &&
	    clock > 223333 && clock < 240000)
		return MODE_CLOCK_RANGE;

	/* CHV DPLL can't generate 216-240 MHz */
	if (IS_CHERRYVIEW(dev_priv) && clock > 216000 && clock < 240000)
		return MODE_CLOCK_RANGE;

	/* ICL+ combo PHY PLL can't generate 500-533.2 MHz */
	if (intel_phy_is_combo(dev_priv, phy) && clock > 500000 && clock < 533200)
		return MODE_CLOCK_RANGE;

	/* ICL+ TC PHY PLL can't generate 500-532.8 MHz */
	if (intel_phy_is_tc(dev_priv, phy) && clock > 500000 && clock < 532800)
		return MODE_CLOCK_RANGE;

	/*
	 * SNPS PHYs' MPLLB table-based programming can only handle a fixed
	 * set of link rates.
	 *
	 * FIXME: We will hopefully get an algorithmic way of programming
	 * the MPLLB for HDMI in the future.
	 */
	if (DISPLAY_VER(dev_priv) >= 14)
		return intel_cx0_phy_check_hdmi_link_rate(hdmi, clock);
	else if (IS_DG2(dev_priv))
		return intel_snps_phy_check_hdmi_link_rate(clock);

	return MODE_OK;
}

int intel_hdmi_tmds_clock(int clock, int bpc,
			  enum intel_output_format sink_format)
{
	/* YCBCR420 TMDS rate requirement is half the pixel clock */
	if (sink_format == INTEL_OUTPUT_FORMAT_YCBCR420)
		clock /= 2;

	/*
	 * Need to adjust the port link by:
	 *  1.5x for 12bpc
	 *  1.25x for 10bpc
	 */
	return DIV_ROUND_CLOSEST(clock * bpc, 8);
}

static bool intel_hdmi_source_bpc_possible(struct drm_i915_private *i915, int bpc)
{
	switch (bpc) {
	case 12:
		return !HAS_GMCH(i915);
	case 10:
		return DISPLAY_VER(i915) >= 11;
	case 8:
		return true;
	default:
		MISSING_CASE(bpc);
		return false;
	}
}

static bool intel_hdmi_sink_bpc_possible(struct drm_connector *connector,
					 int bpc, bool has_hdmi_sink,
					 enum intel_output_format sink_format)
{
	const struct drm_display_info *info = &connector->display_info;
	const struct drm_hdmi_info *hdmi = &info->hdmi;

	switch (bpc) {
	case 12:
		if (!has_hdmi_sink)
			return false;

		if (sink_format == INTEL_OUTPUT_FORMAT_YCBCR420)
			return hdmi->y420_dc_modes & DRM_EDID_YCBCR420_DC_36;
		else
			return info->edid_hdmi_rgb444_dc_modes & DRM_EDID_HDMI_DC_36;
	case 10:
		if (!has_hdmi_sink)
			return false;

		if (sink_format == INTEL_OUTPUT_FORMAT_YCBCR420)
			return hdmi->y420_dc_modes & DRM_EDID_YCBCR420_DC_30;
		else
			return info->edid_hdmi_rgb444_dc_modes & DRM_EDID_HDMI_DC_30;
	case 8:
		return true;
	default:
		MISSING_CASE(bpc);
		return false;
	}
}

static enum drm_mode_status
intel_hdmi_mode_clock_valid(struct drm_connector *connector, int clock,
			    bool has_hdmi_sink,
			    enum intel_output_format sink_format)
{
	struct drm_i915_private *i915 = to_i915(connector->dev);
	struct intel_hdmi *hdmi = intel_attached_hdmi(to_intel_connector(connector));
	enum drm_mode_status status = MODE_OK;
	int bpc;

	/*
	 * Try all color depths since valid port clock range
	 * can have holes. Any mode that can be used with at
	 * least one color depth is accepted.
	 */
	for (bpc = 12; bpc >= 8; bpc -= 2) {
		int tmds_clock = intel_hdmi_tmds_clock(clock, bpc, sink_format);

		if (!intel_hdmi_source_bpc_possible(i915, bpc))
			continue;

		if (!intel_hdmi_sink_bpc_possible(connector, bpc, has_hdmi_sink, sink_format))
			continue;

		status = hdmi_port_clock_valid(hdmi, tmds_clock, true, has_hdmi_sink);
		if (status == MODE_OK)
			return MODE_OK;
	}

	/* can never happen */
	drm_WARN_ON(&i915->drm, status == MODE_OK);

	return status;
}

static enum drm_mode_status
intel_hdmi_mode_valid(struct drm_connector *connector,
		      struct drm_display_mode *mode)
{
	struct intel_hdmi *hdmi = intel_attached_hdmi(to_intel_connector(connector));
	struct drm_i915_private *dev_priv = intel_hdmi_to_i915(hdmi);
	enum drm_mode_status status;
	int clock = mode->clock;
	int max_dotclk = to_i915(connector->dev)->max_dotclk_freq;
	bool has_hdmi_sink = intel_has_hdmi_sink(hdmi, connector->state);
	bool ycbcr_420_only;
<<<<<<< HEAD
	enum intel_output_format sink_format;
=======

	status = intel_cpu_transcoder_mode_valid(dev_priv, mode);
	if (status != MODE_OK)
		return status;
>>>>>>> ba6f5fb4

	if ((mode->flags & DRM_MODE_FLAG_3D_MASK) == DRM_MODE_FLAG_3D_FRAME_PACKING)
		clock *= 2;

	if (clock > max_dotclk)
		return MODE_CLOCK_HIGH;

	if (mode->flags & DRM_MODE_FLAG_DBLCLK) {
		if (!has_hdmi_sink)
			return MODE_CLOCK_LOW;
		clock *= 2;
	}

	/*
	 * HDMI2.1 requires higher resolution modes like 8k60, 4K120 to be
	 * enumerated only if FRL is supported. Current platforms do not support
	 * FRL so prune the higher resolution modes that require doctclock more
	 * than 600MHz.
	 */
	if (clock > 600000)
		return MODE_CLOCK_HIGH;

	ycbcr_420_only = drm_mode_is_420_only(&connector->display_info, mode);

	if (ycbcr_420_only)
		sink_format = INTEL_OUTPUT_FORMAT_YCBCR420;
	else
		sink_format = INTEL_OUTPUT_FORMAT_RGB;

	status = intel_hdmi_mode_clock_valid(connector, clock, has_hdmi_sink, sink_format);
	if (status != MODE_OK) {
		if (ycbcr_420_only ||
		    !connector->ycbcr_420_allowed ||
		    !drm_mode_is_420_also(&connector->display_info, mode))
			return status;

		sink_format = INTEL_OUTPUT_FORMAT_YCBCR420;
		status = intel_hdmi_mode_clock_valid(connector, clock, has_hdmi_sink, sink_format);
		if (status != MODE_OK)
			return status;
	}

	return intel_mode_valid_max_plane_size(dev_priv, mode, false);
}

bool intel_hdmi_bpc_possible(const struct intel_crtc_state *crtc_state,
			     int bpc, bool has_hdmi_sink)
{
	struct drm_atomic_state *state = crtc_state->uapi.state;
	struct drm_connector_state *connector_state;
	struct drm_connector *connector;
	int i;

	for_each_new_connector_in_state(state, connector, connector_state, i) {
		if (connector_state->crtc != crtc_state->uapi.crtc)
			continue;

		if (!intel_hdmi_sink_bpc_possible(connector, bpc, has_hdmi_sink,
						  crtc_state->sink_format))
			return false;
	}

	return true;
}

static bool hdmi_bpc_possible(const struct intel_crtc_state *crtc_state, int bpc)
{
	struct drm_i915_private *dev_priv =
		to_i915(crtc_state->uapi.crtc->dev);
	const struct drm_display_mode *adjusted_mode =
		&crtc_state->hw.adjusted_mode;

	if (!intel_hdmi_source_bpc_possible(dev_priv, bpc))
		return false;

	/* Display Wa_1405510057:icl,ehl */
	if (intel_hdmi_is_ycbcr420(crtc_state) &&
	    bpc == 10 && DISPLAY_VER(dev_priv) == 11 &&
	    (adjusted_mode->crtc_hblank_end -
	     adjusted_mode->crtc_hblank_start) % 8 == 2)
		return false;

	return intel_hdmi_bpc_possible(crtc_state, bpc, crtc_state->has_hdmi_sink);
}

static int intel_hdmi_compute_bpc(struct intel_encoder *encoder,
				  struct intel_crtc_state *crtc_state,
				  int clock, bool respect_downstream_limits)
{
	struct intel_hdmi *intel_hdmi = enc_to_intel_hdmi(encoder);
	int bpc;

	/*
	 * pipe_bpp could already be below 8bpc due to FDI
	 * bandwidth constraints. HDMI minimum is 8bpc however.
	 */
	bpc = max(crtc_state->pipe_bpp / 3, 8);

	/*
	 * We will never exceed downstream TMDS clock limits while
	 * attempting deep color. If the user insists on forcing an
	 * out of spec mode they will have to be satisfied with 8bpc.
	 */
	if (!respect_downstream_limits)
		bpc = 8;

	for (; bpc >= 8; bpc -= 2) {
		int tmds_clock = intel_hdmi_tmds_clock(clock, bpc,
						       crtc_state->sink_format);

		if (hdmi_bpc_possible(crtc_state, bpc) &&
		    hdmi_port_clock_valid(intel_hdmi, tmds_clock,
					  respect_downstream_limits,
					  crtc_state->has_hdmi_sink) == MODE_OK)
			return bpc;
	}

	return -EINVAL;
}

static int intel_hdmi_compute_clock(struct intel_encoder *encoder,
				    struct intel_crtc_state *crtc_state,
				    bool respect_downstream_limits)
{
	struct drm_i915_private *i915 = to_i915(encoder->base.dev);
	const struct drm_display_mode *adjusted_mode =
		&crtc_state->hw.adjusted_mode;
	int bpc, clock = adjusted_mode->crtc_clock;

	if (adjusted_mode->flags & DRM_MODE_FLAG_DBLCLK)
		clock *= 2;

	bpc = intel_hdmi_compute_bpc(encoder, crtc_state, clock,
				     respect_downstream_limits);
	if (bpc < 0)
		return bpc;

	crtc_state->port_clock =
		intel_hdmi_tmds_clock(clock, bpc, crtc_state->sink_format);

	/*
	 * pipe_bpp could already be below 8bpc due to
	 * FDI bandwidth constraints. We shouldn't bump it
	 * back up to the HDMI minimum 8bpc in that case.
	 */
	crtc_state->pipe_bpp = min(crtc_state->pipe_bpp, bpc * 3);

	drm_dbg_kms(&i915->drm,
		    "picking %d bpc for HDMI output (pipe bpp: %d)\n",
		    bpc, crtc_state->pipe_bpp);

	return 0;
}

bool intel_hdmi_limited_color_range(const struct intel_crtc_state *crtc_state,
				    const struct drm_connector_state *conn_state)
{
	const struct intel_digital_connector_state *intel_conn_state =
		to_intel_digital_connector_state(conn_state);
	const struct drm_display_mode *adjusted_mode =
		&crtc_state->hw.adjusted_mode;

	/*
	 * Our YCbCr output is always limited range.
	 * crtc_state->limited_color_range only applies to RGB,
	 * and it must never be set for YCbCr or we risk setting
	 * some conflicting bits in TRANSCONF which will mess up
	 * the colors on the monitor.
	 */
	if (crtc_state->output_format != INTEL_OUTPUT_FORMAT_RGB)
		return false;

	if (intel_conn_state->broadcast_rgb == INTEL_BROADCAST_RGB_AUTO) {
		/* See CEA-861-E - 5.1 Default Encoding Parameters */
		return crtc_state->has_hdmi_sink &&
			drm_default_rgb_quant_range(adjusted_mode) ==
			HDMI_QUANTIZATION_RANGE_LIMITED;
	} else {
		return intel_conn_state->broadcast_rgb == INTEL_BROADCAST_RGB_LIMITED;
	}
}

static bool intel_hdmi_has_audio(struct intel_encoder *encoder,
				 const struct intel_crtc_state *crtc_state,
				 const struct drm_connector_state *conn_state)
{
	struct drm_connector *connector = conn_state->connector;
	const struct intel_digital_connector_state *intel_conn_state =
		to_intel_digital_connector_state(conn_state);

	if (!crtc_state->has_hdmi_sink)
		return false;

	if (intel_conn_state->force_audio == HDMI_AUDIO_AUTO)
		return connector->display_info.has_audio;
	else
		return intel_conn_state->force_audio == HDMI_AUDIO_ON;
}

static enum intel_output_format
intel_hdmi_sink_format(const struct intel_crtc_state *crtc_state,
		       struct intel_connector *connector,
		       bool ycbcr_420_output)
{
	if (!crtc_state->has_hdmi_sink)
		return INTEL_OUTPUT_FORMAT_RGB;

	if (connector->base.ycbcr_420_allowed && ycbcr_420_output)
		return INTEL_OUTPUT_FORMAT_YCBCR420;
	else
		return INTEL_OUTPUT_FORMAT_RGB;
}

static enum intel_output_format
intel_hdmi_output_format(const struct intel_crtc_state *crtc_state)
{
	return crtc_state->sink_format;
}

static int intel_hdmi_compute_output_format(struct intel_encoder *encoder,
					    struct intel_crtc_state *crtc_state,
					    const struct drm_connector_state *conn_state,
					    bool respect_downstream_limits)
{
	struct intel_connector *connector = to_intel_connector(conn_state->connector);
	const struct drm_display_mode *adjusted_mode = &crtc_state->hw.adjusted_mode;
	const struct drm_display_info *info = &connector->base.display_info;
	struct drm_i915_private *i915 = to_i915(connector->base.dev);
	bool ycbcr_420_only = drm_mode_is_420_only(info, adjusted_mode);
	int ret;

	crtc_state->sink_format =
		intel_hdmi_sink_format(crtc_state, connector, ycbcr_420_only);

	if (ycbcr_420_only && crtc_state->sink_format != INTEL_OUTPUT_FORMAT_YCBCR420) {
		drm_dbg_kms(&i915->drm,
			    "YCbCr 4:2:0 mode but YCbCr 4:2:0 output not possible. Falling back to RGB.\n");
		crtc_state->sink_format = INTEL_OUTPUT_FORMAT_RGB;
	}

	crtc_state->output_format = intel_hdmi_output_format(crtc_state);
	ret = intel_hdmi_compute_clock(encoder, crtc_state, respect_downstream_limits);
	if (ret) {
		if (crtc_state->sink_format == INTEL_OUTPUT_FORMAT_YCBCR420 ||
		    !crtc_state->has_hdmi_sink ||
		    !connector->base.ycbcr_420_allowed ||
		    !drm_mode_is_420_also(info, adjusted_mode))
			return ret;

		crtc_state->sink_format = INTEL_OUTPUT_FORMAT_YCBCR420;
		crtc_state->output_format = intel_hdmi_output_format(crtc_state);
		ret = intel_hdmi_compute_clock(encoder, crtc_state, respect_downstream_limits);
	}

	return ret;
}

static bool intel_hdmi_is_cloned(const struct intel_crtc_state *crtc_state)
{
	return crtc_state->uapi.encoder_mask &&
		!is_power_of_2(crtc_state->uapi.encoder_mask);
}

static bool source_supports_scrambling(struct intel_encoder *encoder)
{
	/*
	 * Gen 10+ support HDMI 2.0 : the max tmds clock is 594MHz, and
	 * scrambling is supported.
	 * But there seem to be cases where certain platforms that support
	 * HDMI 2.0, have an HDMI1.4 retimer chip, and the max tmds clock is
	 * capped by VBT to less than 340MHz.
	 *
	 * In such cases when an HDMI2.0 sink is connected, it creates a
	 * problem : the platform and the sink both support scrambling but the
	 * HDMI 1.4 retimer chip doesn't.
	 *
	 * So go for scrambling, based on the max tmds clock taking into account,
	 * restrictions coming from VBT.
	 */
	return intel_hdmi_source_max_tmds_clock(encoder) > 340000;
}

int intel_hdmi_compute_config(struct intel_encoder *encoder,
			      struct intel_crtc_state *pipe_config,
			      struct drm_connector_state *conn_state)
{
	struct intel_hdmi *intel_hdmi = enc_to_intel_hdmi(encoder);
	struct drm_i915_private *dev_priv = to_i915(encoder->base.dev);
	struct drm_display_mode *adjusted_mode = &pipe_config->hw.adjusted_mode;
	struct drm_connector *connector = conn_state->connector;
	struct drm_scdc *scdc = &connector->display_info.hdmi.scdc;
	int ret;

	if (adjusted_mode->flags & DRM_MODE_FLAG_DBLSCAN)
		return -EINVAL;

	if (!connector->interlace_allowed &&
	    adjusted_mode->flags & DRM_MODE_FLAG_INTERLACE)
		return -EINVAL;

	pipe_config->output_format = INTEL_OUTPUT_FORMAT_RGB;
	pipe_config->has_hdmi_sink =
		intel_has_hdmi_sink(intel_hdmi, conn_state) &&
		!intel_hdmi_is_cloned(pipe_config);

	if (pipe_config->has_hdmi_sink)
		pipe_config->has_infoframe = true;

	if (adjusted_mode->flags & DRM_MODE_FLAG_DBLCLK)
		pipe_config->pixel_multiplier = 2;

	pipe_config->has_audio =
		intel_hdmi_has_audio(encoder, pipe_config, conn_state) &&
		intel_audio_compute_config(encoder, pipe_config, conn_state);

	/*
	 * Try to respect downstream TMDS clock limits first, if
	 * that fails assume the user might know something we don't.
	 */
	ret = intel_hdmi_compute_output_format(encoder, pipe_config, conn_state, true);
	if (ret)
		ret = intel_hdmi_compute_output_format(encoder, pipe_config, conn_state, false);
	if (ret) {
		drm_dbg_kms(&dev_priv->drm,
			    "unsupported HDMI clock (%d kHz), rejecting mode\n",
			    pipe_config->hw.adjusted_mode.crtc_clock);
		return ret;
	}

	if (intel_hdmi_is_ycbcr420(pipe_config)) {
		ret = intel_panel_fitting(pipe_config, conn_state);
		if (ret)
			return ret;
	}

	pipe_config->limited_color_range =
		intel_hdmi_limited_color_range(pipe_config, conn_state);

	if (conn_state->picture_aspect_ratio)
		adjusted_mode->picture_aspect_ratio =
			conn_state->picture_aspect_ratio;

	pipe_config->lane_count = 4;

	if (scdc->scrambling.supported && source_supports_scrambling(encoder)) {
		if (scdc->scrambling.low_rates)
			pipe_config->hdmi_scrambling = true;

		if (pipe_config->port_clock > 340000) {
			pipe_config->hdmi_scrambling = true;
			pipe_config->hdmi_high_tmds_clock_ratio = true;
		}
	}

	intel_hdmi_compute_gcp_infoframe(encoder, pipe_config,
					 conn_state);

	if (!intel_hdmi_compute_avi_infoframe(encoder, pipe_config, conn_state)) {
		drm_dbg_kms(&dev_priv->drm, "bad AVI infoframe\n");
		return -EINVAL;
	}

	if (!intel_hdmi_compute_spd_infoframe(encoder, pipe_config, conn_state)) {
		drm_dbg_kms(&dev_priv->drm, "bad SPD infoframe\n");
		return -EINVAL;
	}

	if (!intel_hdmi_compute_hdmi_infoframe(encoder, pipe_config, conn_state)) {
		drm_dbg_kms(&dev_priv->drm, "bad HDMI infoframe\n");
		return -EINVAL;
	}

	if (!intel_hdmi_compute_drm_infoframe(encoder, pipe_config, conn_state)) {
		drm_dbg_kms(&dev_priv->drm, "bad DRM infoframe\n");
		return -EINVAL;
	}

	return 0;
}

void intel_hdmi_encoder_shutdown(struct intel_encoder *encoder)
{
	struct intel_hdmi *intel_hdmi = enc_to_intel_hdmi(encoder);

	/*
	 * Give a hand to buggy BIOSen which forget to turn
	 * the TMDS output buffers back on after a reboot.
	 */
	intel_dp_dual_mode_set_tmds_output(intel_hdmi, true);
}

static void
intel_hdmi_unset_edid(struct drm_connector *connector)
{
	struct intel_hdmi *intel_hdmi = intel_attached_hdmi(to_intel_connector(connector));

	intel_hdmi->dp_dual_mode.type = DRM_DP_DUAL_MODE_NONE;
	intel_hdmi->dp_dual_mode.max_tmds_clock = 0;

	drm_edid_free(to_intel_connector(connector)->detect_edid);
	to_intel_connector(connector)->detect_edid = NULL;
}

static void
intel_hdmi_dp_dual_mode_detect(struct drm_connector *connector)
{
	struct drm_i915_private *dev_priv = to_i915(connector->dev);
	struct intel_hdmi *hdmi = intel_attached_hdmi(to_intel_connector(connector));
	enum port port = hdmi_to_dig_port(hdmi)->base.port;
	struct i2c_adapter *adapter =
		intel_gmbus_get_adapter(dev_priv, hdmi->ddc_bus);
	enum drm_dp_dual_mode_type type = drm_dp_dual_mode_detect(&dev_priv->drm, adapter);

	/*
	 * Type 1 DVI adaptors are not required to implement any
	 * registers, so we can't always detect their presence.
	 * Ideally we should be able to check the state of the
	 * CONFIG1 pin, but no such luck on our hardware.
	 *
	 * The only method left to us is to check the VBT to see
	 * if the port is a dual mode capable DP port.
	 */
	if (type == DRM_DP_DUAL_MODE_UNKNOWN) {
		if (!connector->force &&
		    intel_bios_is_port_dp_dual_mode(dev_priv, port)) {
			drm_dbg_kms(&dev_priv->drm,
				    "Assuming DP dual mode adaptor presence based on VBT\n");
			type = DRM_DP_DUAL_MODE_TYPE1_DVI;
		} else {
			type = DRM_DP_DUAL_MODE_NONE;
		}
	}

	if (type == DRM_DP_DUAL_MODE_NONE)
		return;

	hdmi->dp_dual_mode.type = type;
	hdmi->dp_dual_mode.max_tmds_clock =
		drm_dp_dual_mode_max_tmds_clock(&dev_priv->drm, type, adapter);

	drm_dbg_kms(&dev_priv->drm,
		    "DP dual mode adaptor (%s) detected (max TMDS clock: %d kHz)\n",
		    drm_dp_get_dual_mode_type_name(type),
		    hdmi->dp_dual_mode.max_tmds_clock);

	/* Older VBTs are often buggy and can't be trusted :( Play it safe. */
	if ((DISPLAY_VER(dev_priv) >= 8 || IS_HASWELL(dev_priv)) &&
	    !intel_bios_is_port_dp_dual_mode(dev_priv, port)) {
		drm_dbg_kms(&dev_priv->drm,
			    "Ignoring DP dual mode adaptor max TMDS clock for native HDMI port\n");
		hdmi->dp_dual_mode.max_tmds_clock = 0;
	}
}

static bool
intel_hdmi_set_edid(struct drm_connector *connector)
{
	struct drm_i915_private *dev_priv = to_i915(connector->dev);
	struct intel_hdmi *intel_hdmi = intel_attached_hdmi(to_intel_connector(connector));
	intel_wakeref_t wakeref;
	const struct drm_edid *drm_edid;
	const struct edid *edid;
	bool connected = false;
	struct i2c_adapter *i2c;

	wakeref = intel_display_power_get(dev_priv, POWER_DOMAIN_GMBUS);

	i2c = intel_gmbus_get_adapter(dev_priv, intel_hdmi->ddc_bus);

	drm_edid = drm_edid_read_ddc(connector, i2c);

	if (!drm_edid && !intel_gmbus_is_forced_bit(i2c)) {
		drm_dbg_kms(&dev_priv->drm,
			    "HDMI GMBUS EDID read failed, retry using GPIO bit-banging\n");
		intel_gmbus_force_bit(i2c, true);
		drm_edid = drm_edid_read_ddc(connector, i2c);
		intel_gmbus_force_bit(i2c, false);
	}

	/* Below we depend on display info having been updated */
	drm_edid_connector_update(connector, drm_edid);

	to_intel_connector(connector)->detect_edid = drm_edid;

	/* FIXME: Get rid of drm_edid_raw() */
	edid = drm_edid_raw(drm_edid);
	if (edid && edid->input & DRM_EDID_INPUT_DIGITAL) {
		intel_hdmi_dp_dual_mode_detect(connector);

		connected = true;
	}

	intel_display_power_put(dev_priv, POWER_DOMAIN_GMBUS, wakeref);

	cec_notifier_set_phys_addr_from_edid(intel_hdmi->cec_notifier, edid);

	return connected;
}

static enum drm_connector_status
intel_hdmi_detect(struct drm_connector *connector, bool force)
{
	enum drm_connector_status status = connector_status_disconnected;
	struct drm_i915_private *dev_priv = to_i915(connector->dev);
	struct intel_hdmi *intel_hdmi = intel_attached_hdmi(to_intel_connector(connector));
	struct intel_encoder *encoder = &hdmi_to_dig_port(intel_hdmi)->base;
	intel_wakeref_t wakeref;

	drm_dbg_kms(&dev_priv->drm, "[CONNECTOR:%d:%s]\n",
		    connector->base.id, connector->name);

	if (!INTEL_DISPLAY_ENABLED(dev_priv))
		return connector_status_disconnected;

	wakeref = intel_display_power_get(dev_priv, POWER_DOMAIN_GMBUS);

	if (DISPLAY_VER(dev_priv) >= 11 &&
	    !intel_digital_port_connected(encoder))
		goto out;

	intel_hdmi_unset_edid(connector);

	if (intel_hdmi_set_edid(connector))
		status = connector_status_connected;

out:
	intel_display_power_put(dev_priv, POWER_DOMAIN_GMBUS, wakeref);

	if (status != connector_status_connected)
		cec_notifier_phys_addr_invalidate(intel_hdmi->cec_notifier);

	/*
	 * Make sure the refs for power wells enabled during detect are
	 * dropped to avoid a new detect cycle triggered by HPD polling.
	 */
	intel_display_power_flush_work(dev_priv);

	return status;
}

static void
intel_hdmi_force(struct drm_connector *connector)
{
	struct drm_i915_private *i915 = to_i915(connector->dev);

	drm_dbg_kms(&i915->drm, "[CONNECTOR:%d:%s]\n",
		    connector->base.id, connector->name);

	intel_hdmi_unset_edid(connector);

	if (connector->status != connector_status_connected)
		return;

	intel_hdmi_set_edid(connector);
}

static int intel_hdmi_get_modes(struct drm_connector *connector)
{
	/* drm_edid_connector_update() done in ->detect() or ->force() */
	return drm_edid_connector_add_modes(connector);
}

static struct i2c_adapter *
intel_hdmi_get_i2c_adapter(struct drm_connector *connector)
{
	struct drm_i915_private *dev_priv = to_i915(connector->dev);
	struct intel_hdmi *intel_hdmi = intel_attached_hdmi(to_intel_connector(connector));

	return intel_gmbus_get_adapter(dev_priv, intel_hdmi->ddc_bus);
}

static void intel_hdmi_create_i2c_symlink(struct drm_connector *connector)
{
	struct drm_i915_private *i915 = to_i915(connector->dev);
	struct i2c_adapter *adapter = intel_hdmi_get_i2c_adapter(connector);
	struct kobject *i2c_kobj = &adapter->dev.kobj;
	struct kobject *connector_kobj = &connector->kdev->kobj;
	int ret;

	ret = sysfs_create_link(connector_kobj, i2c_kobj, i2c_kobj->name);
	if (ret)
		drm_err(&i915->drm, "Failed to create i2c symlink (%d)\n", ret);
}

static void intel_hdmi_remove_i2c_symlink(struct drm_connector *connector)
{
	struct i2c_adapter *adapter = intel_hdmi_get_i2c_adapter(connector);
	struct kobject *i2c_kobj = &adapter->dev.kobj;
	struct kobject *connector_kobj = &connector->kdev->kobj;

	sysfs_remove_link(connector_kobj, i2c_kobj->name);
}

static int
intel_hdmi_connector_register(struct drm_connector *connector)
{
	int ret;

	ret = intel_connector_register(connector);
	if (ret)
		return ret;

	intel_hdmi_create_i2c_symlink(connector);

	return ret;
}

static void intel_hdmi_connector_unregister(struct drm_connector *connector)
{
	struct cec_notifier *n = intel_attached_hdmi(to_intel_connector(connector))->cec_notifier;

	cec_notifier_conn_unregister(n);

	intel_hdmi_remove_i2c_symlink(connector);
	intel_connector_unregister(connector);
}

static const struct drm_connector_funcs intel_hdmi_connector_funcs = {
	.detect = intel_hdmi_detect,
	.force = intel_hdmi_force,
	.fill_modes = drm_helper_probe_single_connector_modes,
	.atomic_get_property = intel_digital_connector_atomic_get_property,
	.atomic_set_property = intel_digital_connector_atomic_set_property,
	.late_register = intel_hdmi_connector_register,
	.early_unregister = intel_hdmi_connector_unregister,
	.destroy = intel_connector_destroy,
	.atomic_destroy_state = drm_atomic_helper_connector_destroy_state,
	.atomic_duplicate_state = intel_digital_connector_duplicate_state,
};

static const struct drm_connector_helper_funcs intel_hdmi_connector_helper_funcs = {
	.get_modes = intel_hdmi_get_modes,
	.mode_valid = intel_hdmi_mode_valid,
	.atomic_check = intel_digital_connector_atomic_check,
};

static void
intel_hdmi_add_properties(struct intel_hdmi *intel_hdmi, struct drm_connector *connector)
{
	struct drm_i915_private *dev_priv = to_i915(connector->dev);

	intel_attach_force_audio_property(connector);
	intel_attach_broadcast_rgb_property(connector);
	intel_attach_aspect_ratio_property(connector);

	intel_attach_hdmi_colorspace_property(connector);
	drm_connector_attach_content_type_property(connector);

	if (DISPLAY_VER(dev_priv) >= 10)
		drm_connector_attach_hdr_output_metadata_property(connector);

	if (!HAS_GMCH(dev_priv))
		drm_connector_attach_max_bpc_property(connector, 8, 12);
}

/*
 * intel_hdmi_handle_sink_scrambling: handle sink scrambling/clock ratio setup
 * @encoder: intel_encoder
 * @connector: drm_connector
 * @high_tmds_clock_ratio = bool to indicate if the function needs to set
 *  or reset the high tmds clock ratio for scrambling
 * @scrambling: bool to Indicate if the function needs to set or reset
 *  sink scrambling
 *
 * This function handles scrambling on HDMI 2.0 capable sinks.
 * If required clock rate is > 340 Mhz && scrambling is supported by sink
 * it enables scrambling. This should be called before enabling the HDMI
 * 2.0 port, as the sink can choose to disable the scrambling if it doesn't
 * detect a scrambled clock within 100 ms.
 *
 * Returns:
 * True on success, false on failure.
 */
bool intel_hdmi_handle_sink_scrambling(struct intel_encoder *encoder,
				       struct drm_connector *connector,
				       bool high_tmds_clock_ratio,
				       bool scrambling)
{
	struct drm_i915_private *dev_priv = to_i915(encoder->base.dev);
	struct drm_scrambling *sink_scrambling =
		&connector->display_info.hdmi.scdc.scrambling;

	if (!sink_scrambling->supported)
		return true;

	drm_dbg_kms(&dev_priv->drm,
		    "[CONNECTOR:%d:%s] scrambling=%s, TMDS bit clock ratio=1/%d\n",
		    connector->base.id, connector->name,
		    str_yes_no(scrambling), high_tmds_clock_ratio ? 40 : 10);

	/* Set TMDS bit clock ratio to 1/40 or 1/10, and enable/disable scrambling */
	return drm_scdc_set_high_tmds_clock_ratio(connector, high_tmds_clock_ratio) &&
		drm_scdc_set_scrambling(connector, scrambling);
}

static u8 chv_port_to_ddc_pin(struct drm_i915_private *dev_priv, enum port port)
{
	u8 ddc_pin;

	switch (port) {
	case PORT_B:
		ddc_pin = GMBUS_PIN_DPB;
		break;
	case PORT_C:
		ddc_pin = GMBUS_PIN_DPC;
		break;
	case PORT_D:
		ddc_pin = GMBUS_PIN_DPD_CHV;
		break;
	default:
		MISSING_CASE(port);
		ddc_pin = GMBUS_PIN_DPB;
		break;
	}
	return ddc_pin;
}

static u8 bxt_port_to_ddc_pin(struct drm_i915_private *dev_priv, enum port port)
{
	u8 ddc_pin;

	switch (port) {
	case PORT_B:
		ddc_pin = GMBUS_PIN_1_BXT;
		break;
	case PORT_C:
		ddc_pin = GMBUS_PIN_2_BXT;
		break;
	default:
		MISSING_CASE(port);
		ddc_pin = GMBUS_PIN_1_BXT;
		break;
	}
	return ddc_pin;
}

static u8 cnp_port_to_ddc_pin(struct drm_i915_private *dev_priv,
			      enum port port)
{
	u8 ddc_pin;

	switch (port) {
	case PORT_B:
		ddc_pin = GMBUS_PIN_1_BXT;
		break;
	case PORT_C:
		ddc_pin = GMBUS_PIN_2_BXT;
		break;
	case PORT_D:
		ddc_pin = GMBUS_PIN_4_CNP;
		break;
	case PORT_F:
		ddc_pin = GMBUS_PIN_3_BXT;
		break;
	default:
		MISSING_CASE(port);
		ddc_pin = GMBUS_PIN_1_BXT;
		break;
	}
	return ddc_pin;
}

static u8 icl_port_to_ddc_pin(struct drm_i915_private *dev_priv, enum port port)
{
	enum phy phy = intel_port_to_phy(dev_priv, port);

	if (intel_phy_is_combo(dev_priv, phy))
		return GMBUS_PIN_1_BXT + port;
	else if (intel_phy_is_tc(dev_priv, phy))
		return GMBUS_PIN_9_TC1_ICP + intel_port_to_tc(dev_priv, port);

	drm_WARN(&dev_priv->drm, 1, "Unknown port:%c\n", port_name(port));
	return GMBUS_PIN_2_BXT;
}

static u8 mcc_port_to_ddc_pin(struct drm_i915_private *dev_priv, enum port port)
{
	enum phy phy = intel_port_to_phy(dev_priv, port);
	u8 ddc_pin;

	switch (phy) {
	case PHY_A:
		ddc_pin = GMBUS_PIN_1_BXT;
		break;
	case PHY_B:
		ddc_pin = GMBUS_PIN_2_BXT;
		break;
	case PHY_C:
		ddc_pin = GMBUS_PIN_9_TC1_ICP;
		break;
	default:
		MISSING_CASE(phy);
		ddc_pin = GMBUS_PIN_1_BXT;
		break;
	}
	return ddc_pin;
}

static u8 rkl_port_to_ddc_pin(struct drm_i915_private *dev_priv, enum port port)
{
	enum phy phy = intel_port_to_phy(dev_priv, port);

	WARN_ON(port == PORT_C);

	/*
	 * Pin mapping for RKL depends on which PCH is present.  With TGP, the
	 * final two outputs use type-c pins, even though they're actually
	 * combo outputs.  With CMP, the traditional DDI A-D pins are used for
	 * all outputs.
	 */
	if (INTEL_PCH_TYPE(dev_priv) >= PCH_TGP && phy >= PHY_C)
		return GMBUS_PIN_9_TC1_ICP + phy - PHY_C;

	return GMBUS_PIN_1_BXT + phy;
}

static u8 gen9bc_tgp_port_to_ddc_pin(struct drm_i915_private *i915, enum port port)
{
	enum phy phy = intel_port_to_phy(i915, port);

	drm_WARN_ON(&i915->drm, port == PORT_A);

	/*
	 * Pin mapping for GEN9 BC depends on which PCH is present.  With TGP,
	 * final two outputs use type-c pins, even though they're actually
	 * combo outputs.  With CMP, the traditional DDI A-D pins are used for
	 * all outputs.
	 */
	if (INTEL_PCH_TYPE(i915) >= PCH_TGP && phy >= PHY_C)
		return GMBUS_PIN_9_TC1_ICP + phy - PHY_C;

	return GMBUS_PIN_1_BXT + phy;
}

static u8 dg1_port_to_ddc_pin(struct drm_i915_private *dev_priv, enum port port)
{
	return intel_port_to_phy(dev_priv, port) + 1;
}

static u8 adls_port_to_ddc_pin(struct drm_i915_private *dev_priv, enum port port)
{
	enum phy phy = intel_port_to_phy(dev_priv, port);

	WARN_ON(port == PORT_B || port == PORT_C);

	/*
	 * Pin mapping for ADL-S requires TC pins for all combo phy outputs
	 * except first combo output.
	 */
	if (phy == PHY_A)
		return GMBUS_PIN_1_BXT;

	return GMBUS_PIN_9_TC1_ICP + phy - PHY_B;
}

static u8 g4x_port_to_ddc_pin(struct drm_i915_private *dev_priv,
			      enum port port)
{
	u8 ddc_pin;

	switch (port) {
	case PORT_B:
		ddc_pin = GMBUS_PIN_DPB;
		break;
	case PORT_C:
		ddc_pin = GMBUS_PIN_DPC;
		break;
	case PORT_D:
		ddc_pin = GMBUS_PIN_DPD;
		break;
	default:
		MISSING_CASE(port);
		ddc_pin = GMBUS_PIN_DPB;
		break;
	}
	return ddc_pin;
}

static u8 intel_hdmi_ddc_pin(struct intel_encoder *encoder)
{
	struct drm_i915_private *dev_priv = to_i915(encoder->base.dev);
	enum port port = encoder->port;
	u8 ddc_pin;

	ddc_pin = intel_bios_hdmi_ddc_pin(encoder->devdata);
	if (ddc_pin) {
		drm_dbg_kms(&dev_priv->drm,
			    "[ENCODER:%d:%s] Using DDC pin 0x%x (VBT)\n",
			    encoder->base.base.id, encoder->base.name,
			    ddc_pin);
		return ddc_pin;
	}

	if (IS_ALDERLAKE_S(dev_priv))
		ddc_pin = adls_port_to_ddc_pin(dev_priv, port);
	else if (INTEL_PCH_TYPE(dev_priv) >= PCH_DG1)
		ddc_pin = dg1_port_to_ddc_pin(dev_priv, port);
	else if (IS_ROCKETLAKE(dev_priv))
		ddc_pin = rkl_port_to_ddc_pin(dev_priv, port);
	else if (DISPLAY_VER(dev_priv) == 9 && HAS_PCH_TGP(dev_priv))
		ddc_pin = gen9bc_tgp_port_to_ddc_pin(dev_priv, port);
	else if (IS_JSL_EHL(dev_priv) && HAS_PCH_TGP(dev_priv))
		ddc_pin = mcc_port_to_ddc_pin(dev_priv, port);
	else if (INTEL_PCH_TYPE(dev_priv) >= PCH_ICP)
		ddc_pin = icl_port_to_ddc_pin(dev_priv, port);
	else if (HAS_PCH_CNP(dev_priv))
		ddc_pin = cnp_port_to_ddc_pin(dev_priv, port);
	else if (IS_GEMINILAKE(dev_priv) || IS_BROXTON(dev_priv))
		ddc_pin = bxt_port_to_ddc_pin(dev_priv, port);
	else if (IS_CHERRYVIEW(dev_priv))
		ddc_pin = chv_port_to_ddc_pin(dev_priv, port);
	else
		ddc_pin = g4x_port_to_ddc_pin(dev_priv, port);

	drm_dbg_kms(&dev_priv->drm,
		    "[ENCODER:%d:%s] Using DDC pin 0x%x (platform default)\n",
		    encoder->base.base.id, encoder->base.name,
		    ddc_pin);

	return ddc_pin;
}

void intel_infoframe_init(struct intel_digital_port *dig_port)
{
	struct drm_i915_private *dev_priv =
		to_i915(dig_port->base.base.dev);

	if (IS_VALLEYVIEW(dev_priv) || IS_CHERRYVIEW(dev_priv)) {
		dig_port->write_infoframe = vlv_write_infoframe;
		dig_port->read_infoframe = vlv_read_infoframe;
		dig_port->set_infoframes = vlv_set_infoframes;
		dig_port->infoframes_enabled = vlv_infoframes_enabled;
	} else if (IS_G4X(dev_priv)) {
		dig_port->write_infoframe = g4x_write_infoframe;
		dig_port->read_infoframe = g4x_read_infoframe;
		dig_port->set_infoframes = g4x_set_infoframes;
		dig_port->infoframes_enabled = g4x_infoframes_enabled;
	} else if (HAS_DDI(dev_priv)) {
		if (intel_bios_encoder_is_lspcon(dig_port->base.devdata)) {
			dig_port->write_infoframe = lspcon_write_infoframe;
			dig_port->read_infoframe = lspcon_read_infoframe;
			dig_port->set_infoframes = lspcon_set_infoframes;
			dig_port->infoframes_enabled = lspcon_infoframes_enabled;
		} else {
			dig_port->write_infoframe = hsw_write_infoframe;
			dig_port->read_infoframe = hsw_read_infoframe;
			dig_port->set_infoframes = hsw_set_infoframes;
			dig_port->infoframes_enabled = hsw_infoframes_enabled;
		}
	} else if (HAS_PCH_IBX(dev_priv)) {
		dig_port->write_infoframe = ibx_write_infoframe;
		dig_port->read_infoframe = ibx_read_infoframe;
		dig_port->set_infoframes = ibx_set_infoframes;
		dig_port->infoframes_enabled = ibx_infoframes_enabled;
	} else {
		dig_port->write_infoframe = cpt_write_infoframe;
		dig_port->read_infoframe = cpt_read_infoframe;
		dig_port->set_infoframes = cpt_set_infoframes;
		dig_port->infoframes_enabled = cpt_infoframes_enabled;
	}
}

void intel_hdmi_init_connector(struct intel_digital_port *dig_port,
			       struct intel_connector *intel_connector)
{
	struct drm_connector *connector = &intel_connector->base;
	struct intel_hdmi *intel_hdmi = &dig_port->hdmi;
	struct intel_encoder *intel_encoder = &dig_port->base;
	struct drm_device *dev = intel_encoder->base.dev;
	struct drm_i915_private *dev_priv = to_i915(dev);
	struct i2c_adapter *ddc;
	enum port port = intel_encoder->port;
	struct cec_connector_info conn_info;

	drm_dbg_kms(&dev_priv->drm,
		    "Adding HDMI connector on [ENCODER:%d:%s]\n",
		    intel_encoder->base.base.id, intel_encoder->base.name);

	if (DISPLAY_VER(dev_priv) < 12 && drm_WARN_ON(dev, port == PORT_A))
		return;

	if (drm_WARN(dev, dig_port->max_lanes < 4,
		     "Not enough lanes (%d) for HDMI on [ENCODER:%d:%s]\n",
		     dig_port->max_lanes, intel_encoder->base.base.id,
		     intel_encoder->base.name))
		return;

	intel_hdmi->ddc_bus = intel_hdmi_ddc_pin(intel_encoder);
	ddc = intel_gmbus_get_adapter(dev_priv, intel_hdmi->ddc_bus);

	drm_connector_init_with_ddc(dev, connector,
				    &intel_hdmi_connector_funcs,
				    DRM_MODE_CONNECTOR_HDMIA,
				    ddc);
	drm_connector_helper_add(connector, &intel_hdmi_connector_helper_funcs);

	if (DISPLAY_VER(dev_priv) < 12)
		connector->interlace_allowed = true;

	connector->stereo_allowed = true;

	if (DISPLAY_VER(dev_priv) >= 10)
		connector->ycbcr_420_allowed = true;

	intel_connector->polled = DRM_CONNECTOR_POLL_HPD;

	if (HAS_DDI(dev_priv))
		intel_connector->get_hw_state = intel_ddi_connector_get_hw_state;
	else
		intel_connector->get_hw_state = intel_connector_get_hw_state;

	intel_hdmi_add_properties(intel_hdmi, connector);

	intel_connector_attach_encoder(intel_connector, intel_encoder);
	intel_hdmi->attached_connector = intel_connector;

	if (is_hdcp_supported(dev_priv, port)) {
		int ret = intel_hdcp_init(intel_connector, dig_port,
					  &intel_hdmi_hdcp_shim);
		if (ret)
			drm_dbg_kms(&dev_priv->drm,
				    "HDCP init failed, skipping.\n");
	}

	/* For G4X desktop chip, PEG_BAND_GAP_DATA 3:0 must first be written
	 * 0xd.  Failure to do so will result in spurious interrupts being
	 * generated on the port when a cable is not attached.
	 */
	if (IS_G45(dev_priv)) {
		u32 temp = intel_de_read(dev_priv, PEG_BAND_GAP_DATA);
		intel_de_write(dev_priv, PEG_BAND_GAP_DATA,
		               (temp & ~0xf) | 0xd);
	}

	cec_fill_conn_info_from_drm(&conn_info, connector);

	intel_hdmi->cec_notifier =
		cec_notifier_conn_register(dev->dev, port_identifier(port),
					   &conn_info);
	if (!intel_hdmi->cec_notifier)
		drm_dbg_kms(&dev_priv->drm, "CEC notifier get failed\n");
}

/*
 * intel_hdmi_dsc_get_slice_height - get the dsc slice_height
 * @vactive: Vactive of a display mode
 *
 * @return: appropriate dsc slice height for a given mode.
 */
int intel_hdmi_dsc_get_slice_height(int vactive)
{
	int slice_height;

	/*
	 * Slice Height determination : HDMI2.1 Section 7.7.5.2
	 * Select smallest slice height >=96, that results in a valid PPS and
	 * requires minimum padding lines required for final slice.
	 *
	 * Assumption : Vactive is even.
	 */
	for (slice_height = 96; slice_height <= vactive; slice_height += 2)
		if (vactive % slice_height == 0)
			return slice_height;

	return 0;
}

/*
 * intel_hdmi_dsc_get_num_slices - get no. of dsc slices based on dsc encoder
 * and dsc decoder capabilities
 *
 * @crtc_state: intel crtc_state
 * @src_max_slices: maximum slices supported by the DSC encoder
 * @src_max_slice_width: maximum slice width supported by DSC encoder
 * @hdmi_max_slices: maximum slices supported by sink DSC decoder
 * @hdmi_throughput: maximum clock per slice (MHz) supported by HDMI sink
 *
 * @return: num of dsc slices that can be supported by the dsc encoder
 * and decoder.
 */
int
intel_hdmi_dsc_get_num_slices(const struct intel_crtc_state *crtc_state,
			      int src_max_slices, int src_max_slice_width,
			      int hdmi_max_slices, int hdmi_throughput)
{
/* Pixel rates in KPixels/sec */
#define HDMI_DSC_PEAK_PIXEL_RATE		2720000
/*
 * Rates at which the source and sink are required to process pixels in each
 * slice, can be two levels: either atleast 340000KHz or atleast 40000KHz.
 */
#define HDMI_DSC_MAX_ENC_THROUGHPUT_0		340000
#define HDMI_DSC_MAX_ENC_THROUGHPUT_1		400000

/* Spec limits the slice width to 2720 pixels */
#define MAX_HDMI_SLICE_WIDTH			2720
	int kslice_adjust;
	int adjusted_clk_khz;
	int min_slices;
	int target_slices;
	int max_throughput; /* max clock freq. in khz per slice */
	int max_slice_width;
	int slice_width;
	int pixel_clock = crtc_state->hw.adjusted_mode.crtc_clock;

	if (!hdmi_throughput)
		return 0;

	/*
	 * Slice Width determination : HDMI2.1 Section 7.7.5.1
	 * kslice_adjust factor for 4:2:0, and 4:2:2 formats is 0.5, where as
	 * for 4:4:4 is 1.0. Multiplying these factors by 10 and later
	 * dividing adjusted clock value by 10.
	 */
	if (crtc_state->output_format == INTEL_OUTPUT_FORMAT_YCBCR444 ||
	    crtc_state->output_format == INTEL_OUTPUT_FORMAT_RGB)
		kslice_adjust = 10;
	else
		kslice_adjust = 5;

	/*
	 * As per spec, the rate at which the source and the sink process
	 * the pixels per slice are at two levels: atleast 340Mhz or 400Mhz.
	 * This depends upon the pixel clock rate and output formats
	 * (kslice adjust).
	 * If pixel clock * kslice adjust >= 2720MHz slices can be processed
	 * at max 340MHz, otherwise they can be processed at max 400MHz.
	 */

	adjusted_clk_khz = DIV_ROUND_UP(kslice_adjust * pixel_clock, 10);

	if (adjusted_clk_khz <= HDMI_DSC_PEAK_PIXEL_RATE)
		max_throughput = HDMI_DSC_MAX_ENC_THROUGHPUT_0;
	else
		max_throughput = HDMI_DSC_MAX_ENC_THROUGHPUT_1;

	/*
	 * Taking into account the sink's capability for maximum
	 * clock per slice (in MHz) as read from HF-VSDB.
	 */
	max_throughput = min(max_throughput, hdmi_throughput * 1000);

	min_slices = DIV_ROUND_UP(adjusted_clk_khz, max_throughput);
	max_slice_width = min(MAX_HDMI_SLICE_WIDTH, src_max_slice_width);

	/*
	 * Keep on increasing the num of slices/line, starting from min_slices
	 * per line till we get such a number, for which the slice_width is
	 * just less than max_slice_width. The slices/line selected should be
	 * less than or equal to the max horizontal slices that the combination
	 * of PCON encoder and HDMI decoder can support.
	 */
	slice_width = max_slice_width;

	do {
		if (min_slices <= 1 && src_max_slices >= 1 && hdmi_max_slices >= 1)
			target_slices = 1;
		else if (min_slices <= 2 && src_max_slices >= 2 && hdmi_max_slices >= 2)
			target_slices = 2;
		else if (min_slices <= 4 && src_max_slices >= 4 && hdmi_max_slices >= 4)
			target_slices = 4;
		else if (min_slices <= 8 && src_max_slices >= 8 && hdmi_max_slices >= 8)
			target_slices = 8;
		else if (min_slices <= 12 && src_max_slices >= 12 && hdmi_max_slices >= 12)
			target_slices = 12;
		else if (min_slices <= 16 && src_max_slices >= 16 && hdmi_max_slices >= 16)
			target_slices = 16;
		else
			return 0;

		slice_width = DIV_ROUND_UP(crtc_state->hw.adjusted_mode.hdisplay, target_slices);
		if (slice_width >= max_slice_width)
			min_slices = target_slices + 1;
	} while (slice_width >= max_slice_width);

	return target_slices;
}

/*
 * intel_hdmi_dsc_get_bpp - get the appropriate compressed bits_per_pixel based on
 * source and sink capabilities.
 *
 * @src_fraction_bpp: fractional bpp supported by the source
 * @slice_width: dsc slice width supported by the source and sink
 * @num_slices: num of slices supported by the source and sink
 * @output_format: video output format
 * @hdmi_all_bpp: sink supports decoding of 1/16th bpp setting
 * @hdmi_max_chunk_bytes: max bytes in a line of chunks supported by sink
 *
 * @return: compressed bits_per_pixel in step of 1/16 of bits_per_pixel
 */
int
intel_hdmi_dsc_get_bpp(int src_fractional_bpp, int slice_width, int num_slices,
		       int output_format, bool hdmi_all_bpp,
		       int hdmi_max_chunk_bytes)
{
	int max_dsc_bpp, min_dsc_bpp;
	int target_bytes;
	bool bpp_found = false;
	int bpp_decrement_x16;
	int bpp_target;
	int bpp_target_x16;

	/*
	 * Get min bpp and max bpp as per Table 7.23, in HDMI2.1 spec
	 * Start with the max bpp and keep on decrementing with
	 * fractional bpp, if supported by PCON DSC encoder
	 *
	 * for each bpp we check if no of bytes can be supported by HDMI sink
	 */

	/* Assuming: bpc as 8*/
	if (output_format == INTEL_OUTPUT_FORMAT_YCBCR420) {
		min_dsc_bpp = 6;
		max_dsc_bpp = 3 * 4; /* 3*bpc/2 */
	} else if (output_format == INTEL_OUTPUT_FORMAT_YCBCR444 ||
		   output_format == INTEL_OUTPUT_FORMAT_RGB) {
		min_dsc_bpp = 8;
		max_dsc_bpp = 3 * 8; /* 3*bpc */
	} else {
		/* Assuming 4:2:2 encoding */
		min_dsc_bpp = 7;
		max_dsc_bpp = 2 * 8; /* 2*bpc */
	}

	/*
	 * Taking into account if all dsc_all_bpp supported by HDMI2.1 sink
	 * Section 7.7.34 : Source shall not enable compressed Video
	 * Transport with bpp_target settings above 12 bpp unless
	 * DSC_all_bpp is set to 1.
	 */
	if (!hdmi_all_bpp)
		max_dsc_bpp = min(max_dsc_bpp, 12);

	/*
	 * The Sink has a limit of compressed data in bytes for a scanline,
	 * as described in max_chunk_bytes field in HFVSDB block of edid.
	 * The no. of bytes depend on the target bits per pixel that the
	 * source configures. So we start with the max_bpp and calculate
	 * the target_chunk_bytes. We keep on decrementing the target_bpp,
	 * till we get the target_chunk_bytes just less than what the sink's
	 * max_chunk_bytes, or else till we reach the min_dsc_bpp.
	 *
	 * The decrement is according to the fractional support from PCON DSC
	 * encoder. For fractional BPP we use bpp_target as a multiple of 16.
	 *
	 * bpp_target_x16 = bpp_target * 16
	 * So we need to decrement by {1, 2, 4, 8, 16} for fractional bpps
	 * {1/16, 1/8, 1/4, 1/2, 1} respectively.
	 */

	bpp_target = max_dsc_bpp;

	/* src does not support fractional bpp implies decrement by 16 for bppx16 */
	if (!src_fractional_bpp)
		src_fractional_bpp = 1;
	bpp_decrement_x16 = DIV_ROUND_UP(16, src_fractional_bpp);
	bpp_target_x16 = (bpp_target * 16) - bpp_decrement_x16;

	while (bpp_target_x16 > (min_dsc_bpp * 16)) {
		int bpp;

		bpp = DIV_ROUND_UP(bpp_target_x16, 16);
		target_bytes = DIV_ROUND_UP((num_slices * slice_width * bpp), 8);
		if (target_bytes <= hdmi_max_chunk_bytes) {
			bpp_found = true;
			break;
		}
		bpp_target_x16 -= bpp_decrement_x16;
	}
	if (bpp_found)
		return bpp_target_x16;

	return 0;
}<|MERGE_RESOLUTION|>--- conflicted
+++ resolved
@@ -1987,14 +1987,11 @@
 	int max_dotclk = to_i915(connector->dev)->max_dotclk_freq;
 	bool has_hdmi_sink = intel_has_hdmi_sink(hdmi, connector->state);
 	bool ycbcr_420_only;
-<<<<<<< HEAD
 	enum intel_output_format sink_format;
-=======
 
 	status = intel_cpu_transcoder_mode_valid(dev_priv, mode);
 	if (status != MODE_OK)
 		return status;
->>>>>>> ba6f5fb4
 
 	if ((mode->flags & DRM_MODE_FLAG_3D_MASK) == DRM_MODE_FLAG_3D_FRAME_PACKING)
 		clock *= 2;
