/* SPDX-License-Identifier: MIT */
/*
 * Copyright © 2019 Intel Corporation
 */

#ifndef __INTEL_PANEL_H__
#define __INTEL_PANEL_H__

#include <linux/types.h>

enum drm_connector_status;
struct drm_connector;
struct drm_connector_state;
struct drm_display_mode;
struct drm_i915_private;
struct intel_connector;
struct intel_crtc_state;
struct intel_panel;

int intel_panel_init(struct intel_panel *panel,
		     struct drm_display_mode *fixed_mode,
		     struct drm_display_mode *downclock_mode);
void intel_panel_fini(struct intel_panel *panel);
enum drm_connector_status
intel_panel_detect(struct drm_connector *connector, bool force);
bool intel_panel_use_ssc(struct drm_i915_private *i915);
void intel_panel_fixed_mode(const struct drm_display_mode *fixed_mode,
			    struct drm_display_mode *adjusted_mode);
<<<<<<< HEAD
int intel_panel_fitting(struct intel_crtc_state *crtc_state,
			const struct drm_connector_state *conn_state);
=======
enum drm_mode_status
intel_panel_mode_valid(struct intel_connector *connector,
		       const struct drm_display_mode *mode);
int intel_panel_fitting(struct intel_crtc_state *crtc_state,
			const struct drm_connector_state *conn_state);
int intel_panel_compute_config(struct intel_connector *connector,
			       struct drm_display_mode *adjusted_mode);
>>>>>>> 56d33754
struct drm_display_mode *
intel_panel_edid_downclock_mode(struct intel_connector *connector,
				const struct drm_display_mode *fixed_mode);
struct drm_display_mode *
intel_panel_edid_fixed_mode(struct intel_connector *connector);
struct drm_display_mode *
intel_panel_vbt_fixed_mode(struct intel_connector *connector);

#endif /* __INTEL_PANEL_H__ */<|MERGE_RESOLUTION|>--- conflicted
+++ resolved
@@ -26,10 +26,6 @@
 bool intel_panel_use_ssc(struct drm_i915_private *i915);
 void intel_panel_fixed_mode(const struct drm_display_mode *fixed_mode,
 			    struct drm_display_mode *adjusted_mode);
-<<<<<<< HEAD
-int intel_panel_fitting(struct intel_crtc_state *crtc_state,
-			const struct drm_connector_state *conn_state);
-=======
 enum drm_mode_status
 intel_panel_mode_valid(struct intel_connector *connector,
 		       const struct drm_display_mode *mode);
@@ -37,7 +33,6 @@
 			const struct drm_connector_state *conn_state);
 int intel_panel_compute_config(struct intel_connector *connector,
 			       struct drm_display_mode *adjusted_mode);
->>>>>>> 56d33754
 struct drm_display_mode *
 intel_panel_edid_downclock_mode(struct intel_connector *connector,
 				const struct drm_display_mode *fixed_mode);
