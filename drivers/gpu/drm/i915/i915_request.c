--- conflicted
+++ resolved
@@ -31,10 +31,6 @@
 
 #include "i915_active.h"
 #include "i915_drv.h"
-<<<<<<< HEAD
-#include "i915_active.h"
-#include "i915_reset.h"
-=======
 #include "i915_globals.h"
 #include "i915_reset.h"
 #include "intel_pm.h"
@@ -51,7 +47,6 @@
 	struct kmem_cache *slab_dependencies;
 	struct kmem_cache *slab_execute_cbs;
 } global;
->>>>>>> 0ecfebd2
 
 static const char *i915_fence_get_driver_name(struct dma_fence *fence)
 {
@@ -200,19 +195,10 @@
 static void __retire_engine_request(struct intel_engine_cs *engine,
 				    struct i915_request *rq)
 {
-<<<<<<< HEAD
-	GEM_TRACE("%s(%s) fence %llx:%lld, global=%d, current %d:%d\n",
-		  __func__, engine->name,
-		  rq->fence.context, rq->fence.seqno,
-		  rq->global_seqno,
-		  hwsp_seqno(rq),
-		  intel_engine_get_seqno(engine));
-=======
 	GEM_TRACE("%s(%s) fence %llx:%lld, current %d\n",
 		  __func__, engine->name,
 		  rq->fence.context, rq->fence.seqno,
 		  hwsp_seqno(rq));
->>>>>>> 0ecfebd2
 
 	GEM_BUG_ON(!i915_request_completed(rq));
 
@@ -271,19 +257,10 @@
 {
 	struct i915_active_request *active, *next;
 
-<<<<<<< HEAD
-	GEM_TRACE("%s fence %llx:%lld, global=%d, current %d:%d\n",
-		  request->engine->name,
-		  request->fence.context, request->fence.seqno,
-		  request->global_seqno,
-		  hwsp_seqno(request),
-		  intel_engine_get_seqno(request->engine));
-=======
 	GEM_TRACE("%s fence %llx:%lld, current %d\n",
 		  request->engine->name,
 		  request->fence.context, request->fence.seqno,
 		  hwsp_seqno(request));
->>>>>>> 0ecfebd2
 
 	lockdep_assert_held(&request->i915->drm.struct_mutex);
 	GEM_BUG_ON(!i915_sw_fence_signaled(&request->submit));
@@ -340,19 +317,10 @@
 	struct intel_ring *ring = rq->ring;
 	struct i915_request *tmp;
 
-<<<<<<< HEAD
-	GEM_TRACE("%s fence %llx:%lld, global=%d, current %d:%d\n",
-		  rq->engine->name,
-		  rq->fence.context, rq->fence.seqno,
-		  rq->global_seqno,
-		  hwsp_seqno(rq),
-		  intel_engine_get_seqno(rq->engine));
-=======
 	GEM_TRACE("%s fence %llx:%lld, current %d\n",
 		  rq->engine->name,
 		  rq->fence.context, rq->fence.seqno,
 		  hwsp_seqno(rq));
->>>>>>> 0ecfebd2
 
 	lockdep_assert_held(&rq->i915->drm.struct_mutex);
 	GEM_BUG_ON(!i915_request_completed(rq));
@@ -370,9 +338,6 @@
 
 static void irq_execute_cb(struct irq_work *wrk)
 {
-<<<<<<< HEAD
-	return tl->seqno += 1 + tl->has_initial_breadcrumb;
-=======
 	struct execute_cb *cb = container_of(wrk, typeof(*cb), work);
 
 	i915_sw_fence_complete(cb->fence);
@@ -432,7 +397,6 @@
 	spin_unlock_irq(&signal->lock);
 
 	return 0;
->>>>>>> 0ecfebd2
 }
 
 static void move_to_timeline(struct i915_request *request,
@@ -446,30 +410,14 @@
 	spin_unlock(&request->timeline->lock);
 }
 
-static u32 next_global_seqno(struct i915_timeline *tl)
-{
-	if (!++tl->seqno)
-		++tl->seqno;
-	return tl->seqno;
-}
-
 void __i915_request_submit(struct i915_request *request)
 {
 	struct intel_engine_cs *engine = request->engine;
 
-<<<<<<< HEAD
-	GEM_TRACE("%s fence %llx:%lld -> global=%d, current %d:%d\n",
-		  engine->name,
-		  request->fence.context, request->fence.seqno,
-		  engine->timeline.seqno + 1,
-		  hwsp_seqno(request),
-		  intel_engine_get_seqno(engine));
-=======
 	GEM_TRACE("%s fence %llx:%lld -> current %d\n",
 		  engine->name,
 		  request->fence.context, request->fence.seqno,
 		  hwsp_seqno(request));
->>>>>>> 0ecfebd2
 
 	GEM_BUG_ON(!irqs_disabled());
 	lockdep_assert_held(&engine->timeline.lock);
@@ -477,20 +425,6 @@
 	if (i915_gem_context_is_banned(request->gem_context))
 		i915_request_skip(request, -EIO);
 
-<<<<<<< HEAD
-	seqno = next_global_seqno(&engine->timeline);
-	GEM_BUG_ON(!seqno);
-	GEM_BUG_ON(intel_engine_signaled(engine, seqno));
-
-	/* We may be recursing from the signal callback of another i915 fence */
-	spin_lock_nested(&request->lock, SINGLE_DEPTH_NESTING);
-	GEM_BUG_ON(test_bit(I915_FENCE_FLAG_ACTIVE, &request->fence.flags));
-	set_bit(I915_FENCE_FLAG_ACTIVE, &request->fence.flags);
-	request->global_seqno = seqno;
-	if (test_bit(DMA_FENCE_FLAG_ENABLE_SIGNAL_BIT, &request->fence.flags) &&
-	    !i915_request_enable_breadcrumb(request))
-		intel_engine_queue_breadcrumbs(engine);
-=======
 	/*
 	 * Are we using semaphores when the gpu is already saturated?
 	 *
@@ -524,7 +458,6 @@
 
 	__notify_execute_cb(request);
 
->>>>>>> 0ecfebd2
 	spin_unlock(&request->lock);
 
 	engine->emit_fini_breadcrumb(request,
@@ -553,19 +486,10 @@
 {
 	struct intel_engine_cs *engine = request->engine;
 
-<<<<<<< HEAD
-	GEM_TRACE("%s fence %llx:%lld <- global=%d, current %d:%d\n",
-		  engine->name,
-		  request->fence.context, request->fence.seqno,
-		  request->global_seqno,
-		  hwsp_seqno(request),
-		  intel_engine_get_seqno(engine));
-=======
 	GEM_TRACE("%s fence %llx:%lld, current %d\n",
 		  engine->name,
 		  request->fence.context, request->fence.seqno,
 		  hwsp_seqno(request));
->>>>>>> 0ecfebd2
 
 	GEM_BUG_ON(!irqs_disabled());
 	lockdep_assert_held(&engine->timeline.lock);
@@ -580,15 +504,10 @@
 
 	if (test_bit(DMA_FENCE_FLAG_ENABLE_SIGNAL_BIT, &request->fence.flags))
 		i915_request_cancel_breadcrumb(request);
-<<<<<<< HEAD
+
 	GEM_BUG_ON(!test_bit(I915_FENCE_FLAG_ACTIVE, &request->fence.flags));
 	clear_bit(I915_FENCE_FLAG_ACTIVE, &request->fence.flags);
-=======
-
-	GEM_BUG_ON(!test_bit(I915_FENCE_FLAG_ACTIVE, &request->fence.flags));
-	clear_bit(I915_FENCE_FLAG_ACTIVE, &request->fence.flags);
-
->>>>>>> 0ecfebd2
+
 	spin_unlock(&request->lock);
 
 	/* Transfer back from the global per-engine timeline to per-context */
@@ -646,8 +565,6 @@
 	return NOTIFY_DONE;
 }
 
-<<<<<<< HEAD
-=======
 static int __i915_sw_fence_call
 semaphore_notify(struct i915_sw_fence *fence, enum i915_sw_fence_notify state)
 {
@@ -667,7 +584,6 @@
 	return NOTIFY_DONE;
 }
 
->>>>>>> 0ecfebd2
 static void ring_retire_requests(struct intel_ring *ring)
 {
 	struct i915_request *rq, *rn;
@@ -697,16 +613,7 @@
 	ring_retire_requests(ring);
 
 out:
-<<<<<<< HEAD
-	return kmem_cache_alloc(ce->gem_context->i915->requests, GFP_KERNEL);
-}
-
-static int add_timeline_barrier(struct i915_request *rq)
-{
-	return i915_request_await_active_request(rq, &rq->timeline->barrier);
-=======
 	return kmem_cache_alloc(global.slab_requests, GFP_KERNEL);
->>>>>>> 0ecfebd2
 }
 
 /**
@@ -755,10 +662,7 @@
 		return ERR_CAST(ce);
 
 	reserve_gt(i915);
-<<<<<<< HEAD
-=======
 	mutex_lock(&ce->ring->timeline->mutex);
->>>>>>> 0ecfebd2
 
 	/* Move our oldest request to the slab-cache (if not in use!) */
 	rq = list_first_entry(&ce->ring->request_list, typeof(*rq), ring_link);
@@ -820,13 +724,9 @@
 	rq->ring = ce->ring;
 	rq->timeline = tl;
 	GEM_BUG_ON(rq->timeline == &engine->timeline);
-<<<<<<< HEAD
-	rq->hwsp_seqno = rq->timeline->hwsp_seqno;
-=======
 	rq->hwsp_seqno = tl->hwsp_seqno;
 	rq->hwsp_cacheline = tl->hwsp_cacheline;
 	rq->rcustate = get_state_synchronize_rcu(); /* acts as smp_mb() */
->>>>>>> 0ecfebd2
 
 	spin_lock_init(&rq->lock);
 	dma_fence_init(&rq->fence, &i915_fence_ops, &rq->lock,
@@ -834,18 +734,11 @@
 
 	/* We bump the ref for the fence chain */
 	i915_sw_fence_init(&i915_request_get(rq)->submit, submit_notify);
-<<<<<<< HEAD
-=======
 	i915_sw_fence_init(&i915_request_get(rq)->semaphore, semaphore_notify);
->>>>>>> 0ecfebd2
 
 	i915_sched_node_init(&rq->sched);
 
 	/* No zalloc, must clear what we need by hand */
-<<<<<<< HEAD
-	rq->global_seqno = 0;
-=======
->>>>>>> 0ecfebd2
 	rq->file_priv = NULL;
 	rq->batch = NULL;
 	rq->capture_list = NULL;
@@ -873,13 +766,6 @@
 	 */
 	rq->head = rq->ring->emit;
 
-<<<<<<< HEAD
-	ret = add_timeline_barrier(rq);
-	if (ret)
-		goto err_unwind;
-
-=======
->>>>>>> 0ecfebd2
 	ret = engine->request_alloc(rq);
 	if (ret)
 		goto err_unwind;
@@ -1025,21 +911,13 @@
 		ret = i915_sw_fence_await_sw_fence_gfp(&to->submit,
 						       &from->submit,
 						       I915_FENCE_GFP);
-<<<<<<< HEAD
-=======
 	} else if (intel_engine_has_semaphores(to->engine) &&
 		   to->gem_context->sched.priority >= I915_PRIORITY_NORMAL) {
 		ret = emit_semaphore_wait(to, from, I915_FENCE_GFP);
->>>>>>> 0ecfebd2
 	} else {
 		ret = i915_sw_fence_await_dma_fence(&to->submit,
 						    &from->fence, 0,
 						    I915_FENCE_GFP);
-<<<<<<< HEAD
-	}
-
-	return ret < 0 ? ret : 0;
-=======
 	}
 	if (ret < 0)
 		return ret;
@@ -1053,7 +931,6 @@
 	}
 
 	return 0;
->>>>>>> 0ecfebd2
 }
 
 int
@@ -1297,35 +1174,7 @@
 	GEM_BUG_ON(IS_ERR(cs));
 	request->postfix = intel_ring_offset(request, cs);
 
-<<<<<<< HEAD
-	/*
-	 * Seal the request and mark it as pending execution. Note that
-	 * we may inspect this state, without holding any locks, during
-	 * hangcheck. Hence we apply the barrier to ensure that we do not
-	 * see a more recent value in the hws than we are tracking.
-	 */
-
-	prev = i915_active_request_raw(&timeline->last_request,
-				       &request->i915->drm.struct_mutex);
-	if (prev && !i915_request_completed(prev)) {
-		i915_sw_fence_await_sw_fence(&request->submit, &prev->submit,
-					     &request->submitq);
-		if (engine->schedule)
-			__i915_sched_node_add_dependency(&request->sched,
-							 &prev->sched,
-							 &request->dep,
-							 0);
-	}
-
-	spin_lock_irq(&timeline->lock);
-	list_add_tail(&request->link, &timeline->requests);
-	spin_unlock_irq(&timeline->lock);
-
-	GEM_BUG_ON(timeline->seqno != request->fence.seqno);
-	__i915_active_request_set(&timeline->last_request, request);
-=======
 	prev = __i915_request_add_to_timeline(request);
->>>>>>> 0ecfebd2
 
 	list_add_tail(&request->ring_link, &ring->request_list);
 	if (list_is_first(&request->ring_link, &ring->request_list))
@@ -1351,8 +1200,6 @@
 		struct i915_sched_attr attr = request->gem_context->sched;
 
 		/*
-<<<<<<< HEAD
-=======
 		 * Boost actual workloads past semaphores!
 		 *
 		 * With semaphores we spin on one engine waiting for another,
@@ -1368,18 +1215,13 @@
 			attr.priority |= I915_PRIORITY_NOSEMAPHORE;
 
 		/*
->>>>>>> 0ecfebd2
 		 * Boost priorities to new clients (new request flows).
 		 *
 		 * Allow interactive/synchronous clients to jump ahead of
 		 * the bulk clients. (FQ_CODEL)
 		 */
 		if (list_empty(&request->sched.signalers_list))
-<<<<<<< HEAD
-			attr.priority |= I915_PRIORITY_NEWCLIENT;
-=======
 			attr.priority |= I915_PRIORITY_WAIT;
->>>>>>> 0ecfebd2
 
 		engine->schedule(request, &attr);
 	}
@@ -1544,10 +1386,6 @@
 	if (__i915_spin_request(rq, state, 5))
 		goto out;
 
-<<<<<<< HEAD
-	if (flags & I915_WAIT_PRIORITY)
-		i915_schedule_bump_priority(rq, I915_PRIORITY_WAIT);
-=======
 	/*
 	 * This client is about to stall waiting for the GPU. In many cases
 	 * this is undesirable and limits the throughput of the system, as
@@ -1567,7 +1405,6 @@
 		i915_schedule_bump_priority(rq, I915_PRIORITY_WAIT);
 		local_bh_enable(); /* kick tasklets en masse */
 	}
->>>>>>> 0ecfebd2
 
 	wait.tsk = current;
 	if (dma_fence_add_callback(&rq->fence, &wait.cb, request_wait_wake))
@@ -1592,15 +1429,9 @@
 		timeout = io_schedule_timeout(timeout);
 	}
 	__set_current_state(TASK_RUNNING);
-<<<<<<< HEAD
 
 	dma_fence_remove_callback(&rq->fence, &wait.cb);
 
-=======
-
-	dma_fence_remove_callback(&rq->fence, &wait.cb);
-
->>>>>>> 0ecfebd2
 out:
 	trace_i915_request_wait_end(rq);
 	return timeout;
