// SPDX-License-Identifier: MIT
/*
 * Copyright © 2015 Intel Corporation
 */

#include "i915_drv.h"

#include "intel_engine.h"
#include "intel_gt.h"
#include "intel_lrc_reg.h"
#include "intel_mocs.h"
#include "intel_ring.h"

/* structures required */
struct drm_i915_mocs_entry {
	u32 control_value;
	u16 l3cc_value;
	u16 used;
};

struct drm_i915_mocs_table {
	unsigned int size;
	unsigned int n_entries;
	const struct drm_i915_mocs_entry *table;
	u8 uc_index;
	u8 unused_entries_index;
};

/* Defines for the tables (XXX_MOCS_0 - XXX_MOCS_63) */
#define _LE_CACHEABILITY(value)	((value) << 0)
#define _LE_TGT_CACHE(value)	((value) << 2)
#define LE_LRUM(value)		((value) << 4)
#define LE_AOM(value)		((value) << 6)
#define LE_RSC(value)		((value) << 7)
#define LE_SCC(value)		((value) << 8)
#define LE_PFM(value)		((value) << 11)
#define LE_SCF(value)		((value) << 14)
#define LE_COS(value)		((value) << 15)
#define LE_SSE(value)		((value) << 17)

/* Defines for the tables (LNCFMOCS0 - LNCFMOCS31) - two entries per word */
#define L3_ESC(value)		((value) << 0)
#define L3_SCC(value)		((value) << 1)
#define _L3_CACHEABILITY(value)	((value) << 4)
#define L3_GLBGO(value)		((value) << 6)
#define L3_LKUP(value)		((value) << 7)

/* Helper defines */
#define GEN9_NUM_MOCS_ENTRIES	64  /* 63-64 are reserved, but configured. */

/* (e)LLC caching options */
/*
 * Note: LE_0_PAGETABLE works only up to Gen11; for newer gens it means
 * the same as LE_UC
 */
#define LE_0_PAGETABLE		_LE_CACHEABILITY(0)
#define LE_1_UC			_LE_CACHEABILITY(1)
#define LE_2_WT			_LE_CACHEABILITY(2)
#define LE_3_WB			_LE_CACHEABILITY(3)

/* Target cache */
#define LE_TC_0_PAGETABLE	_LE_TGT_CACHE(0)
#define LE_TC_1_LLC		_LE_TGT_CACHE(1)
#define LE_TC_2_LLC_ELLC	_LE_TGT_CACHE(2)
#define LE_TC_3_LLC_ELLC_ALT	_LE_TGT_CACHE(3)

/* L3 caching options */
#define L3_0_DIRECT		_L3_CACHEABILITY(0)
#define L3_1_UC			_L3_CACHEABILITY(1)
#define L3_2_RESERVED		_L3_CACHEABILITY(2)
#define L3_3_WB			_L3_CACHEABILITY(3)

#define MOCS_ENTRY(__idx, __control_value, __l3cc_value) \
	[__idx] = { \
		.control_value = __control_value, \
		.l3cc_value = __l3cc_value, \
		.used = 1, \
	}

/*
 * MOCS tables
 *
 * These are the MOCS tables that are programmed across all the rings.
 * The control value is programmed to all the rings that support the
 * MOCS registers. While the l3cc_values are only programmed to the
 * LNCFCMOCS0 - LNCFCMOCS32 registers.
 *
 * These tables are intended to be kept reasonably consistent across
 * HW platforms, and for ICL+, be identical across OSes. To achieve
 * that, for Icelake and above, list of entries is published as part
 * of bspec.
 *
 * Entries not part of the following tables are undefined as far as
 * userspace is concerned and shouldn't be relied upon.  For Gen < 12
 * they will be initialized to PTE. Gen >= 12 don't have a setting for
 * PTE and those platforms except TGL/RKL will be initialized L3 WB to
 * catch accidental use of reserved and unused mocs indexes.
 *
 * The last few entries are reserved by the hardware. For ICL+ they
 * should be initialized according to bspec and never used, for older
 * platforms they should never be written to.
 *
 * NOTE1: These tables are part of bspec and defined as part of hardware
 *       interface for ICL+. For older platforms, they are part of kernel
 *       ABI. It is expected that, for specific hardware platform, existing
 *       entries will remain constant and the table will only be updated by
 *       adding new entries, filling unused positions.
 *
 * NOTE2: For GEN >= 12 except TGL and RKL, reserved and unspecified MOCS
 *       indices have been set to L3 WB. These reserved entries should never
 *       be used, they may be changed to low performant variants with better
 *       coherency in the future if more entries are needed.
 *       For TGL/RKL, all the unspecified MOCS indexes are mapped to L3 UC.
 */
#define GEN9_MOCS_ENTRIES \
	MOCS_ENTRY(I915_MOCS_UNCACHED, \
		   LE_1_UC | LE_TC_2_LLC_ELLC, \
		   L3_1_UC), \
	MOCS_ENTRY(I915_MOCS_PTE, \
		   LE_0_PAGETABLE | LE_TC_0_PAGETABLE | LE_LRUM(3), \
		   L3_3_WB)

static const struct drm_i915_mocs_entry skl_mocs_table[] = {
	GEN9_MOCS_ENTRIES,
	MOCS_ENTRY(I915_MOCS_CACHED,
		   LE_3_WB | LE_TC_2_LLC_ELLC | LE_LRUM(3),
		   L3_3_WB),

	/*
	 * mocs:63
	 * - used by the L3 for all of its evictions.
	 *   Thus it is expected to allow LLC cacheability to enable coherent
	 *   flows to be maintained.
	 * - used to force L3 uncachable cycles.
	 *   Thus it is expected to make the surface L3 uncacheable.
	 */
	MOCS_ENTRY(63,
		   LE_3_WB | LE_TC_1_LLC | LE_LRUM(3),
		   L3_1_UC)
};

/* NOTE: the LE_TGT_CACHE is not used on Broxton */
static const struct drm_i915_mocs_entry broxton_mocs_table[] = {
	GEN9_MOCS_ENTRIES,
	MOCS_ENTRY(I915_MOCS_CACHED,
		   LE_1_UC | LE_TC_2_LLC_ELLC | LE_LRUM(3),
		   L3_3_WB)
};

#define GEN11_MOCS_ENTRIES \
	/* Entries 0 and 1 are defined per-platform */ \
	/* Base - L3 + LLC */ \
	MOCS_ENTRY(2, \
		   LE_3_WB | LE_TC_1_LLC | LE_LRUM(3), \
		   L3_3_WB), \
	/* Base - Uncached */ \
	MOCS_ENTRY(3, \
		   LE_1_UC | LE_TC_1_LLC, \
		   L3_1_UC), \
	/* Base - L3 */ \
	MOCS_ENTRY(4, \
		   LE_1_UC | LE_TC_1_LLC, \
		   L3_3_WB), \
	/* Base - LLC */ \
	MOCS_ENTRY(5, \
		   LE_3_WB | LE_TC_1_LLC | LE_LRUM(3), \
		   L3_1_UC), \
	/* Age 0 - LLC */ \
	MOCS_ENTRY(6, \
		   LE_3_WB | LE_TC_1_LLC | LE_LRUM(1), \
		   L3_1_UC), \
	/* Age 0 - L3 + LLC */ \
	MOCS_ENTRY(7, \
		   LE_3_WB | LE_TC_1_LLC | LE_LRUM(1), \
		   L3_3_WB), \
	/* Age: Don't Chg. - LLC */ \
	MOCS_ENTRY(8, \
		   LE_3_WB | LE_TC_1_LLC | LE_LRUM(2), \
		   L3_1_UC), \
	/* Age: Don't Chg. - L3 + LLC */ \
	MOCS_ENTRY(9, \
		   LE_3_WB | LE_TC_1_LLC | LE_LRUM(2), \
		   L3_3_WB), \
	/* No AOM - LLC */ \
	MOCS_ENTRY(10, \
		   LE_3_WB | LE_TC_1_LLC | LE_LRUM(3) | LE_AOM(1), \
		   L3_1_UC), \
	/* No AOM - L3 + LLC */ \
	MOCS_ENTRY(11, \
		   LE_3_WB | LE_TC_1_LLC | LE_LRUM(3) | LE_AOM(1), \
		   L3_3_WB), \
	/* No AOM; Age 0 - LLC */ \
	MOCS_ENTRY(12, \
		   LE_3_WB | LE_TC_1_LLC | LE_LRUM(1) | LE_AOM(1), \
		   L3_1_UC), \
	/* No AOM; Age 0 - L3 + LLC */ \
	MOCS_ENTRY(13, \
		   LE_3_WB | LE_TC_1_LLC | LE_LRUM(1) | LE_AOM(1), \
		   L3_3_WB), \
	/* No AOM; Age:DC - LLC */ \
	MOCS_ENTRY(14, \
		   LE_3_WB | LE_TC_1_LLC | LE_LRUM(2) | LE_AOM(1), \
		   L3_1_UC), \
	/* No AOM; Age:DC - L3 + LLC */ \
	MOCS_ENTRY(15, \
		   LE_3_WB | LE_TC_1_LLC | LE_LRUM(2) | LE_AOM(1), \
		   L3_3_WB), \
	/* Self-Snoop - L3 + LLC */ \
	MOCS_ENTRY(18, \
		   LE_3_WB | LE_TC_1_LLC | LE_LRUM(3) | LE_SSE(3), \
		   L3_3_WB), \
	/* Skip Caching - L3 + LLC(12.5%) */ \
	MOCS_ENTRY(19, \
		   LE_3_WB | LE_TC_1_LLC | LE_LRUM(3) | LE_SCC(7), \
		   L3_3_WB), \
	/* Skip Caching - L3 + LLC(25%) */ \
	MOCS_ENTRY(20, \
		   LE_3_WB | LE_TC_1_LLC | LE_LRUM(3) | LE_SCC(3), \
		   L3_3_WB), \
	/* Skip Caching - L3 + LLC(50%) */ \
	MOCS_ENTRY(21, \
		   LE_3_WB | LE_TC_1_LLC | LE_LRUM(3) | LE_SCC(1), \
		   L3_3_WB), \
	/* Skip Caching - L3 + LLC(75%) */ \
	MOCS_ENTRY(22, \
		   LE_3_WB | LE_TC_1_LLC | LE_LRUM(3) | LE_RSC(1) | LE_SCC(3), \
		   L3_3_WB), \
	/* Skip Caching - L3 + LLC(87.5%) */ \
	MOCS_ENTRY(23, \
		   LE_3_WB | LE_TC_1_LLC | LE_LRUM(3) | LE_RSC(1) | LE_SCC(7), \
		   L3_3_WB), \
	/* HW Reserved - SW program but never use */ \
	MOCS_ENTRY(62, \
		   LE_3_WB | LE_TC_1_LLC | LE_LRUM(3), \
		   L3_1_UC), \
	/* HW Reserved - SW program but never use */ \
	MOCS_ENTRY(63, \
		   LE_3_WB | LE_TC_1_LLC | LE_LRUM(3), \
		   L3_1_UC)

static const struct drm_i915_mocs_entry tgl_mocs_table[] = {
	/*
	 * NOTE:
	 * Reserved and unspecified MOCS indices have been set to (L3 + LCC).
	 * These reserved entries should never be used, they may be changed
	 * to low performant variants with better coherency in the future if
	 * more entries are needed. We are programming index I915_MOCS_PTE(1)
	 * only, __init_mocs_table() take care to program unused index with
	 * this entry.
	 */
	MOCS_ENTRY(I915_MOCS_PTE,
		   LE_0_PAGETABLE | LE_TC_0_PAGETABLE,
		   L3_1_UC),
	GEN11_MOCS_ENTRIES,

	/* Implicitly enable L1 - HDC:L1 + L3 + LLC */
	MOCS_ENTRY(48,
		   LE_3_WB | LE_TC_1_LLC | LE_LRUM(3),
		   L3_3_WB),
	/* Implicitly enable L1 - HDC:L1 + L3 */
	MOCS_ENTRY(49,
		   LE_1_UC | LE_TC_1_LLC,
		   L3_3_WB),
	/* Implicitly enable L1 - HDC:L1 + LLC */
	MOCS_ENTRY(50,
		   LE_3_WB | LE_TC_1_LLC | LE_LRUM(3),
		   L3_1_UC),
	/* Implicitly enable L1 - HDC:L1 */
	MOCS_ENTRY(51,
		   LE_1_UC | LE_TC_1_LLC,
		   L3_1_UC),
	/* HW Special Case (CCS) */
	MOCS_ENTRY(60,
		   LE_3_WB | LE_TC_1_LLC | LE_LRUM(3),
		   L3_1_UC),
	/* HW Special Case (Displayable) */
	MOCS_ENTRY(61,
		   LE_1_UC | LE_TC_1_LLC,
		   L3_3_WB),
};

static const struct drm_i915_mocs_entry icl_mocs_table[] = {
	/* Base - Uncached (Deprecated) */
	MOCS_ENTRY(I915_MOCS_UNCACHED,
		   LE_1_UC | LE_TC_1_LLC,
		   L3_1_UC),
	/* Base - L3 + LeCC:PAT (Deprecated) */
	MOCS_ENTRY(I915_MOCS_PTE,
		   LE_0_PAGETABLE | LE_TC_0_PAGETABLE,
		   L3_3_WB),

	GEN11_MOCS_ENTRIES
};

static const struct drm_i915_mocs_entry dg1_mocs_table[] = {

	/* UC */
	MOCS_ENTRY(1, 0, L3_1_UC),
	/* WB - L3 */
	MOCS_ENTRY(5, 0, L3_3_WB),
	/* WB - L3 50% */
	MOCS_ENTRY(6, 0, L3_ESC(1) | L3_SCC(1) | L3_3_WB),
	/* WB - L3 25% */
	MOCS_ENTRY(7, 0, L3_ESC(1) | L3_SCC(3) | L3_3_WB),
	/* WB - L3 12.5% */
	MOCS_ENTRY(8, 0, L3_ESC(1) | L3_SCC(7) | L3_3_WB),

	/* HDC:L1 + L3 */
	MOCS_ENTRY(48, 0, L3_3_WB),
	/* HDC:L1 */
	MOCS_ENTRY(49, 0, L3_1_UC),

	/* HW Reserved */
	MOCS_ENTRY(60, 0, L3_1_UC),
	MOCS_ENTRY(61, 0, L3_1_UC),
	MOCS_ENTRY(62, 0, L3_1_UC),
	MOCS_ENTRY(63, 0, L3_1_UC),
};

static const struct drm_i915_mocs_entry gen12_mocs_table[] = {
	GEN11_MOCS_ENTRIES,
	/* Implicitly enable L1 - HDC:L1 + L3 + LLC */
	MOCS_ENTRY(48,
		   LE_3_WB | LE_TC_1_LLC | LE_LRUM(3),
		   L3_3_WB),
	/* Implicitly enable L1 - HDC:L1 + L3 */
	MOCS_ENTRY(49,
		   LE_1_UC | LE_TC_1_LLC,
		   L3_3_WB),
	/* Implicitly enable L1 - HDC:L1 + LLC */
	MOCS_ENTRY(50,
		   LE_3_WB | LE_TC_1_LLC | LE_LRUM(3),
		   L3_1_UC),
	/* Implicitly enable L1 - HDC:L1 */
	MOCS_ENTRY(51,
		   LE_1_UC | LE_TC_1_LLC,
		   L3_1_UC),
	/* HW Special Case (CCS) */
	MOCS_ENTRY(60,
		   LE_3_WB | LE_TC_1_LLC | LE_LRUM(3),
		   L3_1_UC),
	/* HW Special Case (Displayable) */
	MOCS_ENTRY(61,
		   LE_1_UC | LE_TC_1_LLC,
		   L3_3_WB),
};

static const struct drm_i915_mocs_entry xehpsdv_mocs_table[] = {
	/* wa_1608975824 */
	MOCS_ENTRY(0, 0, L3_3_WB | L3_LKUP(1)),

	/* UC - Coherent; GO:L3 */
	MOCS_ENTRY(1, 0, L3_1_UC | L3_LKUP(1)),
	/* UC - Coherent; GO:Memory */
	MOCS_ENTRY(2, 0, L3_1_UC | L3_GLBGO(1) | L3_LKUP(1)),
	/* UC - Non-Coherent; GO:Memory */
	MOCS_ENTRY(3, 0, L3_1_UC | L3_GLBGO(1)),
	/* UC - Non-Coherent; GO:L3 */
	MOCS_ENTRY(4, 0, L3_1_UC),

	/* WB */
	MOCS_ENTRY(5, 0, L3_3_WB | L3_LKUP(1)),

	/* HW Reserved - SW program but never use. */
	MOCS_ENTRY(48, 0, L3_3_WB | L3_LKUP(1)),
	MOCS_ENTRY(49, 0, L3_1_UC | L3_LKUP(1)),
	MOCS_ENTRY(60, 0, L3_1_UC),
	MOCS_ENTRY(61, 0, L3_1_UC),
	MOCS_ENTRY(62, 0, L3_1_UC),
	MOCS_ENTRY(63, 0, L3_1_UC),
};

static const struct drm_i915_mocs_entry dg2_mocs_table[] = {
	/* UC - Coherent; GO:L3 */
	MOCS_ENTRY(0, 0, L3_1_UC | L3_LKUP(1)),
	/* UC - Coherent; GO:Memory */
	MOCS_ENTRY(1, 0, L3_1_UC | L3_GLBGO(1) | L3_LKUP(1)),
	/* UC - Non-Coherent; GO:Memory */
	MOCS_ENTRY(2, 0, L3_1_UC | L3_GLBGO(1)),

	/* WB - LC */
	MOCS_ENTRY(3, 0, L3_3_WB | L3_LKUP(1)),
};

static const struct drm_i915_mocs_entry dg2_mocs_table_g10_ax[] = {
	/* Wa_14011441408: Set Go to Memory for MOCS#0 */
	MOCS_ENTRY(0, 0, L3_1_UC | L3_GLBGO(1) | L3_LKUP(1)),
	/* UC - Coherent; GO:Memory */
	MOCS_ENTRY(1, 0, L3_1_UC | L3_GLBGO(1) | L3_LKUP(1)),
	/* UC - Non-Coherent; GO:Memory */
	MOCS_ENTRY(2, 0, L3_1_UC | L3_GLBGO(1)),

	/* WB - LC */
	MOCS_ENTRY(3, 0, L3_3_WB | L3_LKUP(1)),
};

enum {
	HAS_GLOBAL_MOCS = BIT(0),
	HAS_ENGINE_MOCS = BIT(1),
	HAS_RENDER_L3CC = BIT(2),
};

static bool has_l3cc(const struct drm_i915_private *i915)
{
	return true;
}

static bool has_global_mocs(const struct drm_i915_private *i915)
{
	return HAS_GLOBAL_MOCS_REGISTERS(i915);
}

static bool has_mocs(const struct drm_i915_private *i915)
{
	return !IS_DGFX(i915);
}

static unsigned int get_mocs_settings(const struct drm_i915_private *i915,
				      struct drm_i915_mocs_table *table)
{
	unsigned int flags;

	memset(table, 0, sizeof(struct drm_i915_mocs_table));

	table->unused_entries_index = I915_MOCS_PTE;
	if (IS_DG2(i915)) {
		if (IS_DG2_GT_STEP(i915, G10, STEP_A0, STEP_B0)) {
			table->size = ARRAY_SIZE(dg2_mocs_table_g10_ax);
			table->table = dg2_mocs_table_g10_ax;
		} else {
			table->size = ARRAY_SIZE(dg2_mocs_table);
			table->table = dg2_mocs_table;
		}
		table->uc_index = 1;
		table->n_entries = GEN9_NUM_MOCS_ENTRIES;
		table->unused_entries_index = 3;
	} else if (IS_XEHPSDV(i915)) {
		table->size = ARRAY_SIZE(xehpsdv_mocs_table);
		table->table = xehpsdv_mocs_table;
		table->uc_index = 2;
		table->n_entries = GEN9_NUM_MOCS_ENTRIES;
		table->unused_entries_index = 5;
	} else if (IS_DG1(i915)) {
		table->size = ARRAY_SIZE(dg1_mocs_table);
		table->table = dg1_mocs_table;
		table->uc_index = 1;
		table->n_entries = GEN9_NUM_MOCS_ENTRIES;
		table->uc_index = 1;
		table->unused_entries_index = 5;
	} else if (IS_TIGERLAKE(i915) || IS_ROCKETLAKE(i915)) {
		/* For TGL/RKL, Can't be changed now for ABI reasons */
		table->size  = ARRAY_SIZE(tgl_mocs_table);
		table->table = tgl_mocs_table;
		table->n_entries = GEN9_NUM_MOCS_ENTRIES;
		table->uc_index = 3;
	} else if (GRAPHICS_VER(i915) >= 12) {
		table->size  = ARRAY_SIZE(gen12_mocs_table);
		table->table = gen12_mocs_table;
		table->n_entries = GEN9_NUM_MOCS_ENTRIES;
		table->uc_index = 3;
		table->unused_entries_index = 2;
	} else if (GRAPHICS_VER(i915) == 11) {
		table->size  = ARRAY_SIZE(icl_mocs_table);
		table->table = icl_mocs_table;
		table->n_entries = GEN9_NUM_MOCS_ENTRIES;
	} else if (IS_GEN9_BC(i915)) {
		table->size  = ARRAY_SIZE(skl_mocs_table);
		table->n_entries = GEN9_NUM_MOCS_ENTRIES;
		table->table = skl_mocs_table;
	} else if (IS_GEN9_LP(i915)) {
		table->size  = ARRAY_SIZE(broxton_mocs_table);
		table->n_entries = GEN9_NUM_MOCS_ENTRIES;
		table->table = broxton_mocs_table;
	} else {
		drm_WARN_ONCE(&i915->drm, GRAPHICS_VER(i915) >= 9,
			      "Platform that should have a MOCS table does not.\n");
		return 0;
	}

	if (GEM_DEBUG_WARN_ON(table->size > table->n_entries))
		return 0;

	/* WaDisableSkipCaching:skl,bxt,kbl,glk */
	if (GRAPHICS_VER(i915) == 9) {
		int i;

		for (i = 0; i < table->size; i++)
			if (GEM_DEBUG_WARN_ON(table->table[i].l3cc_value &
					      (L3_ESC(1) | L3_SCC(0x7))))
				return 0;
	}

	flags = 0;
	if (has_mocs(i915)) {
		if (has_global_mocs(i915))
			flags |= HAS_GLOBAL_MOCS;
		else
			flags |= HAS_ENGINE_MOCS;
	}
	if (has_l3cc(i915))
		flags |= HAS_RENDER_L3CC;

	return flags;
}

/*
 * Get control_value from MOCS entry taking into account when it's not used
 * then if unused_entries_index is non-zero then its value will be returned
 * otherwise I915_MOCS_PTE's value is returned in this case.
 */
static u32 get_entry_control(const struct drm_i915_mocs_table *table,
			     unsigned int index)
{
	if (index < table->size && table->table[index].used)
		return table->table[index].control_value;
	return table->table[table->unused_entries_index].control_value;
}

#define for_each_mocs(mocs, t, i) \
	for (i = 0; \
	     i < (t)->n_entries ? (mocs = get_entry_control((t), i)), 1 : 0;\
	     i++)

static void __init_mocs_table(struct intel_uncore *uncore,
			      const struct drm_i915_mocs_table *table,
			      u32 addr)
{
	unsigned int i;
	u32 mocs;

	drm_WARN_ONCE(&uncore->i915->drm, !table->unused_entries_index,
		      "Unused entries index should have been defined\n");
	for_each_mocs(mocs, table, i)
		intel_uncore_write_fw(uncore, _MMIO(addr + i * 4), mocs);
}

static u32 mocs_offset(const struct intel_engine_cs *engine)
{
	static const u32 offset[] = {
		[RCS0]  =  __GEN9_RCS0_MOCS0,
		[VCS0]  =  __GEN9_VCS0_MOCS0,
		[VCS1]  =  __GEN9_VCS1_MOCS0,
		[VECS0] =  __GEN9_VECS0_MOCS0,
		[BCS0]  =  __GEN9_BCS0_MOCS0,
		[VCS2]  = __GEN11_VCS2_MOCS0,
	};

	GEM_BUG_ON(engine->id >= ARRAY_SIZE(offset));
	return offset[engine->id];
}

static void init_mocs_table(struct intel_engine_cs *engine,
			    const struct drm_i915_mocs_table *table)
{
	__init_mocs_table(engine->uncore, table, mocs_offset(engine));
}

/*
 * Get l3cc_value from MOCS entry taking into account when it's not used
 * then if unused_entries_index is not zero then its value will be returned
 * otherwise I915_MOCS_PTE's value is returned in this case.
 */
static u16 get_entry_l3cc(const struct drm_i915_mocs_table *table,
			  unsigned int index)
{
	if (index < table->size && table->table[index].used)
		return table->table[index].l3cc_value;
	return table->table[table->unused_entries_index].l3cc_value;
}

static u32 l3cc_combine(u16 low, u16 high)
{
	return low | (u32)high << 16;
}

#define for_each_l3cc(l3cc, t, i) \
	for (i = 0; \
	     i < ((t)->n_entries + 1) / 2 ? \
	     (l3cc = l3cc_combine(get_entry_l3cc((t), 2 * i), \
				  get_entry_l3cc((t), 2 * i + 1))), 1 : \
	     0; \
	     i++)

static void init_l3cc_table(struct intel_uncore *uncore,
			    const struct drm_i915_mocs_table *table)
{
	unsigned int i;
	u32 l3cc;

	for_each_l3cc(l3cc, table, i)
		intel_uncore_write_fw(uncore, GEN9_LNCFCMOCS(i), l3cc);
}

void intel_mocs_init_engine(struct intel_engine_cs *engine)
{
	struct drm_i915_mocs_table table;
	unsigned int flags;

	/* Called under a blanket forcewake */
	assert_forcewakes_active(engine->uncore, FORCEWAKE_ALL);

	flags = get_mocs_settings(engine->i915, &table);
	if (!flags)
		return;

	/* Platforms with global MOCS do not need per-engine initialization. */
	if (flags & HAS_ENGINE_MOCS)
		init_mocs_table(engine, &table);

	if (flags & HAS_RENDER_L3CC && engine->class == RENDER_CLASS)
		init_l3cc_table(engine->uncore, &table);
}

static u32 global_mocs_offset(void)
{
	return i915_mmio_reg_offset(GEN12_GLOBAL_MOCS(0));
}

<<<<<<< HEAD
void set_mocs_index(struct intel_gt *gt)
=======
void intel_set_mocs_index(struct intel_gt *gt)
>>>>>>> 56d33754
{
	struct drm_i915_mocs_table table;

	get_mocs_settings(gt->i915, &table);
	gt->mocs.uc_index = table.uc_index;
}

void intel_mocs_init(struct intel_gt *gt)
{
	struct drm_i915_mocs_table table;
	unsigned int flags;

	/*
	 * LLC and eDRAM control values are not applicable to dgfx
	 */
	flags = get_mocs_settings(gt->i915, &table);
	if (flags & HAS_GLOBAL_MOCS)
		__init_mocs_table(gt->uncore, &table, global_mocs_offset());

	/*
	 * Initialize the L3CC table as part of mocs initalization to make
	 * sure the LNCFCMOCSx registers are programmed for the subsequent
	 * memory transactions including guc transactions
	 */
	if (flags & HAS_RENDER_L3CC)
		init_l3cc_table(gt->uncore, &table);
}

#if IS_ENABLED(CONFIG_DRM_I915_SELFTEST)
#include "selftest_mocs.c"
#endif<|MERGE_RESOLUTION|>--- conflicted
+++ resolved
@@ -616,11 +616,7 @@
 	return i915_mmio_reg_offset(GEN12_GLOBAL_MOCS(0));
 }
 
-<<<<<<< HEAD
-void set_mocs_index(struct intel_gt *gt)
-=======
 void intel_set_mocs_index(struct intel_gt *gt)
->>>>>>> 56d33754
 {
 	struct drm_i915_mocs_table table;
 
