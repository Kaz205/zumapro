--- conflicted
+++ resolved
@@ -305,7 +305,6 @@
 	if (dev->int_urb == NULL)
 		return 0;
 
-	atomic_set(&dev->flush_status, 0);
 	return usb_submit_urb(dev->int_urb, flags);
 }
 
@@ -313,11 +312,6 @@
 {
 	struct uvc_ctrl_work *w = &dev->async_ctrl;
 
-<<<<<<< HEAD
-	atomic_set(&dev->flush_status, 1);
-	if (cancel_work_sync(&w->work))
-		uvc_ctrl_status_event(w->chain, w->ctrl, w->data);
-=======
 	/*
 	 * Prevent the asynchronous control handler from requeing the URB. The
 	 * barrier is needed so the flush_status change is visible to other
@@ -334,7 +328,6 @@
 		uvc_ctrl_status_event(w->chain, w->ctrl, w->data);
 
 	/* Kill the urb. */
->>>>>>> 1cc3fcf6
 	usb_kill_urb(dev->int_urb);
 
 	/*
