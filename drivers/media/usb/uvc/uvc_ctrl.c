// SPDX-License-Identifier: GPL-2.0-or-later
/*
 *      uvc_ctrl.c  --  USB Video Class driver - Controls
 *
 *      Copyright (C) 2005-2010
 *          Laurent Pinchart (laurent.pinchart@ideasonboard.com)
 */

#include <asm/barrier.h>
#include <linux/bitops.h>
#include <linux/kernel.h>
#include <linux/list.h>
#include <linux/module.h>
#include <linux/slab.h>
#include <linux/uaccess.h>
#include <linux/usb.h>
#include <linux/videodev2.h>
#include <linux/vmalloc.h>
#include <linux/wait.h>
#include <linux/workqueue.h>
#include <linux/atomic.h>
#include <media/v4l2-ctrls.h>
#include <media/v4l2-uvc.h>

#include "uvcvideo.h"

#define UVC_CTRL_DATA_CURRENT	0
#define UVC_CTRL_DATA_BACKUP	1
#define UVC_CTRL_DATA_MIN	2
#define UVC_CTRL_DATA_MAX	3
#define UVC_CTRL_DATA_RES	4
#define UVC_CTRL_DATA_DEF	5
#define UVC_CTRL_DATA_LAST	6

/* ------------------------------------------------------------------------
 * Controls
 */

static const struct uvc_control_info uvc_ctrls[] = {
	{
		.entity		= UVC_GUID_UVC_PROCESSING,
		.selector	= UVC_PU_BRIGHTNESS_CONTROL,
		.index		= 0,
		.size		= 2,
		.flags		= UVC_CTRL_FLAG_SET_CUR
				| UVC_CTRL_FLAG_GET_RANGE
				| UVC_CTRL_FLAG_RESTORE,
	},
	{
		.entity		= UVC_GUID_UVC_PROCESSING,
		.selector	= UVC_PU_CONTRAST_CONTROL,
		.index		= 1,
		.size		= 2,
		.flags		= UVC_CTRL_FLAG_SET_CUR
				| UVC_CTRL_FLAG_GET_RANGE
				| UVC_CTRL_FLAG_RESTORE,
	},
	{
		.entity		= UVC_GUID_UVC_PROCESSING,
		.selector	= UVC_PU_HUE_CONTROL,
		.index		= 2,
		.size		= 2,
		.flags		= UVC_CTRL_FLAG_SET_CUR
				| UVC_CTRL_FLAG_GET_RANGE
				| UVC_CTRL_FLAG_RESTORE
				| UVC_CTRL_FLAG_AUTO_UPDATE,
	},
	{
		.entity		= UVC_GUID_UVC_PROCESSING,
		.selector	= UVC_PU_SATURATION_CONTROL,
		.index		= 3,
		.size		= 2,
		.flags		= UVC_CTRL_FLAG_SET_CUR
				| UVC_CTRL_FLAG_GET_RANGE
				| UVC_CTRL_FLAG_RESTORE,
	},
	{
		.entity		= UVC_GUID_UVC_PROCESSING,
		.selector	= UVC_PU_SHARPNESS_CONTROL,
		.index		= 4,
		.size		= 2,
		.flags		= UVC_CTRL_FLAG_SET_CUR
				| UVC_CTRL_FLAG_GET_RANGE
				| UVC_CTRL_FLAG_RESTORE,
	},
	{
		.entity		= UVC_GUID_UVC_PROCESSING,
		.selector	= UVC_PU_GAMMA_CONTROL,
		.index		= 5,
		.size		= 2,
		.flags		= UVC_CTRL_FLAG_SET_CUR
				| UVC_CTRL_FLAG_GET_RANGE
				| UVC_CTRL_FLAG_RESTORE,
	},
	{
		.entity		= UVC_GUID_UVC_PROCESSING,
		.selector	= UVC_PU_WHITE_BALANCE_TEMPERATURE_CONTROL,
		.index		= 6,
		.size		= 2,
		.flags		= UVC_CTRL_FLAG_SET_CUR
				| UVC_CTRL_FLAG_GET_RANGE
				| UVC_CTRL_FLAG_RESTORE
				| UVC_CTRL_FLAG_AUTO_UPDATE,
	},
	{
		.entity		= UVC_GUID_UVC_PROCESSING,
		.selector	= UVC_PU_WHITE_BALANCE_COMPONENT_CONTROL,
		.index		= 7,
		.size		= 4,
		.flags		= UVC_CTRL_FLAG_SET_CUR
				| UVC_CTRL_FLAG_GET_RANGE
				| UVC_CTRL_FLAG_RESTORE
				| UVC_CTRL_FLAG_AUTO_UPDATE,
	},
	{
		.entity		= UVC_GUID_UVC_PROCESSING,
		.selector	= UVC_PU_BACKLIGHT_COMPENSATION_CONTROL,
		.index		= 8,
		.size		= 2,
		.flags		= UVC_CTRL_FLAG_SET_CUR
				| UVC_CTRL_FLAG_GET_RANGE
				| UVC_CTRL_FLAG_RESTORE,
	},
	{
		.entity		= UVC_GUID_UVC_PROCESSING,
		.selector	= UVC_PU_GAIN_CONTROL,
		.index		= 9,
		.size		= 2,
		.flags		= UVC_CTRL_FLAG_SET_CUR
				| UVC_CTRL_FLAG_GET_RANGE
				| UVC_CTRL_FLAG_RESTORE,
	},
	{
		.entity		= UVC_GUID_UVC_PROCESSING,
		.selector	= UVC_PU_POWER_LINE_FREQUENCY_CONTROL,
		.index		= 10,
		.size		= 1,
		.flags		= UVC_CTRL_FLAG_SET_CUR | UVC_CTRL_FLAG_GET_CUR
				| UVC_CTRL_FLAG_GET_DEF | UVC_CTRL_FLAG_RESTORE,
	},
	{
		.entity		= UVC_GUID_UVC_PROCESSING,
		.selector	= UVC_PU_HUE_AUTO_CONTROL,
		.index		= 11,
		.size		= 1,
		.flags		= UVC_CTRL_FLAG_SET_CUR | UVC_CTRL_FLAG_GET_CUR
				| UVC_CTRL_FLAG_GET_DEF | UVC_CTRL_FLAG_RESTORE,
	},
	{
		.entity		= UVC_GUID_UVC_PROCESSING,
		.selector	= UVC_PU_WHITE_BALANCE_TEMPERATURE_AUTO_CONTROL,
		.index		= 12,
		.size		= 1,
		.flags		= UVC_CTRL_FLAG_SET_CUR | UVC_CTRL_FLAG_GET_CUR
				| UVC_CTRL_FLAG_GET_DEF | UVC_CTRL_FLAG_RESTORE,
	},
	{
		.entity		= UVC_GUID_UVC_PROCESSING,
		.selector	= UVC_PU_WHITE_BALANCE_COMPONENT_AUTO_CONTROL,
		.index		= 13,
		.size		= 1,
		.flags		= UVC_CTRL_FLAG_SET_CUR | UVC_CTRL_FLAG_GET_CUR
				| UVC_CTRL_FLAG_GET_DEF | UVC_CTRL_FLAG_RESTORE,
	},
	{
		.entity		= UVC_GUID_UVC_PROCESSING,
		.selector	= UVC_PU_DIGITAL_MULTIPLIER_CONTROL,
		.index		= 14,
		.size		= 2,
		.flags		= UVC_CTRL_FLAG_SET_CUR
				| UVC_CTRL_FLAG_GET_RANGE
				| UVC_CTRL_FLAG_RESTORE,
	},
	{
		.entity		= UVC_GUID_UVC_PROCESSING,
		.selector	= UVC_PU_DIGITAL_MULTIPLIER_LIMIT_CONTROL,
		.index		= 15,
		.size		= 2,
		.flags		= UVC_CTRL_FLAG_SET_CUR
				| UVC_CTRL_FLAG_GET_RANGE
				| UVC_CTRL_FLAG_RESTORE,
	},
	{
		.entity		= UVC_GUID_UVC_PROCESSING,
		.selector	= UVC_PU_ANALOG_VIDEO_STANDARD_CONTROL,
		.index		= 16,
		.size		= 1,
		.flags		= UVC_CTRL_FLAG_GET_CUR,
	},
	{
		.entity		= UVC_GUID_UVC_PROCESSING,
		.selector	= UVC_PU_ANALOG_LOCK_STATUS_CONTROL,
		.index		= 17,
		.size		= 1,
		.flags		= UVC_CTRL_FLAG_GET_CUR,
	},
	{
		.entity		= UVC_GUID_UVC_CAMERA,
		.selector	= UVC_CT_SCANNING_MODE_CONTROL,
		.index		= 0,
		.size		= 1,
		.flags		= UVC_CTRL_FLAG_SET_CUR | UVC_CTRL_FLAG_GET_CUR
				| UVC_CTRL_FLAG_RESTORE,
	},
	{
		.entity		= UVC_GUID_UVC_CAMERA,
		.selector	= UVC_CT_AE_MODE_CONTROL,
		.index		= 1,
		.size		= 1,
		.flags		= UVC_CTRL_FLAG_SET_CUR | UVC_CTRL_FLAG_GET_CUR
				| UVC_CTRL_FLAG_GET_DEF | UVC_CTRL_FLAG_GET_RES
				| UVC_CTRL_FLAG_RESTORE,
	},
	{
		.entity		= UVC_GUID_UVC_CAMERA,
		.selector	= UVC_CT_AE_PRIORITY_CONTROL,
		.index		= 2,
		.size		= 1,
		.flags		= UVC_CTRL_FLAG_SET_CUR | UVC_CTRL_FLAG_GET_CUR
				| UVC_CTRL_FLAG_RESTORE,
	},
	{
		.entity		= UVC_GUID_UVC_CAMERA,
		.selector	= UVC_CT_EXPOSURE_TIME_ABSOLUTE_CONTROL,
		.index		= 3,
		.size		= 4,
		.flags		= UVC_CTRL_FLAG_SET_CUR
				| UVC_CTRL_FLAG_GET_RANGE
				| UVC_CTRL_FLAG_RESTORE
				| UVC_CTRL_FLAG_AUTO_UPDATE,
	},
	{
		.entity		= UVC_GUID_UVC_CAMERA,
		.selector	= UVC_CT_EXPOSURE_TIME_RELATIVE_CONTROL,
		.index		= 4,
		.size		= 1,
		.flags		= UVC_CTRL_FLAG_SET_CUR | UVC_CTRL_FLAG_RESTORE,
	},
	{
		.entity		= UVC_GUID_UVC_CAMERA,
		.selector	= UVC_CT_FOCUS_ABSOLUTE_CONTROL,
		.index		= 5,
		.size		= 2,
		.flags		= UVC_CTRL_FLAG_SET_CUR
				| UVC_CTRL_FLAG_GET_RANGE
				| UVC_CTRL_FLAG_RESTORE
				| UVC_CTRL_FLAG_AUTO_UPDATE,
	},
	{
		.entity		= UVC_GUID_UVC_CAMERA,
		.selector	= UVC_CT_FOCUS_RELATIVE_CONTROL,
		.index		= 6,
		.size		= 2,
		.flags		= UVC_CTRL_FLAG_SET_CUR | UVC_CTRL_FLAG_GET_MIN
				| UVC_CTRL_FLAG_GET_MAX | UVC_CTRL_FLAG_GET_RES
				| UVC_CTRL_FLAG_GET_DEF
				| UVC_CTRL_FLAG_AUTO_UPDATE,
	},
	{
		.entity		= UVC_GUID_UVC_CAMERA,
		.selector	= UVC_CT_IRIS_ABSOLUTE_CONTROL,
		.index		= 7,
		.size		= 2,
		.flags		= UVC_CTRL_FLAG_SET_CUR
				| UVC_CTRL_FLAG_GET_RANGE
				| UVC_CTRL_FLAG_RESTORE
				| UVC_CTRL_FLAG_AUTO_UPDATE,
	},
	{
		.entity		= UVC_GUID_UVC_CAMERA,
		.selector	= UVC_CT_IRIS_RELATIVE_CONTROL,
		.index		= 8,
		.size		= 1,
		.flags		= UVC_CTRL_FLAG_SET_CUR
				| UVC_CTRL_FLAG_AUTO_UPDATE,
	},
	{
		.entity		= UVC_GUID_UVC_CAMERA,
		.selector	= UVC_CT_ZOOM_ABSOLUTE_CONTROL,
		.index		= 9,
		.size		= 2,
		.flags		= UVC_CTRL_FLAG_SET_CUR
				| UVC_CTRL_FLAG_GET_RANGE
				| UVC_CTRL_FLAG_RESTORE
				| UVC_CTRL_FLAG_AUTO_UPDATE,
	},
	{
		.entity		= UVC_GUID_UVC_CAMERA,
		.selector	= UVC_CT_ZOOM_RELATIVE_CONTROL,
		.index		= 10,
		.size		= 3,
		.flags		= UVC_CTRL_FLAG_SET_CUR | UVC_CTRL_FLAG_GET_MIN
				| UVC_CTRL_FLAG_GET_MAX | UVC_CTRL_FLAG_GET_RES
				| UVC_CTRL_FLAG_GET_DEF
				| UVC_CTRL_FLAG_AUTO_UPDATE,
	},
	{
		.entity		= UVC_GUID_UVC_CAMERA,
		.selector	= UVC_CT_PANTILT_ABSOLUTE_CONTROL,
		.index		= 11,
		.size		= 8,
		.flags		= UVC_CTRL_FLAG_SET_CUR
				| UVC_CTRL_FLAG_GET_RANGE
				| UVC_CTRL_FLAG_RESTORE
				| UVC_CTRL_FLAG_AUTO_UPDATE,
	},
	{
		.entity		= UVC_GUID_UVC_CAMERA,
		.selector	= UVC_CT_PANTILT_RELATIVE_CONTROL,
		.index		= 12,
		.size		= 4,
		.flags		= UVC_CTRL_FLAG_SET_CUR
				| UVC_CTRL_FLAG_GET_RANGE
				| UVC_CTRL_FLAG_AUTO_UPDATE,
	},
	{
		.entity		= UVC_GUID_UVC_CAMERA,
		.selector	= UVC_CT_ROLL_ABSOLUTE_CONTROL,
		.index		= 13,
		.size		= 2,
		.flags		= UVC_CTRL_FLAG_SET_CUR
				| UVC_CTRL_FLAG_GET_RANGE
				| UVC_CTRL_FLAG_RESTORE
				| UVC_CTRL_FLAG_AUTO_UPDATE,
	},
	{
		.entity		= UVC_GUID_UVC_CAMERA,
		.selector	= UVC_CT_ROLL_RELATIVE_CONTROL,
		.index		= 14,
		.size		= 2,
		.flags		= UVC_CTRL_FLAG_SET_CUR | UVC_CTRL_FLAG_GET_MIN
				| UVC_CTRL_FLAG_GET_MAX | UVC_CTRL_FLAG_GET_RES
				| UVC_CTRL_FLAG_GET_DEF
				| UVC_CTRL_FLAG_AUTO_UPDATE,
	},
	{
		.entity		= UVC_GUID_UVC_CAMERA,
		.selector	= UVC_CT_FOCUS_AUTO_CONTROL,
		.index		= 17,
		.size		= 1,
		.flags		= UVC_CTRL_FLAG_SET_CUR | UVC_CTRL_FLAG_GET_CUR
				| UVC_CTRL_FLAG_GET_DEF | UVC_CTRL_FLAG_RESTORE,
	},
	{
		.entity		= UVC_GUID_UVC_CAMERA,
		.selector	= UVC_CT_PRIVACY_CONTROL,
		.index		= 18,
		.size		= 1,
		.flags		= UVC_CTRL_FLAG_SET_CUR | UVC_CTRL_FLAG_GET_CUR
				| UVC_CTRL_FLAG_RESTORE
				| UVC_CTRL_FLAG_AUTO_UPDATE,
	},
	{
		.entity		= UVC_GUID_EXT_GPIO_CONTROLLER,
		.selector	= UVC_CT_PRIVACY_CONTROL,
		.index		= 0,
		.size		= 1,
		.flags		= UVC_CTRL_FLAG_GET_CUR
				| UVC_CTRL_FLAG_AUTO_UPDATE,
	},
	{
		.entity		= UVC_GUID_UVC_CAMERA,
		.selector	= UVC_CT_REGION_OF_INTEREST_CONTROL,
		.index		= 21,
		.size		= 10,
		.flags		= UVC_CTRL_FLAG_SET_CUR | UVC_CTRL_FLAG_GET_CUR
				| UVC_CTRL_FLAG_GET_MIN | UVC_CTRL_FLAG_GET_MAX
				| UVC_CTRL_FLAG_GET_DEF
	},
};

static const u32 uvc_control_classes[] = {
	V4L2_CID_CAMERA_CLASS,
	V4L2_CID_USER_CLASS,
};

static const struct uvc_menu_info power_line_frequency_controls[] = {
	{ 0, "Disabled" },
	{ 1, "50 Hz" },
	{ 2, "60 Hz" },
	{ 3, "Auto" },
};

static const struct uvc_menu_info exposure_auto_controls[] = {
	{ 2, "Auto Mode" },
	{ 1, "Manual Mode" },
	{ 4, "Shutter Priority Mode" },
	{ 8, "Aperture Priority Mode" },
};

static s32 uvc_ctrl_get_zoom(struct uvc_control_mapping *mapping,
	u8 query, const u8 *data)
{
	s8 zoom = (s8)data[0];

	switch (query) {
	case UVC_GET_CUR:
		return (zoom == 0) ? 0 : (zoom > 0 ? data[2] : -data[2]);

	case UVC_GET_MIN:
	case UVC_GET_MAX:
	case UVC_GET_RES:
	case UVC_GET_DEF:
	default:
		return data[2];
	}
}

static void uvc_ctrl_set_zoom(struct uvc_control_mapping *mapping,
	s32 value, u8 *data)
{
	data[0] = value == 0 ? 0 : (value > 0) ? 1 : 0xff;
	data[2] = min((int)abs(value), 0xff);
}

static s32 uvc_ctrl_get_rel_speed(struct uvc_control_mapping *mapping,
	u8 query, const u8 *data)
{
	unsigned int first = mapping->offset / 8;
	s8 rel = (s8)data[first];

	switch (query) {
	case UVC_GET_CUR:
		return (rel == 0) ? 0 : (rel > 0 ? data[first+1]
						 : -data[first+1]);
	case UVC_GET_MIN:
		return -data[first+1];
	case UVC_GET_MAX:
	case UVC_GET_RES:
	case UVC_GET_DEF:
	default:
		return data[first+1];
	}
}

static void uvc_ctrl_set_rel_speed(struct uvc_control_mapping *mapping,
	s32 value, u8 *data)
{
	unsigned int first = mapping->offset / 8;

	data[first] = value == 0 ? 0 : (value > 0) ? 1 : 0xff;
	data[first+1] = min_t(int, abs(value), 0xff);
}

static const struct uvc_control_mapping uvc_ctrl_mappings[] = {
	{
		.id		= V4L2_CID_BRIGHTNESS,
		.entity		= UVC_GUID_UVC_PROCESSING,
		.selector	= UVC_PU_BRIGHTNESS_CONTROL,
		.size		= 16,
		.offset		= 0,
		.v4l2_type	= V4L2_CTRL_TYPE_INTEGER,
		.data_type	= UVC_CTRL_DATA_TYPE_SIGNED,
	},
	{
		.id		= V4L2_CID_CONTRAST,
		.entity		= UVC_GUID_UVC_PROCESSING,
		.selector	= UVC_PU_CONTRAST_CONTROL,
		.size		= 16,
		.offset		= 0,
		.v4l2_type	= V4L2_CTRL_TYPE_INTEGER,
		.data_type	= UVC_CTRL_DATA_TYPE_UNSIGNED,
	},
	{
		.id		= V4L2_CID_HUE,
		.entity		= UVC_GUID_UVC_PROCESSING,
		.selector	= UVC_PU_HUE_CONTROL,
		.size		= 16,
		.offset		= 0,
		.v4l2_type	= V4L2_CTRL_TYPE_INTEGER,
		.data_type	= UVC_CTRL_DATA_TYPE_SIGNED,
		.master_id	= V4L2_CID_HUE_AUTO,
		.master_manual	= 0,
	},
	{
		.id		= V4L2_CID_SATURATION,
		.entity		= UVC_GUID_UVC_PROCESSING,
		.selector	= UVC_PU_SATURATION_CONTROL,
		.size		= 16,
		.offset		= 0,
		.v4l2_type	= V4L2_CTRL_TYPE_INTEGER,
		.data_type	= UVC_CTRL_DATA_TYPE_UNSIGNED,
	},
	{
		.id		= V4L2_CID_SHARPNESS,
		.entity		= UVC_GUID_UVC_PROCESSING,
		.selector	= UVC_PU_SHARPNESS_CONTROL,
		.size		= 16,
		.offset		= 0,
		.v4l2_type	= V4L2_CTRL_TYPE_INTEGER,
		.data_type	= UVC_CTRL_DATA_TYPE_UNSIGNED,
	},
	{
		.id		= V4L2_CID_GAMMA,
		.entity		= UVC_GUID_UVC_PROCESSING,
		.selector	= UVC_PU_GAMMA_CONTROL,
		.size		= 16,
		.offset		= 0,
		.v4l2_type	= V4L2_CTRL_TYPE_INTEGER,
		.data_type	= UVC_CTRL_DATA_TYPE_UNSIGNED,
	},
	{
		.id		= V4L2_CID_BACKLIGHT_COMPENSATION,
		.entity		= UVC_GUID_UVC_PROCESSING,
		.selector	= UVC_PU_BACKLIGHT_COMPENSATION_CONTROL,
		.size		= 16,
		.offset		= 0,
		.v4l2_type	= V4L2_CTRL_TYPE_INTEGER,
		.data_type	= UVC_CTRL_DATA_TYPE_UNSIGNED,
	},
	{
		.id		= V4L2_CID_GAIN,
		.entity		= UVC_GUID_UVC_PROCESSING,
		.selector	= UVC_PU_GAIN_CONTROL,
		.size		= 16,
		.offset		= 0,
		.v4l2_type	= V4L2_CTRL_TYPE_INTEGER,
		.data_type	= UVC_CTRL_DATA_TYPE_UNSIGNED,
	},
	{
		.id		= V4L2_CID_HUE_AUTO,
		.entity		= UVC_GUID_UVC_PROCESSING,
		.selector	= UVC_PU_HUE_AUTO_CONTROL,
		.size		= 1,
		.offset		= 0,
		.v4l2_type	= V4L2_CTRL_TYPE_BOOLEAN,
		.data_type	= UVC_CTRL_DATA_TYPE_BOOLEAN,
		.slave_ids	= { V4L2_CID_HUE, },
	},
	{
		.id		= V4L2_CID_EXPOSURE_AUTO,
		.entity		= UVC_GUID_UVC_CAMERA,
		.selector	= UVC_CT_AE_MODE_CONTROL,
		.size		= 4,
		.offset		= 0,
		.v4l2_type	= V4L2_CTRL_TYPE_MENU,
		.data_type	= UVC_CTRL_DATA_TYPE_BITMASK,
		.menu_info	= exposure_auto_controls,
		.menu_mask	= GENMASK(V4L2_EXPOSURE_APERTURE_PRIORITY,
					  V4L2_EXPOSURE_AUTO),
		.slave_ids	= { V4L2_CID_EXPOSURE_ABSOLUTE, },
	},
	{
		.id		= V4L2_CID_EXPOSURE_AUTO_PRIORITY,
		.entity		= UVC_GUID_UVC_CAMERA,
		.selector	= UVC_CT_AE_PRIORITY_CONTROL,
		.size		= 1,
		.offset		= 0,
		.v4l2_type	= V4L2_CTRL_TYPE_BOOLEAN,
		.data_type	= UVC_CTRL_DATA_TYPE_BOOLEAN,
	},
	{
		.id		= V4L2_CID_EXPOSURE_ABSOLUTE,
		.entity		= UVC_GUID_UVC_CAMERA,
		.selector	= UVC_CT_EXPOSURE_TIME_ABSOLUTE_CONTROL,
		.size		= 32,
		.offset		= 0,
		.v4l2_type	= V4L2_CTRL_TYPE_INTEGER,
		.data_type	= UVC_CTRL_DATA_TYPE_UNSIGNED,
		.master_id	= V4L2_CID_EXPOSURE_AUTO,
		.master_manual	= V4L2_EXPOSURE_MANUAL,
	},
	{
		.id		= V4L2_CID_AUTO_WHITE_BALANCE,
		.entity		= UVC_GUID_UVC_PROCESSING,
		.selector	= UVC_PU_WHITE_BALANCE_TEMPERATURE_AUTO_CONTROL,
		.size		= 1,
		.offset		= 0,
		.v4l2_type	= V4L2_CTRL_TYPE_BOOLEAN,
		.data_type	= UVC_CTRL_DATA_TYPE_BOOLEAN,
		.slave_ids	= { V4L2_CID_WHITE_BALANCE_TEMPERATURE, },
	},
	{
		.id		= V4L2_CID_WHITE_BALANCE_TEMPERATURE,
		.entity		= UVC_GUID_UVC_PROCESSING,
		.selector	= UVC_PU_WHITE_BALANCE_TEMPERATURE_CONTROL,
		.size		= 16,
		.offset		= 0,
		.v4l2_type	= V4L2_CTRL_TYPE_INTEGER,
		.data_type	= UVC_CTRL_DATA_TYPE_UNSIGNED,
		.master_id	= V4L2_CID_AUTO_WHITE_BALANCE,
		.master_manual	= 0,
	},
	{
		.id		= V4L2_CID_AUTO_WHITE_BALANCE,
		.entity		= UVC_GUID_UVC_PROCESSING,
		.selector	= UVC_PU_WHITE_BALANCE_COMPONENT_AUTO_CONTROL,
		.size		= 1,
		.offset		= 0,
		.v4l2_type	= V4L2_CTRL_TYPE_BOOLEAN,
		.data_type	= UVC_CTRL_DATA_TYPE_BOOLEAN,
		.slave_ids	= { V4L2_CID_BLUE_BALANCE,
				    V4L2_CID_RED_BALANCE },
	},
	{
		.id		= V4L2_CID_BLUE_BALANCE,
		.entity		= UVC_GUID_UVC_PROCESSING,
		.selector	= UVC_PU_WHITE_BALANCE_COMPONENT_CONTROL,
		.size		= 16,
		.offset		= 0,
		.v4l2_type	= V4L2_CTRL_TYPE_INTEGER,
		.data_type	= UVC_CTRL_DATA_TYPE_SIGNED,
		.master_id	= V4L2_CID_AUTO_WHITE_BALANCE,
		.master_manual	= 0,
	},
	{
		.id		= V4L2_CID_RED_BALANCE,
		.entity		= UVC_GUID_UVC_PROCESSING,
		.selector	= UVC_PU_WHITE_BALANCE_COMPONENT_CONTROL,
		.size		= 16,
		.offset		= 16,
		.v4l2_type	= V4L2_CTRL_TYPE_INTEGER,
		.data_type	= UVC_CTRL_DATA_TYPE_SIGNED,
		.master_id	= V4L2_CID_AUTO_WHITE_BALANCE,
		.master_manual	= 0,
	},
	{
		.id		= V4L2_CID_FOCUS_ABSOLUTE,
		.entity		= UVC_GUID_UVC_CAMERA,
		.selector	= UVC_CT_FOCUS_ABSOLUTE_CONTROL,
		.size		= 16,
		.offset		= 0,
		.v4l2_type	= V4L2_CTRL_TYPE_INTEGER,
		.data_type	= UVC_CTRL_DATA_TYPE_UNSIGNED,
		.master_id	= V4L2_CID_FOCUS_AUTO,
		.master_manual	= 0,
	},
	{
		.id		= V4L2_CID_FOCUS_AUTO,
		.entity		= UVC_GUID_UVC_CAMERA,
		.selector	= UVC_CT_FOCUS_AUTO_CONTROL,
		.size		= 1,
		.offset		= 0,
		.v4l2_type	= V4L2_CTRL_TYPE_BOOLEAN,
		.data_type	= UVC_CTRL_DATA_TYPE_BOOLEAN,
		.slave_ids	= { V4L2_CID_FOCUS_ABSOLUTE, },
	},
	{
		.id		= V4L2_CID_IRIS_ABSOLUTE,
		.entity		= UVC_GUID_UVC_CAMERA,
		.selector	= UVC_CT_IRIS_ABSOLUTE_CONTROL,
		.size		= 16,
		.offset		= 0,
		.v4l2_type	= V4L2_CTRL_TYPE_INTEGER,
		.data_type	= UVC_CTRL_DATA_TYPE_UNSIGNED,
	},
	{
		.id		= V4L2_CID_IRIS_RELATIVE,
		.entity		= UVC_GUID_UVC_CAMERA,
		.selector	= UVC_CT_IRIS_RELATIVE_CONTROL,
		.size		= 8,
		.offset		= 0,
		.v4l2_type	= V4L2_CTRL_TYPE_INTEGER,
		.data_type	= UVC_CTRL_DATA_TYPE_SIGNED,
	},
	{
		.id		= V4L2_CID_ZOOM_ABSOLUTE,
		.entity		= UVC_GUID_UVC_CAMERA,
		.selector	= UVC_CT_ZOOM_ABSOLUTE_CONTROL,
		.size		= 16,
		.offset		= 0,
		.v4l2_type	= V4L2_CTRL_TYPE_INTEGER,
		.data_type	= UVC_CTRL_DATA_TYPE_UNSIGNED,
	},
	{
		.id		= V4L2_CID_ZOOM_CONTINUOUS,
		.entity		= UVC_GUID_UVC_CAMERA,
		.selector	= UVC_CT_ZOOM_RELATIVE_CONTROL,
		.size		= 0,
		.offset		= 0,
		.v4l2_type	= V4L2_CTRL_TYPE_INTEGER,
		.data_type	= UVC_CTRL_DATA_TYPE_SIGNED,
		.get		= uvc_ctrl_get_zoom,
		.set		= uvc_ctrl_set_zoom,
	},
	{
		.id		= V4L2_CID_PAN_ABSOLUTE,
		.entity		= UVC_GUID_UVC_CAMERA,
		.selector	= UVC_CT_PANTILT_ABSOLUTE_CONTROL,
		.size		= 32,
		.offset		= 0,
		.v4l2_type	= V4L2_CTRL_TYPE_INTEGER,
		.data_type	= UVC_CTRL_DATA_TYPE_SIGNED,
	},
	{
		.id		= V4L2_CID_TILT_ABSOLUTE,
		.entity		= UVC_GUID_UVC_CAMERA,
		.selector	= UVC_CT_PANTILT_ABSOLUTE_CONTROL,
		.size		= 32,
		.offset		= 32,
		.v4l2_type	= V4L2_CTRL_TYPE_INTEGER,
		.data_type	= UVC_CTRL_DATA_TYPE_SIGNED,
	},
	{
		.id		= V4L2_CID_PAN_SPEED,
		.entity		= UVC_GUID_UVC_CAMERA,
		.selector	= UVC_CT_PANTILT_RELATIVE_CONTROL,
		.size		= 16,
		.offset		= 0,
		.v4l2_type	= V4L2_CTRL_TYPE_INTEGER,
		.data_type	= UVC_CTRL_DATA_TYPE_SIGNED,
		.get		= uvc_ctrl_get_rel_speed,
		.set		= uvc_ctrl_set_rel_speed,
	},
	{
		.id		= V4L2_CID_TILT_SPEED,
		.entity		= UVC_GUID_UVC_CAMERA,
		.selector	= UVC_CT_PANTILT_RELATIVE_CONTROL,
		.size		= 16,
		.offset		= 16,
		.v4l2_type	= V4L2_CTRL_TYPE_INTEGER,
		.data_type	= UVC_CTRL_DATA_TYPE_SIGNED,
		.get		= uvc_ctrl_get_rel_speed,
		.set		= uvc_ctrl_set_rel_speed,
	},
	{
		.id		= V4L2_CID_PRIVACY,
		.entity		= UVC_GUID_UVC_CAMERA,
		.selector	= UVC_CT_PRIVACY_CONTROL,
		.size		= 1,
		.offset		= 0,
		.v4l2_type	= V4L2_CTRL_TYPE_BOOLEAN,
		.data_type	= UVC_CTRL_DATA_TYPE_BOOLEAN,
	},
	{
		.id		= V4L2_CID_PRIVACY,
		.entity		= UVC_GUID_EXT_GPIO_CONTROLLER,
		.selector	= UVC_CT_PRIVACY_CONTROL,
		.size		= 1,
		.offset		= 0,
		.v4l2_type	= V4L2_CTRL_TYPE_BOOLEAN,
		.data_type	= UVC_CTRL_DATA_TYPE_BOOLEAN,
	},
	{
		.id		= V4L2_CID_REGION_OF_INTEREST_AUTO,
		.entity		= UVC_GUID_UVC_CAMERA,
		.selector	= UVC_CT_REGION_OF_INTEREST_CONTROL,
		.size		= 16,
		.offset		= 64,
		.v4l2_type	= V4L2_CTRL_TYPE_BITMASK,
		.data_type	= UVC_CTRL_DATA_TYPE_BITMASK,
	},
};

const struct uvc_control_mapping uvc_ctrl_power_line_mapping_limited = {
	.id		= V4L2_CID_POWER_LINE_FREQUENCY,
	.entity		= UVC_GUID_UVC_PROCESSING,
	.selector	= UVC_PU_POWER_LINE_FREQUENCY_CONTROL,
	.size		= 2,
	.offset		= 0,
	.v4l2_type	= V4L2_CTRL_TYPE_MENU,
	.data_type	= UVC_CTRL_DATA_TYPE_ENUM,
	.menu_info	= power_line_frequency_controls,
	.menu_mask	= GENMASK(V4L2_CID_POWER_LINE_FREQUENCY_60HZ,
				  V4L2_CID_POWER_LINE_FREQUENCY_50HZ),
};

static const struct uvc_control_mapping uvc_ctrl_power_line_mapping_uvc11 = {
	.id		= V4L2_CID_POWER_LINE_FREQUENCY,
	.entity		= UVC_GUID_UVC_PROCESSING,
	.selector	= UVC_PU_POWER_LINE_FREQUENCY_CONTROL,
	.size		= 2,
	.offset		= 0,
	.v4l2_type	= V4L2_CTRL_TYPE_MENU,
	.data_type	= UVC_CTRL_DATA_TYPE_ENUM,
	.menu_info	= power_line_frequency_controls,
	.menu_mask	= GENMASK(V4L2_CID_POWER_LINE_FREQUENCY_60HZ,
				  V4L2_CID_POWER_LINE_FREQUENCY_DISABLED),
};

static const struct uvc_control_mapping *uvc_ctrl_mappings_uvc11[] = {
	&uvc_ctrl_power_line_mapping_uvc11,
	NULL, /* Sentinel */
};

static const struct uvc_control_mapping uvc_ctrl_power_line_mapping_uvc15 = {
	.id		= V4L2_CID_POWER_LINE_FREQUENCY,
	.entity		= UVC_GUID_UVC_PROCESSING,
	.selector	= UVC_PU_POWER_LINE_FREQUENCY_CONTROL,
	.size		= 2,
	.offset		= 0,
	.v4l2_type	= V4L2_CTRL_TYPE_MENU,
	.data_type	= UVC_CTRL_DATA_TYPE_ENUM,
	.menu_info	= power_line_frequency_controls,
	.menu_mask	= GENMASK(V4L2_CID_POWER_LINE_FREQUENCY_AUTO,
				  V4L2_CID_POWER_LINE_FREQUENCY_DISABLED),
};

static const struct uvc_control_mapping *uvc_ctrl_mappings_uvc15[] = {
	&uvc_ctrl_power_line_mapping_uvc15,
	NULL, /* Sentinel */
};

/* ------------------------------------------------------------------------
 * Utility functions
 */

static inline u8 *uvc_ctrl_data(struct uvc_control *ctrl, int id)
{
	return ctrl->uvc_data + id * ctrl->info.size;
}

static inline int uvc_test_bit(const u8 *data, int bit)
{
	return (data[bit >> 3] >> (bit & 7)) & 1;
}

static inline void uvc_clear_bit(u8 *data, int bit)
{
	data[bit >> 3] &= ~(1 << (bit & 7));
}

/*
 * Extract the bit string specified by mapping->offset and mapping->size
 * from the little-endian data stored at 'data' and return the result as
 * a signed 32bit integer. Sign extension will be performed if the mapping
 * references a signed data type.
 */
static s32 uvc_get_le_value(struct uvc_control_mapping *mapping,
	u8 query, const u8 *data)
{
	int bits = mapping->size;
	int offset = mapping->offset;
	s32 value = 0;
	u8 mask;

	data += offset / 8;
	offset &= 7;
	mask = ((1LL << bits) - 1) << offset;

	while (1) {
		u8 byte = *data & mask;
		value |= offset > 0 ? (byte >> offset) : (byte << (-offset));
		bits -= 8 - (offset > 0 ? offset : 0);
		if (bits <= 0)
			break;

		offset -= 8;
		mask = (1 << bits) - 1;
		data++;
	}

	/* Sign-extend the value if needed. */
	if (mapping->data_type == UVC_CTRL_DATA_TYPE_SIGNED)
		value |= -(value & (1 << (mapping->size - 1)));

	return value;
}

/*
 * Set the bit string specified by mapping->offset and mapping->size
 * in the little-endian data stored at 'data' to the value 'value'.
 */
static void uvc_set_le_value(struct uvc_control_mapping *mapping,
	s32 value, u8 *data)
{
	int bits = mapping->size;
	int offset = mapping->offset;
	u8 mask;

	/*
	 * According to the v4l2 spec, writing any value to a button control
	 * should result in the action belonging to the button control being
	 * triggered. UVC devices however want to see a 1 written -> override
	 * value.
	 */
	if (mapping->v4l2_type == V4L2_CTRL_TYPE_BUTTON)
		value = -1;

	data += offset / 8;
	offset &= 7;

	for (; bits > 0; data++) {
		mask = ((1LL << bits) - 1) << offset;
		*data = (*data & ~mask) | ((value << offset) & mask);
		value >>= offset ? offset : 8;
		bits -= 8 - offset;
		offset = 0;
	}
}

/* ------------------------------------------------------------------------
 * Terminal and unit management
 */

static int uvc_entity_match_guid(const struct uvc_entity *entity,
				 const u8 guid[16])
{
	return memcmp(entity->guid, guid, sizeof(entity->guid)) == 0;
}

/* ------------------------------------------------------------------------
 * UVC Controls
 */

static void __uvc_find_control(struct uvc_entity *entity, u32 v4l2_id,
	struct uvc_control_mapping **mapping, struct uvc_control **control,
	int next)
{
	struct uvc_control *ctrl;
	struct uvc_control_mapping *map;
	unsigned int i;

	if (entity == NULL)
		return;

	for (i = 0; i < entity->ncontrols; ++i) {
		ctrl = &entity->controls[i];
		if (!ctrl->initialized)
			continue;

		list_for_each_entry(map, &ctrl->info.mappings, list) {
			if ((map->id == v4l2_id) && !next) {
				*control = ctrl;
				*mapping = map;
				return;
			}

			if ((*mapping == NULL || (*mapping)->id > map->id) &&
			    (map->id > v4l2_id) && next) {
				*control = ctrl;
				*mapping = map;
			}
		}
	}
}

static struct uvc_control *uvc_find_control(struct uvc_video_chain *chain,
	u32 v4l2_id, struct uvc_control_mapping **mapping)
{
	struct uvc_control *ctrl = NULL;
	struct uvc_entity *entity;
	int next = v4l2_id & V4L2_CTRL_FLAG_NEXT_CTRL;

	*mapping = NULL;

	/* Mask the query flags. */
	v4l2_id &= V4L2_CTRL_ID_MASK;

	/* Find the control. */
	list_for_each_entry(entity, &chain->entities, chain) {
		__uvc_find_control(entity, v4l2_id, mapping, &ctrl, next);
		if (ctrl && !next)
			return ctrl;
	}

	if (ctrl == NULL && !next)
		uvc_dbg(chain->dev, CONTROL, "Control 0x%08x not found\n",
			v4l2_id);

	return ctrl;
}

static int uvc_ctrl_populate_cache(struct uvc_video_chain *chain,
	struct uvc_control *ctrl)
{
	int ret;

	if (ctrl->info.flags & UVC_CTRL_FLAG_GET_DEF) {
		ret = uvc_query_ctrl(chain->dev, UVC_GET_DEF, ctrl->entity->id,
				     chain->dev->intfnum, ctrl->info.selector,
				     uvc_ctrl_data(ctrl, UVC_CTRL_DATA_DEF),
				     ctrl->info.size);
		if (ret < 0)
			return ret;
	}

	if (ctrl->info.flags & UVC_CTRL_FLAG_GET_MIN) {
		ret = uvc_query_ctrl(chain->dev, UVC_GET_MIN, ctrl->entity->id,
				     chain->dev->intfnum, ctrl->info.selector,
				     uvc_ctrl_data(ctrl, UVC_CTRL_DATA_MIN),
				     ctrl->info.size);
		if (ret < 0)
			return ret;
	}
	if (ctrl->info.flags & UVC_CTRL_FLAG_GET_MAX) {
		ret = uvc_query_ctrl(chain->dev, UVC_GET_MAX, ctrl->entity->id,
				     chain->dev->intfnum, ctrl->info.selector,
				     uvc_ctrl_data(ctrl, UVC_CTRL_DATA_MAX),
				     ctrl->info.size);
		if (ret < 0)
			return ret;
	}
	if (ctrl->info.flags & UVC_CTRL_FLAG_GET_RES) {
		ret = uvc_query_ctrl(chain->dev, UVC_GET_RES, ctrl->entity->id,
				     chain->dev->intfnum, ctrl->info.selector,
				     uvc_ctrl_data(ctrl, UVC_CTRL_DATA_RES),
				     ctrl->info.size);
		if (ret < 0) {
			if (UVC_ENTITY_TYPE(ctrl->entity) !=
			    UVC_VC_EXTENSION_UNIT)
				return ret;

			/*
			 * GET_RES is mandatory for XU controls, but some
			 * cameras still choke on it. Ignore errors and set the
			 * resolution value to zero.
			 */
			uvc_warn_once(chain->dev, UVC_WARN_XU_GET_RES,
				      "UVC non compliance - GET_RES failed on "
				      "an XU control. Enabling workaround.\n");
			memset(uvc_ctrl_data(ctrl, UVC_CTRL_DATA_RES), 0,
			       ctrl->info.size);
		}
	}

	ctrl->cached = 1;
	return 0;
}

static s32 __uvc_ctrl_get_value(struct uvc_control_mapping *mapping,
				const u8 *data)
{
	s32 value = mapping->get(mapping, UVC_GET_CUR, data);

	if (mapping->v4l2_type == V4L2_CTRL_TYPE_MENU) {
		const struct uvc_menu_info *menu = mapping->menu_info;
		unsigned int i;

		for (i = 0; BIT(i) <= mapping->menu_mask; ++i, ++menu) {
			if (!test_bit(i, &mapping->menu_mask))
				continue;
			if (menu->value == value) {
				value = i;
				break;
			}
		}
	}

	return value;
}

static int __uvc_ctrl_load_cur(struct uvc_video_chain *chain,
			       struct uvc_control *ctrl)
{
	u8 *data;
	int ret;

	if (ctrl->loaded)
		return 0;

	data = uvc_ctrl_data(ctrl, UVC_CTRL_DATA_CURRENT);

	if ((ctrl->info.flags & UVC_CTRL_FLAG_GET_CUR) == 0) {
		memset(data, 0, ctrl->info.size);
		ctrl->loaded = 1;

		return 0;
	}

	if (ctrl->entity->get_cur)
		ret = ctrl->entity->get_cur(chain->dev, ctrl->entity,
					    ctrl->info.selector, data,
					    ctrl->info.size);
	else
		ret = uvc_query_ctrl(chain->dev, UVC_GET_CUR,
				     ctrl->entity->id, chain->dev->intfnum,
				     ctrl->info.selector, data,
				     ctrl->info.size);

	if (ret < 0)
		return ret;

	ctrl->loaded = 1;

	return ret;
}

static int __uvc_ctrl_get(struct uvc_video_chain *chain,
			  struct uvc_control *ctrl,
			  struct uvc_control_mapping *mapping,
			  s32 *value)
{
	int ret;

	if ((ctrl->info.flags & UVC_CTRL_FLAG_GET_CUR) == 0)
		return -EACCES;

	ret = __uvc_ctrl_load_cur(chain, ctrl);
	if (ret < 0)
		return ret;

	*value = __uvc_ctrl_get_value(mapping,
				uvc_ctrl_data(ctrl, UVC_CTRL_DATA_CURRENT));

	return 0;
}

static int __uvc_query_v4l2_class(struct uvc_video_chain *chain, u32 req_id,
				  u32 found_id)
{
	bool find_next = req_id & V4L2_CTRL_FLAG_NEXT_CTRL;
	unsigned int i;

	req_id &= V4L2_CTRL_ID_MASK;

	for (i = 0; i < ARRAY_SIZE(uvc_control_classes); i++) {
		if (!(chain->ctrl_class_bitmap & BIT(i)))
			continue;
		if (!find_next) {
			if (uvc_control_classes[i] == req_id)
				return i;
			continue;
		}
		if (uvc_control_classes[i] > req_id &&
		    uvc_control_classes[i] < found_id)
			return i;
	}

	return -ENODEV;
}

static int uvc_query_v4l2_class(struct uvc_video_chain *chain, u32 req_id,
				u32 found_id, struct v4l2_queryctrl *v4l2_ctrl)
{
	int idx;

	idx = __uvc_query_v4l2_class(chain, req_id, found_id);
	if (idx < 0)
		return -ENODEV;

	memset(v4l2_ctrl, 0, sizeof(*v4l2_ctrl));
	v4l2_ctrl->id = uvc_control_classes[idx];
	strscpy(v4l2_ctrl->name, v4l2_ctrl_get_name(v4l2_ctrl->id),
		sizeof(v4l2_ctrl->name));
	v4l2_ctrl->type = V4L2_CTRL_TYPE_CTRL_CLASS;
	v4l2_ctrl->flags = V4L2_CTRL_FLAG_WRITE_ONLY
			 | V4L2_CTRL_FLAG_READ_ONLY;
	return 0;
}

/*
 * Check if control @v4l2_id can be accessed by the given control @ioctl
 * (VIDIOC_G_EXT_CTRLS, VIDIOC_TRY_EXT_CTRLS or VIDIOC_S_EXT_CTRLS).
 *
 * For set operations on slave controls, check if the master's value is set to
 * manual, either in the others controls set in the same ioctl call, or from
 * the master's current value. This catches VIDIOC_S_EXT_CTRLS calls that set
 * both the master and slave control, such as for instance setting
 * auto_exposure=1, exposure_time_absolute=251.
 */
int uvc_ctrl_is_accessible(struct uvc_video_chain *chain, u32 v4l2_id,
			   const struct v4l2_ext_controls *ctrls,
			   unsigned long ioctl)
{
	struct uvc_control_mapping *master_map = NULL;
	struct uvc_control *master_ctrl = NULL;
	struct uvc_control_mapping *mapping;
	struct uvc_control *ctrl;
	bool read = ioctl == VIDIOC_G_EXT_CTRLS;
	s32 val;
	int ret;
	int i;

	if (__uvc_query_v4l2_class(chain, v4l2_id, 0) >= 0)
		return -EACCES;

	ctrl = uvc_find_control(chain, v4l2_id, &mapping);
	if (!ctrl)
		return -EINVAL;

	if (!(ctrl->info.flags & UVC_CTRL_FLAG_GET_CUR) && read)
		return -EACCES;

	if (!(ctrl->info.flags & UVC_CTRL_FLAG_SET_CUR) && !read)
		return -EACCES;

	if (ioctl != VIDIOC_S_EXT_CTRLS || !mapping->master_id)
		return 0;

	/*
	 * Iterate backwards in cases where the master control is accessed
	 * multiple times in the same ioctl. We want the last value.
	 */
	for (i = ctrls->count - 1; i >= 0; i--) {
		if (ctrls->controls[i].id == mapping->master_id)
			return ctrls->controls[i].value ==
					mapping->master_manual ? 0 : -EACCES;
	}

	__uvc_find_control(ctrl->entity, mapping->master_id, &master_map,
			   &master_ctrl, 0);

	if (!master_ctrl || !(master_ctrl->info.flags & UVC_CTRL_FLAG_GET_CUR))
		return 0;

	ret = __uvc_ctrl_get(chain, master_ctrl, master_map, &val);
	if (ret >= 0 && val != mapping->master_manual)
		return -EACCES;

	return 0;
}

static const char *uvc_map_get_name(const struct uvc_control_mapping *map)
{
	const char *name;

	if (map->name)
		return map->name;

	name = v4l2_ctrl_get_name(map->id);
	if (name)
		return name;

	return "Unknown Control";
}

static u32 uvc_get_ctrl_bitmap(struct uvc_control *ctrl,
			       struct uvc_control_mapping *mapping)
{
	/*
	 * Some controls, like CT_AE_MODE_CONTROL use GET_RES to
	 * represent the number of bits supported, those controls
	 * do not list GET_MAX as supported.
	 */
	if (ctrl->info.flags & UVC_CTRL_FLAG_GET_MAX)
		return mapping->get(mapping, UVC_GET_MAX,
				    uvc_ctrl_data(ctrl, UVC_CTRL_DATA_MAX));

	if (ctrl->info.flags & UVC_CTRL_FLAG_GET_RES)
		return mapping->get(mapping, UVC_GET_RES,
				    uvc_ctrl_data(ctrl, UVC_CTRL_DATA_RES));

	return ~0;
}

static int __uvc_query_v4l2_ctrl(struct uvc_video_chain *chain,
	struct uvc_control *ctrl,
	struct uvc_control_mapping *mapping,
	struct v4l2_queryctrl *v4l2_ctrl)
{
	struct uvc_control_mapping *master_map = NULL;
	struct uvc_control *master_ctrl = NULL;
	const struct uvc_menu_info *menu;
	unsigned int i;

	memset(v4l2_ctrl, 0, sizeof(*v4l2_ctrl));
	v4l2_ctrl->id = mapping->id;
	v4l2_ctrl->type = mapping->v4l2_type;
	strscpy(v4l2_ctrl->name, uvc_map_get_name(mapping),
		sizeof(v4l2_ctrl->name));
	v4l2_ctrl->flags = 0;

	if (!(ctrl->info.flags & UVC_CTRL_FLAG_GET_CUR))
		v4l2_ctrl->flags |= V4L2_CTRL_FLAG_WRITE_ONLY;
	if (!(ctrl->info.flags & UVC_CTRL_FLAG_SET_CUR))
		v4l2_ctrl->flags |= V4L2_CTRL_FLAG_READ_ONLY;

	if (mapping->master_id)
		__uvc_find_control(ctrl->entity, mapping->master_id,
				   &master_map, &master_ctrl, 0);
	if (master_ctrl && (master_ctrl->info.flags & UVC_CTRL_FLAG_GET_CUR)) {
		s32 val;
		int ret = __uvc_ctrl_get(chain, master_ctrl, master_map, &val);
		if (ret < 0)
			return ret;

		if (val != mapping->master_manual)
				v4l2_ctrl->flags |= V4L2_CTRL_FLAG_INACTIVE;
	}

	if (!ctrl->cached) {
		int ret = uvc_ctrl_populate_cache(chain, ctrl);
		if (ret < 0)
			return ret;
	}

	if (ctrl->info.flags & UVC_CTRL_FLAG_GET_DEF) {
		v4l2_ctrl->default_value = mapping->get(mapping, UVC_GET_DEF,
				uvc_ctrl_data(ctrl, UVC_CTRL_DATA_DEF));
	}

	switch (mapping->v4l2_type) {
	case V4L2_CTRL_TYPE_MENU:
		v4l2_ctrl->minimum = ffs(mapping->menu_mask) - 1;
		v4l2_ctrl->maximum = fls(mapping->menu_mask) - 1;
		v4l2_ctrl->step = 1;

		menu = mapping->menu_info;
		for (i = 0; BIT(i) <= mapping->menu_mask; ++i, ++menu) {
			if (!test_bit(i, &mapping->menu_mask))
				continue;
			if (menu->value == v4l2_ctrl->default_value) {
				v4l2_ctrl->default_value = i;
				break;
			}
		}

		return 0;

	case V4L2_CTRL_TYPE_BOOLEAN:
		v4l2_ctrl->minimum = 0;
		v4l2_ctrl->maximum = 1;
		v4l2_ctrl->step = 1;
		return 0;

	case V4L2_CTRL_TYPE_BUTTON:
		v4l2_ctrl->minimum = 0;
		v4l2_ctrl->maximum = 0;
		v4l2_ctrl->step = 0;
		return 0;

	case V4L2_CTRL_TYPE_BITMASK:
		v4l2_ctrl->minimum = 0;
		v4l2_ctrl->maximum = uvc_get_ctrl_bitmap(ctrl, mapping);
		v4l2_ctrl->step = 0;
		return 0;

	default:
		break;
	}

	if (ctrl->info.flags & UVC_CTRL_FLAG_GET_MIN)
		v4l2_ctrl->minimum = mapping->get(mapping, UVC_GET_MIN,
				     uvc_ctrl_data(ctrl, UVC_CTRL_DATA_MIN));

	if (ctrl->info.flags & UVC_CTRL_FLAG_GET_MAX)
		v4l2_ctrl->maximum = mapping->get(mapping, UVC_GET_MAX,
				     uvc_ctrl_data(ctrl, UVC_CTRL_DATA_MAX));

	if (ctrl->info.flags & UVC_CTRL_FLAG_GET_RES)
		v4l2_ctrl->step = mapping->get(mapping, UVC_GET_RES,
				  uvc_ctrl_data(ctrl, UVC_CTRL_DATA_RES));

	return 0;
}

int uvc_query_v4l2_ctrl(struct uvc_video_chain *chain,
	struct v4l2_queryctrl *v4l2_ctrl)
{
	struct uvc_control *ctrl;
	struct uvc_control_mapping *mapping;
	int ret;

	ret = mutex_lock_interruptible(&chain->ctrl_mutex);
	if (ret < 0)
		return -ERESTARTSYS;

	/* Check if the ctrl is a know class */
	if (!(v4l2_ctrl->id & V4L2_CTRL_FLAG_NEXT_CTRL)) {
		ret = uvc_query_v4l2_class(chain, v4l2_ctrl->id, 0, v4l2_ctrl);
		if (!ret)
			goto done;
	}

	ctrl = uvc_find_control(chain, v4l2_ctrl->id, &mapping);
	if (ctrl == NULL) {
		ret = -EINVAL;
		goto done;
	}

	/*
	 * If we're enumerating control with V4L2_CTRL_FLAG_NEXT_CTRL, check if
	 * a class should be inserted between the previous control and the one
	 * we have just found.
	 */
	if (v4l2_ctrl->id & V4L2_CTRL_FLAG_NEXT_CTRL) {
		ret = uvc_query_v4l2_class(chain, v4l2_ctrl->id, mapping->id,
					   v4l2_ctrl);
		if (!ret)
			goto done;
	}

	ret = __uvc_query_v4l2_ctrl(chain, ctrl, mapping, v4l2_ctrl);
done:
	mutex_unlock(&chain->ctrl_mutex);
	return ret;
}

/*
 * Mapping V4L2 controls to UVC controls can be straightforward if done well.
 * Most of the UVC controls exist in V4L2, and can be mapped directly. Some
 * must be grouped (for instance the Red Balance, Blue Balance and Do White
 * Balance V4L2 controls use the White Balance Component UVC control) or
 * otherwise translated. The approach we take here is to use a translation
 * table for the controls that can be mapped directly, and handle the others
 * manually.
 */
int uvc_query_v4l2_menu(struct uvc_video_chain *chain,
	struct v4l2_querymenu *query_menu)
{
	const struct uvc_menu_info *menu_info;
	struct uvc_control_mapping *mapping;
	struct uvc_control *ctrl;
	u32 index = query_menu->index;
	u32 id = query_menu->id;
	int ret;

	memset(query_menu, 0, sizeof(*query_menu));
	query_menu->id = id;
	query_menu->index = index;

	ret = mutex_lock_interruptible(&chain->ctrl_mutex);
	if (ret < 0)
		return -ERESTARTSYS;

	ctrl = uvc_find_control(chain, query_menu->id, &mapping);
	if (ctrl == NULL || mapping->v4l2_type != V4L2_CTRL_TYPE_MENU) {
		ret = -EINVAL;
		goto done;
	}

	if (!test_bit(query_menu->index, &mapping->menu_mask)) {
		ret = -EINVAL;
		goto done;
	}

	menu_info = &mapping->menu_info[query_menu->index];

	if (mapping->data_type == UVC_CTRL_DATA_TYPE_BITMASK) {
		if (!ctrl->cached) {
			ret = uvc_ctrl_populate_cache(chain, ctrl);
			if (ret < 0)
				goto done;
		}

		if (!(uvc_get_ctrl_bitmap(ctrl, mapping) & menu_info->value)) {
			ret = -EINVAL;
			goto done;
		}
	}

	strscpy(query_menu->name, menu_info->name, sizeof(query_menu->name));

done:
	mutex_unlock(&chain->ctrl_mutex);
	return ret;
}

/* --------------------------------------------------------------------------
 * Ctrl event handling
 */

static void uvc_ctrl_fill_event(struct uvc_video_chain *chain,
	struct v4l2_event *ev,
	struct uvc_control *ctrl,
	struct uvc_control_mapping *mapping,
	s32 value, u32 changes)
{
	struct v4l2_queryctrl v4l2_ctrl;

	__uvc_query_v4l2_ctrl(chain, ctrl, mapping, &v4l2_ctrl);

	memset(ev, 0, sizeof(*ev));
	ev->type = V4L2_EVENT_CTRL;
	ev->id = v4l2_ctrl.id;
	ev->u.ctrl.value = value;
	ev->u.ctrl.changes = changes;
	ev->u.ctrl.type = v4l2_ctrl.type;
	ev->u.ctrl.flags = v4l2_ctrl.flags;
	ev->u.ctrl.minimum = v4l2_ctrl.minimum;
	ev->u.ctrl.maximum = v4l2_ctrl.maximum;
	ev->u.ctrl.step = v4l2_ctrl.step;
	ev->u.ctrl.default_value = v4l2_ctrl.default_value;
}

/*
 * Send control change events to all subscribers for the @ctrl control. By
 * default the subscriber that generated the event, as identified by @handle,
 * is not notified unless it has set the V4L2_EVENT_SUB_FL_ALLOW_FEEDBACK flag.
 * @handle can be NULL for asynchronous events related to auto-update controls,
 * in which case all subscribers are notified.
 */
static void uvc_ctrl_send_event(struct uvc_video_chain *chain,
	struct uvc_fh *handle, struct uvc_control *ctrl,
	struct uvc_control_mapping *mapping, s32 value, u32 changes)
{
	struct v4l2_fh *originator = handle ? &handle->vfh : NULL;
	struct v4l2_subscribed_event *sev;
	struct v4l2_event ev;

	if (list_empty(&mapping->ev_subs))
		return;

	uvc_ctrl_fill_event(chain, &ev, ctrl, mapping, value, changes);

	list_for_each_entry(sev, &mapping->ev_subs, node) {
		if (sev->fh != originator ||
		    (sev->flags & V4L2_EVENT_SUB_FL_ALLOW_FEEDBACK) ||
		    (changes & V4L2_EVENT_CTRL_CH_FLAGS))
			v4l2_event_queue_fh(sev->fh, &ev);
	}
}

/*
 * Send control change events for the slave of the @master control identified
 * by the V4L2 ID @slave_id. The @handle identifies the event subscriber that
 * generated the event and may be NULL for auto-update events.
 */
static void uvc_ctrl_send_slave_event(struct uvc_video_chain *chain,
	struct uvc_fh *handle, struct uvc_control *master, u32 slave_id)
{
	struct uvc_control_mapping *mapping = NULL;
	struct uvc_control *ctrl = NULL;
	u32 changes = V4L2_EVENT_CTRL_CH_FLAGS;
	s32 val = 0;

	__uvc_find_control(master->entity, slave_id, &mapping, &ctrl, 0);
	if (ctrl == NULL)
		return;

	if (__uvc_ctrl_get(chain, ctrl, mapping, &val) == 0)
		changes |= V4L2_EVENT_CTRL_CH_VALUE;

	uvc_ctrl_send_event(chain, handle, ctrl, mapping, val, changes);
}

void uvc_ctrl_status_event(struct uvc_video_chain *chain,
			   struct uvc_control *ctrl, const u8 *data)
{
	struct uvc_control_mapping *mapping;
	struct uvc_fh *handle;
	unsigned int i;

	mutex_lock(&chain->ctrl_mutex);

	handle = ctrl->handle;
	ctrl->handle = NULL;

	list_for_each_entry(mapping, &ctrl->info.mappings, list) {
		s32 value = __uvc_ctrl_get_value(mapping, data);

		/*
		 * handle may be NULL here if the device sends auto-update
		 * events without a prior related control set from userspace.
		 */
		for (i = 0; i < ARRAY_SIZE(mapping->slave_ids); ++i) {
			if (!mapping->slave_ids[i])
				break;

			uvc_ctrl_send_slave_event(chain, handle, ctrl,
						  mapping->slave_ids[i]);
		}

		uvc_ctrl_send_event(chain, handle, ctrl, mapping, value,
				    V4L2_EVENT_CTRL_CH_VALUE);
	}

	mutex_unlock(&chain->ctrl_mutex);
}

static void uvc_ctrl_status_event_work(struct work_struct *work)
{
	struct uvc_device *dev = container_of(work, struct uvc_device,
					      async_ctrl.work);
	struct uvc_ctrl_work *w = &dev->async_ctrl;
	int ret;

	uvc_ctrl_status_event(w->chain, w->ctrl, w->data);

<<<<<<< HEAD
	if (atomic_read(&dev->flush_status))
=======
	/* The barrier is needed to synchronize with uvc_status_stop(). */
	if (smp_load_acquire(&dev->flush_status))
>>>>>>> 1cc3fcf6
		return;

	/* Resubmit the URB. */
	w->urb->interval = dev->int_ep->desc.bInterval;
	ret = usb_submit_urb(w->urb, GFP_KERNEL);
	if (ret < 0)
		dev_err(&dev->udev->dev,
			"Failed to resubmit status URB (%d).\n", ret);
}

bool uvc_ctrl_status_event_async(struct urb *urb, struct uvc_video_chain *chain,
				 struct uvc_control *ctrl, const u8 *data)
{
	struct uvc_device *dev = chain->dev;
	struct uvc_ctrl_work *w = &dev->async_ctrl;

	if (list_empty(&ctrl->info.mappings)) {
		ctrl->handle = NULL;
		return false;
	}

	w->data = data;
	w->urb = urb;
	w->chain = chain;
	w->ctrl = ctrl;

	schedule_work(&w->work);

	return true;
}

static bool uvc_ctrl_xctrls_has_control(const struct v4l2_ext_control *xctrls,
					unsigned int xctrls_count, u32 id)
{
	unsigned int i;

	for (i = 0; i < xctrls_count; ++i) {
		if (xctrls[i].id == id)
			return true;
	}

	return false;
}

static void uvc_ctrl_send_events(struct uvc_fh *handle,
	const struct v4l2_ext_control *xctrls, unsigned int xctrls_count)
{
	struct uvc_control_mapping *mapping;
	struct uvc_control *ctrl;
	u32 changes = V4L2_EVENT_CTRL_CH_VALUE;
	unsigned int i;
	unsigned int j;

	for (i = 0; i < xctrls_count; ++i) {
		ctrl = uvc_find_control(handle->chain, xctrls[i].id, &mapping);

		if (ctrl->info.flags & UVC_CTRL_FLAG_ASYNCHRONOUS)
			/* Notification will be sent from an Interrupt event. */
			continue;

		for (j = 0; j < ARRAY_SIZE(mapping->slave_ids); ++j) {
			u32 slave_id = mapping->slave_ids[j];

			if (!slave_id)
				break;

			/*
			 * We can skip sending an event for the slave if the
			 * slave is being modified in the same transaction.
			 */
			if (uvc_ctrl_xctrls_has_control(xctrls, xctrls_count,
							slave_id))
				continue;

			uvc_ctrl_send_slave_event(handle->chain, handle, ctrl,
						  slave_id);
		}

		/*
		 * If the master is being modified in the same transaction
		 * flags may change too.
		 */
		if (mapping->master_id &&
		    uvc_ctrl_xctrls_has_control(xctrls, xctrls_count,
						mapping->master_id))
			changes |= V4L2_EVENT_CTRL_CH_FLAGS;

		uvc_ctrl_send_event(handle->chain, handle, ctrl, mapping,
				    xctrls[i].value, changes);
	}
}

static int uvc_ctrl_add_event(struct v4l2_subscribed_event *sev, unsigned elems)
{
	struct uvc_fh *handle = container_of(sev->fh, struct uvc_fh, vfh);
	struct uvc_control_mapping *mapping;
	struct uvc_control *ctrl;
	int ret;

	ret = mutex_lock_interruptible(&handle->chain->ctrl_mutex);
	if (ret < 0)
		return -ERESTARTSYS;

	if (__uvc_query_v4l2_class(handle->chain, sev->id, 0) >= 0) {
		ret = 0;
		goto done;
	}

	ctrl = uvc_find_control(handle->chain, sev->id, &mapping);
	if (ctrl == NULL) {
		ret = -EINVAL;
		goto done;
	}

	list_add_tail(&sev->node, &mapping->ev_subs);
	if (sev->flags & V4L2_EVENT_SUB_FL_SEND_INITIAL) {
		struct v4l2_event ev;
		u32 changes = V4L2_EVENT_CTRL_CH_FLAGS;
		s32 val = 0;

		if (__uvc_ctrl_get(handle->chain, ctrl, mapping, &val) == 0)
			changes |= V4L2_EVENT_CTRL_CH_VALUE;

		uvc_ctrl_fill_event(handle->chain, &ev, ctrl, mapping, val,
				    changes);
		/*
		 * Mark the queue as active, allowing this initial event to be
		 * accepted.
		 */
		sev->elems = elems;
		v4l2_event_queue_fh(sev->fh, &ev);
	}

done:
	mutex_unlock(&handle->chain->ctrl_mutex);
	return ret;
}

static void uvc_ctrl_del_event(struct v4l2_subscribed_event *sev)
{
	struct uvc_fh *handle = container_of(sev->fh, struct uvc_fh, vfh);

	mutex_lock(&handle->chain->ctrl_mutex);
	if (__uvc_query_v4l2_class(handle->chain, sev->id, 0) >= 0)
		goto done;
	list_del(&sev->node);
done:
	mutex_unlock(&handle->chain->ctrl_mutex);
}

const struct v4l2_subscribed_event_ops uvc_ctrl_sub_ev_ops = {
	.add = uvc_ctrl_add_event,
	.del = uvc_ctrl_del_event,
	.replace = v4l2_ctrl_replace,
	.merge = v4l2_ctrl_merge,
};

/* --------------------------------------------------------------------------
 * Control transactions
 *
 * To make extended set operations as atomic as the hardware allows, controls
 * are handled using begin/commit/rollback operations.
 *
 * At the beginning of a set request, uvc_ctrl_begin should be called to
 * initialize the request. This function acquires the control lock.
 *
 * When setting a control, the new value is stored in the control data field
 * at position UVC_CTRL_DATA_CURRENT. The control is then marked as dirty for
 * later processing. If the UVC and V4L2 control sizes differ, the current
 * value is loaded from the hardware before storing the new value in the data
 * field.
 *
 * After processing all controls in the transaction, uvc_ctrl_commit or
 * uvc_ctrl_rollback must be called to apply the pending changes to the
 * hardware or revert them. When applying changes, all controls marked as
 * dirty will be modified in the UVC device, and the dirty flag will be
 * cleared. When reverting controls, the control data field
 * UVC_CTRL_DATA_CURRENT is reverted to its previous value
 * (UVC_CTRL_DATA_BACKUP) for all dirty controls. Both functions release the
 * control lock.
 */
int uvc_ctrl_begin(struct uvc_video_chain *chain)
{
	return mutex_lock_interruptible(&chain->ctrl_mutex) ? -ERESTARTSYS : 0;
}

static int uvc_ctrl_commit_entity(struct uvc_device *dev,
	struct uvc_entity *entity, int rollback, struct uvc_control **err_ctrl)
{
	struct uvc_control *ctrl;
	unsigned int i;
	int ret;

	if (entity == NULL)
		return 0;

	for (i = 0; i < entity->ncontrols; ++i) {
		ctrl = &entity->controls[i];
		if (!ctrl->initialized)
			continue;

		/*
		 * Reset the loaded flag for auto-update controls that were
		 * marked as loaded in uvc_ctrl_get/uvc_ctrl_set to prevent
		 * uvc_ctrl_get from using the cached value, and for write-only
		 * controls to prevent uvc_ctrl_set from setting bits not
		 * explicitly set by the user.
		 */
		if (ctrl->info.flags & UVC_CTRL_FLAG_AUTO_UPDATE ||
		    !(ctrl->info.flags & UVC_CTRL_FLAG_GET_CUR))
			ctrl->loaded = 0;

		if (!ctrl->dirty)
			continue;

		if (!rollback)
			ret = uvc_query_ctrl(dev, UVC_SET_CUR, ctrl->entity->id,
				dev->intfnum, ctrl->info.selector,
				uvc_ctrl_data(ctrl, UVC_CTRL_DATA_CURRENT),
				ctrl->info.size);
		else
			ret = 0;

		if (rollback || ret < 0)
			memcpy(uvc_ctrl_data(ctrl, UVC_CTRL_DATA_CURRENT),
			       uvc_ctrl_data(ctrl, UVC_CTRL_DATA_BACKUP),
			       ctrl->info.size);

		ctrl->dirty = 0;

		if (ret < 0) {
			if (err_ctrl)
				*err_ctrl = ctrl;
			return ret;
		}
	}

	return 0;
}

static int uvc_ctrl_find_ctrl_idx(struct uvc_entity *entity,
				  struct v4l2_ext_controls *ctrls,
				  struct uvc_control *uvc_control)
{
	struct uvc_control_mapping *mapping = NULL;
	struct uvc_control *ctrl_found = NULL;
	unsigned int i;

	if (!entity)
		return ctrls->count;

	for (i = 0; i < ctrls->count; i++) {
		__uvc_find_control(entity, ctrls->controls[i].id, &mapping,
				   &ctrl_found, 0);
		if (uvc_control == ctrl_found)
			return i;
	}

	return ctrls->count;
}

int __uvc_ctrl_commit(struct uvc_fh *handle, int rollback,
		      struct v4l2_ext_controls *ctrls)
{
	struct uvc_video_chain *chain = handle->chain;
	struct uvc_control *err_ctrl;
	struct uvc_entity *entity;
	int ret = 0;

	/* Find the control. */
	list_for_each_entry(entity, &chain->entities, chain) {
		ret = uvc_ctrl_commit_entity(chain->dev, entity, rollback,
					     &err_ctrl);
		if (ret < 0)
			goto done;
	}

	if (!rollback)
		uvc_ctrl_send_events(handle, ctrls->controls, ctrls->count);
done:
	if (ret < 0 && ctrls)
		ctrls->error_idx = uvc_ctrl_find_ctrl_idx(entity, ctrls,
							  err_ctrl);
	mutex_unlock(&chain->ctrl_mutex);
	return ret;
}

int uvc_ctrl_get(struct uvc_video_chain *chain,
	struct v4l2_ext_control *xctrl)
{
	struct uvc_control *ctrl;
	struct uvc_control_mapping *mapping;

	if (__uvc_query_v4l2_class(chain, xctrl->id, 0) >= 0)
		return -EACCES;

	ctrl = uvc_find_control(chain, xctrl->id, &mapping);
	if (ctrl == NULL)
		return -EINVAL;

	return __uvc_ctrl_get(chain, ctrl, mapping, &xctrl->value);
}

int uvc_ctrl_set(struct uvc_fh *handle,
	struct v4l2_ext_control *xctrl)
{
	struct uvc_video_chain *chain = handle->chain;
	struct uvc_control *ctrl;
	struct uvc_control_mapping *mapping;
	s32 value;
	u32 step;
	s32 min;
	s32 max;
	int ret;

	if (__uvc_query_v4l2_class(chain, xctrl->id, 0) >= 0)
		return -EACCES;

	ctrl = uvc_find_control(chain, xctrl->id, &mapping);
	if (ctrl == NULL)
		return -EINVAL;
	if (!(ctrl->info.flags & UVC_CTRL_FLAG_SET_CUR))
		return -EACCES;

	/* Clamp out of range values. */
	switch (mapping->v4l2_type) {
	case V4L2_CTRL_TYPE_INTEGER:
		if (!ctrl->cached) {
			ret = uvc_ctrl_populate_cache(chain, ctrl);
			if (ret < 0)
				return ret;
		}

		min = mapping->get(mapping, UVC_GET_MIN,
				   uvc_ctrl_data(ctrl, UVC_CTRL_DATA_MIN));
		max = mapping->get(mapping, UVC_GET_MAX,
				   uvc_ctrl_data(ctrl, UVC_CTRL_DATA_MAX));
		step = mapping->get(mapping, UVC_GET_RES,
				    uvc_ctrl_data(ctrl, UVC_CTRL_DATA_RES));
		if (step == 0)
			step = 1;

		xctrl->value = min + DIV_ROUND_CLOSEST((u32)(xctrl->value - min),
							step) * step;
		if (mapping->data_type == UVC_CTRL_DATA_TYPE_SIGNED)
			xctrl->value = clamp(xctrl->value, min, max);
		else
			xctrl->value = clamp_t(u32, xctrl->value, min, max);
		value = xctrl->value;
		break;

	case V4L2_CTRL_TYPE_BITMASK:
		if (!ctrl->cached) {
			ret = uvc_ctrl_populate_cache(chain, ctrl);
			if (ret < 0)
				return ret;
		}

		xctrl->value = max(0, xctrl->value);
		xctrl->value &= uvc_get_ctrl_bitmap(ctrl, mapping);
		value = xctrl->value;
		break;

	case V4L2_CTRL_TYPE_BOOLEAN:
		xctrl->value = clamp(xctrl->value, 0, 1);
		value = xctrl->value;
		break;

	case V4L2_CTRL_TYPE_MENU:
		if (xctrl->value < (ffs(mapping->menu_mask) - 1) ||
		    xctrl->value > (fls(mapping->menu_mask) - 1))
			return -ERANGE;

		if (!test_bit(xctrl->value, &mapping->menu_mask))
			return -EINVAL;

		value = mapping->menu_info[xctrl->value].value;

		/*
		 * Valid menu indices are reported by the GET_RES request for
		 * UVC controls that support it.
		 */
		if (mapping->data_type == UVC_CTRL_DATA_TYPE_BITMASK) {
			if (!ctrl->cached) {
				ret = uvc_ctrl_populate_cache(chain, ctrl);
				if (ret < 0)
					return ret;
			}

			if (!(uvc_get_ctrl_bitmap(ctrl, mapping) & value))
				return -EINVAL;
		}

		break;

	default:
		value = xctrl->value;
		break;
	}

	/*
	 * If the mapping doesn't span the whole UVC control, the current value
	 * needs to be loaded from the device to perform the read-modify-write
	 * operation.
	 */
	if ((ctrl->info.size * 8) != mapping->size) {
		ret = __uvc_ctrl_load_cur(chain, ctrl);
		if (ret < 0)
			return ret;
	}

	/* Backup the current value in case we need to rollback later. */
	if (!ctrl->dirty) {
		memcpy(uvc_ctrl_data(ctrl, UVC_CTRL_DATA_BACKUP),
		       uvc_ctrl_data(ctrl, UVC_CTRL_DATA_CURRENT),
		       ctrl->info.size);
	}

	mapping->set(mapping, value,
		uvc_ctrl_data(ctrl, UVC_CTRL_DATA_CURRENT));

	if (ctrl->info.flags & UVC_CTRL_FLAG_ASYNCHRONOUS)
		ctrl->handle = handle;

	ctrl->dirty = 1;
	ctrl->modified = 1;
	return 0;
}

/* --------------------------------------------------------------------------
 * Dynamic controls
 */

/*
 * Retrieve flags for a given control
 */
static int uvc_ctrl_get_flags(struct uvc_device *dev,
			      const struct uvc_control *ctrl,
			      struct uvc_control_info *info)
{
	u8 *data;
	int ret;

	data = kmalloc(1, GFP_KERNEL);
	if (data == NULL)
		return -ENOMEM;

	if (ctrl->entity->get_info)
		ret = ctrl->entity->get_info(dev, ctrl->entity,
					     ctrl->info.selector, data);
	else
		ret = uvc_query_ctrl(dev, UVC_GET_INFO, ctrl->entity->id,
				     dev->intfnum, info->selector, data, 1);
	if (!ret)
		info->flags |= (data[0] & UVC_CONTROL_CAP_GET ?
				UVC_CTRL_FLAG_GET_CUR : 0)
			    |  (data[0] & UVC_CONTROL_CAP_SET ?
				UVC_CTRL_FLAG_SET_CUR : 0)
			    |  (data[0] & UVC_CONTROL_CAP_AUTOUPDATE ?
				UVC_CTRL_FLAG_AUTO_UPDATE : 0)
			    |  (data[0] & UVC_CONTROL_CAP_ASYNCHRONOUS ?
				UVC_CTRL_FLAG_ASYNCHRONOUS : 0);

	kfree(data);
	return ret;
}

static void uvc_ctrl_fixup_xu_info(struct uvc_device *dev,
	const struct uvc_control *ctrl, struct uvc_control_info *info)
{
	struct uvc_ctrl_fixup {
		struct usb_device_id id;
		u8 entity;
		u8 selector;
		u8 flags;
	};

	static const struct uvc_ctrl_fixup fixups[] = {
		{ { USB_DEVICE(0x046d, 0x08c2) }, 9, 1,
			UVC_CTRL_FLAG_GET_MIN | UVC_CTRL_FLAG_GET_MAX |
			UVC_CTRL_FLAG_GET_DEF | UVC_CTRL_FLAG_SET_CUR |
			UVC_CTRL_FLAG_AUTO_UPDATE },
		{ { USB_DEVICE(0x046d, 0x08cc) }, 9, 1,
			UVC_CTRL_FLAG_GET_MIN | UVC_CTRL_FLAG_GET_MAX |
			UVC_CTRL_FLAG_GET_DEF | UVC_CTRL_FLAG_SET_CUR |
			UVC_CTRL_FLAG_AUTO_UPDATE },
		{ { USB_DEVICE(0x046d, 0x0994) }, 9, 1,
			UVC_CTRL_FLAG_GET_MIN | UVC_CTRL_FLAG_GET_MAX |
			UVC_CTRL_FLAG_GET_DEF | UVC_CTRL_FLAG_SET_CUR |
			UVC_CTRL_FLAG_AUTO_UPDATE },
	};

	unsigned int i;

	for (i = 0; i < ARRAY_SIZE(fixups); ++i) {
		if (!usb_match_one_id(dev->intf, &fixups[i].id))
			continue;

		if (fixups[i].entity == ctrl->entity->id &&
		    fixups[i].selector == info->selector) {
			info->flags = fixups[i].flags;
			return;
		}
	}
}

/*
 * Query control information (size and flags) for XU controls.
 */
static int uvc_ctrl_fill_xu_info(struct uvc_device *dev,
	const struct uvc_control *ctrl, struct uvc_control_info *info)
{
	u8 *data;
	int ret;

	data = kmalloc(2, GFP_KERNEL);
	if (data == NULL)
		return -ENOMEM;

	memcpy(info->entity, ctrl->entity->guid, sizeof(info->entity));
	info->index = ctrl->index;
	info->selector = ctrl->index + 1;

	/* Query and verify the control length (GET_LEN) */
	ret = uvc_query_ctrl(dev, UVC_GET_LEN, ctrl->entity->id, dev->intfnum,
			     info->selector, data, 2);
	if (ret < 0) {
		uvc_dbg(dev, CONTROL,
			"GET_LEN failed on control %pUl/%u (%d)\n",
			info->entity, info->selector, ret);
		goto done;
	}

	info->size = le16_to_cpup((__le16 *)data);

	info->flags = UVC_CTRL_FLAG_GET_MIN | UVC_CTRL_FLAG_GET_MAX
		    | UVC_CTRL_FLAG_GET_RES | UVC_CTRL_FLAG_GET_DEF;

	ret = uvc_ctrl_get_flags(dev, ctrl, info);
	if (ret < 0) {
		uvc_dbg(dev, CONTROL,
			"Failed to get flags for control %pUl/%u (%d)\n",
			info->entity, info->selector, ret);
		goto done;
	}

	uvc_ctrl_fixup_xu_info(dev, ctrl, info);

	uvc_dbg(dev, CONTROL,
		"XU control %pUl/%u queried: len %u, flags { get %u set %u auto %u }\n",
		info->entity, info->selector, info->size,
		(info->flags & UVC_CTRL_FLAG_GET_CUR) ? 1 : 0,
		(info->flags & UVC_CTRL_FLAG_SET_CUR) ? 1 : 0,
		(info->flags & UVC_CTRL_FLAG_AUTO_UPDATE) ? 1 : 0);

done:
	kfree(data);
	return ret;
}

static int uvc_ctrl_add_info(struct uvc_device *dev, struct uvc_control *ctrl,
	const struct uvc_control_info *info);

static int uvc_ctrl_init_xu_ctrl(struct uvc_device *dev,
	struct uvc_control *ctrl)
{
	struct uvc_control_info info;
	int ret;

	if (ctrl->initialized)
		return 0;

	ret = uvc_ctrl_fill_xu_info(dev, ctrl, &info);
	if (ret < 0)
		return ret;

	ret = uvc_ctrl_add_info(dev, ctrl, &info);
	if (ret < 0)
		uvc_dbg(dev, CONTROL,
			"Failed to initialize control %pUl/%u on device %s entity %u\n",
			info.entity, info.selector, dev->udev->devpath,
			ctrl->entity->id);

	return ret;
}

int uvc_xu_ctrl_query(struct uvc_video_chain *chain,
	struct uvc_xu_control_query *xqry)
{
	struct uvc_entity *entity;
	struct uvc_control *ctrl;
	unsigned int i;
	bool found;
	u32 reqflags;
	u16 size;
	u8 *data = NULL;
	int ret;

	/* Find the extension unit. */
	found = false;
	list_for_each_entry(entity, &chain->entities, chain) {
		if (UVC_ENTITY_TYPE(entity) == UVC_VC_EXTENSION_UNIT &&
		    entity->id == xqry->unit) {
			found = true;
			break;
		}
	}

	if (!found) {
		uvc_dbg(chain->dev, CONTROL, "Extension unit %u not found\n",
			xqry->unit);
		return -ENOENT;
	}

	/* Find the control and perform delayed initialization if needed. */
	found = false;
	for (i = 0; i < entity->ncontrols; ++i) {
		ctrl = &entity->controls[i];
		if (ctrl->index == xqry->selector - 1) {
			found = true;
			break;
		}
	}

	if (!found) {
		uvc_dbg(chain->dev, CONTROL, "Control %pUl/%u not found\n",
			entity->guid, xqry->selector);
		return -ENOENT;
	}

	if (mutex_lock_interruptible(&chain->ctrl_mutex))
		return -ERESTARTSYS;

	ret = uvc_ctrl_init_xu_ctrl(chain->dev, ctrl);
	if (ret < 0) {
		ret = -ENOENT;
		goto done;
	}

	/* Validate the required buffer size and flags for the request */
	reqflags = 0;
	size = ctrl->info.size;

	switch (xqry->query) {
	case UVC_GET_CUR:
		reqflags = UVC_CTRL_FLAG_GET_CUR;
		break;
	case UVC_GET_MIN:
		reqflags = UVC_CTRL_FLAG_GET_MIN;
		break;
	case UVC_GET_MAX:
		reqflags = UVC_CTRL_FLAG_GET_MAX;
		break;
	case UVC_GET_DEF:
		reqflags = UVC_CTRL_FLAG_GET_DEF;
		break;
	case UVC_GET_RES:
		reqflags = UVC_CTRL_FLAG_GET_RES;
		break;
	case UVC_SET_CUR:
		reqflags = UVC_CTRL_FLAG_SET_CUR;
		break;
	case UVC_GET_LEN:
		size = 2;
		break;
	case UVC_GET_INFO:
		size = 1;
		break;
	default:
		ret = -EINVAL;
		goto done;
	}

	if (size != xqry->size) {
		ret = -ENOBUFS;
		goto done;
	}

	if (reqflags && !(ctrl->info.flags & reqflags)) {
		ret = -EBADRQC;
		goto done;
	}

	data = kmalloc(size, GFP_KERNEL);
	if (data == NULL) {
		ret = -ENOMEM;
		goto done;
	}

	if (xqry->query == UVC_SET_CUR &&
	    copy_from_user(data, xqry->data, size)) {
		ret = -EFAULT;
		goto done;
	}

	ret = uvc_query_ctrl(chain->dev, xqry->query, xqry->unit,
			     chain->dev->intfnum, xqry->selector, data, size);
	if (ret < 0)
		goto done;

	if (xqry->query != UVC_SET_CUR &&
	    copy_to_user(xqry->data, data, size))
		ret = -EFAULT;
done:
	kfree(data);
	mutex_unlock(&chain->ctrl_mutex);
	return ret;
}

/* --------------------------------------------------------------------------
 * Suspend/resume
 */

/*
 * Restore control values after resume, skipping controls that haven't been
 * changed.
 *
 * TODO
 * - Don't restore modified controls that are back to their default value.
 * - Handle restore order (Auto-Exposure Mode should be restored before
 *   Exposure Time).
 */
int uvc_ctrl_restore_values(struct uvc_device *dev)
{
	struct uvc_control *ctrl;
	struct uvc_entity *entity;
	unsigned int i;
	int ret;

	/* Walk the entities list and restore controls when possible. */
	list_for_each_entry(entity, &dev->entities, list) {

		for (i = 0; i < entity->ncontrols; ++i) {
			ctrl = &entity->controls[i];

			if (!ctrl->initialized || !ctrl->modified ||
			    (ctrl->info.flags & UVC_CTRL_FLAG_RESTORE) == 0)
				continue;
			dev_dbg(&dev->udev->dev,
				"restoring control %pUl/%u/%u\n",
				ctrl->info.entity, ctrl->info.index,
				ctrl->info.selector);
			ctrl->dirty = 1;
		}

		ret = uvc_ctrl_commit_entity(dev, entity, 0, NULL);
		if (ret < 0)
			return ret;
	}

	return 0;
}

/* --------------------------------------------------------------------------
 * Control and mapping handling
 */

/*
 * Add control information to a given control.
 */
static int uvc_ctrl_add_info(struct uvc_device *dev, struct uvc_control *ctrl,
	const struct uvc_control_info *info)
{
	ctrl->info = *info;
	INIT_LIST_HEAD(&ctrl->info.mappings);

	/* Allocate an array to save control values (cur, def, max, etc.) */
	ctrl->uvc_data = kzalloc(ctrl->info.size * UVC_CTRL_DATA_LAST + 1,
				 GFP_KERNEL);
	if (!ctrl->uvc_data)
		return -ENOMEM;

	ctrl->initialized = 1;

	uvc_dbg(dev, CONTROL, "Added control %pUl/%u to device %s entity %u\n",
		ctrl->info.entity, ctrl->info.selector, dev->udev->devpath,
		ctrl->entity->id);

	return 0;
}

/*
 * Add a control mapping to a given control.
 */
static int __uvc_ctrl_add_mapping(struct uvc_video_chain *chain,
	struct uvc_control *ctrl, const struct uvc_control_mapping *mapping)
{
	struct uvc_control_mapping *map;
	unsigned int size;
	unsigned int i;

	/*
	 * Most mappings come from static kernel data and need to be duplicated.
	 * Mappings that come from userspace will be unnecessarily duplicated,
	 * this could be optimized.
	 */
	map = kmemdup(mapping, sizeof(*mapping), GFP_KERNEL);
	if (map == NULL)
		return -ENOMEM;

	/* For UVCIOC_CTRL_MAP custom control */
	if (mapping->name) {
		map->name = kstrdup(mapping->name, GFP_KERNEL);
		if (!map->name) {
			kfree(map);
			return -ENOMEM;
		}
	}

	INIT_LIST_HEAD(&map->ev_subs);

	size = sizeof(*mapping->menu_info) * fls(mapping->menu_mask);
	map->menu_info = kmemdup(mapping->menu_info, size, GFP_KERNEL);
	if (map->menu_info == NULL) {
		kfree(map->name);
		kfree(map);
		return -ENOMEM;
	}

	if (map->get == NULL)
		map->get = uvc_get_le_value;
	if (map->set == NULL)
		map->set = uvc_set_le_value;

	for (i = 0; i < ARRAY_SIZE(uvc_control_classes); i++) {
		if (V4L2_CTRL_ID2WHICH(uvc_control_classes[i]) ==
						V4L2_CTRL_ID2WHICH(map->id)) {
			chain->ctrl_class_bitmap |= BIT(i);
			break;
		}
	}

	list_add_tail(&map->list, &ctrl->info.mappings);
	uvc_dbg(chain->dev, CONTROL, "Adding mapping '%s' to control %pUl/%u\n",
		uvc_map_get_name(map), ctrl->info.entity,
		ctrl->info.selector);

	return 0;
}

int uvc_ctrl_add_mapping(struct uvc_video_chain *chain,
	const struct uvc_control_mapping *mapping)
{
	struct uvc_device *dev = chain->dev;
	struct uvc_control_mapping *map;
	struct uvc_entity *entity;
	struct uvc_control *ctrl;
	int found = 0;
	int ret;

	if (mapping->id & ~V4L2_CTRL_ID_MASK) {
		uvc_dbg(dev, CONTROL,
			"Can't add mapping '%s', control id 0x%08x is invalid\n",
			uvc_map_get_name(mapping), mapping->id);
		return -EINVAL;
	}

	/* Search for the matching (GUID/CS) control on the current chain */
	list_for_each_entry(entity, &chain->entities, chain) {
		unsigned int i;

		if (UVC_ENTITY_TYPE(entity) != UVC_VC_EXTENSION_UNIT ||
		    !uvc_entity_match_guid(entity, mapping->entity))
			continue;

		for (i = 0; i < entity->ncontrols; ++i) {
			ctrl = &entity->controls[i];
			if (ctrl->index == mapping->selector - 1) {
				found = 1;
				break;
			}
		}

		if (found)
			break;
	}
	if (!found)
		return -ENOENT;

	if (mutex_lock_interruptible(&chain->ctrl_mutex))
		return -ERESTARTSYS;

	/* Perform delayed initialization of XU controls */
	ret = uvc_ctrl_init_xu_ctrl(dev, ctrl);
	if (ret < 0) {
		ret = -ENOENT;
		goto done;
	}

	/* Validate the user-provided bit-size and offset */
	if (mapping->size > 32 ||
	    mapping->offset + mapping->size > ctrl->info.size * 8) {
		ret = -EINVAL;
		goto done;
	}

	list_for_each_entry(map, &ctrl->info.mappings, list) {
		if (mapping->id == map->id) {
			uvc_dbg(dev, CONTROL,
				"Can't add mapping '%s', control id 0x%08x already exists\n",
				uvc_map_get_name(mapping), mapping->id);
			ret = -EEXIST;
			goto done;
		}
	}

	/* Prevent excess memory consumption */
	if (atomic_inc_return(&dev->nmappings) > UVC_MAX_CONTROL_MAPPINGS) {
		atomic_dec(&dev->nmappings);
		uvc_dbg(dev, CONTROL,
			"Can't add mapping '%s', maximum mappings count (%u) exceeded\n",
			uvc_map_get_name(mapping), UVC_MAX_CONTROL_MAPPINGS);
		ret = -ENOMEM;
		goto done;
	}

	ret = __uvc_ctrl_add_mapping(chain, ctrl, mapping);
	if (ret < 0)
		atomic_dec(&dev->nmappings);

done:
	mutex_unlock(&chain->ctrl_mutex);
	return ret;
}

/*
 * Prune an entity of its bogus controls using a blacklist. Bogus controls
 * are currently the ones that crash the camera or unconditionally return an
 * error when queried.
 */
static void uvc_ctrl_prune_entity(struct uvc_device *dev,
	struct uvc_entity *entity)
{
	struct uvc_ctrl_blacklist {
		struct usb_device_id id;
		u8 index;
	};

	static const struct uvc_ctrl_blacklist processing_blacklist[] = {
		{ { USB_DEVICE(0x13d3, 0x509b) }, 9 }, /* Gain */
		{ { USB_DEVICE(0x1c4f, 0x3000) }, 6 }, /* WB Temperature */
		{ { USB_DEVICE(0x5986, 0x0241) }, 2 }, /* Hue */
	};
	static const struct uvc_ctrl_blacklist camera_blacklist[] = {
		{ { USB_DEVICE(0x06f8, 0x3005) }, 9 }, /* Zoom, Absolute */
		/* Region of interest(ROI) auto control */
		/* Chicony Electronics Co., Ltd HD User Facing */
		{ { USB_DEVICE(0x04f2, 0xb667) }, 21 },
		/* Chicony Electronics Co., Ltd 720p HD Camera */
		{ { USB_DEVICE(0x04f2, 0xb6b4) }, 21 },
		/* Chicony Electronics Co., Ltd Integrated Camera */
		{ { USB_DEVICE(0x04f2, 0xb6d8) }, 21 },
		/* Chicony Electronics Co., Ltd HD User Facing */
		{ { USB_DEVICE(0x04f2, 0xb6f2) }, 21 },
		/* Chicony Electronics Co., Ltd HP 5M Camera */
		{ { USB_DEVICE(0x04f2, 0xb75d) }, 21 },
		/* Quanta Computer, Inc. USB2.0 HD UVC WebCam */
		{ { USB_DEVICE(0x0408, 0x30d1) }, 21 },
		/* Quanta Computer, Inc. USB2.0 HD UVC WebCam */
		{ { USB_DEVICE(0x0408, 0x30d2) }, 21 },
		/* Quanta Computer, Inc. ACER FHD User Facing */
		{ { USB_DEVICE(0x0408, 0x4031) }, 21 },
		/* Quanta Computer, Inc. HP 5M Camera */
		{ { USB_DEVICE(0x0408, 0x5479) }, 21 },
		/* IMC Networks USB2.0 HD UVC WebCam */
		{ { USB_DEVICE(0x13d3, 0x56d4) }, 21 },
		/* IMC Networks USB2.0 HD UVC WebCam */
		{ { USB_DEVICE(0x13d3, 0x56ec) }, 21 },
		/* KingCome 720p HD Camera */
		{ { USB_DEVICE(0x2b7e, 0x0157) }, 21 },
		/* Realtek Semiconductor Corp. Integrated_Webcam_HD */
		{ { USB_DEVICE(0x0bda, 0x5520) }, 21 },
		/* Realtek Semiconductor Corp. Integrated_Webcam_HD */
		{ { USB_DEVICE(0x0bda, 0x5539) }, 21 },
		/* Realtek Semiconductor Corp. Integrated_Webcam_HD */
		{ { USB_DEVICE(0x0bda, 0x565c) }, 21 },
		/* Realtek Semiconductor Corp. Integrated_Webcam_HD */
		{ { USB_DEVICE(0x0bda, 0x5676) }, 21 },
		/* Lenovo Integrated Camera */
		{ { USB_DEVICE(0x30c9, 0x0093) }, 21 },
	};

	const struct uvc_ctrl_blacklist *blacklist;
	unsigned int size;
	unsigned int count;
	unsigned int i;
	u8 *controls;

	switch (UVC_ENTITY_TYPE(entity)) {
	case UVC_VC_PROCESSING_UNIT:
		blacklist = processing_blacklist;
		count = ARRAY_SIZE(processing_blacklist);
		controls = entity->processing.bmControls;
		size = entity->processing.bControlSize;
		break;

	case UVC_ITT_CAMERA:
		blacklist = camera_blacklist;
		count = ARRAY_SIZE(camera_blacklist);
		controls = entity->camera.bmControls;
		size = entity->camera.bControlSize;
		break;

	default:
		return;
	}

	for (i = 0; i < count; ++i) {
		if (!usb_match_one_id(dev->intf, &blacklist[i].id))
			continue;

		if (blacklist[i].index >= 8 * size ||
		    !uvc_test_bit(controls, blacklist[i].index))
			continue;

		uvc_dbg(dev, CONTROL,
			"%u/%u control is black listed, removing it\n",
			entity->id, blacklist[i].index);

		uvc_clear_bit(controls, blacklist[i].index);
	}
}

static int uvc_ctrl_init_roi(struct uvc_device *dev, struct uvc_control *ctrl)
{
	struct uvc_roi *def;
	int ret;

	if (WARN_ON(sizeof(struct uvc_roi) != ctrl->info.size))
		return -EINVAL;

	def = (struct uvc_roi *)uvc_ctrl_data(ctrl, UVC_CTRL_DATA_DEF);

	ret = uvc_query_ctrl(dev, UVC_GET_DEF, ctrl->entity->id, dev->intfnum,
			     UVC_CT_REGION_OF_INTEREST_CONTROL, def,
			     sizeof(struct uvc_roi));
	if (ret)
		goto out;

	/*
	 * Some firmwares have wrong GET_CURRENT configuration. E.g. it's
	 * below GET_MIN, or have rectangle coordinates mixed up. This
	 * causes problems sometimes, because we are unable to set
	 * auto-controls value without first setting ROI rectangle to
	 * valid configuration.
	 *
	 * We expect that default configuration is always correct and
	 * is within the GET_MIN / GET_MAX boundaries.
	 *
	 * Set current ROI configuration to GET_DEF, so that we will
	 * always have properly configured ROI.
	 */
	ret = uvc_query_ctrl(dev, UVC_SET_CUR, 1, dev->intfnum,
			     UVC_CT_REGION_OF_INTEREST_CONTROL, def,
			     sizeof(struct uvc_roi));
out:
	if (ret)
		dev_err(&dev->udev->dev, "Failed to fixup ROI (%d).\n",  ret);
	return ret;
}

struct uvc_roi *uvc_ctrl_roi(struct uvc_video_chain *chain, u8 query)
{
	struct uvc_control_mapping *mapping;
	struct uvc_control *ctrl;
	int id;

	switch (query) {
	case UVC_GET_CUR:
		id = UVC_CTRL_DATA_CURRENT;
		break;
	case UVC_GET_DEF:
		id = UVC_CTRL_DATA_DEF;
		break;
	case UVC_GET_MIN:
		id = UVC_CTRL_DATA_MIN;
		break;
	case UVC_GET_MAX:
		id = UVC_CTRL_DATA_MAX;
		break;
	default:
		return NULL;
	}

	ctrl = uvc_find_control(chain, V4L2_CID_REGION_OF_INTEREST_AUTO,
				&mapping);
	if (!ctrl)
		return NULL;

	return (struct uvc_roi *)uvc_ctrl_data(ctrl, id);
}

/*
 * Add control information and hardcoded stock control mappings to the given
 * device.
 */
static void uvc_ctrl_init_ctrl(struct uvc_video_chain *chain,
			       struct uvc_control *ctrl)
{
	const struct uvc_control_mapping **mappings;
	unsigned int i;
	const u8 camera_entity[16] = UVC_GUID_UVC_CAMERA;

	/*
	 * XU controls initialization requires querying the device for control
	 * information. As some buggy UVC devices will crash when queried
	 * repeatedly in a tight loop, delay XU controls initialization until
	 * first use.
	 */
	if (UVC_ENTITY_TYPE(ctrl->entity) == UVC_VC_EXTENSION_UNIT)
		return;

	for (i = 0; i < ARRAY_SIZE(uvc_ctrls); ++i) {
		const struct uvc_control_info *info = &uvc_ctrls[i];

		if (uvc_entity_match_guid(ctrl->entity, info->entity) &&
		    ctrl->index == info->index) {
			uvc_ctrl_add_info(chain->dev, ctrl, info);
			/*
			 * Retrieve control flags from the device. Ignore errors
			 * and work with default flag values from the uvc_ctrl
			 * array when the device doesn't properly implement
			 * GET_INFO on standard controls.
			 */
			uvc_ctrl_get_flags(chain->dev, ctrl, &ctrl->info);
			if (ctrl->info.selector == UVC_CT_REGION_OF_INTEREST_CONTROL &&
			    uvc_entity_match_guid(ctrl->entity, camera_entity))
				uvc_ctrl_init_roi(chain->dev, ctrl);
			break;
		 }
	}

	if (!ctrl->initialized)
		return;

	/*
	 * First check if the device provides a custom mapping for this control,
	 * used to override standard mappings for non-conformant devices. Don't
	 * process standard mappings if a custom mapping is found. This
	 * mechanism doesn't support combining standard and custom mappings for
	 * a single control.
	 */
	if (chain->dev->info->mappings) {
		bool custom = false;

		for (i = 0; chain->dev->info->mappings[i]; ++i) {
			const struct uvc_control_mapping *mapping =
				chain->dev->info->mappings[i];

			if (uvc_entity_match_guid(ctrl->entity, mapping->entity) &&
			    ctrl->info.selector == mapping->selector) {
				__uvc_ctrl_add_mapping(chain, ctrl, mapping);
				custom = true;
			}
		}

		if (custom)
			return;
	}

	/* Process common mappings next. */
	for (i = 0; i < ARRAY_SIZE(uvc_ctrl_mappings); ++i) {
		const struct uvc_control_mapping *mapping = &uvc_ctrl_mappings[i];

		if (uvc_entity_match_guid(ctrl->entity, mapping->entity) &&
		    ctrl->info.selector == mapping->selector)
			__uvc_ctrl_add_mapping(chain, ctrl, mapping);
	}

	/* Finally process version-specific mappings. */
	mappings = chain->dev->uvc_version < 0x0150
		 ? uvc_ctrl_mappings_uvc11 : uvc_ctrl_mappings_uvc15;

	for (i = 0; mappings[i]; ++i) {
		const struct uvc_control_mapping *mapping = mappings[i];

		if (uvc_entity_match_guid(ctrl->entity, mapping->entity) &&
		    ctrl->info.selector == mapping->selector)
			__uvc_ctrl_add_mapping(chain, ctrl, mapping);
	}
}

/*
 * Initialize device controls.
 */
static int uvc_ctrl_init_chain(struct uvc_video_chain *chain)
{
	struct uvc_entity *entity;
	unsigned int i;

	/* Walk the entities list and instantiate controls */
	list_for_each_entry(entity, &chain->entities, chain) {
		struct uvc_control *ctrl;
		unsigned int bControlSize = 0, ncontrols;
		u8 *bmControls = NULL;

		if (UVC_ENTITY_TYPE(entity) == UVC_VC_EXTENSION_UNIT) {
			bmControls = entity->extension.bmControls;
			bControlSize = entity->extension.bControlSize;
		} else if (UVC_ENTITY_TYPE(entity) == UVC_VC_PROCESSING_UNIT) {
			bmControls = entity->processing.bmControls;
			bControlSize = entity->processing.bControlSize;
		} else if (UVC_ENTITY_TYPE(entity) == UVC_ITT_CAMERA) {
			bmControls = entity->camera.bmControls;
			bControlSize = entity->camera.bControlSize;
		} else if (UVC_ENTITY_TYPE(entity) == UVC_EXT_GPIO_UNIT) {
			bmControls = entity->gpio.bmControls;
			bControlSize = entity->gpio.bControlSize;
		}

		/* Remove bogus/blacklisted controls */
		uvc_ctrl_prune_entity(chain->dev, entity);

		/* Count supported controls and allocate the controls array */
		ncontrols = memweight(bmControls, bControlSize);
		if (ncontrols == 0)
			continue;

		entity->controls = kcalloc(ncontrols, sizeof(*ctrl),
					   GFP_KERNEL);
		if (entity->controls == NULL)
			return -ENOMEM;
		entity->ncontrols = ncontrols;

		/* Initialize all supported controls */
		ctrl = entity->controls;
		for (i = 0; i < bControlSize * 8; ++i) {
			if (uvc_test_bit(bmControls, i) == 0)
				continue;

			ctrl->entity = entity;
			ctrl->index = i;

			uvc_ctrl_init_ctrl(chain, ctrl);
			ctrl++;
		}
	}

	return 0;
}

int uvc_ctrl_init_device(struct uvc_device *dev)
{
	struct uvc_video_chain *chain;
	int ret;

	INIT_WORK(&dev->async_ctrl.work, uvc_ctrl_status_event_work);

	list_for_each_entry(chain, &dev->chains, list) {
		ret = uvc_ctrl_init_chain(chain);
		if (ret)
			return ret;
	}

	return 0;
}

/*
 * Cleanup device controls.
 */
static void uvc_ctrl_cleanup_mappings(struct uvc_device *dev,
	struct uvc_control *ctrl)
{
	struct uvc_control_mapping *mapping, *nm;

	list_for_each_entry_safe(mapping, nm, &ctrl->info.mappings, list) {
		list_del(&mapping->list);
		kfree(mapping->menu_info);
		kfree(mapping->name);
		kfree(mapping);
	}
}

void uvc_ctrl_stop_device(struct uvc_device *dev)
{
	/* Can be uninitialized if we are aborting on probe error. */
	if (dev->async_ctrl.work.func)
		cancel_work_sync(&dev->async_ctrl.work);
}

void uvc_ctrl_cleanup_device(struct uvc_device *dev)
{
	struct uvc_entity *entity;
	unsigned int i;

	/* Free controls and control mappings for all entities. */
	list_for_each_entry(entity, &dev->entities, list) {
		for (i = 0; i < entity->ncontrols; ++i) {
			struct uvc_control *ctrl = &entity->controls[i];

			if (!ctrl->initialized)
				continue;

			uvc_ctrl_cleanup_mappings(dev, ctrl);
			kfree(ctrl->uvc_data);
		}

		kfree(entity->controls);
	}
}<|MERGE_RESOLUTION|>--- conflicted
+++ resolved
@@ -1548,12 +1548,8 @@
 
 	uvc_ctrl_status_event(w->chain, w->ctrl, w->data);
 
-<<<<<<< HEAD
-	if (atomic_read(&dev->flush_status))
-=======
 	/* The barrier is needed to synchronize with uvc_status_stop(). */
 	if (smp_load_acquire(&dev->flush_status))
->>>>>>> 1cc3fcf6
 		return;
 
 	/* Resubmit the URB. */
