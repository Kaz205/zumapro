// SPDX-License-Identifier: GPL-2.0
// Copyright (c) 2021 Intel Corporation.

#include <linux/acpi.h>
#include <linux/i2c.h>
#include <linux/module.h>
#include <linux/pm_runtime.h>
#include <media/v4l2-ctrls.h>
#include <media/v4l2-device.h>
#include <media/v4l2-fwnode.h>

#define OV13B10_REG_VALUE_08BIT		1
#define OV13B10_REG_VALUE_16BIT		2
#define OV13B10_REG_VALUE_24BIT		3

#define OV13B10_REG_MODE_SELECT		0x0100
#define OV13B10_MODE_STANDBY		0x00
#define OV13B10_MODE_STREAMING		0x01

#define OV13B10_REG_SOFTWARE_RST	0x0103
#define OV13B10_SOFTWARE_RST		0x01

/* Chip ID */
#define OV13B10_REG_CHIP_ID		0x300a
#define OV13B10_CHIP_ID			0x560d42

/* V_TIMING internal */
#define OV13B10_REG_VTS			0x380e
#define OV13B10_VTS_30FPS		0x0c7c
#define OV13B10_VTS_60FPS		0x063e
#define OV13B10_VTS_MAX			0x7fff

/* HBLANK control - read only */
#define OV13B10_PPL_560MHZ		4704

/* Exposure control */
#define OV13B10_REG_EXPOSURE		0x3500
#define OV13B10_EXPOSURE_MIN		4
#define OV13B10_EXPOSURE_STEP		1
#define OV13B10_EXPOSURE_DEFAULT	0x40

/* Analog gain control */
#define OV13B10_REG_ANALOG_GAIN		0x3508
#define OV13B10_ANA_GAIN_MIN		0x80
#define OV13B10_ANA_GAIN_MAX		0x07c0
#define OV13B10_ANA_GAIN_STEP		1
#define OV13B10_ANA_GAIN_DEFAULT	0x80

/* Digital gain control */
#define OV13B10_REG_DGTL_GAIN_H		0x350a
#define OV13B10_REG_DGTL_GAIN_M		0x350b
#define OV13B10_REG_DGTL_GAIN_L		0x350c

#define OV13B10_DGTL_GAIN_MIN		1024	     /* Min = 1 X */
#define OV13B10_DGTL_GAIN_MAX		(4096 - 1)   /* Max = 4 X */
#define OV13B10_DGTL_GAIN_DEFAULT	2560	     /* Default gain = 2.5 X */
#define OV13B10_DGTL_GAIN_STEP		1	     /* Each step = 1/1024 */

#define OV13B10_DGTL_GAIN_L_SHIFT	6
#define OV13B10_DGTL_GAIN_L_MASK	0x3
#define OV13B10_DGTL_GAIN_M_SHIFT	2
#define OV13B10_DGTL_GAIN_M_MASK	0xff
#define OV13B10_DGTL_GAIN_H_SHIFT	10
#define OV13B10_DGTL_GAIN_H_MASK	0x3

/* Test Pattern Control */
#define OV13B10_REG_TEST_PATTERN	0x5080
#define OV13B10_TEST_PATTERN_ENABLE	BIT(7)
#define OV13B10_TEST_PATTERN_MASK	0xf3
#define OV13B10_TEST_PATTERN_BAR_SHIFT	2

/* Flip Control */
#define OV13B10_REG_FORMAT1		0x3820
#define OV13B10_REG_FORMAT2		0x3821

/* Horizontal Window Offset */
#define OV13B10_REG_H_WIN_OFFSET	0x3811

/* Vertical Window Offset */
#define OV13B10_REG_V_WIN_OFFSET	0x3813

struct ov13b10_reg {
	u16 address;
	u8 val;
};

struct ov13b10_reg_list {
	u32 num_of_regs;
	const struct ov13b10_reg *regs;
};

/* Link frequency config */
struct ov13b10_link_freq_config {
	u32 pixels_per_line;

	/* registers for this link frequency */
	struct ov13b10_reg_list reg_list;
};

/* Mode : resolution and related config&values */
struct ov13b10_mode {
	/* Frame width */
	u32 width;
	/* Frame height */
	u32 height;

	/* V-timing */
	u32 vts_def;
	u32 vts_min;

	/* Index of Link frequency config to be used */
	u32 link_freq_index;
	/* Default register values */
	struct ov13b10_reg_list reg_list;
};

/* 4208x3120 needs 1120Mbps/lane, 4 lanes */
static const struct ov13b10_reg mipi_data_rate_1120mbps[] = {
	{0x0103, 0x01},
	{0x0303, 0x04},
	{0x0305, 0xaf},
	{0x0321, 0x00},
	{0x0323, 0x04},
	{0x0324, 0x01},
	{0x0325, 0xa4},
	{0x0326, 0x81},
	{0x0327, 0x04},
	{0x3012, 0x07},
	{0x3013, 0x32},
	{0x3107, 0x23},
	{0x3501, 0x0c},
	{0x3502, 0x10},
	{0x3504, 0x08},
	{0x3508, 0x07},
	{0x3509, 0xc0},
	{0x3600, 0x16},
	{0x3601, 0x54},
	{0x3612, 0x4e},
	{0x3620, 0x00},
	{0x3621, 0x68},
	{0x3622, 0x66},
	{0x3623, 0x03},
	{0x3662, 0x92},
	{0x3666, 0xbb},
	{0x3667, 0x44},
	{0x366e, 0xff},
	{0x366f, 0xf3},
	{0x3675, 0x44},
	{0x3676, 0x00},
	{0x367f, 0xe9},
	{0x3681, 0x32},
	{0x3682, 0x1f},
	{0x3683, 0x0b},
	{0x3684, 0x0b},
	{0x3704, 0x0f},
	{0x3706, 0x40},
	{0x3708, 0x3b},
	{0x3709, 0x72},
	{0x370b, 0xa2},
	{0x3714, 0x24},
	{0x371a, 0x3e},
	{0x3725, 0x42},
	{0x3739, 0x12},
	{0x3767, 0x00},
	{0x377a, 0x0d},
	{0x3789, 0x18},
	{0x3790, 0x40},
	{0x3791, 0xa2},
	{0x37c2, 0x04},
	{0x37c3, 0xf1},
	{0x37d9, 0x0c},
	{0x37da, 0x02},
	{0x37dc, 0x02},
	{0x37e1, 0x04},
	{0x37e2, 0x0a},
	{0x3800, 0x00},
	{0x3801, 0x00},
	{0x3802, 0x00},
	{0x3803, 0x08},
	{0x3804, 0x10},
	{0x3805, 0x8f},
	{0x3806, 0x0c},
	{0x3807, 0x47},
	{0x3808, 0x10},
	{0x3809, 0x70},
	{0x380a, 0x0c},
	{0x380b, 0x30},
	{0x380c, 0x04},
	{0x380d, 0x98},
	{0x380e, 0x0c},
	{0x380f, 0x7c},
	{0x3811, 0x0f},
	{0x3813, 0x09},
	{0x3814, 0x01},
	{0x3815, 0x01},
	{0x3816, 0x01},
	{0x3817, 0x01},
	{0x381f, 0x08},
	{0x3820, 0x88},
	{0x3821, 0x00},
	{0x3822, 0x14},
	{0x382e, 0xe6},
	{0x3c80, 0x00},
	{0x3c87, 0x01},
	{0x3c8c, 0x19},
	{0x3c8d, 0x1c},
	{0x3ca0, 0x00},
	{0x3ca1, 0x00},
	{0x3ca2, 0x00},
	{0x3ca3, 0x00},
	{0x3ca4, 0x50},
	{0x3ca5, 0x11},
	{0x3ca6, 0x01},
	{0x3ca7, 0x00},
	{0x3ca8, 0x00},
	{0x4008, 0x02},
	{0x4009, 0x0f},
	{0x400a, 0x01},
	{0x400b, 0x19},
	{0x4011, 0x21},
	{0x4017, 0x08},
	{0x4019, 0x04},
	{0x401a, 0x58},
	{0x4032, 0x1e},
	{0x4050, 0x02},
	{0x4051, 0x09},
	{0x405e, 0x00},
	{0x4066, 0x02},
	{0x4501, 0x00},
	{0x4502, 0x10},
	{0x4505, 0x00},
	{0x4800, 0x64},
	{0x481b, 0x3e},
	{0x481f, 0x30},
	{0x4825, 0x34},
	{0x4837, 0x0e},
	{0x484b, 0x01},
	{0x4883, 0x02},
	{0x5000, 0xff},
	{0x5001, 0x0f},
	{0x5045, 0x20},
	{0x5046, 0x20},
	{0x5047, 0xa4},
	{0x5048, 0x20},
	{0x5049, 0xa4},
};

static const struct ov13b10_reg mode_4208x3120_regs[] = {
	{0x0305, 0xaf},
	{0x3501, 0x0c},
	{0x3662, 0x92},
	{0x3714, 0x24},
	{0x3739, 0x12},
	{0x37c2, 0x04},
	{0x37d9, 0x0c},
	{0x37e2, 0x0a},
	{0x3800, 0x00},
	{0x3801, 0x00},
	{0x3802, 0x00},
	{0x3803, 0x08},
	{0x3804, 0x10},
	{0x3805, 0x8f},
	{0x3806, 0x0c},
	{0x3807, 0x47},
	{0x3808, 0x10},
	{0x3809, 0x70},
	{0x380a, 0x0c},
	{0x380b, 0x30},
	{0x380c, 0x04},
	{0x380d, 0x98},
	{0x380e, 0x0c},
	{0x380f, 0x7c},
	{0x3810, 0x00},
	{0x3811, 0x0f},
	{0x3812, 0x00},
	{0x3813, 0x09},
	{0x3814, 0x01},
	{0x3816, 0x01},
	{0x3820, 0x88},
	{0x3c8c, 0x19},
	{0x4008, 0x02},
	{0x4009, 0x0f},
	{0x4050, 0x02},
	{0x4051, 0x09},
	{0x4501, 0x00},
	{0x4505, 0x00},
	{0x4837, 0x0e},
	{0x5000, 0xff},
	{0x5001, 0x0f},
};

static const struct ov13b10_reg mode_4160x3120_regs[] = {
	{0x0305, 0xaf},
	{0x3501, 0x0c},
	{0x3662, 0x92},
	{0x3714, 0x24},
	{0x3739, 0x12},
	{0x37c2, 0x04},
	{0x37d9, 0x0c},
	{0x37e2, 0x0a},
	{0x3800, 0x00},
	{0x3801, 0x00},
	{0x3802, 0x00},
	{0x3803, 0x08},
	{0x3804, 0x10},
	{0x3805, 0x8f},
	{0x3806, 0x0c},
	{0x3807, 0x47},
	{0x3808, 0x10},
	{0x3809, 0x40},
	{0x380a, 0x0c},
	{0x380b, 0x30},
	{0x380c, 0x04},
	{0x380d, 0x98},
	{0x380e, 0x0c},
	{0x380f, 0x7c},
	{0x3810, 0x00},
	{0x3811, 0x27},
	{0x3812, 0x00},
	{0x3813, 0x09},
	{0x3814, 0x01},
	{0x3816, 0x01},
	{0x3820, 0x88},
	{0x3c8c, 0x19},
	{0x4008, 0x02},
	{0x4009, 0x0f},
	{0x4050, 0x02},
	{0x4051, 0x09},
	{0x4501, 0x00},
	{0x4505, 0x00},
	{0x4837, 0x0e},
	{0x5000, 0xff},
	{0x5001, 0x0f},
};

static const struct ov13b10_reg mode_4160x2340_regs[] = {
	{0x0305, 0xaf},
	{0x3501, 0x0c},
	{0x3662, 0x92},
	{0x3714, 0x24},
	{0x3739, 0x12},
	{0x37c2, 0x04},
	{0x37d9, 0x0c},
	{0x37e2, 0x0a},
	{0x3800, 0x00},
	{0x3801, 0x00},
	{0x3802, 0x00},
	{0x3803, 0x08},
	{0x3804, 0x10},
	{0x3805, 0x8f},
	{0x3806, 0x0c},
	{0x3807, 0x47},
	{0x3808, 0x10},
	{0x3809, 0x40},
	{0x380a, 0x09},
	{0x380b, 0x24},
	{0x380c, 0x04},
	{0x380d, 0x98},
	{0x380e, 0x0c},
	{0x380f, 0x7c},
	{0x3810, 0x00},
	{0x3811, 0x27},
	{0x3812, 0x01},
	{0x3813, 0x8f},
	{0x3814, 0x01},
	{0x3816, 0x01},
	{0x3820, 0x88},
	{0x3c8c, 0x19},
	{0x4008, 0x02},
	{0x4009, 0x0f},
	{0x4050, 0x02},
	{0x4051, 0x09},
	{0x4501, 0x00},
	{0x4505, 0x00},
	{0x4837, 0x0e},
	{0x5000, 0xff},
	{0x5001, 0x0f},
};

static const struct ov13b10_reg mode_2104x1560_regs[] = {
	{0x0305, 0xaf},
	{0x3501, 0x06},
	{0x3662, 0x88},
	{0x3714, 0x28},
	{0x3739, 0x10},
	{0x37c2, 0x14},
	{0x37d9, 0x06},
	{0x37e2, 0x0c},
	{0x3800, 0x00},
	{0x3801, 0x00},
	{0x3802, 0x00},
	{0x3803, 0x08},
	{0x3804, 0x10},
	{0x3805, 0x8f},
	{0x3806, 0x0c},
	{0x3807, 0x47},
	{0x3808, 0x08},
	{0x3809, 0x38},
	{0x380a, 0x06},
	{0x380b, 0x18},
	{0x380c, 0x04},
	{0x380d, 0x98},
	{0x380e, 0x06},
	{0x380f, 0x3e},
	{0x3810, 0x00},
	{0x3811, 0x07},
	{0x3812, 0x00},
	{0x3813, 0x05},
	{0x3814, 0x03},
	{0x3816, 0x03},
	{0x3820, 0x8b},
	{0x3c8c, 0x18},
	{0x4008, 0x00},
	{0x4009, 0x05},
	{0x4050, 0x00},
	{0x4051, 0x05},
	{0x4501, 0x08},
	{0x4505, 0x00},
	{0x4837, 0x0e},
	{0x5000, 0xfd},
	{0x5001, 0x0d},
};

static const struct ov13b10_reg mode_2080x1170_regs[] = {
	{0x0305, 0xaf},
	{0x3501, 0x06},
	{0x3662, 0x88},
	{0x3714, 0x28},
	{0x3739, 0x10},
	{0x37c2, 0x14},
	{0x37d9, 0x06},
	{0x37e2, 0x0c},
	{0x3800, 0x00},
	{0x3801, 0x00},
	{0x3802, 0x00},
	{0x3803, 0x08},
	{0x3804, 0x10},
	{0x3805, 0x8f},
	{0x3806, 0x0c},
	{0x3807, 0x47},
	{0x3808, 0x08},
	{0x3809, 0x20},
	{0x380a, 0x04},
	{0x380b, 0x92},
	{0x380c, 0x04},
	{0x380d, 0x98},
	{0x380e, 0x06},
	{0x380f, 0x3e},
	{0x3810, 0x00},
	{0x3811, 0x13},
	{0x3812, 0x00},
	{0x3813, 0xc9},
	{0x3814, 0x03},
	{0x3816, 0x03},
	{0x3820, 0x8b},
	{0x3c8c, 0x18},
	{0x4008, 0x00},
	{0x4009, 0x05},
	{0x4050, 0x00},
	{0x4051, 0x05},
	{0x4501, 0x08},
	{0x4505, 0x00},
	{0x4837, 0x0e},
	{0x5000, 0xfd},
	{0x5001, 0x0d},
};

static const char * const ov13b10_test_pattern_menu[] = {
	"Disabled",
	"Vertical Color Bar Type 1",
	"Vertical Color Bar Type 2",
	"Vertical Color Bar Type 3",
	"Vertical Color Bar Type 4"
};

/* Configurations for supported link frequencies */
#define OV13B10_LINK_FREQ_560MHZ	560000000ULL
#define OV13B10_LINK_FREQ_INDEX_0	0

#define OV13B10_EXT_CLK			19200000
#define OV13B10_DATA_LANES		4

/*
 * pixel_rate = link_freq * data-rate * nr_of_lanes / bits_per_sample
 * data rate => double data rate; number of lanes => 4; bits per pixel => 10
 */
static u64 link_freq_to_pixel_rate(u64 f)
{
	f *= 2 * OV13B10_DATA_LANES;
	do_div(f, 10);

	return f;
}

/* Menu items for LINK_FREQ V4L2 control */
static const s64 link_freq_menu_items[] = {
	OV13B10_LINK_FREQ_560MHZ
};

/* Link frequency configs */
static const struct ov13b10_link_freq_config
			link_freq_configs[] = {
	{
		.pixels_per_line = OV13B10_PPL_560MHZ,
		.reg_list = {
			.num_of_regs = ARRAY_SIZE(mipi_data_rate_1120mbps),
			.regs = mipi_data_rate_1120mbps,
		}
	}
};

/* Mode configs */
static const struct ov13b10_mode supported_modes[] = {
	{
		.width = 4208,
		.height = 3120,
		.vts_def = OV13B10_VTS_30FPS,
		.vts_min = OV13B10_VTS_30FPS,
		.reg_list = {
			.num_of_regs = ARRAY_SIZE(mode_4208x3120_regs),
			.regs = mode_4208x3120_regs,
		},
		.link_freq_index = OV13B10_LINK_FREQ_INDEX_0,
	},
	{
		.width = 4160,
		.height = 3120,
		.vts_def = OV13B10_VTS_30FPS,
		.vts_min = OV13B10_VTS_30FPS,
		.reg_list = {
			.num_of_regs = ARRAY_SIZE(mode_4160x3120_regs),
			.regs = mode_4160x3120_regs,
		},
		.link_freq_index = OV13B10_LINK_FREQ_INDEX_0,
	},
	{
		.width = 4160,
		.height = 2340,
		.vts_def = OV13B10_VTS_30FPS,
		.vts_min = OV13B10_VTS_30FPS,
		.reg_list = {
			.num_of_regs = ARRAY_SIZE(mode_4160x2340_regs),
			.regs = mode_4160x2340_regs,
		},
		.link_freq_index = OV13B10_LINK_FREQ_INDEX_0,
	},
	{
		.width = 2104,
		.height = 1560,
		.vts_def = OV13B10_VTS_60FPS,
		.vts_min = OV13B10_VTS_60FPS,
		.reg_list = {
			.num_of_regs = ARRAY_SIZE(mode_2104x1560_regs),
			.regs = mode_2104x1560_regs,
		},
		.link_freq_index = OV13B10_LINK_FREQ_INDEX_0,
	},
	{
		.width = 2080,
		.height = 1170,
		.vts_def = OV13B10_VTS_60FPS,
		.vts_min = OV13B10_VTS_60FPS,
		.reg_list = {
			.num_of_regs = ARRAY_SIZE(mode_2080x1170_regs),
			.regs = mode_2080x1170_regs,
		},
		.link_freq_index = OV13B10_LINK_FREQ_INDEX_0,
	}
};

struct ov13b10 {
	struct v4l2_subdev sd;
	struct media_pad pad;

	struct v4l2_ctrl_handler ctrl_handler;
	/* V4L2 Controls */
	struct v4l2_ctrl *link_freq;
	struct v4l2_ctrl *pixel_rate;
	struct v4l2_ctrl *vblank;
	struct v4l2_ctrl *hblank;
	struct v4l2_ctrl *exposure;

	/* Current mode */
	const struct ov13b10_mode *cur_mode;

	/* Mutex for serialized access */
	struct mutex mutex;

	/* Streaming on/off */
	bool streaming;

	/* True if the device has been identified */
	bool identified;
};

#define to_ov13b10(_sd)	container_of(_sd, struct ov13b10, sd)

/* Read registers up to 4 at a time */
static int ov13b10_read_reg(struct ov13b10 *ov13b,
			    u16 reg, u32 len, u32 *val)
{
	struct i2c_client *client = v4l2_get_subdevdata(&ov13b->sd);
	struct i2c_msg msgs[2];
	u8 *data_be_p;
	int ret;
	__be32 data_be = 0;
	__be16 reg_addr_be = cpu_to_be16(reg);

	if (len > 4)
		return -EINVAL;

	data_be_p = (u8 *)&data_be;
	/* Write register address */
	msgs[0].addr = client->addr;
	msgs[0].flags = 0;
	msgs[0].len = 2;
	msgs[0].buf = (u8 *)&reg_addr_be;

	/* Read data from register */
	msgs[1].addr = client->addr;
	msgs[1].flags = I2C_M_RD;
	msgs[1].len = len;
	msgs[1].buf = &data_be_p[4 - len];

	ret = i2c_transfer(client->adapter, msgs, ARRAY_SIZE(msgs));
	if (ret != ARRAY_SIZE(msgs))
		return -EIO;

	*val = be32_to_cpu(data_be);

	return 0;
}

/* Write registers up to 4 at a time */
static int ov13b10_write_reg(struct ov13b10 *ov13b,
			     u16 reg, u32 len, u32 __val)
{
	struct i2c_client *client = v4l2_get_subdevdata(&ov13b->sd);
	int buf_i, val_i;
	u8 buf[6], *val_p;
	__be32 val;

	if (len > 4)
		return -EINVAL;

	buf[0] = reg >> 8;
	buf[1] = reg & 0xff;

	val = cpu_to_be32(__val);
	val_p = (u8 *)&val;
	buf_i = 2;
	val_i = 4 - len;

	while (val_i < 4)
		buf[buf_i++] = val_p[val_i++];

	if (i2c_master_send(client, buf, len + 2) != len + 2)
		return -EIO;

	return 0;
}

/* Write a list of registers */
static int ov13b10_write_regs(struct ov13b10 *ov13b,
			      const struct ov13b10_reg *regs, u32 len)
{
	struct i2c_client *client = v4l2_get_subdevdata(&ov13b->sd);
	int ret;
	u32 i;

	for (i = 0; i < len; i++) {
		ret = ov13b10_write_reg(ov13b, regs[i].address, 1,
					regs[i].val);
		if (ret) {
			dev_err_ratelimited(&client->dev,
					    "Failed to write reg 0x%4.4x. error = %d\n",
					    regs[i].address, ret);

			return ret;
		}
	}

	return 0;
}

static int ov13b10_write_reg_list(struct ov13b10 *ov13b,
				  const struct ov13b10_reg_list *r_list)
{
	return ov13b10_write_regs(ov13b, r_list->regs, r_list->num_of_regs);
}

/* Open sub-device */
static int ov13b10_open(struct v4l2_subdev *sd, struct v4l2_subdev_fh *fh)
{
	const struct ov13b10_mode *default_mode = &supported_modes[0];
	struct ov13b10 *ov13b = to_ov13b10(sd);
	struct v4l2_mbus_framefmt *try_fmt = v4l2_subdev_get_try_format(sd,
									fh->state,
									0);

	mutex_lock(&ov13b->mutex);

	/* Initialize try_fmt */
	try_fmt->width = default_mode->width;
	try_fmt->height = default_mode->height;
	try_fmt->code = MEDIA_BUS_FMT_SGRBG10_1X10;
	try_fmt->field = V4L2_FIELD_NONE;

	/* No crop or compose */
	mutex_unlock(&ov13b->mutex);

	return 0;
}

static int ov13b10_update_digital_gain(struct ov13b10 *ov13b, u32 d_gain)
{
	int ret;
	u32 val;

	/*
	 * 0x350C[7:6], 0x350B[7:0], 0x350A[1:0]
	 */

	val = (d_gain & OV13B10_DGTL_GAIN_L_MASK) << OV13B10_DGTL_GAIN_L_SHIFT;
	ret = ov13b10_write_reg(ov13b, OV13B10_REG_DGTL_GAIN_L,
				OV13B10_REG_VALUE_08BIT, val);
	if (ret)
		return ret;

	val = (d_gain >> OV13B10_DGTL_GAIN_M_SHIFT) & OV13B10_DGTL_GAIN_M_MASK;
	ret = ov13b10_write_reg(ov13b, OV13B10_REG_DGTL_GAIN_M,
				OV13B10_REG_VALUE_08BIT, val);
	if (ret)
		return ret;

	val = (d_gain >> OV13B10_DGTL_GAIN_H_SHIFT) & OV13B10_DGTL_GAIN_H_MASK;
	ret = ov13b10_write_reg(ov13b, OV13B10_REG_DGTL_GAIN_H,
				OV13B10_REG_VALUE_08BIT, val);

	return ret;
}

static int ov13b10_enable_test_pattern(struct ov13b10 *ov13b, u32 pattern)
{
	int ret;
	u32 val;

	ret = ov13b10_read_reg(ov13b, OV13B10_REG_TEST_PATTERN,
			       OV13B10_REG_VALUE_08BIT, &val);
	if (ret)
		return ret;

	if (pattern) {
		val &= OV13B10_TEST_PATTERN_MASK;
		val |= ((pattern - 1) << OV13B10_TEST_PATTERN_BAR_SHIFT) |
		     OV13B10_TEST_PATTERN_ENABLE;
	} else {
		val &= ~OV13B10_TEST_PATTERN_ENABLE;
	}

	return ov13b10_write_reg(ov13b, OV13B10_REG_TEST_PATTERN,
				 OV13B10_REG_VALUE_08BIT, val);
}

static int ov13b10_set_ctrl_hflip(struct ov13b10 *ov13b, u32 ctrl_val)
{
	int ret;
	u32 val;

	ret = ov13b10_read_reg(ov13b, OV13B10_REG_FORMAT1,
			       OV13B10_REG_VALUE_08BIT, &val);
	if (ret)
		return ret;

	ret = ov13b10_write_reg(ov13b, OV13B10_REG_FORMAT1,
				OV13B10_REG_VALUE_08BIT,
				ctrl_val ? val & ~BIT(3) : val);

	if (ret)
		return ret;

	ret = ov13b10_read_reg(ov13b, OV13B10_REG_H_WIN_OFFSET,
			       OV13B10_REG_VALUE_08BIT, &val);
	if (ret)
		return ret;

	/*
	 * Applying cropping offset to reverse the change of Bayer order
	 * after mirroring image
	 */
	return ov13b10_write_reg(ov13b, OV13B10_REG_H_WIN_OFFSET,
				 OV13B10_REG_VALUE_08BIT,
				 ctrl_val ? ++val : val);
}

static int ov13b10_set_ctrl_vflip(struct ov13b10 *ov13b, u32 ctrl_val)
{
	int ret;
	u32 val;

	ret = ov13b10_read_reg(ov13b, OV13B10_REG_FORMAT1,
			       OV13B10_REG_VALUE_08BIT, &val);
	if (ret)
		return ret;

	ret = ov13b10_write_reg(ov13b, OV13B10_REG_FORMAT1,
				OV13B10_REG_VALUE_08BIT,
				ctrl_val ? val | BIT(4) | BIT(5)  : val);

	if (ret)
		return ret;

	ret = ov13b10_read_reg(ov13b, OV13B10_REG_V_WIN_OFFSET,
			       OV13B10_REG_VALUE_08BIT, &val);
	if (ret)
		return ret;

	/*
	 * Applying cropping offset to reverse the change of Bayer order
	 * after flipping image
	 */
	return ov13b10_write_reg(ov13b, OV13B10_REG_V_WIN_OFFSET,
				 OV13B10_REG_VALUE_08BIT,
				 ctrl_val ? --val : val);
}

static int ov13b10_set_ctrl(struct v4l2_ctrl *ctrl)
{
	struct ov13b10 *ov13b = container_of(ctrl->handler,
					     struct ov13b10, ctrl_handler);
	struct i2c_client *client = v4l2_get_subdevdata(&ov13b->sd);
	s64 max;
	int ret;

	/* Propagate change of current control to all related controls */
	switch (ctrl->id) {
	case V4L2_CID_VBLANK:
		/* Update max exposure while meeting expected vblanking */
		max = ov13b->cur_mode->height + ctrl->val - 8;
		__v4l2_ctrl_modify_range(ov13b->exposure,
					 ov13b->exposure->minimum,
					 max, ov13b->exposure->step, max);
		break;
	}

	/*
	 * Applying V4L2 control value only happens
	 * when power is up for streaming
	 */
	if (!pm_runtime_get_if_in_use(&client->dev))
		return 0;

	ret = 0;
	switch (ctrl->id) {
	case V4L2_CID_ANALOGUE_GAIN:
		ret = ov13b10_write_reg(ov13b, OV13B10_REG_ANALOG_GAIN,
					OV13B10_REG_VALUE_16BIT,
					ctrl->val << 1);
		break;
	case V4L2_CID_DIGITAL_GAIN:
		ret = ov13b10_update_digital_gain(ov13b, ctrl->val);
		break;
	case V4L2_CID_EXPOSURE:
		ret = ov13b10_write_reg(ov13b, OV13B10_REG_EXPOSURE,
					OV13B10_REG_VALUE_24BIT,
					ctrl->val);
		break;
	case V4L2_CID_VBLANK:
		ret = ov13b10_write_reg(ov13b, OV13B10_REG_VTS,
					OV13B10_REG_VALUE_16BIT,
					ov13b->cur_mode->height
					+ ctrl->val);
		break;
	case V4L2_CID_TEST_PATTERN:
		ret = ov13b10_enable_test_pattern(ov13b, ctrl->val);
		break;
	case V4L2_CID_HFLIP:
		ov13b10_set_ctrl_hflip(ov13b, ctrl->val);
		break;
	case V4L2_CID_VFLIP:
		ov13b10_set_ctrl_vflip(ov13b, ctrl->val);
		break;
	default:
		dev_info(&client->dev,
			 "ctrl(id:0x%x,val:0x%x) is not handled\n",
			 ctrl->id, ctrl->val);
		break;
	}

	pm_runtime_put(&client->dev);

	return ret;
}

static const struct v4l2_ctrl_ops ov13b10_ctrl_ops = {
	.s_ctrl = ov13b10_set_ctrl,
};

static int ov13b10_enum_mbus_code(struct v4l2_subdev *sd,
				  struct v4l2_subdev_state *sd_state,
				  struct v4l2_subdev_mbus_code_enum *code)
{
	/* Only one bayer order(GRBG) is supported */
	if (code->index > 0)
		return -EINVAL;

	code->code = MEDIA_BUS_FMT_SGRBG10_1X10;

	return 0;
}

static int ov13b10_enum_frame_size(struct v4l2_subdev *sd,
				   struct v4l2_subdev_state *sd_state,
				   struct v4l2_subdev_frame_size_enum *fse)
{
	if (fse->index >= ARRAY_SIZE(supported_modes))
		return -EINVAL;

	if (fse->code != MEDIA_BUS_FMT_SGRBG10_1X10)
		return -EINVAL;

	fse->min_width = supported_modes[fse->index].width;
	fse->max_width = fse->min_width;
	fse->min_height = supported_modes[fse->index].height;
	fse->max_height = fse->min_height;

	return 0;
}

static void ov13b10_update_pad_format(const struct ov13b10_mode *mode,
				      struct v4l2_subdev_format *fmt)
{
	fmt->format.width = mode->width;
	fmt->format.height = mode->height;
	fmt->format.code = MEDIA_BUS_FMT_SGRBG10_1X10;
	fmt->format.field = V4L2_FIELD_NONE;
}

static int ov13b10_do_get_pad_format(struct ov13b10 *ov13b,
				     struct v4l2_subdev_state *sd_state,
				     struct v4l2_subdev_format *fmt)
{
	struct v4l2_mbus_framefmt *framefmt;
	struct v4l2_subdev *sd = &ov13b->sd;

	if (fmt->which == V4L2_SUBDEV_FORMAT_TRY) {
		framefmt = v4l2_subdev_get_try_format(sd, sd_state, fmt->pad);
		fmt->format = *framefmt;
	} else {
		ov13b10_update_pad_format(ov13b->cur_mode, fmt);
	}

	return 0;
}

static int ov13b10_get_pad_format(struct v4l2_subdev *sd,
				  struct v4l2_subdev_state *sd_state,
				  struct v4l2_subdev_format *fmt)
{
	struct ov13b10 *ov13b = to_ov13b10(sd);
	int ret;

	mutex_lock(&ov13b->mutex);
	ret = ov13b10_do_get_pad_format(ov13b, sd_state, fmt);
	mutex_unlock(&ov13b->mutex);

	return ret;
}

static int
ov13b10_set_pad_format(struct v4l2_subdev *sd,
		       struct v4l2_subdev_state *sd_state,
		       struct v4l2_subdev_format *fmt)
{
	struct ov13b10 *ov13b = to_ov13b10(sd);
	const struct ov13b10_mode *mode;
	struct v4l2_mbus_framefmt *framefmt;
	s32 vblank_def;
	s32 vblank_min;
	s64 h_blank;
	s64 pixel_rate;
	s64 link_freq;

	mutex_lock(&ov13b->mutex);

	/* Only one raw bayer(GRBG) order is supported */
	if (fmt->format.code != MEDIA_BUS_FMT_SGRBG10_1X10)
		fmt->format.code = MEDIA_BUS_FMT_SGRBG10_1X10;

	mode = v4l2_find_nearest_size(supported_modes,
				      ARRAY_SIZE(supported_modes),
				      width, height,
				      fmt->format.width, fmt->format.height);
	ov13b10_update_pad_format(mode, fmt);
	if (fmt->which == V4L2_SUBDEV_FORMAT_TRY) {
		framefmt = v4l2_subdev_get_try_format(sd, sd_state, fmt->pad);
		*framefmt = fmt->format;
	} else {
		ov13b->cur_mode = mode;
		__v4l2_ctrl_s_ctrl(ov13b->link_freq, mode->link_freq_index);
		link_freq = link_freq_menu_items[mode->link_freq_index];
		pixel_rate = link_freq_to_pixel_rate(link_freq);
		__v4l2_ctrl_s_ctrl_int64(ov13b->pixel_rate, pixel_rate);

		/* Update limits and set FPS to default */
		vblank_def = ov13b->cur_mode->vts_def -
			     ov13b->cur_mode->height;
		vblank_min = ov13b->cur_mode->vts_min -
			     ov13b->cur_mode->height;
		__v4l2_ctrl_modify_range(ov13b->vblank, vblank_min,
					 OV13B10_VTS_MAX
					 - ov13b->cur_mode->height,
					 1,
					 vblank_def);
		__v4l2_ctrl_s_ctrl(ov13b->vblank, vblank_def);
		h_blank =
			link_freq_configs[mode->link_freq_index].pixels_per_line
			 - ov13b->cur_mode->width;
		__v4l2_ctrl_modify_range(ov13b->hblank, h_blank,
					 h_blank, 1, h_blank);
	}

	mutex_unlock(&ov13b->mutex);

	return 0;
}

/* Verify chip ID */
static int ov13b10_identify_module(struct ov13b10 *ov13b)
{
	struct i2c_client *client = v4l2_get_subdevdata(&ov13b->sd);
	int ret;
	u32 val;

	if (ov13b->identified)
		return 0;

	ret = ov13b10_read_reg(ov13b, OV13B10_REG_CHIP_ID,
			       OV13B10_REG_VALUE_24BIT, &val);
	if (ret)
		return ret;

	if (val != OV13B10_CHIP_ID) {
		dev_err(&client->dev, "chip id mismatch: %x!=%x\n",
			OV13B10_CHIP_ID, val);
		return -EIO;
	}

	ov13b->identified = true;

	return 0;
}

static int ov13b10_start_streaming(struct ov13b10 *ov13b)
{
	struct i2c_client *client = v4l2_get_subdevdata(&ov13b->sd);
	const struct ov13b10_reg_list *reg_list;
	int ret, link_freq_index;

	ret = ov13b10_identify_module(ov13b);
	if (ret)
		return ret;

	/* Get out of from software reset */
	ret = ov13b10_write_reg(ov13b, OV13B10_REG_SOFTWARE_RST,
				OV13B10_REG_VALUE_08BIT, OV13B10_SOFTWARE_RST);
	if (ret) {
		dev_err(&client->dev, "%s failed to set powerup registers\n",
			__func__);
		return ret;
	}

	link_freq_index = ov13b->cur_mode->link_freq_index;
	reg_list = &link_freq_configs[link_freq_index].reg_list;
	ret = ov13b10_write_reg_list(ov13b, reg_list);
	if (ret) {
		dev_err(&client->dev, "%s failed to set plls\n", __func__);
		return ret;
	}

	/* Apply default values of current mode */
	reg_list = &ov13b->cur_mode->reg_list;
	ret = ov13b10_write_reg_list(ov13b, reg_list);
	if (ret) {
		dev_err(&client->dev, "%s failed to set mode\n", __func__);
		return ret;
	}

	/* Apply customized values from user */
	ret =  __v4l2_ctrl_handler_setup(ov13b->sd.ctrl_handler);
	if (ret)
		return ret;

	return ov13b10_write_reg(ov13b, OV13B10_REG_MODE_SELECT,
				 OV13B10_REG_VALUE_08BIT,
				 OV13B10_MODE_STREAMING);
}

/* Stop streaming */
static int ov13b10_stop_streaming(struct ov13b10 *ov13b)
{
	return ov13b10_write_reg(ov13b, OV13B10_REG_MODE_SELECT,
				 OV13B10_REG_VALUE_08BIT, OV13B10_MODE_STANDBY);
}

static int ov13b10_set_stream(struct v4l2_subdev *sd, int enable)
{
	struct ov13b10 *ov13b = to_ov13b10(sd);
	struct i2c_client *client = v4l2_get_subdevdata(sd);
	int ret = 0;

	mutex_lock(&ov13b->mutex);
	if (ov13b->streaming == enable) {
		mutex_unlock(&ov13b->mutex);
		return 0;
	}

	if (enable) {
		ret = pm_runtime_resume_and_get(&client->dev);
		if (ret < 0)
			goto err_unlock;

		/*
		 * Apply default & customized values
		 * and then start streaming.
		 */
		ret = ov13b10_start_streaming(ov13b);
		if (ret)
			goto err_rpm_put;
	} else {
		ov13b10_stop_streaming(ov13b);
		pm_runtime_put(&client->dev);
	}

	ov13b->streaming = enable;
	mutex_unlock(&ov13b->mutex);

	return ret;

err_rpm_put:
	pm_runtime_put(&client->dev);
err_unlock:
	mutex_unlock(&ov13b->mutex);

	return ret;
}

static int __maybe_unused ov13b10_suspend(struct device *dev)
{
	struct v4l2_subdev *sd = dev_get_drvdata(dev);
	struct ov13b10 *ov13b = to_ov13b10(sd);

	if (ov13b->streaming)
		ov13b10_stop_streaming(ov13b);

	return 0;
}

static int __maybe_unused ov13b10_resume(struct device *dev)
{
	struct v4l2_subdev *sd = dev_get_drvdata(dev);
	struct ov13b10 *ov13b = to_ov13b10(sd);
	int ret;

	if (ov13b->streaming) {
		ret = ov13b10_start_streaming(ov13b);
		if (ret)
			goto error;
	}

	return 0;

error:
	ov13b10_stop_streaming(ov13b);
	ov13b->streaming = false;
	return ret;
}

static const struct v4l2_subdev_video_ops ov13b10_video_ops = {
	.s_stream = ov13b10_set_stream,
};

static const struct v4l2_subdev_pad_ops ov13b10_pad_ops = {
	.enum_mbus_code = ov13b10_enum_mbus_code,
	.get_fmt = ov13b10_get_pad_format,
	.set_fmt = ov13b10_set_pad_format,
	.enum_frame_size = ov13b10_enum_frame_size,
};

static const struct v4l2_subdev_ops ov13b10_subdev_ops = {
	.video = &ov13b10_video_ops,
	.pad = &ov13b10_pad_ops,
};

static const struct media_entity_operations ov13b10_subdev_entity_ops = {
	.link_validate = v4l2_subdev_link_validate,
};

static const struct v4l2_subdev_internal_ops ov13b10_internal_ops = {
	.open = ov13b10_open,
};

/* Initialize control handlers */
static int ov13b10_init_controls(struct ov13b10 *ov13b)
{
	struct i2c_client *client = v4l2_get_subdevdata(&ov13b->sd);
	struct v4l2_fwnode_device_properties props;
	struct v4l2_ctrl_handler *ctrl_hdlr;
	s64 exposure_max;
	s64 vblank_def;
	s64 vblank_min;
	s64 hblank;
	s64 pixel_rate_min;
	s64 pixel_rate_max;
	const struct ov13b10_mode *mode;
	u32 max;
	int ret;

	ctrl_hdlr = &ov13b->ctrl_handler;
	ret = v4l2_ctrl_handler_init(ctrl_hdlr, 10);
	if (ret)
		return ret;

	mutex_init(&ov13b->mutex);
	ctrl_hdlr->lock = &ov13b->mutex;
	max = ARRAY_SIZE(link_freq_menu_items) - 1;
	ov13b->link_freq = v4l2_ctrl_new_int_menu(ctrl_hdlr,
						  &ov13b10_ctrl_ops,
						  V4L2_CID_LINK_FREQ,
						  max,
						  0,
						  link_freq_menu_items);
	if (ov13b->link_freq)
		ov13b->link_freq->flags |= V4L2_CTRL_FLAG_READ_ONLY;

	pixel_rate_max = link_freq_to_pixel_rate(link_freq_menu_items[0]);
	pixel_rate_min = 0;
	/* By default, PIXEL_RATE is read only */
	ov13b->pixel_rate = v4l2_ctrl_new_std(ctrl_hdlr, &ov13b10_ctrl_ops,
					      V4L2_CID_PIXEL_RATE,
					      pixel_rate_min, pixel_rate_max,
					      1, pixel_rate_max);

	mode = ov13b->cur_mode;
	vblank_def = mode->vts_def - mode->height;
	vblank_min = mode->vts_min - mode->height;
	ov13b->vblank = v4l2_ctrl_new_std(ctrl_hdlr, &ov13b10_ctrl_ops,
					  V4L2_CID_VBLANK,
					  vblank_min,
					  OV13B10_VTS_MAX - mode->height, 1,
					  vblank_def);

	hblank = link_freq_configs[mode->link_freq_index].pixels_per_line -
		 mode->width;
	ov13b->hblank = v4l2_ctrl_new_std(ctrl_hdlr, &ov13b10_ctrl_ops,
					  V4L2_CID_HBLANK,
					  hblank, hblank, 1, hblank);
	if (ov13b->hblank)
		ov13b->hblank->flags |= V4L2_CTRL_FLAG_READ_ONLY;

	exposure_max = mode->vts_def - 8;
	ov13b->exposure = v4l2_ctrl_new_std(ctrl_hdlr, &ov13b10_ctrl_ops,
					    V4L2_CID_EXPOSURE,
					    OV13B10_EXPOSURE_MIN,
					    exposure_max, OV13B10_EXPOSURE_STEP,
					    exposure_max);

	v4l2_ctrl_new_std(ctrl_hdlr, &ov13b10_ctrl_ops, V4L2_CID_ANALOGUE_GAIN,
			  OV13B10_ANA_GAIN_MIN, OV13B10_ANA_GAIN_MAX,
			  OV13B10_ANA_GAIN_STEP, OV13B10_ANA_GAIN_DEFAULT);

	/* Digital gain */
	v4l2_ctrl_new_std(ctrl_hdlr, &ov13b10_ctrl_ops, V4L2_CID_DIGITAL_GAIN,
			  OV13B10_DGTL_GAIN_MIN, OV13B10_DGTL_GAIN_MAX,
			  OV13B10_DGTL_GAIN_STEP, OV13B10_DGTL_GAIN_DEFAULT);

	v4l2_ctrl_new_std_menu_items(ctrl_hdlr, &ov13b10_ctrl_ops,
				     V4L2_CID_TEST_PATTERN,
				     ARRAY_SIZE(ov13b10_test_pattern_menu) - 1,
				     0, 0, ov13b10_test_pattern_menu);

	v4l2_ctrl_new_std(ctrl_hdlr, &ov13b10_ctrl_ops,
			  V4L2_CID_HFLIP, 0, 1, 1, 0);
	v4l2_ctrl_new_std(ctrl_hdlr, &ov13b10_ctrl_ops,
			  V4L2_CID_VFLIP, 0, 1, 1, 0);

	if (ctrl_hdlr->error) {
		ret = ctrl_hdlr->error;
		dev_err(&client->dev, "%s control init failed (%d)\n",
			__func__, ret);
		goto error;
	}

	ret = v4l2_fwnode_device_parse(&client->dev, &props);
	if (ret)
		goto error;

	ret = v4l2_ctrl_new_fwnode_properties(ctrl_hdlr, &ov13b10_ctrl_ops,
					      &props);
	if (ret)
		goto error;

	ov13b->sd.ctrl_handler = ctrl_hdlr;

	return 0;

error:
	v4l2_ctrl_handler_free(ctrl_hdlr);
	mutex_destroy(&ov13b->mutex);

	return ret;
}

static void ov13b10_free_controls(struct ov13b10 *ov13b)
{
	v4l2_ctrl_handler_free(ov13b->sd.ctrl_handler);
	mutex_destroy(&ov13b->mutex);
}

static int ov13b10_check_hwcfg(struct device *dev)
{
	struct v4l2_fwnode_endpoint bus_cfg = {
		.bus_type = V4L2_MBUS_CSI2_DPHY
	};
	struct fwnode_handle *ep;
	struct fwnode_handle *fwnode = dev_fwnode(dev);
	unsigned int i, j;
	int ret;
	u32 ext_clk;

	if (!fwnode)
		return -ENXIO;

	ret = fwnode_property_read_u32(dev_fwnode(dev), "clock-frequency",
				       &ext_clk);
	if (ret) {
		dev_err(dev, "can't get clock frequency");
		return ret;
	}

	if (ext_clk != OV13B10_EXT_CLK) {
		dev_err(dev, "external clock %d is not supported",
			ext_clk);
		return -EINVAL;
	}

	ep = fwnode_graph_get_next_endpoint(fwnode, NULL);
	if (!ep)
		return -ENXIO;

	ret = v4l2_fwnode_endpoint_alloc_parse(ep, &bus_cfg);
	fwnode_handle_put(ep);
	if (ret)
		return ret;

	if (bus_cfg.bus.mipi_csi2.num_data_lanes != OV13B10_DATA_LANES) {
		dev_err(dev, "number of CSI2 data lanes %d is not supported",
			bus_cfg.bus.mipi_csi2.num_data_lanes);
		ret = -EINVAL;
		goto out_err;
	}

	if (!bus_cfg.nr_of_link_frequencies) {
		dev_err(dev, "no link frequencies defined");
		ret = -EINVAL;
		goto out_err;
	}

	for (i = 0; i < ARRAY_SIZE(link_freq_menu_items); i++) {
		for (j = 0; j < bus_cfg.nr_of_link_frequencies; j++) {
			if (link_freq_menu_items[i] ==
				bus_cfg.link_frequencies[j])
				break;
		}

		if (j == bus_cfg.nr_of_link_frequencies) {
			dev_err(dev, "no link frequency %lld supported",
				link_freq_menu_items[i]);
			ret = -EINVAL;
			goto out_err;
		}
	}

out_err:
	v4l2_fwnode_endpoint_free(&bus_cfg);

	return ret;
}

static int ov13b10_probe(struct i2c_client *client)
{
	struct ov13b10 *ov13b;
	bool full_power;
	int ret;

	/* Check HW config */
	ret = ov13b10_check_hwcfg(&client->dev);
	if (ret) {
		dev_err(&client->dev, "failed to check hwcfg: %d", ret);
		return ret;
	}

	ov13b = devm_kzalloc(&client->dev, sizeof(*ov13b), GFP_KERNEL);
	if (!ov13b)
		return -ENOMEM;

	/* Initialize subdev */
	v4l2_i2c_subdev_init(&ov13b->sd, client, &ov13b10_subdev_ops);

	full_power = acpi_dev_state_d0(&client->dev);
	if (full_power) {
		/* Check module identity */
		ret = ov13b10_identify_module(ov13b);
		if (ret) {
			dev_err(&client->dev, "failed to find sensor: %d\n", ret);
			return ret;
		}
	}

	/* Set default mode to max resolution */
	ov13b->cur_mode = &supported_modes[0];

	ret = ov13b10_init_controls(ov13b);
	if (ret)
		return ret;

	/* Initialize subdev */
	ov13b->sd.internal_ops = &ov13b10_internal_ops;
	ov13b->sd.flags |= V4L2_SUBDEV_FL_HAS_DEVNODE;
	ov13b->sd.entity.ops = &ov13b10_subdev_entity_ops;
	ov13b->sd.entity.function = MEDIA_ENT_F_CAM_SENSOR;

	/* Initialize source pad */
	ov13b->pad.flags = MEDIA_PAD_FL_SOURCE;
	ret = media_entity_pads_init(&ov13b->sd.entity, 1, &ov13b->pad);
	if (ret) {
		dev_err(&client->dev, "%s failed:%d\n", __func__, ret);
		goto error_handler_free;
	}


	/*
	 * Device is already turned on by i2c-core with ACPI domain PM.
	 * Enable runtime PM and turn off the device.
	 */
<<<<<<< HEAD

=======
>>>>>>> e5c3b988
	/* Set the device's state to active if it's in D0 state. */
	if (full_power)
		pm_runtime_set_active(&client->dev);
	pm_runtime_enable(&client->dev);
	pm_runtime_idle(&client->dev);

	ret = v4l2_async_register_subdev_sensor(&ov13b->sd);
	if (ret < 0)
		goto error_media_entity_runtime_pm;

	return 0;

error_media_entity_runtime_pm:
	pm_runtime_disable(&client->dev);
	if (full_power)
		pm_runtime_set_suspended(&client->dev);
	media_entity_cleanup(&ov13b->sd.entity);

error_handler_free:
	ov13b10_free_controls(ov13b);
	dev_err(&client->dev, "%s failed:%d\n", __func__, ret);

	return ret;
}

static void ov13b10_remove(struct i2c_client *client)
{
	struct v4l2_subdev *sd = i2c_get_clientdata(client);
	struct ov13b10 *ov13b = to_ov13b10(sd);

	v4l2_async_unregister_subdev(sd);
	media_entity_cleanup(&sd->entity);
	ov13b10_free_controls(ov13b);

	pm_runtime_disable(&client->dev);
	pm_runtime_set_suspended(&client->dev);
}

static const struct dev_pm_ops ov13b10_pm_ops = {
	SET_SYSTEM_SLEEP_PM_OPS(ov13b10_suspend, ov13b10_resume)
};

#ifdef CONFIG_ACPI
static const struct acpi_device_id ov13b10_acpi_ids[] = {
	{"OVTIDB10"},
	{ /* sentinel */ }
};

MODULE_DEVICE_TABLE(acpi, ov13b10_acpi_ids);
#endif

static struct i2c_driver ov13b10_i2c_driver = {
	.driver = {
		.name = "ov13b10",
		.pm = &ov13b10_pm_ops,
		.acpi_match_table = ACPI_PTR(ov13b10_acpi_ids),
	},
	.probe_new = ov13b10_probe,
	.remove = ov13b10_remove,
	.flags = I2C_DRV_ACPI_WAIVE_D0_PROBE,
};

module_i2c_driver(ov13b10_i2c_driver);

MODULE_AUTHOR("Kao, Arec <arec.kao@intel.com>");
MODULE_DESCRIPTION("Omnivision ov13b10 sensor driver");
MODULE_LICENSE("GPL v2");<|MERGE_RESOLUTION|>--- conflicted
+++ resolved
@@ -1443,10 +1443,6 @@
 	 * Device is already turned on by i2c-core with ACPI domain PM.
 	 * Enable runtime PM and turn off the device.
 	 */
-<<<<<<< HEAD
-
-=======
->>>>>>> e5c3b988
 	/* Set the device's state to active if it's in D0 state. */
 	if (full_power)
 		pm_runtime_set_active(&client->dev);
