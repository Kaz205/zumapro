// SPDX-License-Identifier: GPL-2.0
/*
 *  linux/fs/proc/base.c
 *
 *  Copyright (C) 1991, 1992 Linus Torvalds
 *
 *  proc base directory handling functions
 *
 *  1999, Al Viro. Rewritten. Now it covers the whole per-process part.
 *  Instead of using magical inumbers to determine the kind of object
 *  we allocate and fill in-core inodes upon lookup. They don't even
 *  go into icache. We cache the reference to task_struct upon lookup too.
 *  Eventually it should become a filesystem in its own. We don't use the
 *  rest of procfs anymore.
 *
 *
 *  Changelog:
 *  17-Jan-2005
 *  Allan Bezerra
 *  Bruna Moreira <bruna.moreira@indt.org.br>
 *  Edjard Mota <edjard.mota@indt.org.br>
 *  Ilias Biris <ilias.biris@indt.org.br>
 *  Mauricio Lin <mauricio.lin@indt.org.br>
 *
 *  Embedded Linux Lab - 10LE Instituto Nokia de Tecnologia - INdT
 *
 *  A new process specific entry (smaps) included in /proc. It shows the
 *  size of rss for each memory area. The maps entry lacks information
 *  about physical memory size (rss) for each mapped file, i.e.,
 *  rss information for executables and library files.
 *  This additional information is useful for any tools that need to know
 *  about physical memory consumption for a process specific library.
 *
 *  Changelog:
 *  21-Feb-2005
 *  Embedded Linux Lab - 10LE Instituto Nokia de Tecnologia - INdT
 *  Pud inclusion in the page table walking.
 *
 *  ChangeLog:
 *  10-Mar-2005
 *  10LE Instituto Nokia de Tecnologia - INdT:
 *  A better way to walks through the page table as suggested by Hugh Dickins.
 *
 *  Simo Piiroinen <simo.piiroinen@nokia.com>:
 *  Smaps information related to shared, private, clean and dirty pages.
 *
 *  Paul Mundt <paul.mundt@nokia.com>:
 *  Overall revision about smaps.
 */

#include <linux/uaccess.h>

#include <linux/errno.h>
#include <linux/time.h>
#include <linux/proc_fs.h>
#include <linux/stat.h>
#include <linux/task_io_accounting_ops.h>
#include <linux/init.h>
#include <linux/capability.h>
#include <linux/file.h>
#include <linux/fdtable.h>
#include <linux/generic-radix-tree.h>
#include <linux/string.h>
#include <linux/seq_file.h>
#include <linux/namei.h>
#include <linux/mnt_namespace.h>
#include <linux/mm.h>
#include <linux/swap.h>
#include <linux/rcupdate.h>
#include <linux/kallsyms.h>
#include <linux/stacktrace.h>
#include <linux/resource.h>
#include <linux/module.h>
#include <linux/mount.h>
#include <linux/security.h>
#include <linux/ptrace.h>
#include <linux/printk.h>
#include <linux/cache.h>
#include <linux/cgroup.h>
#include <linux/cpuset.h>
#include <linux/audit.h>
#include <linux/poll.h>
#include <linux/nsproxy.h>
#include <linux/oom.h>
#include <linux/elf.h>
#include <linux/pid_namespace.h>
#include <linux/user_namespace.h>
#include <linux/fs_parser.h>
#include <linux/fs_struct.h>
#include <linux/slab.h>
#include <linux/sched/autogroup.h>
#include <linux/sched/mm.h>
#include <linux/sched/coredump.h>
#include <linux/sched/debug.h>
#include <linux/sched/stat.h>
#include <linux/posix-timers.h>
#include <linux/time_namespace.h>
#include <linux/resctrl.h>
#include <linux/cn_proc.h>
#include <linux/cpufreq_times.h>
#include <trace/events/oom.h>
#include "internal.h"
#include "fd.h"

#include "../../lib/kstrtox.h"

/* NOTE:
 *	Implementing inode permission operations in /proc is almost
 *	certainly an error.  Permission checks need to happen during
 *	each system call not at open time.  The reason is that most of
 *	what we wish to check for permissions in /proc varies at runtime.
 *
 *	The classic example of a problem is opening file descriptors
 *	in /proc for a task before it execs a suid executable.
 */

static u8 nlink_tid __ro_after_init;
static u8 nlink_tgid __ro_after_init;

enum proc_mem_force {
	PROC_MEM_FORCE_ALWAYS,
	PROC_MEM_FORCE_PTRACE,
	PROC_MEM_FORCE_NEVER
};

static enum proc_mem_force proc_mem_force_override __ro_after_init =
	IS_ENABLED(CONFIG_PROC_MEM_NO_FORCE) ? PROC_MEM_FORCE_NEVER :
	IS_ENABLED(CONFIG_PROC_MEM_FORCE_PTRACE) ? PROC_MEM_FORCE_PTRACE :
	PROC_MEM_FORCE_ALWAYS;

static const struct constant_table proc_mem_force_table[] __initconst = {
	{ "always", PROC_MEM_FORCE_ALWAYS },
	{ "ptrace", PROC_MEM_FORCE_PTRACE },
	{ "never", PROC_MEM_FORCE_NEVER },
	{ }
};

static int __init early_proc_mem_force_override(char *buf)
{
	if (!buf)
		return -EINVAL;

	/*
	 * lookup_constant() defaults to proc_mem_force_override to preseve
	 * the initial Kconfig choice in case an invalid param gets passed.
	 */
	proc_mem_force_override = lookup_constant(proc_mem_force_table,
						  buf, proc_mem_force_override);

	return 0;
}
early_param("proc_mem.force_override", early_proc_mem_force_override);

struct pid_entry {
	const char *name;
	unsigned int len;
	umode_t mode;
	const struct inode_operations *iop;
	const struct file_operations *fop;
	union proc_op op;
};

#define NOD(NAME, MODE, IOP, FOP, OP) {			\
	.name = (NAME),					\
	.len  = sizeof(NAME) - 1,			\
	.mode = MODE,					\
	.iop  = IOP,					\
	.fop  = FOP,					\
	.op   = OP,					\
}

#define DIR(NAME, MODE, iops, fops)	\
	NOD(NAME, (S_IFDIR|(MODE)), &iops, &fops, {} )
#define LNK(NAME, get_link)					\
	NOD(NAME, (S_IFLNK|S_IRWXUGO),				\
		&proc_pid_link_inode_operations, NULL,		\
		{ .proc_get_link = get_link } )
#define REG(NAME, MODE, fops)				\
	NOD(NAME, (S_IFREG|(MODE)), NULL, &fops, {})
#define ONE(NAME, MODE, show)				\
	NOD(NAME, (S_IFREG|(MODE)),			\
		NULL, &proc_single_file_operations,	\
		{ .proc_show = show } )
#define ATTR(LSM, NAME, MODE)				\
	NOD(NAME, (S_IFREG|(MODE)),			\
		NULL, &proc_pid_attr_operations,	\
		{ .lsm = LSM })

#if IS_ENABLED(CONFIG_PROC_MEM_RESTRICT_OPEN_READ_ALL)
DEFINE_STATIC_KEY_TRUE_RO(proc_mem_restrict_open_read_all);
DEFINE_STATIC_KEY_FALSE_RO(proc_mem_restrict_open_read_ptracer);
#elif IS_ENABLED(CONFIG_PROC_MEM_RESTRICT_OPEN_READ_PTRACE)
DEFINE_STATIC_KEY_FALSE_RO(proc_mem_restrict_open_read_all);
DEFINE_STATIC_KEY_TRUE_RO(proc_mem_restrict_open_read_ptracer);
#else
DEFINE_STATIC_KEY_FALSE_RO(proc_mem_restrict_open_read_all);
DEFINE_STATIC_KEY_FALSE_RO(proc_mem_restrict_open_read_ptracer);
#endif

#if IS_ENABLED(CONFIG_PROC_MEM_RESTRICT_OPEN_WRITE_ALL)
DEFINE_STATIC_KEY_TRUE_RO(proc_mem_restrict_open_write_all);
DEFINE_STATIC_KEY_FALSE_RO(proc_mem_restrict_open_write_ptracer);
#elif IS_ENABLED(CONFIG_PROC_MEM_RESTRICT_OPEN_WRITE_PTRACE)
DEFINE_STATIC_KEY_FALSE_RO(proc_mem_restrict_open_write_all);
DEFINE_STATIC_KEY_TRUE_RO(proc_mem_restrict_open_write_ptracer);
#else
DEFINE_STATIC_KEY_FALSE_RO(proc_mem_restrict_open_write_all);
DEFINE_STATIC_KEY_FALSE_RO(proc_mem_restrict_open_write_ptracer);
#endif

#if IS_ENABLED(CONFIG_PROC_MEM_RESTRICT_WRITE_ALL)
DEFINE_STATIC_KEY_TRUE_RO(proc_mem_restrict_write_all);
DEFINE_STATIC_KEY_FALSE_RO(proc_mem_restrict_write_ptracer);
#elif IS_ENABLED(CONFIG_PROC_MEM_RESTRICT_WRITE_PTRACE)
DEFINE_STATIC_KEY_FALSE_RO(proc_mem_restrict_write_all);
DEFINE_STATIC_KEY_TRUE_RO(proc_mem_restrict_write_ptracer);
#else
DEFINE_STATIC_KEY_FALSE_RO(proc_mem_restrict_write_all);
DEFINE_STATIC_KEY_FALSE_RO(proc_mem_restrict_write_ptracer);
#endif

#if IS_ENABLED(CONFIG_PROC_MEM_RESTRICT_FOLL_FORCE_ALL)
DEFINE_STATIC_KEY_TRUE_RO(proc_mem_restrict_foll_force_all);
DEFINE_STATIC_KEY_FALSE_RO(proc_mem_restrict_foll_force_ptracer);
#elif IS_ENABLED(CONFIG_PROC_MEM_RESTRICT_FOLL_FORCE_PTRACE)
DEFINE_STATIC_KEY_FALSE_RO(proc_mem_restrict_foll_force_all);
DEFINE_STATIC_KEY_TRUE_RO(proc_mem_restrict_foll_force_ptracer);
#else
DEFINE_STATIC_KEY_FALSE_RO(proc_mem_restrict_foll_force_all);
DEFINE_STATIC_KEY_FALSE_RO(proc_mem_restrict_foll_force_ptracer);
#endif

#define DEFINE_EARLY_PROC_MEM_RESTRICT(name)					\
static int __init early_proc_mem_restrict_##name(char *buf)			\
{										\
	if (!buf)								\
		return -EINVAL;							\
										\
	if (strcmp(buf, "all") == 0) {						\
		static_key_enable(&proc_mem_restrict_##name##_all.key);		\
		static_key_disable(&proc_mem_restrict_##name##_ptracer.key);	\
	} else if (strcmp(buf, "ptracer") == 0) {				\
		static_key_disable(&proc_mem_restrict_##name##_all.key);	\
		static_key_enable(&proc_mem_restrict_##name##_ptracer.key);	\
	} else if (strcmp(buf, "off") == 0) {					\
		static_key_disable(&proc_mem_restrict_##name##_all.key);	\
		static_key_disable(&proc_mem_restrict_##name##_ptracer.key);	\
	} else									\
		pr_warn("%s: ignoring unknown option '%s'\n",			\
			"proc_mem.restrict_" #name, buf);			\
	return 0;								\
}										\
early_param("proc_mem.restrict_" #name, early_proc_mem_restrict_##name)

DEFINE_EARLY_PROC_MEM_RESTRICT(open_read);
DEFINE_EARLY_PROC_MEM_RESTRICT(open_write);
DEFINE_EARLY_PROC_MEM_RESTRICT(write);
DEFINE_EARLY_PROC_MEM_RESTRICT(foll_force);

/*
 * Count the number of hardlinks for the pid_entry table, excluding the .
 * and .. links.
 */
static unsigned int __init pid_entry_nlink(const struct pid_entry *entries,
	unsigned int n)
{
	unsigned int i;
	unsigned int count;

	count = 2;
	for (i = 0; i < n; ++i) {
		if (S_ISDIR(entries[i].mode))
			++count;
	}

	return count;
}

static int get_task_root(struct task_struct *task, struct path *root)
{
	int result = -ENOENT;

	task_lock(task);
	if (task->fs) {
		get_fs_root(task->fs, root);
		result = 0;
	}
	task_unlock(task);
	return result;
}

static int proc_cwd_link(struct dentry *dentry, struct path *path)
{
	struct task_struct *task = get_proc_task(d_inode(dentry));
	int result = -ENOENT;

	if (task) {
		task_lock(task);
		if (task->fs) {
			get_fs_pwd(task->fs, path);
			result = 0;
		}
		task_unlock(task);
		put_task_struct(task);
	}
	return result;
}

static int proc_root_link(struct dentry *dentry, struct path *path)
{
	struct task_struct *task = get_proc_task(d_inode(dentry));
	int result = -ENOENT;

	if (task) {
		result = get_task_root(task, path);
		put_task_struct(task);
	}
	return result;
}

/*
 * If the user used setproctitle(), we just get the string from
 * user space at arg_start, and limit it to a maximum of one page.
 */
static ssize_t get_mm_proctitle(struct mm_struct *mm, char __user *buf,
				size_t count, unsigned long pos,
				unsigned long arg_start)
{
	char *page;
	int ret, got;

	if (pos >= PAGE_SIZE)
		return 0;

	page = (char *)__get_free_page(GFP_KERNEL);
	if (!page)
		return -ENOMEM;

	ret = 0;
	got = access_remote_vm(mm, arg_start, page, PAGE_SIZE, FOLL_ANON);
	if (got > 0) {
		int len = strnlen(page, got);

		/* Include the NUL character if it was found */
		if (len < got)
			len++;

		if (len > pos) {
			len -= pos;
			if (len > count)
				len = count;
			len -= copy_to_user(buf, page+pos, len);
			if (!len)
				len = -EFAULT;
			ret = len;
		}
	}
	free_page((unsigned long)page);
	return ret;
}

static ssize_t get_mm_cmdline(struct mm_struct *mm, char __user *buf,
			      size_t count, loff_t *ppos)
{
	unsigned long arg_start, arg_end, env_start, env_end;
	unsigned long pos, len;
	char *page, c;

	/* Check if process spawned far enough to have cmdline. */
	if (!mm->env_end)
		return 0;

	spin_lock(&mm->arg_lock);
	arg_start = mm->arg_start;
	arg_end = mm->arg_end;
	env_start = mm->env_start;
	env_end = mm->env_end;
	spin_unlock(&mm->arg_lock);

	if (arg_start >= arg_end)
		return 0;

	/*
	 * We allow setproctitle() to overwrite the argument
	 * strings, and overflow past the original end. But
	 * only when it overflows into the environment area.
	 */
	if (env_start != arg_end || env_end < env_start)
		env_start = env_end = arg_end;
	len = env_end - arg_start;

	/* We're not going to care if "*ppos" has high bits set */
	pos = *ppos;
	if (pos >= len)
		return 0;
	if (count > len - pos)
		count = len - pos;
	if (!count)
		return 0;

	/*
	 * Magical special case: if the argv[] end byte is not
	 * zero, the user has overwritten it with setproctitle(3).
	 *
	 * Possible future enhancement: do this only once when
	 * pos is 0, and set a flag in the 'struct file'.
	 */
	if (access_remote_vm(mm, arg_end-1, &c, 1, FOLL_ANON) == 1 && c)
		return get_mm_proctitle(mm, buf, count, pos, arg_start);

	/*
	 * For the non-setproctitle() case we limit things strictly
	 * to the [arg_start, arg_end[ range.
	 */
	pos += arg_start;
	if (pos < arg_start || pos >= arg_end)
		return 0;
	if (count > arg_end - pos)
		count = arg_end - pos;

	page = (char *)__get_free_page(GFP_KERNEL);
	if (!page)
		return -ENOMEM;

	len = 0;
	while (count) {
		int got;
		size_t size = min_t(size_t, PAGE_SIZE, count);

		got = access_remote_vm(mm, pos, page, size, FOLL_ANON);
		if (got <= 0)
			break;
		got -= copy_to_user(buf, page, got);
		if (unlikely(!got)) {
			if (!len)
				len = -EFAULT;
			break;
		}
		pos += got;
		buf += got;
		len += got;
		count -= got;
	}

	free_page((unsigned long)page);
	return len;
}

static ssize_t get_task_cmdline(struct task_struct *tsk, char __user *buf,
				size_t count, loff_t *pos)
{
	struct mm_struct *mm;
	ssize_t ret;

	mm = get_task_mm(tsk);
	if (!mm)
		return 0;

	ret = get_mm_cmdline(mm, buf, count, pos);
	mmput(mm);
	return ret;
}

static ssize_t proc_pid_cmdline_read(struct file *file, char __user *buf,
				     size_t count, loff_t *pos)
{
	struct task_struct *tsk;
	ssize_t ret;

	BUG_ON(*pos < 0);

	tsk = get_proc_task(file_inode(file));
	if (!tsk)
		return -ESRCH;
	ret = get_task_cmdline(tsk, buf, count, pos);
	put_task_struct(tsk);
	if (ret > 0)
		*pos += ret;
	return ret;
}

static const struct file_operations proc_pid_cmdline_ops = {
	.read	= proc_pid_cmdline_read,
	.llseek	= generic_file_llseek,
};

#ifdef CONFIG_KALLSYMS
/*
 * Provides a wchan file via kallsyms in a proper one-value-per-file format.
 * Returns the resolved symbol.  If that fails, simply return the address.
 */
static int proc_pid_wchan(struct seq_file *m, struct pid_namespace *ns,
			  struct pid *pid, struct task_struct *task)
{
	unsigned long wchan;
	char symname[KSYM_NAME_LEN];

	if (!ptrace_may_access(task, PTRACE_MODE_READ_FSCREDS))
		goto print0;

	wchan = get_wchan(task);
	if (wchan && !lookup_symbol_name(wchan, symname)) {
		seq_puts(m, symname);
		return 0;
	}

print0:
	seq_putc(m, '0');
	return 0;
}
#endif /* CONFIG_KALLSYMS */

static int lock_trace(struct task_struct *task)
{
	int err = down_read_killable(&task->signal->exec_update_lock);
	if (err)
		return err;
	if (!ptrace_may_access(task, PTRACE_MODE_ATTACH_FSCREDS)) {
		up_read(&task->signal->exec_update_lock);
		return -EPERM;
	}
	return 0;
}

static void unlock_trace(struct task_struct *task)
{
	up_read(&task->signal->exec_update_lock);
}

#ifdef CONFIG_STACKTRACE

#define MAX_STACK_TRACE_DEPTH	64

static int proc_pid_stack(struct seq_file *m, struct pid_namespace *ns,
			  struct pid *pid, struct task_struct *task)
{
	unsigned long *entries;
	int err;

	/*
	 * The ability to racily run the kernel stack unwinder on a running task
	 * and then observe the unwinder output is scary; while it is useful for
	 * debugging kernel issues, it can also allow an attacker to leak kernel
	 * stack contents.
	 * Doing this in a manner that is at least safe from races would require
	 * some work to ensure that the remote task can not be scheduled; and
	 * even then, this would still expose the unwinder as local attack
	 * surface.
	 * Therefore, this interface is restricted to root.
	 */
	if (!file_ns_capable(m->file, &init_user_ns, CAP_SYS_ADMIN))
		return -EACCES;

	entries = kmalloc_array(MAX_STACK_TRACE_DEPTH, sizeof(*entries),
				GFP_KERNEL);
	if (!entries)
		return -ENOMEM;

	err = lock_trace(task);
	if (!err) {
		unsigned int i, nr_entries;

		nr_entries = stack_trace_save_tsk(task, entries,
						  MAX_STACK_TRACE_DEPTH, 0);

		for (i = 0; i < nr_entries; i++) {
			seq_printf(m, "[<0>] %pB\n", (void *)entries[i]);
		}

		unlock_trace(task);
	}
	kfree(entries);

	return err;
}
#endif

#ifdef CONFIG_SCHED_INFO
/*
 * Provides /proc/PID/schedstat
 */
static int proc_pid_schedstat(struct seq_file *m, struct pid_namespace *ns,
			      struct pid *pid, struct task_struct *task)
{
	if (unlikely(!sched_info_on()))
		seq_puts(m, "0 0 0\n");
	else
		seq_printf(m, "%llu %llu %lu\n",
		   (unsigned long long)task->se.sum_exec_runtime,
		   (unsigned long long)task->sched_info.run_delay,
		   task->sched_info.pcount);

	return 0;
}
#endif

#ifdef CONFIG_LATENCYTOP
static int lstats_show_proc(struct seq_file *m, void *v)
{
	int i;
	struct inode *inode = m->private;
	struct task_struct *task = get_proc_task(inode);

	if (!task)
		return -ESRCH;
	seq_puts(m, "Latency Top version : v0.1\n");
	for (i = 0; i < LT_SAVECOUNT; i++) {
		struct latency_record *lr = &task->latency_record[i];
		if (lr->backtrace[0]) {
			int q;
			seq_printf(m, "%i %li %li",
				   lr->count, lr->time, lr->max);
			for (q = 0; q < LT_BACKTRACEDEPTH; q++) {
				unsigned long bt = lr->backtrace[q];

				if (!bt)
					break;
				seq_printf(m, " %ps", (void *)bt);
			}
			seq_putc(m, '\n');
		}

	}
	put_task_struct(task);
	return 0;
}

static int lstats_open(struct inode *inode, struct file *file)
{
	return single_open(file, lstats_show_proc, inode);
}

static ssize_t lstats_write(struct file *file, const char __user *buf,
			    size_t count, loff_t *offs)
{
	struct task_struct *task = get_proc_task(file_inode(file));

	if (!task)
		return -ESRCH;
	clear_tsk_latency_tracing(task);
	put_task_struct(task);

	return count;
}

static const struct file_operations proc_lstats_operations = {
	.open		= lstats_open,
	.read		= seq_read,
	.write		= lstats_write,
	.llseek		= seq_lseek,
	.release	= single_release,
};

#endif

static int proc_oom_score(struct seq_file *m, struct pid_namespace *ns,
			  struct pid *pid, struct task_struct *task)
{
	unsigned long totalpages = totalram_pages() + total_swap_pages;
	unsigned long points = 0;
	long badness;

	badness = oom_badness(task, totalpages);
	/*
	 * Special case OOM_SCORE_ADJ_MIN for all others scale the
	 * badness value into [0, 2000] range which we have been
	 * exporting for a long time so userspace might depend on it.
	 */
	if (badness != LONG_MIN)
		points = (1000 + badness * 1000 / (long)totalpages) * 2 / 3;

	seq_printf(m, "%lu\n", points);

	return 0;
}

struct limit_names {
	const char *name;
	const char *unit;
};

static const struct limit_names lnames[RLIM_NLIMITS] = {
	[RLIMIT_CPU] = {"Max cpu time", "seconds"},
	[RLIMIT_FSIZE] = {"Max file size", "bytes"},
	[RLIMIT_DATA] = {"Max data size", "bytes"},
	[RLIMIT_STACK] = {"Max stack size", "bytes"},
	[RLIMIT_CORE] = {"Max core file size", "bytes"},
	[RLIMIT_RSS] = {"Max resident set", "bytes"},
	[RLIMIT_NPROC] = {"Max processes", "processes"},
	[RLIMIT_NOFILE] = {"Max open files", "files"},
	[RLIMIT_MEMLOCK] = {"Max locked memory", "bytes"},
	[RLIMIT_AS] = {"Max address space", "bytes"},
	[RLIMIT_LOCKS] = {"Max file locks", "locks"},
	[RLIMIT_SIGPENDING] = {"Max pending signals", "signals"},
	[RLIMIT_MSGQUEUE] = {"Max msgqueue size", "bytes"},
	[RLIMIT_NICE] = {"Max nice priority", NULL},
	[RLIMIT_RTPRIO] = {"Max realtime priority", NULL},
	[RLIMIT_RTTIME] = {"Max realtime timeout", "us"},
};

/* Display limits for a process */
static int proc_pid_limits(struct seq_file *m, struct pid_namespace *ns,
			   struct pid *pid, struct task_struct *task)
{
	unsigned int i;
	unsigned long flags;

	struct rlimit rlim[RLIM_NLIMITS];

	if (!lock_task_sighand(task, &flags))
		return 0;
	memcpy(rlim, task->signal->rlim, sizeof(struct rlimit) * RLIM_NLIMITS);
	unlock_task_sighand(task, &flags);

	/*
	 * print the file header
	 */
	seq_puts(m, "Limit                     "
		"Soft Limit           "
		"Hard Limit           "
		"Units     \n");

	for (i = 0; i < RLIM_NLIMITS; i++) {
		if (rlim[i].rlim_cur == RLIM_INFINITY)
			seq_printf(m, "%-25s %-20s ",
				   lnames[i].name, "unlimited");
		else
			seq_printf(m, "%-25s %-20lu ",
				   lnames[i].name, rlim[i].rlim_cur);

		if (rlim[i].rlim_max == RLIM_INFINITY)
			seq_printf(m, "%-20s ", "unlimited");
		else
			seq_printf(m, "%-20lu ", rlim[i].rlim_max);

		if (lnames[i].unit)
			seq_printf(m, "%-10s\n", lnames[i].unit);
		else
			seq_putc(m, '\n');
	}

	return 0;
}

#ifdef CONFIG_HAVE_ARCH_TRACEHOOK
static int proc_pid_syscall(struct seq_file *m, struct pid_namespace *ns,
			    struct pid *pid, struct task_struct *task)
{
	struct syscall_info info;
	u64 *args = &info.data.args[0];
	int res;

	res = lock_trace(task);
	if (res)
		return res;

	if (task_current_syscall(task, &info))
		seq_puts(m, "running\n");
	else if (info.data.nr < 0)
		seq_printf(m, "%d 0x%llx 0x%llx\n",
			   info.data.nr, info.sp, info.data.instruction_pointer);
	else
		seq_printf(m,
		       "%d 0x%llx 0x%llx 0x%llx 0x%llx 0x%llx 0x%llx 0x%llx 0x%llx\n",
		       info.data.nr,
		       args[0], args[1], args[2], args[3], args[4], args[5],
		       info.sp, info.data.instruction_pointer);
	unlock_trace(task);

	return 0;
}
#endif /* CONFIG_HAVE_ARCH_TRACEHOOK */

/************************************************************************/
/*                       Here the fs part begins                        */
/************************************************************************/

/* permission checks */
static bool proc_fd_access_allowed(struct inode *inode)
{
	struct task_struct *task;
	bool allowed = false;
	/* Allow access to a task's file descriptors if it is us or we
	 * may use ptrace attach to the process and find out that
	 * information.
	 */
	task = get_proc_task(inode);
	if (task) {
		allowed = ptrace_may_access(task, PTRACE_MODE_READ_FSCREDS);
		put_task_struct(task);
	}
	return allowed;
}

int proc_setattr(struct user_namespace *mnt_userns, struct dentry *dentry,
		 struct iattr *attr)
{
	int error;
	struct inode *inode = d_inode(dentry);

	if (attr->ia_valid & ATTR_MODE)
		return -EPERM;

	error = setattr_prepare(&init_user_ns, dentry, attr);
	if (error)
		return error;

	setattr_copy(&init_user_ns, inode, attr);
	mark_inode_dirty(inode);
	return 0;
}

/*
 * May current process learn task's sched/cmdline info (for hide_pid_min=1)
 * or euid/egid (for hide_pid_min=2)?
 */
static bool has_pid_permissions(struct proc_fs_info *fs_info,
				 struct task_struct *task,
				 enum proc_hidepid hide_pid_min)
{
	/*
	 * If 'hidpid' mount option is set force a ptrace check,
	 * we indicate that we are using a filesystem syscall
	 * by passing PTRACE_MODE_READ_FSCREDS
	 */
	if (fs_info->hide_pid == HIDEPID_NOT_PTRACEABLE)
		return ptrace_may_access(task, PTRACE_MODE_READ_FSCREDS);

	if (fs_info->hide_pid < hide_pid_min)
		return true;
	if (in_group_p(fs_info->pid_gid))
		return true;
	return ptrace_may_access(task, PTRACE_MODE_READ_FSCREDS);
}


static int proc_pid_permission(struct user_namespace *mnt_userns,
			       struct inode *inode, int mask)
{
	struct proc_fs_info *fs_info = proc_sb_info(inode->i_sb);
	struct task_struct *task;
	bool has_perms;

	task = get_proc_task(inode);
	if (!task)
		return -ESRCH;
	has_perms = has_pid_permissions(fs_info, task, HIDEPID_NO_ACCESS);
	put_task_struct(task);

	if (!has_perms) {
		if (fs_info->hide_pid == HIDEPID_INVISIBLE) {
			/*
			 * Let's make getdents(), stat(), and open()
			 * consistent with each other.  If a process
			 * may not stat() a file, it shouldn't be seen
			 * in procfs at all.
			 */
			return -ENOENT;
		}

		return -EPERM;
	}
	return generic_permission(&init_user_ns, inode, mask);
}



static const struct inode_operations proc_def_inode_operations = {
	.setattr	= proc_setattr,
};

static int proc_single_show(struct seq_file *m, void *v)
{
	struct inode *inode = m->private;
	struct pid_namespace *ns = proc_pid_ns(inode->i_sb);
	struct pid *pid = proc_pid(inode);
	struct task_struct *task;
	int ret;

	task = get_pid_task(pid, PIDTYPE_PID);
	if (!task)
		return -ESRCH;

	ret = PROC_I(inode)->op.proc_show(m, ns, pid, task);

	put_task_struct(task);
	return ret;
}

static int proc_single_open(struct inode *inode, struct file *filp)
{
	return single_open(filp, proc_single_show, inode);
}

static const struct file_operations proc_single_file_operations = {
	.open		= proc_single_open,
	.read		= seq_read,
	.llseek		= seq_lseek,
	.release	= single_release,
};


static void report_mem_rw_reject(const char *action, struct task_struct *task)
{
	pr_warn_ratelimited("Denied %s of /proc/%d/mem (%s) by pid %d (%s)\n",
			    action, task_pid_nr(task), task->comm,
			    task_pid_nr(current), current->comm);
}

static int __mem_open_access_permitted(struct file *file, struct task_struct *task)
{
	bool is_ptracer;

	rcu_read_lock();
	is_ptracer = current == ptrace_parent(task);
	rcu_read_unlock();

	if (file->f_mode & FMODE_WRITE) {
		/* Deny if writes are unconditionally disabled via param */
		if (static_branch_maybe(CONFIG_PROC_MEM_RESTRICT_OPEN_WRITE_DEFAULT,
					&proc_mem_restrict_open_write_all)) {
			report_mem_rw_reject("all open-for-write", task);
			return -EACCES;
		}

		/* Deny if writes are allowed only for ptracers via param */
		if (static_branch_maybe(CONFIG_PROC_MEM_RESTRICT_OPEN_WRITE_PTRACE_DEFAULT,
					&proc_mem_restrict_open_write_ptracer) &&
		    !is_ptracer) {
			report_mem_rw_reject("non-ptracer open-for-write", task);
			return -EACCES;
		}
	}

	if (file->f_mode & FMODE_READ) {
		/* Deny if reads are unconditionally disabled via param */
		if (static_branch_maybe(CONFIG_PROC_MEM_RESTRICT_OPEN_READ_DEFAULT,
					&proc_mem_restrict_open_read_all)) {
			report_mem_rw_reject("all open-for-read", task);
			return -EACCES;
		}

		/* Deny if reads are allowed only for ptracers via param */
		if (static_branch_maybe(CONFIG_PROC_MEM_RESTRICT_OPEN_READ_PTRACE_DEFAULT,
					&proc_mem_restrict_open_read_ptracer) &&
		    !is_ptracer) {
			report_mem_rw_reject("non-ptracer open-for-read", task);
			return -EACCES;
		}
	}

	return 0; /* R/W are not restricted */
}

struct mm_struct *proc_mem_open(struct file  *file, unsigned int mode)
{
	struct task_struct *task = get_proc_task(file_inode(file));
	struct mm_struct *mm = ERR_PTR(-ESRCH);
	int ret;

	if (task) {
		ret = __mem_open_access_permitted(file, task);
		if (ret) {
			put_task_struct(task);
			return ERR_PTR(ret);
		}

		mm = mm_access(task, mode | PTRACE_MODE_FSCREDS);
		put_task_struct(task);

		if (!IS_ERR_OR_NULL(mm)) {
			/* ensure this mm_struct can't be freed */
			mmgrab(mm);
			/* but do not pin its memory */
			mmput(mm);
		}
	}

	return mm;
}

static int __mem_open(struct inode *inode, struct file *file, unsigned int mode)
{
	struct mm_struct *mm = proc_mem_open(file, mode);

	if (IS_ERR(mm))
		return PTR_ERR(mm);

	file->private_data = mm;
	return 0;
}

static int mem_open(struct inode *inode, struct file *file)
{
	int ret = __mem_open(inode, file, PTRACE_MODE_ATTACH);

	/* OK to pass negative loff_t, we can catch out-of-range */
	file->f_mode |= FMODE_UNSIGNED_OFFSET;

	return ret;
}

<<<<<<< HEAD
static bool __mem_rw_current_is_ptracer(struct file *file)
{
	struct inode *inode = file_inode(file);
	struct task_struct *task = get_proc_task(inode);
	struct mm_struct *mm = NULL;
	int is_ptracer = false, has_mm_access = false;

	if (task) {
		rcu_read_lock();
		is_ptracer = current == ptrace_parent(task);
		rcu_read_unlock();

		mm = mm_access(task, PTRACE_MODE_READ_FSCREDS);
		if (mm && file->private_data == mm) {
			has_mm_access = true;
			mmput(mm);
		}

		put_task_struct(task);
	}

	return is_ptracer && has_mm_access;
}

static unsigned int __mem_rw_get_foll_force_flag(struct file *file)
{
	/* Deny if FOLL_FORCE is disabled via param */
	if (static_branch_maybe(CONFIG_PROC_MEM_RESTRICT_FOLL_FORCE_DEFAULT,
				&proc_mem_restrict_foll_force_all))
		return 0;

	/* Deny if FOLL_FORCE is allowed only for ptracers via param */
	if (static_branch_maybe(CONFIG_PROC_MEM_RESTRICT_FOLL_FORCE_PTRACE_DEFAULT,
				&proc_mem_restrict_foll_force_ptracer) &&
	    !__mem_rw_current_is_ptracer(file))
		return 0;

	return FOLL_FORCE;
}

static bool __mem_rw_block_writes(struct file *file)
{
	/* Block if writes are disabled via param proc_mem.restrict_write=all */
	if (static_branch_maybe(CONFIG_PROC_MEM_RESTRICT_WRITE_DEFAULT,
				&proc_mem_restrict_write_all))
		return true;

	/* Block with an exception only for ptracers */
	if (static_branch_maybe(CONFIG_PROC_MEM_RESTRICT_WRITE_PTRACE_DEFAULT,
				&proc_mem_restrict_write_ptracer) &&
	    !__mem_rw_current_is_ptracer(file))
		return true;

	return false;
=======
static bool proc_mem_foll_force(struct file *file, struct mm_struct *mm)
{
	struct task_struct *task;
	bool ptrace_active = false;

	switch (proc_mem_force_override) {
	case PROC_MEM_FORCE_NEVER:
		return false;
	case PROC_MEM_FORCE_PTRACE:
		task = get_proc_task(file_inode(file));
		if (task) {
			ptrace_active =	READ_ONCE(task->ptrace) &&
					READ_ONCE(task->mm) == mm &&
					READ_ONCE(task->parent) == current;
			put_task_struct(task);
		}
		return ptrace_active;
	default:
		return true;
	}
>>>>>>> 03f52fc3
}

static ssize_t mem_rw(struct file *file, char __user *buf,
			size_t count, loff_t *ppos, int write)
{
	struct mm_struct *mm = file->private_data;
	struct task_struct *task = NULL;
	unsigned long addr = *ppos;
	ssize_t copied;
	char *page;
	unsigned int flags;

	if (!mm)
		return 0;

	if (write && __mem_rw_block_writes(file)) {
		task = get_proc_task(file->f_inode);
		if (task) {
			report_mem_rw_reject("write call", task);
			put_task_struct(task);
		}
		return -EACCES;
	}

	page = (char *)__get_free_page(GFP_KERNEL);
	if (!page)
		return -ENOMEM;

	copied = 0;
	if (!mmget_not_zero(mm))
		goto free;

<<<<<<< HEAD
	flags = (write ? FOLL_WRITE : 0);
	flags |= __mem_rw_get_foll_force_flag(file);
=======
	flags = write ? FOLL_WRITE : 0;
	if (proc_mem_foll_force(file, mm))
		flags |= FOLL_FORCE;
>>>>>>> 03f52fc3

	while (count > 0) {
		size_t this_len = min_t(size_t, count, PAGE_SIZE);

		if (write && copy_from_user(page, buf, this_len)) {
			copied = -EFAULT;
			break;
		}

		this_len = access_remote_vm(mm, addr, page, this_len, flags);
		if (!this_len) {
			if (!copied)
				copied = -EIO;
			break;
		}

		if (!write && copy_to_user(buf, page, this_len)) {
			copied = -EFAULT;
			break;
		}

		buf += this_len;
		addr += this_len;
		copied += this_len;
		count -= this_len;
	}
	*ppos = addr;

	mmput(mm);
free:
	free_page((unsigned long) page);
	return copied;
}

static ssize_t mem_read(struct file *file, char __user *buf,
			size_t count, loff_t *ppos)
{
	return mem_rw(file, buf, count, ppos, 0);
}

static ssize_t mem_write(struct file *file, const char __user *buf,
			 size_t count, loff_t *ppos)
{
	return mem_rw(file, (char __user*)buf, count, ppos, 1);
}

loff_t mem_lseek(struct file *file, loff_t offset, int orig)
{
	switch (orig) {
	case 0:
		file->f_pos = offset;
		break;
	case 1:
		file->f_pos += offset;
		break;
	default:
		return -EINVAL;
	}
	force_successful_syscall_return();
	return file->f_pos;
}

static int mem_release(struct inode *inode, struct file *file)
{
	struct mm_struct *mm = file->private_data;
	if (mm)
		mmdrop(mm);
	return 0;
}

static const struct file_operations proc_mem_operations = {
	.llseek		= mem_lseek,
	.read		= mem_read,
	.write		= mem_write,
	.open		= mem_open,
	.release	= mem_release,
};

static int environ_open(struct inode *inode, struct file *file)
{
	return __mem_open(inode, file, PTRACE_MODE_READ);
}

static ssize_t environ_read(struct file *file, char __user *buf,
			size_t count, loff_t *ppos)
{
	char *page;
	unsigned long src = *ppos;
	int ret = 0;
	struct mm_struct *mm = file->private_data;
	unsigned long env_start, env_end;

	/* Ensure the process spawned far enough to have an environment. */
	if (!mm || !mm->env_end)
		return 0;

	page = (char *)__get_free_page(GFP_KERNEL);
	if (!page)
		return -ENOMEM;

	ret = 0;
	if (!mmget_not_zero(mm))
		goto free;

	spin_lock(&mm->arg_lock);
	env_start = mm->env_start;
	env_end = mm->env_end;
	spin_unlock(&mm->arg_lock);

	while (count > 0) {
		size_t this_len, max_len;
		int retval;

		if (src >= (env_end - env_start))
			break;

		this_len = env_end - (env_start + src);

		max_len = min_t(size_t, PAGE_SIZE, count);
		this_len = min(max_len, this_len);

		retval = access_remote_vm(mm, (env_start + src), page, this_len, FOLL_ANON);

		if (retval <= 0) {
			ret = retval;
			break;
		}

		if (copy_to_user(buf, page, retval)) {
			ret = -EFAULT;
			break;
		}

		ret += retval;
		src += retval;
		buf += retval;
		count -= retval;
	}
	*ppos = src;
	mmput(mm);

free:
	free_page((unsigned long) page);
	return ret;
}

static const struct file_operations proc_environ_operations = {
	.open		= environ_open,
	.read		= environ_read,
	.llseek		= generic_file_llseek,
	.release	= mem_release,
};

static int auxv_open(struct inode *inode, struct file *file)
{
	return __mem_open(inode, file, PTRACE_MODE_READ_FSCREDS);
}

static ssize_t auxv_read(struct file *file, char __user *buf,
			size_t count, loff_t *ppos)
{
	struct mm_struct *mm = file->private_data;
	unsigned int nwords = 0;

	if (!mm)
		return 0;
	do {
		nwords += 2;
	} while (mm->saved_auxv[nwords - 2] != 0); /* AT_NULL */
	return simple_read_from_buffer(buf, count, ppos, mm->saved_auxv,
				       nwords * sizeof(mm->saved_auxv[0]));
}

static const struct file_operations proc_auxv_operations = {
	.open		= auxv_open,
	.read		= auxv_read,
	.llseek		= generic_file_llseek,
	.release	= mem_release,
};

static ssize_t oom_adj_read(struct file *file, char __user *buf, size_t count,
			    loff_t *ppos)
{
	struct task_struct *task = get_proc_task(file_inode(file));
	char buffer[PROC_NUMBUF];
	int oom_adj = OOM_ADJUST_MIN;
	size_t len;

	if (!task)
		return -ESRCH;
	if (task->signal->oom_score_adj == OOM_SCORE_ADJ_MAX)
		oom_adj = OOM_ADJUST_MAX;
	else
		oom_adj = (task->signal->oom_score_adj * -OOM_DISABLE) /
			  OOM_SCORE_ADJ_MAX;
	put_task_struct(task);
	if (oom_adj > OOM_ADJUST_MAX)
		oom_adj = OOM_ADJUST_MAX;
	len = snprintf(buffer, sizeof(buffer), "%d\n", oom_adj);
	return simple_read_from_buffer(buf, count, ppos, buffer, len);
}

static int __set_oom_adj(struct file *file, int oom_adj, bool legacy)
{
	struct mm_struct *mm = NULL;
	struct task_struct *task;
	int err = 0;

	task = get_proc_task(file_inode(file));
	if (!task)
		return -ESRCH;

	mutex_lock(&oom_adj_mutex);
	if (legacy) {
		if (oom_adj < task->signal->oom_score_adj &&
				!capable(CAP_SYS_RESOURCE)) {
			err = -EACCES;
			goto err_unlock;
		}
		/*
		 * /proc/pid/oom_adj is provided for legacy purposes, ask users to use
		 * /proc/pid/oom_score_adj instead.
		 */
		pr_warn_once("%s (%d): /proc/%d/oom_adj is deprecated, please use /proc/%d/oom_score_adj instead.\n",
			  current->comm, task_pid_nr(current), task_pid_nr(task),
			  task_pid_nr(task));
	} else {
		if ((short)oom_adj < task->signal->oom_score_adj_min &&
				!capable(CAP_SYS_RESOURCE)) {
			err = -EACCES;
			goto err_unlock;
		}
	}

	/*
	 * Make sure we will check other processes sharing the mm if this is
	 * not vfrok which wants its own oom_score_adj.
	 * pin the mm so it doesn't go away and get reused after task_unlock
	 */
	if (!task->vfork_done) {
		struct task_struct *p = find_lock_task_mm(task);

		if (p) {
			if (test_bit(MMF_MULTIPROCESS, &p->mm->flags)) {
				mm = p->mm;
				mmgrab(mm);
			}
			task_unlock(p);
		}
	}

	task->signal->oom_score_adj = oom_adj;
	if (!legacy && has_capability_noaudit(current, CAP_SYS_RESOURCE))
		task->signal->oom_score_adj_min = (short)oom_adj;
	trace_oom_score_adj_update(task);

	if (mm) {
		struct task_struct *p;

		rcu_read_lock();
		for_each_process(p) {
			if (same_thread_group(task, p))
				continue;

			/* do not touch kernel threads or the global init */
			if (p->flags & PF_KTHREAD || is_global_init(p))
				continue;

			task_lock(p);
			if (!p->vfork_done && process_shares_mm(p, mm)) {
				p->signal->oom_score_adj = oom_adj;
				if (!legacy && has_capability_noaudit(current, CAP_SYS_RESOURCE))
					p->signal->oom_score_adj_min = (short)oom_adj;
			}
			task_unlock(p);
		}
		rcu_read_unlock();
		mmdrop(mm);
	}
err_unlock:
	mutex_unlock(&oom_adj_mutex);
	put_task_struct(task);
	return err;
}

/*
 * /proc/pid/oom_adj exists solely for backwards compatibility with previous
 * kernels.  The effective policy is defined by oom_score_adj, which has a
 * different scale: oom_adj grew exponentially and oom_score_adj grows linearly.
 * Values written to oom_adj are simply mapped linearly to oom_score_adj.
 * Processes that become oom disabled via oom_adj will still be oom disabled
 * with this implementation.
 *
 * oom_adj cannot be removed since existing userspace binaries use it.
 */
static ssize_t oom_adj_write(struct file *file, const char __user *buf,
			     size_t count, loff_t *ppos)
{
	char buffer[PROC_NUMBUF];
	int oom_adj;
	int err;

	memset(buffer, 0, sizeof(buffer));
	if (count > sizeof(buffer) - 1)
		count = sizeof(buffer) - 1;
	if (copy_from_user(buffer, buf, count)) {
		err = -EFAULT;
		goto out;
	}

	err = kstrtoint(strstrip(buffer), 0, &oom_adj);
	if (err)
		goto out;
	if ((oom_adj < OOM_ADJUST_MIN || oom_adj > OOM_ADJUST_MAX) &&
	     oom_adj != OOM_DISABLE) {
		err = -EINVAL;
		goto out;
	}

	/*
	 * Scale /proc/pid/oom_score_adj appropriately ensuring that a maximum
	 * value is always attainable.
	 */
	if (oom_adj == OOM_ADJUST_MAX)
		oom_adj = OOM_SCORE_ADJ_MAX;
	else
		oom_adj = (oom_adj * OOM_SCORE_ADJ_MAX) / -OOM_DISABLE;

	err = __set_oom_adj(file, oom_adj, true);
out:
	return err < 0 ? err : count;
}

static const struct file_operations proc_oom_adj_operations = {
	.read		= oom_adj_read,
	.write		= oom_adj_write,
	.llseek		= generic_file_llseek,
};

static ssize_t oom_score_adj_read(struct file *file, char __user *buf,
					size_t count, loff_t *ppos)
{
	struct task_struct *task = get_proc_task(file_inode(file));
	char buffer[PROC_NUMBUF];
	short oom_score_adj = OOM_SCORE_ADJ_MIN;
	size_t len;

	if (!task)
		return -ESRCH;
	oom_score_adj = task->signal->oom_score_adj;
	put_task_struct(task);
	len = snprintf(buffer, sizeof(buffer), "%hd\n", oom_score_adj);
	return simple_read_from_buffer(buf, count, ppos, buffer, len);
}

static ssize_t oom_score_adj_write(struct file *file, const char __user *buf,
					size_t count, loff_t *ppos)
{
	char buffer[PROC_NUMBUF];
	int oom_score_adj;
	int err;

	memset(buffer, 0, sizeof(buffer));
	if (count > sizeof(buffer) - 1)
		count = sizeof(buffer) - 1;
	if (copy_from_user(buffer, buf, count)) {
		err = -EFAULT;
		goto out;
	}

	err = kstrtoint(strstrip(buffer), 0, &oom_score_adj);
	if (err)
		goto out;
	if (oom_score_adj < OOM_SCORE_ADJ_MIN ||
			oom_score_adj > OOM_SCORE_ADJ_MAX) {
		err = -EINVAL;
		goto out;
	}

	err = __set_oom_adj(file, oom_score_adj, false);
out:
	return err < 0 ? err : count;
}

static const struct file_operations proc_oom_score_adj_operations = {
	.read		= oom_score_adj_read,
	.write		= oom_score_adj_write,
	.llseek		= default_llseek,
};

#ifdef CONFIG_AUDIT
#define TMPBUFLEN 11
static ssize_t proc_loginuid_read(struct file * file, char __user * buf,
				  size_t count, loff_t *ppos)
{
	struct inode * inode = file_inode(file);
	struct task_struct *task = get_proc_task(inode);
	ssize_t length;
	char tmpbuf[TMPBUFLEN];

	if (!task)
		return -ESRCH;
	length = scnprintf(tmpbuf, TMPBUFLEN, "%u",
			   from_kuid(file->f_cred->user_ns,
				     audit_get_loginuid(task)));
	put_task_struct(task);
	return simple_read_from_buffer(buf, count, ppos, tmpbuf, length);
}

static ssize_t proc_loginuid_write(struct file * file, const char __user * buf,
				   size_t count, loff_t *ppos)
{
	struct inode * inode = file_inode(file);
	uid_t loginuid;
	kuid_t kloginuid;
	int rv;

	/* Don't let kthreads write their own loginuid */
	if (current->flags & PF_KTHREAD)
		return -EPERM;

	rcu_read_lock();
	if (current != pid_task(proc_pid(inode), PIDTYPE_PID)) {
		rcu_read_unlock();
		return -EPERM;
	}
	rcu_read_unlock();

	if (*ppos != 0) {
		/* No partial writes. */
		return -EINVAL;
	}

	rv = kstrtou32_from_user(buf, count, 10, &loginuid);
	if (rv < 0)
		return rv;

	/* is userspace tring to explicitly UNSET the loginuid? */
	if (loginuid == AUDIT_UID_UNSET) {
		kloginuid = INVALID_UID;
	} else {
		kloginuid = make_kuid(file->f_cred->user_ns, loginuid);
		if (!uid_valid(kloginuid))
			return -EINVAL;
	}

	rv = audit_set_loginuid(kloginuid);
	if (rv < 0)
		return rv;
	return count;
}

static const struct file_operations proc_loginuid_operations = {
	.read		= proc_loginuid_read,
	.write		= proc_loginuid_write,
	.llseek		= generic_file_llseek,
};

static ssize_t proc_sessionid_read(struct file * file, char __user * buf,
				  size_t count, loff_t *ppos)
{
	struct inode * inode = file_inode(file);
	struct task_struct *task = get_proc_task(inode);
	ssize_t length;
	char tmpbuf[TMPBUFLEN];

	if (!task)
		return -ESRCH;
	length = scnprintf(tmpbuf, TMPBUFLEN, "%u",
				audit_get_sessionid(task));
	put_task_struct(task);
	return simple_read_from_buffer(buf, count, ppos, tmpbuf, length);
}

static const struct file_operations proc_sessionid_operations = {
	.read		= proc_sessionid_read,
	.llseek		= generic_file_llseek,
};
#endif

#ifdef CONFIG_FAULT_INJECTION
static ssize_t proc_fault_inject_read(struct file * file, char __user * buf,
				      size_t count, loff_t *ppos)
{
	struct task_struct *task = get_proc_task(file_inode(file));
	char buffer[PROC_NUMBUF];
	size_t len;
	int make_it_fail;

	if (!task)
		return -ESRCH;
	make_it_fail = task->make_it_fail;
	put_task_struct(task);

	len = snprintf(buffer, sizeof(buffer), "%i\n", make_it_fail);

	return simple_read_from_buffer(buf, count, ppos, buffer, len);
}

static ssize_t proc_fault_inject_write(struct file * file,
			const char __user * buf, size_t count, loff_t *ppos)
{
	struct task_struct *task;
	char buffer[PROC_NUMBUF];
	int make_it_fail;
	int rv;

	if (!capable(CAP_SYS_RESOURCE))
		return -EPERM;
	memset(buffer, 0, sizeof(buffer));
	if (count > sizeof(buffer) - 1)
		count = sizeof(buffer) - 1;
	if (copy_from_user(buffer, buf, count))
		return -EFAULT;
	rv = kstrtoint(strstrip(buffer), 0, &make_it_fail);
	if (rv < 0)
		return rv;
	if (make_it_fail < 0 || make_it_fail > 1)
		return -EINVAL;

	task = get_proc_task(file_inode(file));
	if (!task)
		return -ESRCH;
	task->make_it_fail = make_it_fail;
	put_task_struct(task);

	return count;
}

static const struct file_operations proc_fault_inject_operations = {
	.read		= proc_fault_inject_read,
	.write		= proc_fault_inject_write,
	.llseek		= generic_file_llseek,
};

static ssize_t proc_fail_nth_write(struct file *file, const char __user *buf,
				   size_t count, loff_t *ppos)
{
	struct task_struct *task;
	int err;
	unsigned int n;

	err = kstrtouint_from_user(buf, count, 0, &n);
	if (err)
		return err;

	task = get_proc_task(file_inode(file));
	if (!task)
		return -ESRCH;
	task->fail_nth = n;
	put_task_struct(task);

	return count;
}

static ssize_t proc_fail_nth_read(struct file *file, char __user *buf,
				  size_t count, loff_t *ppos)
{
	struct task_struct *task;
	char numbuf[PROC_NUMBUF];
	ssize_t len;

	task = get_proc_task(file_inode(file));
	if (!task)
		return -ESRCH;
	len = snprintf(numbuf, sizeof(numbuf), "%u\n", task->fail_nth);
	put_task_struct(task);
	return simple_read_from_buffer(buf, count, ppos, numbuf, len);
}

static const struct file_operations proc_fail_nth_operations = {
	.read		= proc_fail_nth_read,
	.write		= proc_fail_nth_write,
};
#endif


#ifdef CONFIG_SCHED_DEBUG
/*
 * Print out various scheduling related per-task fields:
 */
static int sched_show(struct seq_file *m, void *v)
{
	struct inode *inode = m->private;
	struct pid_namespace *ns = proc_pid_ns(inode->i_sb);
	struct task_struct *p;

	p = get_proc_task(inode);
	if (!p)
		return -ESRCH;
	proc_sched_show_task(p, ns, m);

	put_task_struct(p);

	return 0;
}

static ssize_t
sched_write(struct file *file, const char __user *buf,
	    size_t count, loff_t *offset)
{
	struct inode *inode = file_inode(file);
	struct task_struct *p;

	p = get_proc_task(inode);
	if (!p)
		return -ESRCH;
	proc_sched_set_task(p);

	put_task_struct(p);

	return count;
}

static int sched_open(struct inode *inode, struct file *filp)
{
	return single_open(filp, sched_show, inode);
}

static const struct file_operations proc_pid_sched_operations = {
	.open		= sched_open,
	.read		= seq_read,
	.write		= sched_write,
	.llseek		= seq_lseek,
	.release	= single_release,
};

#endif

#ifdef CONFIG_SCHED_AUTOGROUP
/*
 * Print out autogroup related information:
 */
static int sched_autogroup_show(struct seq_file *m, void *v)
{
	struct inode *inode = m->private;
	struct task_struct *p;

	p = get_proc_task(inode);
	if (!p)
		return -ESRCH;
	proc_sched_autogroup_show_task(p, m);

	put_task_struct(p);

	return 0;
}

static ssize_t
sched_autogroup_write(struct file *file, const char __user *buf,
	    size_t count, loff_t *offset)
{
	struct inode *inode = file_inode(file);
	struct task_struct *p;
	char buffer[PROC_NUMBUF];
	int nice;
	int err;

	memset(buffer, 0, sizeof(buffer));
	if (count > sizeof(buffer) - 1)
		count = sizeof(buffer) - 1;
	if (copy_from_user(buffer, buf, count))
		return -EFAULT;

	err = kstrtoint(strstrip(buffer), 0, &nice);
	if (err < 0)
		return err;

	p = get_proc_task(inode);
	if (!p)
		return -ESRCH;

	err = proc_sched_autogroup_set_nice(p, nice);
	if (err)
		count = err;

	put_task_struct(p);

	return count;
}

static int sched_autogroup_open(struct inode *inode, struct file *filp)
{
	int ret;

	ret = single_open(filp, sched_autogroup_show, NULL);
	if (!ret) {
		struct seq_file *m = filp->private_data;

		m->private = inode;
	}
	return ret;
}

static const struct file_operations proc_pid_sched_autogroup_operations = {
	.open		= sched_autogroup_open,
	.read		= seq_read,
	.write		= sched_autogroup_write,
	.llseek		= seq_lseek,
	.release	= single_release,
};

#endif /* CONFIG_SCHED_AUTOGROUP */

#ifdef CONFIG_TIME_NS
static int timens_offsets_show(struct seq_file *m, void *v)
{
	struct task_struct *p;

	p = get_proc_task(file_inode(m->file));
	if (!p)
		return -ESRCH;
	proc_timens_show_offsets(p, m);

	put_task_struct(p);

	return 0;
}

static ssize_t timens_offsets_write(struct file *file, const char __user *buf,
				    size_t count, loff_t *ppos)
{
	struct inode *inode = file_inode(file);
	struct proc_timens_offset offsets[2];
	char *kbuf = NULL, *pos, *next_line;
	struct task_struct *p;
	int ret, noffsets;

	/* Only allow < page size writes at the beginning of the file */
	if ((*ppos != 0) || (count >= PAGE_SIZE))
		return -EINVAL;

	/* Slurp in the user data */
	kbuf = memdup_user_nul(buf, count);
	if (IS_ERR(kbuf))
		return PTR_ERR(kbuf);

	/* Parse the user data */
	ret = -EINVAL;
	noffsets = 0;
	for (pos = kbuf; pos; pos = next_line) {
		struct proc_timens_offset *off = &offsets[noffsets];
		char clock[10];
		int err;

		/* Find the end of line and ensure we don't look past it */
		next_line = strchr(pos, '\n');
		if (next_line) {
			*next_line = '\0';
			next_line++;
			if (*next_line == '\0')
				next_line = NULL;
		}

		err = sscanf(pos, "%9s %lld %lu", clock,
				&off->val.tv_sec, &off->val.tv_nsec);
		if (err != 3 || off->val.tv_nsec >= NSEC_PER_SEC)
			goto out;

		clock[sizeof(clock) - 1] = 0;
		if (strcmp(clock, "monotonic") == 0 ||
		    strcmp(clock, __stringify(CLOCK_MONOTONIC)) == 0)
			off->clockid = CLOCK_MONOTONIC;
		else if (strcmp(clock, "boottime") == 0 ||
			 strcmp(clock, __stringify(CLOCK_BOOTTIME)) == 0)
			off->clockid = CLOCK_BOOTTIME;
		else
			goto out;

		noffsets++;
		if (noffsets == ARRAY_SIZE(offsets)) {
			if (next_line)
				count = next_line - kbuf;
			break;
		}
	}

	ret = -ESRCH;
	p = get_proc_task(inode);
	if (!p)
		goto out;
	ret = proc_timens_set_offset(file, p, offsets, noffsets);
	put_task_struct(p);
	if (ret)
		goto out;

	ret = count;
out:
	kfree(kbuf);
	return ret;
}

static int timens_offsets_open(struct inode *inode, struct file *filp)
{
	return single_open(filp, timens_offsets_show, inode);
}

static const struct file_operations proc_timens_offsets_operations = {
	.open		= timens_offsets_open,
	.read		= seq_read,
	.write		= timens_offsets_write,
	.llseek		= seq_lseek,
	.release	= single_release,
};
#endif /* CONFIG_TIME_NS */

static ssize_t comm_write(struct file *file, const char __user *buf,
				size_t count, loff_t *offset)
{
	struct inode *inode = file_inode(file);
	struct task_struct *p;
	char buffer[TASK_COMM_LEN];
	const size_t maxlen = sizeof(buffer) - 1;

	memset(buffer, 0, sizeof(buffer));
	if (copy_from_user(buffer, buf, count > maxlen ? maxlen : count))
		return -EFAULT;

	p = get_proc_task(inode);
	if (!p)
		return -ESRCH;

	if (same_thread_group(current, p)) {
		set_task_comm(p, buffer);
		proc_comm_connector(p);
	}
	else
		count = -EINVAL;

	put_task_struct(p);

	return count;
}

static int comm_show(struct seq_file *m, void *v)
{
	struct inode *inode = m->private;
	struct task_struct *p;

	p = get_proc_task(inode);
	if (!p)
		return -ESRCH;

	proc_task_name(m, p, false);
	seq_putc(m, '\n');

	put_task_struct(p);

	return 0;
}

static int comm_open(struct inode *inode, struct file *filp)
{
	return single_open(filp, comm_show, inode);
}

static const struct file_operations proc_pid_set_comm_operations = {
	.open		= comm_open,
	.read		= seq_read,
	.write		= comm_write,
	.llseek		= seq_lseek,
	.release	= single_release,
};

static int proc_exe_link(struct dentry *dentry, struct path *exe_path)
{
	struct task_struct *task;
	struct file *exe_file;

	task = get_proc_task(d_inode(dentry));
	if (!task)
		return -ENOENT;
	exe_file = get_task_exe_file(task);
	put_task_struct(task);
	if (exe_file) {
		*exe_path = exe_file->f_path;
		path_get(&exe_file->f_path);
		fput(exe_file);
		return 0;
	} else
		return -ENOENT;
}

static const char *proc_pid_get_link(struct dentry *dentry,
				     struct inode *inode,
				     struct delayed_call *done)
{
	struct path path;
	int error = -EACCES;

	if (!dentry)
		return ERR_PTR(-ECHILD);

	/* Are we allowed to snoop on the tasks file descriptors? */
	if (!proc_fd_access_allowed(inode))
		goto out;

	error = PROC_I(inode)->op.proc_get_link(dentry, &path);
	if (error)
		goto out;

	error = nd_jump_link(&path);
out:
	return ERR_PTR(error);
}

static int do_proc_readlink(const struct path *path, char __user *buffer, int buflen)
{
	char *tmp = kmalloc(PATH_MAX, GFP_KERNEL);
	char *pathname;
	int len;

	if (!tmp)
		return -ENOMEM;

	pathname = d_path(path, tmp, PATH_MAX);
	len = PTR_ERR(pathname);
	if (IS_ERR(pathname))
		goto out;
	len = tmp + PATH_MAX - 1 - pathname;

	if (len > buflen)
		len = buflen;
	if (copy_to_user(buffer, pathname, len))
		len = -EFAULT;
 out:
	kfree(tmp);
	return len;
}

static int proc_pid_readlink(struct dentry * dentry, char __user * buffer, int buflen)
{
	int error = -EACCES;
	struct inode *inode = d_inode(dentry);
	struct path path;

	/* Are we allowed to snoop on the tasks file descriptors? */
	if (!proc_fd_access_allowed(inode))
		goto out;

	error = PROC_I(inode)->op.proc_get_link(dentry, &path);
	if (error)
		goto out;

	error = do_proc_readlink(&path, buffer, buflen);
	path_put(&path);
out:
	return error;
}

const struct inode_operations proc_pid_link_inode_operations = {
	.readlink	= proc_pid_readlink,
	.get_link	= proc_pid_get_link,
	.setattr	= proc_setattr,
};


/* building an inode */

void task_dump_owner(struct task_struct *task, umode_t mode,
		     kuid_t *ruid, kgid_t *rgid)
{
	/* Depending on the state of dumpable compute who should own a
	 * proc file for a task.
	 */
	const struct cred *cred;
	kuid_t uid;
	kgid_t gid;

	if (unlikely(task->flags & PF_KTHREAD)) {
		*ruid = GLOBAL_ROOT_UID;
		*rgid = GLOBAL_ROOT_GID;
		return;
	}

	/* Default to the tasks effective ownership */
	rcu_read_lock();
	cred = __task_cred(task);
	uid = cred->euid;
	gid = cred->egid;
	rcu_read_unlock();

	/*
	 * Before the /proc/pid/status file was created the only way to read
	 * the effective uid of a /process was to stat /proc/pid.  Reading
	 * /proc/pid/status is slow enough that procps and other packages
	 * kept stating /proc/pid.  To keep the rules in /proc simple I have
	 * made this apply to all per process world readable and executable
	 * directories.
	 */
	if (mode != (S_IFDIR|S_IRUGO|S_IXUGO)) {
		struct mm_struct *mm;
		task_lock(task);
		mm = task->mm;
		/* Make non-dumpable tasks owned by some root */
		if (mm) {
			if (get_dumpable(mm) != SUID_DUMP_USER) {
				struct user_namespace *user_ns = mm->user_ns;

				uid = make_kuid(user_ns, 0);
				if (!uid_valid(uid))
					uid = GLOBAL_ROOT_UID;

				gid = make_kgid(user_ns, 0);
				if (!gid_valid(gid))
					gid = GLOBAL_ROOT_GID;
			}
		} else {
			uid = GLOBAL_ROOT_UID;
			gid = GLOBAL_ROOT_GID;
		}
		task_unlock(task);
	}
	*ruid = uid;
	*rgid = gid;
}

void proc_pid_evict_inode(struct proc_inode *ei)
{
	struct pid *pid = ei->pid;

	if (S_ISDIR(ei->vfs_inode.i_mode)) {
		spin_lock(&pid->lock);
		hlist_del_init_rcu(&ei->sibling_inodes);
		spin_unlock(&pid->lock);
	}

	put_pid(pid);
}

struct inode *proc_pid_make_inode(struct super_block *sb,
				  struct task_struct *task, umode_t mode)
{
	struct inode * inode;
	struct proc_inode *ei;
	struct pid *pid;

	/* We need a new inode */

	inode = new_inode(sb);
	if (!inode)
		goto out;

	/* Common stuff */
	ei = PROC_I(inode);
	inode->i_mode = mode;
	inode->i_ino = get_next_ino();
	inode->i_mtime = inode->i_atime = inode->i_ctime = current_time(inode);
	inode->i_op = &proc_def_inode_operations;

	/*
	 * grab the reference to task.
	 */
	pid = get_task_pid(task, PIDTYPE_PID);
	if (!pid)
		goto out_unlock;

	/* Let the pid remember us for quick removal */
	ei->pid = pid;

	task_dump_owner(task, 0, &inode->i_uid, &inode->i_gid);
	security_task_to_inode(task, inode);

out:
	return inode;

out_unlock:
	iput(inode);
	return NULL;
}

/*
 * Generating an inode and adding it into @pid->inodes, so that task will
 * invalidate inode's dentry before being released.
 *
 * This helper is used for creating dir-type entries under '/proc' and
 * '/proc/<tgid>/task'. Other entries(eg. fd, stat) under '/proc/<tgid>'
 * can be released by invalidating '/proc/<tgid>' dentry.
 * In theory, dentries under '/proc/<tgid>/task' can also be released by
 * invalidating '/proc/<tgid>' dentry, we reserve it to handle single
 * thread exiting situation: Any one of threads should invalidate its
 * '/proc/<tgid>/task/<pid>' dentry before released.
 */
static struct inode *proc_pid_make_base_inode(struct super_block *sb,
				struct task_struct *task, umode_t mode)
{
	struct inode *inode;
	struct proc_inode *ei;
	struct pid *pid;

	inode = proc_pid_make_inode(sb, task, mode);
	if (!inode)
		return NULL;

	/* Let proc_flush_pid find this directory inode */
	ei = PROC_I(inode);
	pid = ei->pid;
	spin_lock(&pid->lock);
	hlist_add_head_rcu(&ei->sibling_inodes, &pid->inodes);
	spin_unlock(&pid->lock);

	return inode;
}

int pid_getattr(struct user_namespace *mnt_userns, const struct path *path,
		struct kstat *stat, u32 request_mask, unsigned int query_flags)
{
	struct inode *inode = d_inode(path->dentry);
	struct proc_fs_info *fs_info = proc_sb_info(inode->i_sb);
	struct task_struct *task;

	generic_fillattr(&init_user_ns, inode, stat);

	stat->uid = GLOBAL_ROOT_UID;
	stat->gid = GLOBAL_ROOT_GID;
	rcu_read_lock();
	task = pid_task(proc_pid(inode), PIDTYPE_PID);
	if (task) {
		if (!has_pid_permissions(fs_info, task, HIDEPID_INVISIBLE)) {
			rcu_read_unlock();
			/*
			 * This doesn't prevent learning whether PID exists,
			 * it only makes getattr() consistent with readdir().
			 */
			return -ENOENT;
		}
		task_dump_owner(task, inode->i_mode, &stat->uid, &stat->gid);
	}
	rcu_read_unlock();
	return 0;
}

/* dentry stuff */

/*
 * Set <pid>/... inode ownership (can change due to setuid(), etc.)
 */
void pid_update_inode(struct task_struct *task, struct inode *inode)
{
	task_dump_owner(task, inode->i_mode, &inode->i_uid, &inode->i_gid);

	inode->i_mode &= ~(S_ISUID | S_ISGID);
	security_task_to_inode(task, inode);
}

/*
 * Rewrite the inode's ownerships here because the owning task may have
 * performed a setuid(), etc.
 *
 */
static int pid_revalidate(struct dentry *dentry, unsigned int flags)
{
	struct inode *inode;
	struct task_struct *task;
	int ret = 0;

	rcu_read_lock();
	inode = d_inode_rcu(dentry);
	if (!inode)
		goto out;
	task = pid_task(proc_pid(inode), PIDTYPE_PID);

	if (task) {
		pid_update_inode(task, inode);
		ret = 1;
	}
out:
	rcu_read_unlock();
	return ret;
}

static inline bool proc_inode_is_dead(struct inode *inode)
{
	return !proc_pid(inode)->tasks[PIDTYPE_PID].first;
}

int pid_delete_dentry(const struct dentry *dentry)
{
	/* Is the task we represent dead?
	 * If so, then don't put the dentry on the lru list,
	 * kill it immediately.
	 */
	return proc_inode_is_dead(d_inode(dentry));
}

const struct dentry_operations pid_dentry_operations =
{
	.d_revalidate	= pid_revalidate,
	.d_delete	= pid_delete_dentry,
};

/* Lookups */

/*
 * Fill a directory entry.
 *
 * If possible create the dcache entry and derive our inode number and
 * file type from dcache entry.
 *
 * Since all of the proc inode numbers are dynamically generated, the inode
 * numbers do not exist until the inode is cache.  This means creating
 * the dcache entry in readdir is necessary to keep the inode numbers
 * reported by readdir in sync with the inode numbers reported
 * by stat.
 */
bool proc_fill_cache(struct file *file, struct dir_context *ctx,
	const char *name, unsigned int len,
	instantiate_t instantiate, struct task_struct *task, const void *ptr)
{
	struct dentry *child, *dir = file->f_path.dentry;
	struct qstr qname = QSTR_INIT(name, len);
	struct inode *inode;
	unsigned type = DT_UNKNOWN;
	ino_t ino = 1;

	child = d_hash_and_lookup(dir, &qname);
	if (!child) {
		DECLARE_WAIT_QUEUE_HEAD_ONSTACK(wq);
		child = d_alloc_parallel(dir, &qname, &wq);
		if (IS_ERR(child))
			goto end_instantiate;
		if (d_in_lookup(child)) {
			struct dentry *res;
			res = instantiate(child, task, ptr);
			d_lookup_done(child);
			if (unlikely(res)) {
				dput(child);
				child = res;
				if (IS_ERR(child))
					goto end_instantiate;
			}
		}
	}
	inode = d_inode(child);
	ino = inode->i_ino;
	type = inode->i_mode >> 12;
	dput(child);
end_instantiate:
	return dir_emit(ctx, name, len, ino, type);
}

/*
 * dname_to_vma_addr - maps a dentry name into two unsigned longs
 * which represent vma start and end addresses.
 */
static int dname_to_vma_addr(struct dentry *dentry,
			     unsigned long *start, unsigned long *end)
{
	const char *str = dentry->d_name.name;
	unsigned long long sval, eval;
	unsigned int len;

	if (str[0] == '0' && str[1] != '-')
		return -EINVAL;
	len = _parse_integer(str, 16, &sval);
	if (len & KSTRTOX_OVERFLOW)
		return -EINVAL;
	if (sval != (unsigned long)sval)
		return -EINVAL;
	str += len;

	if (*str != '-')
		return -EINVAL;
	str++;

	if (str[0] == '0' && str[1])
		return -EINVAL;
	len = _parse_integer(str, 16, &eval);
	if (len & KSTRTOX_OVERFLOW)
		return -EINVAL;
	if (eval != (unsigned long)eval)
		return -EINVAL;
	str += len;

	if (*str != '\0')
		return -EINVAL;

	*start = sval;
	*end = eval;

	return 0;
}

static int map_files_d_revalidate(struct dentry *dentry, unsigned int flags)
{
	unsigned long vm_start, vm_end;
	bool exact_vma_exists = false;
	struct mm_struct *mm = NULL;
	struct task_struct *task;
	struct inode *inode;
	int status = 0;

	if (flags & LOOKUP_RCU)
		return -ECHILD;

	inode = d_inode(dentry);
	task = get_proc_task(inode);
	if (!task)
		goto out_notask;

	mm = mm_access(task, PTRACE_MODE_READ_FSCREDS);
	if (IS_ERR_OR_NULL(mm))
		goto out;

	if (!dname_to_vma_addr(dentry, &vm_start, &vm_end)) {
		status = mmap_read_lock_killable(mm);
		if (!status) {
			exact_vma_exists = !!find_exact_vma(mm, vm_start,
							    vm_end);
			mmap_read_unlock(mm);
		}
	}

	mmput(mm);

	if (exact_vma_exists) {
		task_dump_owner(task, 0, &inode->i_uid, &inode->i_gid);

		security_task_to_inode(task, inode);
		status = 1;
	}

out:
	put_task_struct(task);

out_notask:
	return status;
}

static const struct dentry_operations tid_map_files_dentry_operations = {
	.d_revalidate	= map_files_d_revalidate,
	.d_delete	= pid_delete_dentry,
};

static int map_files_get_link(struct dentry *dentry, struct path *path)
{
	unsigned long vm_start, vm_end;
	struct vm_area_struct *vma;
	struct task_struct *task;
	struct mm_struct *mm;
	int rc;

	rc = -ENOENT;
	task = get_proc_task(d_inode(dentry));
	if (!task)
		goto out;

	mm = get_task_mm(task);
	put_task_struct(task);
	if (!mm)
		goto out;

	rc = dname_to_vma_addr(dentry, &vm_start, &vm_end);
	if (rc)
		goto out_mmput;

	rc = mmap_read_lock_killable(mm);
	if (rc)
		goto out_mmput;

	rc = -ENOENT;
	vma = find_exact_vma(mm, vm_start, vm_end);
	if (vma && vma->vm_file) {
		*path = vma->vm_file->f_path;
		path_get(path);
		rc = 0;
	}
	mmap_read_unlock(mm);

out_mmput:
	mmput(mm);
out:
	return rc;
}

struct map_files_info {
	unsigned long	start;
	unsigned long	end;
	fmode_t		mode;
};

/*
 * Only allow CAP_SYS_ADMIN and CAP_CHECKPOINT_RESTORE to follow the links, due
 * to concerns about how the symlinks may be used to bypass permissions on
 * ancestor directories in the path to the file in question.
 */
static const char *
proc_map_files_get_link(struct dentry *dentry,
			struct inode *inode,
		        struct delayed_call *done)
{
	if (!checkpoint_restore_ns_capable(&init_user_ns))
		return ERR_PTR(-EPERM);

	return proc_pid_get_link(dentry, inode, done);
}

/*
 * Identical to proc_pid_link_inode_operations except for get_link()
 */
static const struct inode_operations proc_map_files_link_inode_operations = {
	.readlink	= proc_pid_readlink,
	.get_link	= proc_map_files_get_link,
	.setattr	= proc_setattr,
};

static struct dentry *
proc_map_files_instantiate(struct dentry *dentry,
			   struct task_struct *task, const void *ptr)
{
	fmode_t mode = (fmode_t)(unsigned long)ptr;
	struct proc_inode *ei;
	struct inode *inode;

	inode = proc_pid_make_inode(dentry->d_sb, task, S_IFLNK |
				    ((mode & FMODE_READ ) ? S_IRUSR : 0) |
				    ((mode & FMODE_WRITE) ? S_IWUSR : 0));
	if (!inode)
		return ERR_PTR(-ENOENT);

	ei = PROC_I(inode);
	ei->op.proc_get_link = map_files_get_link;

	inode->i_op = &proc_map_files_link_inode_operations;
	inode->i_size = 64;

	d_set_d_op(dentry, &tid_map_files_dentry_operations);
	return d_splice_alias(inode, dentry);
}

static struct dentry *proc_map_files_lookup(struct inode *dir,
		struct dentry *dentry, unsigned int flags)
{
	unsigned long vm_start, vm_end;
	struct vm_area_struct *vma;
	struct task_struct *task;
	struct dentry *result;
	struct mm_struct *mm;

	result = ERR_PTR(-ENOENT);
	task = get_proc_task(dir);
	if (!task)
		goto out;

	result = ERR_PTR(-EACCES);
	if (!ptrace_may_access(task, PTRACE_MODE_READ_FSCREDS))
		goto out_put_task;

	result = ERR_PTR(-ENOENT);
	if (dname_to_vma_addr(dentry, &vm_start, &vm_end))
		goto out_put_task;

	mm = get_task_mm(task);
	if (!mm)
		goto out_put_task;

	result = ERR_PTR(-EINTR);
	if (mmap_read_lock_killable(mm))
		goto out_put_mm;

	result = ERR_PTR(-ENOENT);
	vma = find_exact_vma(mm, vm_start, vm_end);
	if (!vma)
		goto out_no_vma;

	if (vma->vm_file)
		result = proc_map_files_instantiate(dentry, task,
				(void *)(unsigned long)vma->vm_file->f_mode);

out_no_vma:
	mmap_read_unlock(mm);
out_put_mm:
	mmput(mm);
out_put_task:
	put_task_struct(task);
out:
	return result;
}

static const struct inode_operations proc_map_files_inode_operations = {
	.lookup		= proc_map_files_lookup,
	.permission	= proc_fd_permission,
	.setattr	= proc_setattr,
};

static int
proc_map_files_readdir(struct file *file, struct dir_context *ctx)
{
	struct vm_area_struct *vma;
	struct task_struct *task;
	struct mm_struct *mm;
	unsigned long nr_files, pos, i;
	GENRADIX(struct map_files_info) fa;
	struct map_files_info *p;
	int ret;
	struct vma_iterator vmi;

	genradix_init(&fa);

	ret = -ENOENT;
	task = get_proc_task(file_inode(file));
	if (!task)
		goto out;

	ret = -EACCES;
	if (!ptrace_may_access(task, PTRACE_MODE_READ_FSCREDS))
		goto out_put_task;

	ret = 0;
	if (!dir_emit_dots(file, ctx))
		goto out_put_task;

	mm = get_task_mm(task);
	if (!mm)
		goto out_put_task;

	ret = mmap_read_lock_killable(mm);
	if (ret) {
		mmput(mm);
		goto out_put_task;
	}

	nr_files = 0;

	/*
	 * We need two passes here:
	 *
	 *  1) Collect vmas of mapped files with mmap_lock taken
	 *  2) Release mmap_lock and instantiate entries
	 *
	 * otherwise we get lockdep complained, since filldir()
	 * routine might require mmap_lock taken in might_fault().
	 */

	pos = 2;
	vma_iter_init(&vmi, mm, 0);
	for_each_vma(vmi, vma) {
		if (!vma->vm_file)
			continue;
		if (++pos <= ctx->pos)
			continue;

		p = genradix_ptr_alloc(&fa, nr_files++, GFP_KERNEL);
		if (!p) {
			ret = -ENOMEM;
			mmap_read_unlock(mm);
			mmput(mm);
			goto out_put_task;
		}

		p->start = vma->vm_start;
		p->end = vma->vm_end;
		p->mode = vma->vm_file->f_mode;
	}
	mmap_read_unlock(mm);
	mmput(mm);

	for (i = 0; i < nr_files; i++) {
		char buf[4 * sizeof(long) + 2];	/* max: %lx-%lx\0 */
		unsigned int len;

		p = genradix_ptr(&fa, i);
		len = snprintf(buf, sizeof(buf), "%lx-%lx", p->start, p->end);
		if (!proc_fill_cache(file, ctx,
				      buf, len,
				      proc_map_files_instantiate,
				      task,
				      (void *)(unsigned long)p->mode))
			break;
		ctx->pos++;
	}

out_put_task:
	put_task_struct(task);
out:
	genradix_free(&fa);
	return ret;
}

static const struct file_operations proc_map_files_operations = {
	.read		= generic_read_dir,
	.iterate_shared	= proc_map_files_readdir,
	.llseek		= generic_file_llseek,
};

#if defined(CONFIG_CHECKPOINT_RESTORE) && defined(CONFIG_POSIX_TIMERS)
struct timers_private {
	struct pid *pid;
	struct task_struct *task;
	struct sighand_struct *sighand;
	struct pid_namespace *ns;
	unsigned long flags;
};

static void *timers_start(struct seq_file *m, loff_t *pos)
{
	struct timers_private *tp = m->private;

	tp->task = get_pid_task(tp->pid, PIDTYPE_PID);
	if (!tp->task)
		return ERR_PTR(-ESRCH);

	tp->sighand = lock_task_sighand(tp->task, &tp->flags);
	if (!tp->sighand)
		return ERR_PTR(-ESRCH);

	return seq_list_start(&tp->task->signal->posix_timers, *pos);
}

static void *timers_next(struct seq_file *m, void *v, loff_t *pos)
{
	struct timers_private *tp = m->private;
	return seq_list_next(v, &tp->task->signal->posix_timers, pos);
}

static void timers_stop(struct seq_file *m, void *v)
{
	struct timers_private *tp = m->private;

	if (tp->sighand) {
		unlock_task_sighand(tp->task, &tp->flags);
		tp->sighand = NULL;
	}

	if (tp->task) {
		put_task_struct(tp->task);
		tp->task = NULL;
	}
}

static int show_timer(struct seq_file *m, void *v)
{
	struct k_itimer *timer;
	struct timers_private *tp = m->private;
	int notify;
	static const char * const nstr[] = {
		[SIGEV_SIGNAL] = "signal",
		[SIGEV_NONE] = "none",
		[SIGEV_THREAD] = "thread",
	};

	timer = list_entry((struct list_head *)v, struct k_itimer, list);
	notify = timer->it_sigev_notify;

	seq_printf(m, "ID: %d\n", timer->it_id);
	seq_printf(m, "signal: %d/%px\n",
		   timer->sigq->info.si_signo,
		   timer->sigq->info.si_value.sival_ptr);
	seq_printf(m, "notify: %s/%s.%d\n",
		   nstr[notify & ~SIGEV_THREAD_ID],
		   (notify & SIGEV_THREAD_ID) ? "tid" : "pid",
		   pid_nr_ns(timer->it_pid, tp->ns));
	seq_printf(m, "ClockID: %d\n", timer->it_clock);

	return 0;
}

static const struct seq_operations proc_timers_seq_ops = {
	.start	= timers_start,
	.next	= timers_next,
	.stop	= timers_stop,
	.show	= show_timer,
};

static int proc_timers_open(struct inode *inode, struct file *file)
{
	struct timers_private *tp;

	tp = __seq_open_private(file, &proc_timers_seq_ops,
			sizeof(struct timers_private));
	if (!tp)
		return -ENOMEM;

	tp->pid = proc_pid(inode);
	tp->ns = proc_pid_ns(inode->i_sb);
	return 0;
}

static const struct file_operations proc_timers_operations = {
	.open		= proc_timers_open,
	.read		= seq_read,
	.llseek		= seq_lseek,
	.release	= seq_release_private,
};
#endif

static ssize_t timerslack_ns_write(struct file *file, const char __user *buf,
					size_t count, loff_t *offset)
{
	struct inode *inode = file_inode(file);
	struct task_struct *p;
	u64 slack_ns;
	int err;

	err = kstrtoull_from_user(buf, count, 10, &slack_ns);
	if (err < 0)
		return err;

	p = get_proc_task(inode);
	if (!p)
		return -ESRCH;

	if (p != current) {
		rcu_read_lock();
		if (!ns_capable(__task_cred(p)->user_ns, CAP_SYS_NICE)) {
			rcu_read_unlock();
			count = -EPERM;
			goto out;
		}
		rcu_read_unlock();

		err = security_task_setscheduler(p);
		if (err) {
			count = err;
			goto out;
		}
	}

	task_lock(p);
	if (slack_ns == 0)
		p->timer_slack_ns = p->default_timer_slack_ns;
	else
		p->timer_slack_ns = slack_ns;
	task_unlock(p);

out:
	put_task_struct(p);

	return count;
}

static int timerslack_ns_show(struct seq_file *m, void *v)
{
	struct inode *inode = m->private;
	struct task_struct *p;
	int err = 0;

	p = get_proc_task(inode);
	if (!p)
		return -ESRCH;

	if (p != current) {
		rcu_read_lock();
		if (!ns_capable(__task_cred(p)->user_ns, CAP_SYS_NICE)) {
			rcu_read_unlock();
			err = -EPERM;
			goto out;
		}
		rcu_read_unlock();

		err = security_task_getscheduler(p);
		if (err)
			goto out;
	}

	task_lock(p);
	seq_printf(m, "%llu\n", p->timer_slack_ns);
	task_unlock(p);

out:
	put_task_struct(p);

	return err;
}

static int timerslack_ns_open(struct inode *inode, struct file *filp)
{
	return single_open(filp, timerslack_ns_show, inode);
}

static const struct file_operations proc_pid_set_timerslack_ns_operations = {
	.open		= timerslack_ns_open,
	.read		= seq_read,
	.write		= timerslack_ns_write,
	.llseek		= seq_lseek,
	.release	= single_release,
};

static struct dentry *proc_pident_instantiate(struct dentry *dentry,
	struct task_struct *task, const void *ptr)
{
	const struct pid_entry *p = ptr;
	struct inode *inode;
	struct proc_inode *ei;

	inode = proc_pid_make_inode(dentry->d_sb, task, p->mode);
	if (!inode)
		return ERR_PTR(-ENOENT);

	ei = PROC_I(inode);
	if (S_ISDIR(inode->i_mode))
		set_nlink(inode, 2);	/* Use getattr to fix if necessary */
	if (p->iop)
		inode->i_op = p->iop;
	if (p->fop)
		inode->i_fop = p->fop;
	ei->op = p->op;
	pid_update_inode(task, inode);
	d_set_d_op(dentry, &pid_dentry_operations);
	return d_splice_alias(inode, dentry);
}

static struct dentry *proc_pident_lookup(struct inode *dir, 
					 struct dentry *dentry,
					 const struct pid_entry *p,
					 const struct pid_entry *end)
{
	struct task_struct *task = get_proc_task(dir);
	struct dentry *res = ERR_PTR(-ENOENT);

	if (!task)
		goto out_no_task;

	/*
	 * Yes, it does not scale. And it should not. Don't add
	 * new entries into /proc/<tgid>/ without very good reasons.
	 */
	for (; p < end; p++) {
		if (p->len != dentry->d_name.len)
			continue;
		if (!memcmp(dentry->d_name.name, p->name, p->len)) {
			res = proc_pident_instantiate(dentry, task, p);
			break;
		}
	}
	put_task_struct(task);
out_no_task:
	return res;
}

static int proc_pident_readdir(struct file *file, struct dir_context *ctx,
		const struct pid_entry *ents, unsigned int nents)
{
	struct task_struct *task = get_proc_task(file_inode(file));
	const struct pid_entry *p;

	if (!task)
		return -ENOENT;

	if (!dir_emit_dots(file, ctx))
		goto out;

	if (ctx->pos >= nents + 2)
		goto out;

	for (p = ents + (ctx->pos - 2); p < ents + nents; p++) {
		if (!proc_fill_cache(file, ctx, p->name, p->len,
				proc_pident_instantiate, task, p))
			break;
		ctx->pos++;
	}
out:
	put_task_struct(task);
	return 0;
}

#ifdef CONFIG_SECURITY
static int proc_pid_attr_open(struct inode *inode, struct file *file)
{
	file->private_data = NULL;
	__mem_open(inode, file, PTRACE_MODE_READ_FSCREDS);
	return 0;
}

static ssize_t proc_pid_attr_read(struct file * file, char __user * buf,
				  size_t count, loff_t *ppos)
{
	struct inode * inode = file_inode(file);
	char *p = NULL;
	ssize_t length;
	struct task_struct *task = get_proc_task(inode);

	if (!task)
		return -ESRCH;

	length = security_getprocattr(task, PROC_I(inode)->op.lsm,
				      file->f_path.dentry->d_name.name,
				      &p);
	put_task_struct(task);
	if (length > 0)
		length = simple_read_from_buffer(buf, count, ppos, p, length);
	kfree(p);
	return length;
}

static ssize_t proc_pid_attr_write(struct file * file, const char __user * buf,
				   size_t count, loff_t *ppos)
{
	struct inode * inode = file_inode(file);
	struct task_struct *task;
	void *page;
	int rv;

	/* A task may only write when it was the opener. */
	if (file->private_data != current->mm)
		return -EPERM;

	rcu_read_lock();
	task = pid_task(proc_pid(inode), PIDTYPE_PID);
	if (!task) {
		rcu_read_unlock();
		return -ESRCH;
	}
	/* A task may only write its own attributes. */
	if (current != task) {
		rcu_read_unlock();
		return -EACCES;
	}
	/* Prevent changes to overridden credentials. */
	if (current_cred() != current_real_cred()) {
		rcu_read_unlock();
		return -EBUSY;
	}
	rcu_read_unlock();

	if (count > PAGE_SIZE)
		count = PAGE_SIZE;

	/* No partial writes. */
	if (*ppos != 0)
		return -EINVAL;

	page = memdup_user(buf, count);
	if (IS_ERR(page)) {
		rv = PTR_ERR(page);
		goto out;
	}

	/* Guard against adverse ptrace interaction */
	rv = mutex_lock_interruptible(&current->signal->cred_guard_mutex);
	if (rv < 0)
		goto out_free;

	rv = security_setprocattr(PROC_I(inode)->op.lsm,
				  file->f_path.dentry->d_name.name, page,
				  count);
	mutex_unlock(&current->signal->cred_guard_mutex);
out_free:
	kfree(page);
out:
	return rv;
}

static const struct file_operations proc_pid_attr_operations = {
	.open		= proc_pid_attr_open,
	.read		= proc_pid_attr_read,
	.write		= proc_pid_attr_write,
	.llseek		= generic_file_llseek,
	.release	= mem_release,
};

#define LSM_DIR_OPS(LSM) \
static int proc_##LSM##_attr_dir_iterate(struct file *filp, \
			     struct dir_context *ctx) \
{ \
	return proc_pident_readdir(filp, ctx, \
				   LSM##_attr_dir_stuff, \
				   ARRAY_SIZE(LSM##_attr_dir_stuff)); \
} \
\
static const struct file_operations proc_##LSM##_attr_dir_ops = { \
	.read		= generic_read_dir, \
	.iterate	= proc_##LSM##_attr_dir_iterate, \
	.llseek		= default_llseek, \
}; \
\
static struct dentry *proc_##LSM##_attr_dir_lookup(struct inode *dir, \
				struct dentry *dentry, unsigned int flags) \
{ \
	return proc_pident_lookup(dir, dentry, \
				  LSM##_attr_dir_stuff, \
				  LSM##_attr_dir_stuff + ARRAY_SIZE(LSM##_attr_dir_stuff)); \
} \
\
static const struct inode_operations proc_##LSM##_attr_dir_inode_ops = { \
	.lookup		= proc_##LSM##_attr_dir_lookup, \
	.getattr	= pid_getattr, \
	.setattr	= proc_setattr, \
}

#ifdef CONFIG_SECURITY_SMACK
static const struct pid_entry smack_attr_dir_stuff[] = {
	ATTR("smack", "current",	0666),
};
LSM_DIR_OPS(smack);
#endif

#ifdef CONFIG_SECURITY_APPARMOR
static const struct pid_entry apparmor_attr_dir_stuff[] = {
	ATTR("apparmor", "current",	0666),
	ATTR("apparmor", "prev",	0444),
	ATTR("apparmor", "exec",	0666),
};
LSM_DIR_OPS(apparmor);
#endif

static const struct pid_entry attr_dir_stuff[] = {
	ATTR(NULL, "current",		0666),
	ATTR(NULL, "prev",		0444),
	ATTR(NULL, "exec",		0666),
	ATTR(NULL, "fscreate",		0666),
	ATTR(NULL, "keycreate",		0666),
	ATTR(NULL, "sockcreate",	0666),
#ifdef CONFIG_SECURITY_SMACK
	DIR("smack",			0555,
	    proc_smack_attr_dir_inode_ops, proc_smack_attr_dir_ops),
#endif
#ifdef CONFIG_SECURITY_APPARMOR
	DIR("apparmor",			0555,
	    proc_apparmor_attr_dir_inode_ops, proc_apparmor_attr_dir_ops),
#endif
};

static int proc_attr_dir_readdir(struct file *file, struct dir_context *ctx)
{
	return proc_pident_readdir(file, ctx, 
				   attr_dir_stuff, ARRAY_SIZE(attr_dir_stuff));
}

static const struct file_operations proc_attr_dir_operations = {
	.read		= generic_read_dir,
	.iterate_shared	= proc_attr_dir_readdir,
	.llseek		= generic_file_llseek,
};

static struct dentry *proc_attr_dir_lookup(struct inode *dir,
				struct dentry *dentry, unsigned int flags)
{
	return proc_pident_lookup(dir, dentry,
				  attr_dir_stuff,
				  attr_dir_stuff + ARRAY_SIZE(attr_dir_stuff));
}

static const struct inode_operations proc_attr_dir_inode_operations = {
	.lookup		= proc_attr_dir_lookup,
	.getattr	= pid_getattr,
	.setattr	= proc_setattr,
};

#endif

#ifdef CONFIG_ELF_CORE
static ssize_t proc_coredump_filter_read(struct file *file, char __user *buf,
					 size_t count, loff_t *ppos)
{
	struct task_struct *task = get_proc_task(file_inode(file));
	struct mm_struct *mm;
	char buffer[PROC_NUMBUF];
	size_t len;
	int ret;

	if (!task)
		return -ESRCH;

	ret = 0;
	mm = get_task_mm(task);
	if (mm) {
		len = snprintf(buffer, sizeof(buffer), "%08lx\n",
			       ((mm->flags & MMF_DUMP_FILTER_MASK) >>
				MMF_DUMP_FILTER_SHIFT));
		mmput(mm);
		ret = simple_read_from_buffer(buf, count, ppos, buffer, len);
	}

	put_task_struct(task);

	return ret;
}

static ssize_t proc_coredump_filter_write(struct file *file,
					  const char __user *buf,
					  size_t count,
					  loff_t *ppos)
{
	struct task_struct *task;
	struct mm_struct *mm;
	unsigned int val;
	int ret;
	int i;
	unsigned long mask;

	ret = kstrtouint_from_user(buf, count, 0, &val);
	if (ret < 0)
		return ret;

	ret = -ESRCH;
	task = get_proc_task(file_inode(file));
	if (!task)
		goto out_no_task;

	mm = get_task_mm(task);
	if (!mm)
		goto out_no_mm;
	ret = 0;

	for (i = 0, mask = 1; i < MMF_DUMP_FILTER_BITS; i++, mask <<= 1) {
		if (val & mask)
			set_bit(i + MMF_DUMP_FILTER_SHIFT, &mm->flags);
		else
			clear_bit(i + MMF_DUMP_FILTER_SHIFT, &mm->flags);
	}

	mmput(mm);
 out_no_mm:
	put_task_struct(task);
 out_no_task:
	if (ret < 0)
		return ret;
	return count;
}

static const struct file_operations proc_coredump_filter_operations = {
	.read		= proc_coredump_filter_read,
	.write		= proc_coredump_filter_write,
	.llseek		= generic_file_llseek,
};
#endif

#ifdef CONFIG_TASK_IO_ACCOUNTING
static int do_io_accounting(struct task_struct *task, struct seq_file *m, int whole)
{
	struct task_io_accounting acct = task->ioac;
	unsigned long flags;
	int result;

	result = down_read_killable(&task->signal->exec_update_lock);
	if (result)
		return result;

	if (!ptrace_may_access(task, PTRACE_MODE_READ_FSCREDS)) {
		result = -EACCES;
		goto out_unlock;
	}

	if (whole && lock_task_sighand(task, &flags)) {
		struct task_struct *t = task;

		task_io_accounting_add(&acct, &task->signal->ioac);
		while_each_thread(task, t)
			task_io_accounting_add(&acct, &t->ioac);

		unlock_task_sighand(task, &flags);
	}
	seq_printf(m,
		   "rchar: %llu\n"
		   "wchar: %llu\n"
		   "syscr: %llu\n"
		   "syscw: %llu\n"
		   "read_bytes: %llu\n"
		   "write_bytes: %llu\n"
		   "cancelled_write_bytes: %llu\n",
		   (unsigned long long)acct.rchar,
		   (unsigned long long)acct.wchar,
		   (unsigned long long)acct.syscr,
		   (unsigned long long)acct.syscw,
		   (unsigned long long)acct.read_bytes,
		   (unsigned long long)acct.write_bytes,
		   (unsigned long long)acct.cancelled_write_bytes);
	result = 0;

out_unlock:
	up_read(&task->signal->exec_update_lock);
	return result;
}

static int proc_tid_io_accounting(struct seq_file *m, struct pid_namespace *ns,
				  struct pid *pid, struct task_struct *task)
{
	return do_io_accounting(task, m, 0);
}

static int proc_tgid_io_accounting(struct seq_file *m, struct pid_namespace *ns,
				   struct pid *pid, struct task_struct *task)
{
	return do_io_accounting(task, m, 1);
}
#endif /* CONFIG_TASK_IO_ACCOUNTING */

#ifdef CONFIG_USER_NS
static int proc_id_map_open(struct inode *inode, struct file *file,
	const struct seq_operations *seq_ops)
{
	struct user_namespace *ns = NULL;
	struct task_struct *task;
	struct seq_file *seq;
	int ret = -EINVAL;

	task = get_proc_task(inode);
	if (task) {
		rcu_read_lock();
		ns = get_user_ns(task_cred_xxx(task, user_ns));
		rcu_read_unlock();
		put_task_struct(task);
	}
	if (!ns)
		goto err;

	ret = seq_open(file, seq_ops);
	if (ret)
		goto err_put_ns;

	seq = file->private_data;
	seq->private = ns;

	return 0;
err_put_ns:
	put_user_ns(ns);
err:
	return ret;
}

static int proc_id_map_release(struct inode *inode, struct file *file)
{
	struct seq_file *seq = file->private_data;
	struct user_namespace *ns = seq->private;
	put_user_ns(ns);
	return seq_release(inode, file);
}

static int proc_uid_map_open(struct inode *inode, struct file *file)
{
	return proc_id_map_open(inode, file, &proc_uid_seq_operations);
}

static int proc_gid_map_open(struct inode *inode, struct file *file)
{
	return proc_id_map_open(inode, file, &proc_gid_seq_operations);
}

static int proc_projid_map_open(struct inode *inode, struct file *file)
{
	return proc_id_map_open(inode, file, &proc_projid_seq_operations);
}

static const struct file_operations proc_uid_map_operations = {
	.open		= proc_uid_map_open,
	.write		= proc_uid_map_write,
	.read		= seq_read,
	.llseek		= seq_lseek,
	.release	= proc_id_map_release,
};

static const struct file_operations proc_gid_map_operations = {
	.open		= proc_gid_map_open,
	.write		= proc_gid_map_write,
	.read		= seq_read,
	.llseek		= seq_lseek,
	.release	= proc_id_map_release,
};

static const struct file_operations proc_projid_map_operations = {
	.open		= proc_projid_map_open,
	.write		= proc_projid_map_write,
	.read		= seq_read,
	.llseek		= seq_lseek,
	.release	= proc_id_map_release,
};

static int proc_setgroups_open(struct inode *inode, struct file *file)
{
	struct user_namespace *ns = NULL;
	struct task_struct *task;
	int ret;

	ret = -ESRCH;
	task = get_proc_task(inode);
	if (task) {
		rcu_read_lock();
		ns = get_user_ns(task_cred_xxx(task, user_ns));
		rcu_read_unlock();
		put_task_struct(task);
	}
	if (!ns)
		goto err;

	if (file->f_mode & FMODE_WRITE) {
		ret = -EACCES;
		if (!ns_capable(ns, CAP_SYS_ADMIN))
			goto err_put_ns;
	}

	ret = single_open(file, &proc_setgroups_show, ns);
	if (ret)
		goto err_put_ns;

	return 0;
err_put_ns:
	put_user_ns(ns);
err:
	return ret;
}

static int proc_setgroups_release(struct inode *inode, struct file *file)
{
	struct seq_file *seq = file->private_data;
	struct user_namespace *ns = seq->private;
	int ret = single_release(inode, file);
	put_user_ns(ns);
	return ret;
}

static const struct file_operations proc_setgroups_operations = {
	.open		= proc_setgroups_open,
	.write		= proc_setgroups_write,
	.read		= seq_read,
	.llseek		= seq_lseek,
	.release	= proc_setgroups_release,
};
#endif /* CONFIG_USER_NS */

static int proc_pid_personality(struct seq_file *m, struct pid_namespace *ns,
				struct pid *pid, struct task_struct *task)
{
	int err = lock_trace(task);
	if (!err) {
		seq_printf(m, "%08x\n", task->personality);
		unlock_trace(task);
	}
	return err;
}

#ifdef CONFIG_LIVEPATCH
static int proc_pid_patch_state(struct seq_file *m, struct pid_namespace *ns,
				struct pid *pid, struct task_struct *task)
{
	seq_printf(m, "%d\n", task->patch_state);
	return 0;
}
#endif /* CONFIG_LIVEPATCH */

#ifdef CONFIG_KSM
static int proc_pid_ksm_merging_pages(struct seq_file *m, struct pid_namespace *ns,
				struct pid *pid, struct task_struct *task)
{
	struct mm_struct *mm;

	mm = get_task_mm(task);
	if (mm) {
		seq_printf(m, "%lu\n", mm->ksm_merging_pages);
		mmput(mm);
	}

	return 0;
}
static int proc_pid_ksm_stat(struct seq_file *m, struct pid_namespace *ns,
				struct pid *pid, struct task_struct *task)
{
	struct mm_struct *mm;

	mm = get_task_mm(task);
	if (mm) {
		seq_printf(m, "ksm_rmap_items %lu\n", mm->ksm_rmap_items);
		mmput(mm);
	}

	return 0;
}
#endif /* CONFIG_KSM */

#ifdef CONFIG_STACKLEAK_METRICS
static int proc_stack_depth(struct seq_file *m, struct pid_namespace *ns,
				struct pid *pid, struct task_struct *task)
{
	unsigned long prev_depth = THREAD_SIZE -
				(task->prev_lowest_stack & (THREAD_SIZE - 1));
	unsigned long depth = THREAD_SIZE -
				(task->lowest_stack & (THREAD_SIZE - 1));

	seq_printf(m, "previous stack depth: %lu\nstack depth: %lu\n",
							prev_depth, depth);
	return 0;
}
#endif /* CONFIG_STACKLEAK_METRICS */

/*
 * Thread groups
 */
static const struct file_operations proc_task_operations;
static const struct inode_operations proc_task_inode_operations;

static const struct pid_entry tgid_base_stuff[] = {
	DIR("task",       S_IRUGO|S_IXUGO, proc_task_inode_operations, proc_task_operations),
	DIR("fd",         S_IRUSR|S_IXUSR, proc_fd_inode_operations, proc_fd_operations),
	DIR("map_files",  S_IRUSR|S_IXUSR, proc_map_files_inode_operations, proc_map_files_operations),
	DIR("fdinfo",     S_IRUGO|S_IXUGO, proc_fdinfo_inode_operations, proc_fdinfo_operations),
	DIR("ns",	  S_IRUSR|S_IXUGO, proc_ns_dir_inode_operations, proc_ns_dir_operations),
#ifdef CONFIG_NET
	DIR("net",        S_IRUGO|S_IXUGO, proc_net_inode_operations, proc_net_operations),
#endif
	REG("environ",    S_IRUSR, proc_environ_operations),
	REG("auxv",       S_IRUSR, proc_auxv_operations),
	ONE("status",     S_IRUGO, proc_pid_status),
	ONE("personality", S_IRUSR, proc_pid_personality),
	ONE("limits",	  S_IRUGO, proc_pid_limits),
#ifdef CONFIG_SCHED_DEBUG
	REG("sched",      S_IRUGO|S_IWUSR, proc_pid_sched_operations),
#endif
#ifdef CONFIG_SCHED_AUTOGROUP
	REG("autogroup",  S_IRUGO|S_IWUSR, proc_pid_sched_autogroup_operations),
#endif
#ifdef CONFIG_TIME_NS
	REG("timens_offsets",  S_IRUGO|S_IWUSR, proc_timens_offsets_operations),
#endif
	REG("comm",      S_IRUGO|S_IWUSR, proc_pid_set_comm_operations),
#ifdef CONFIG_HAVE_ARCH_TRACEHOOK
	ONE("syscall",    S_IRUSR, proc_pid_syscall),
#endif
	REG("cmdline",    S_IRUGO, proc_pid_cmdline_ops),
	ONE("stat",       S_IRUGO, proc_tgid_stat),
	ONE("statm",      S_IRUGO, proc_pid_statm),
	REG("maps",       S_IRUGO, proc_pid_maps_operations),
#ifdef CONFIG_NUMA
	REG("numa_maps",  S_IRUGO, proc_pid_numa_maps_operations),
#endif
	REG("mem",        S_IRUSR|S_IWUSR, proc_mem_operations),
	LNK("cwd",        proc_cwd_link),
	LNK("root",       proc_root_link),
	LNK("exe",        proc_exe_link),
	REG("mounts",     S_IRUGO, proc_mounts_operations),
	REG("mountinfo",  S_IRUGO, proc_mountinfo_operations),
	REG("mountstats", S_IRUSR, proc_mountstats_operations),
#ifdef CONFIG_PROCESS_RECLAIM
	REG("reclaim",    S_IWUGO, proc_reclaim_operations),
#endif
#ifdef CONFIG_PROC_PAGE_MONITOR
	REG("clear_refs", S_IWUSR, proc_clear_refs_operations),
	REG("smaps",      S_IRUGO, proc_pid_smaps_operations),
	REG("smaps_rollup", S_IRUGO, proc_pid_smaps_rollup_operations),
	REG("pagemap",    S_IRUSR, proc_pagemap_operations),
	REG("totmaps",    S_IRUGO, proc_totmaps_operations),
#endif
#ifdef CONFIG_SECURITY
	DIR("attr",       S_IRUGO|S_IXUGO, proc_attr_dir_inode_operations, proc_attr_dir_operations),
#endif
#ifdef CONFIG_KALLSYMS
	ONE("wchan",      S_IRUGO, proc_pid_wchan),
#endif
#ifdef CONFIG_STACKTRACE
	ONE("stack",      S_IRUSR, proc_pid_stack),
#endif
#ifdef CONFIG_SCHED_INFO
	ONE("schedstat",  S_IRUGO, proc_pid_schedstat),
#endif
#ifdef CONFIG_LATENCYTOP
	REG("latency",  S_IRUGO, proc_lstats_operations),
#endif
#ifdef CONFIG_PROC_PID_CPUSET
	ONE("cpuset",     S_IRUGO, proc_cpuset_show),
#endif
#ifdef CONFIG_CGROUPS
	ONE("cgroup",  S_IRUGO, proc_cgroup_show),
#endif
#ifdef CONFIG_PROC_CPU_RESCTRL
	ONE("cpu_resctrl_groups", S_IRUGO, proc_resctrl_show),
#endif
	ONE("oom_score",  S_IRUGO, proc_oom_score),
	REG("oom_adj",    S_IRUGO|S_IWUSR, proc_oom_adj_operations),
	REG("oom_score_adj", S_IRUGO|S_IWUSR, proc_oom_score_adj_operations),
#ifdef CONFIG_AUDIT
	REG("loginuid",   S_IWUSR|S_IRUGO, proc_loginuid_operations),
	REG("sessionid",  S_IRUGO, proc_sessionid_operations),
#endif
#ifdef CONFIG_FAULT_INJECTION
	REG("make-it-fail", S_IRUGO|S_IWUSR, proc_fault_inject_operations),
	REG("fail-nth", 0644, proc_fail_nth_operations),
#endif
#ifdef CONFIG_ELF_CORE
	REG("coredump_filter", S_IRUGO|S_IWUSR, proc_coredump_filter_operations),
#endif
#ifdef CONFIG_TASK_IO_ACCOUNTING
	ONE("io",	S_IRUSR, proc_tgid_io_accounting),
#endif
#ifdef CONFIG_USER_NS
	REG("uid_map",    S_IRUGO|S_IWUSR, proc_uid_map_operations),
	REG("gid_map",    S_IRUGO|S_IWUSR, proc_gid_map_operations),
	REG("projid_map", S_IRUGO|S_IWUSR, proc_projid_map_operations),
	REG("setgroups",  S_IRUGO|S_IWUSR, proc_setgroups_operations),
#endif
#if defined(CONFIG_CHECKPOINT_RESTORE) && defined(CONFIG_POSIX_TIMERS)
	REG("timers",	  S_IRUGO, proc_timers_operations),
#endif
	REG("timerslack_ns", S_IRUGO|S_IWUGO, proc_pid_set_timerslack_ns_operations),
#ifdef CONFIG_LIVEPATCH
	ONE("patch_state",  S_IRUSR, proc_pid_patch_state),
#endif
#ifdef CONFIG_CPU_FREQ_TIMES
	ONE("time_in_state", 0444, proc_time_in_state_show),
#endif
#ifdef CONFIG_STACKLEAK_METRICS
	ONE("stack_depth", S_IRUGO, proc_stack_depth),
#endif
#ifdef CONFIG_PROC_PID_ARCH_STATUS
	ONE("arch_status", S_IRUGO, proc_pid_arch_status),
#endif
#ifdef CONFIG_SECCOMP_CACHE_DEBUG
	ONE("seccomp_cache", S_IRUSR, proc_pid_seccomp_cache),
#endif
#ifdef CONFIG_KSM
	ONE("ksm_merging_pages",  S_IRUSR, proc_pid_ksm_merging_pages),
	ONE("ksm_stat",  S_IRUSR, proc_pid_ksm_stat),
#endif
};

static int proc_tgid_base_readdir(struct file *file, struct dir_context *ctx)
{
	return proc_pident_readdir(file, ctx,
				   tgid_base_stuff, ARRAY_SIZE(tgid_base_stuff));
}

static const struct file_operations proc_tgid_base_operations = {
	.read		= generic_read_dir,
	.iterate_shared	= proc_tgid_base_readdir,
	.llseek		= generic_file_llseek,
};

struct pid *tgid_pidfd_to_pid(const struct file *file)
{
	if (file->f_op != &proc_tgid_base_operations)
		return ERR_PTR(-EBADF);

	return proc_pid(file_inode(file));
}

static struct dentry *proc_tgid_base_lookup(struct inode *dir, struct dentry *dentry, unsigned int flags)
{
	return proc_pident_lookup(dir, dentry,
				  tgid_base_stuff,
				  tgid_base_stuff + ARRAY_SIZE(tgid_base_stuff));
}

static const struct inode_operations proc_tgid_base_inode_operations = {
	.lookup		= proc_tgid_base_lookup,
	.getattr	= pid_getattr,
	.setattr	= proc_setattr,
	.permission	= proc_pid_permission,
};

/**
 * proc_flush_pid -  Remove dcache entries for @pid from the /proc dcache.
 * @pid: pid that should be flushed.
 *
 * This function walks a list of inodes (that belong to any proc
 * filesystem) that are attached to the pid and flushes them from
 * the dentry cache.
 *
 * It is safe and reasonable to cache /proc entries for a task until
 * that task exits.  After that they just clog up the dcache with
 * useless entries, possibly causing useful dcache entries to be
 * flushed instead.  This routine is provided to flush those useless
 * dcache entries when a process is reaped.
 *
 * NOTE: This routine is just an optimization so it does not guarantee
 *       that no dcache entries will exist after a process is reaped
 *       it just makes it very unlikely that any will persist.
 */

void proc_flush_pid(struct pid *pid)
{
	proc_invalidate_siblings_dcache(&pid->inodes, &pid->lock);
}

static struct dentry *proc_pid_instantiate(struct dentry * dentry,
				   struct task_struct *task, const void *ptr)
{
	struct inode *inode;

	inode = proc_pid_make_base_inode(dentry->d_sb, task,
					 S_IFDIR | S_IRUGO | S_IXUGO);
	if (!inode)
		return ERR_PTR(-ENOENT);

	inode->i_op = &proc_tgid_base_inode_operations;
	inode->i_fop = &proc_tgid_base_operations;
	inode->i_flags|=S_IMMUTABLE;

	set_nlink(inode, nlink_tgid);
	pid_update_inode(task, inode);

	d_set_d_op(dentry, &pid_dentry_operations);
	return d_splice_alias(inode, dentry);
}

struct dentry *proc_pid_lookup(struct dentry *dentry, unsigned int flags)
{
	struct task_struct *task;
	unsigned tgid;
	struct proc_fs_info *fs_info;
	struct pid_namespace *ns;
	struct dentry *result = ERR_PTR(-ENOENT);

	tgid = name_to_int(&dentry->d_name);
	if (tgid == ~0U)
		goto out;

	fs_info = proc_sb_info(dentry->d_sb);
	ns = fs_info->pid_ns;
	rcu_read_lock();
	task = find_task_by_pid_ns(tgid, ns);
	if (task)
		get_task_struct(task);
	rcu_read_unlock();
	if (!task)
		goto out;

	/* Limit procfs to only ptraceable tasks */
	if (fs_info->hide_pid == HIDEPID_NOT_PTRACEABLE) {
		if (!has_pid_permissions(fs_info, task, HIDEPID_NO_ACCESS))
			goto out_put_task;
	}

	result = proc_pid_instantiate(dentry, task, NULL);
out_put_task:
	put_task_struct(task);
out:
	return result;
}

/*
 * Find the first task with tgid >= tgid
 *
 */
struct tgid_iter {
	unsigned int tgid;
	struct task_struct *task;
};
static struct tgid_iter next_tgid(struct pid_namespace *ns, struct tgid_iter iter)
{
	struct pid *pid;

	if (iter.task)
		put_task_struct(iter.task);
	rcu_read_lock();
retry:
	iter.task = NULL;
	pid = find_ge_pid(iter.tgid, ns);
	if (pid) {
		iter.tgid = pid_nr_ns(pid, ns);
		iter.task = pid_task(pid, PIDTYPE_TGID);
		if (!iter.task) {
			iter.tgid += 1;
			goto retry;
		}
		get_task_struct(iter.task);
	}
	rcu_read_unlock();
	return iter;
}

#define TGID_OFFSET (FIRST_PROCESS_ENTRY + 2)

/* for the /proc/ directory itself, after non-process stuff has been done */
int proc_pid_readdir(struct file *file, struct dir_context *ctx)
{
	struct tgid_iter iter;
	struct proc_fs_info *fs_info = proc_sb_info(file_inode(file)->i_sb);
	struct pid_namespace *ns = proc_pid_ns(file_inode(file)->i_sb);
	loff_t pos = ctx->pos;

	if (pos >= PID_MAX_LIMIT + TGID_OFFSET)
		return 0;

	if (pos == TGID_OFFSET - 2) {
		struct inode *inode = d_inode(fs_info->proc_self);
		if (!dir_emit(ctx, "self", 4, inode->i_ino, DT_LNK))
			return 0;
		ctx->pos = pos = pos + 1;
	}
	if (pos == TGID_OFFSET - 1) {
		struct inode *inode = d_inode(fs_info->proc_thread_self);
		if (!dir_emit(ctx, "thread-self", 11, inode->i_ino, DT_LNK))
			return 0;
		ctx->pos = pos = pos + 1;
	}
	iter.tgid = pos - TGID_OFFSET;
	iter.task = NULL;
	for (iter = next_tgid(ns, iter);
	     iter.task;
	     iter.tgid += 1, iter = next_tgid(ns, iter)) {
		char name[10 + 1];
		unsigned int len;

		cond_resched();
		if (!has_pid_permissions(fs_info, iter.task, HIDEPID_INVISIBLE))
			continue;

		len = snprintf(name, sizeof(name), "%u", iter.tgid);
		ctx->pos = iter.tgid + TGID_OFFSET;
		if (!proc_fill_cache(file, ctx, name, len,
				     proc_pid_instantiate, iter.task, NULL)) {
			put_task_struct(iter.task);
			return 0;
		}
	}
	ctx->pos = PID_MAX_LIMIT + TGID_OFFSET;
	return 0;
}

/*
 * proc_tid_comm_permission is a special permission function exclusively
 * used for the node /proc/<pid>/task/<tid>/comm.
 * It bypasses generic permission checks in the case where a task of the same
 * task group attempts to access the node.
 * The rationale behind this is that glibc and bionic access this node for
 * cross thread naming (pthread_set/getname_np(!self)). However, if
 * PR_SET_DUMPABLE gets set to 0 this node among others becomes uid=0 gid=0,
 * which locks out the cross thread naming implementation.
 * This function makes sure that the node is always accessible for members of
 * same thread group.
 */
static int proc_tid_comm_permission(struct user_namespace *mnt_userns,
				    struct inode *inode, int mask)
{
	bool is_same_tgroup;
	struct task_struct *task;

	task = get_proc_task(inode);
	if (!task)
		return -ESRCH;
	is_same_tgroup = same_thread_group(current, task);
	put_task_struct(task);

	if (likely(is_same_tgroup && !(mask & MAY_EXEC))) {
		/* This file (/proc/<pid>/task/<tid>/comm) can always be
		 * read or written by the members of the corresponding
		 * thread group.
		 */
		return 0;
	}

	return generic_permission(&init_user_ns, inode, mask);
}

static const struct inode_operations proc_tid_comm_inode_operations = {
		.setattr	= proc_setattr,
		.permission	= proc_tid_comm_permission,
};

/*
 * Tasks
 */
static const struct pid_entry tid_base_stuff[] = {
	DIR("fd",        S_IRUSR|S_IXUSR, proc_fd_inode_operations, proc_fd_operations),
	DIR("fdinfo",    S_IRUGO|S_IXUGO, proc_fdinfo_inode_operations, proc_fdinfo_operations),
	DIR("ns",	 S_IRUSR|S_IXUGO, proc_ns_dir_inode_operations, proc_ns_dir_operations),
#ifdef CONFIG_NET
	DIR("net",        S_IRUGO|S_IXUGO, proc_net_inode_operations, proc_net_operations),
#endif
	REG("environ",   S_IRUSR, proc_environ_operations),
	REG("auxv",      S_IRUSR, proc_auxv_operations),
	ONE("status",    S_IRUGO, proc_pid_status),
	ONE("personality", S_IRUSR, proc_pid_personality),
	ONE("limits",	 S_IRUGO, proc_pid_limits),
#ifdef CONFIG_SCHED_DEBUG
	REG("sched",     S_IRUGO|S_IWUSR, proc_pid_sched_operations),
#endif
	NOD("comm",      S_IFREG|S_IRUGO|S_IWUSR,
			 &proc_tid_comm_inode_operations,
			 &proc_pid_set_comm_operations, {}),
#ifdef CONFIG_HAVE_ARCH_TRACEHOOK
	ONE("syscall",   S_IRUSR, proc_pid_syscall),
#endif
	REG("cmdline",   S_IRUGO, proc_pid_cmdline_ops),
	ONE("stat",      S_IRUGO, proc_tid_stat),
	ONE("statm",     S_IRUGO, proc_pid_statm),
	REG("maps",      S_IRUGO, proc_pid_maps_operations),
#ifdef CONFIG_PROC_CHILDREN
	REG("children",  S_IRUGO, proc_tid_children_operations),
#endif
#ifdef CONFIG_NUMA
	REG("numa_maps", S_IRUGO, proc_pid_numa_maps_operations),
#endif
	REG("mem",       S_IRUSR|S_IWUSR, proc_mem_operations),
	LNK("cwd",       proc_cwd_link),
	LNK("root",      proc_root_link),
	LNK("exe",       proc_exe_link),
	REG("mounts",    S_IRUGO, proc_mounts_operations),
	REG("mountinfo",  S_IRUGO, proc_mountinfo_operations),
#ifdef CONFIG_PROC_PAGE_MONITOR
	REG("clear_refs", S_IWUSR, proc_clear_refs_operations),
	REG("smaps",     S_IRUGO, proc_pid_smaps_operations),
	REG("smaps_rollup", S_IRUGO, proc_pid_smaps_rollup_operations),
	REG("pagemap",    S_IRUSR, proc_pagemap_operations),
#endif
#ifdef CONFIG_SECURITY
	DIR("attr",      S_IRUGO|S_IXUGO, proc_attr_dir_inode_operations, proc_attr_dir_operations),
#endif
#ifdef CONFIG_KALLSYMS
	ONE("wchan",     S_IRUGO, proc_pid_wchan),
#endif
#ifdef CONFIG_STACKTRACE
	ONE("stack",      S_IRUSR, proc_pid_stack),
#endif
#ifdef CONFIG_SCHED_INFO
	ONE("schedstat", S_IRUGO, proc_pid_schedstat),
#endif
#ifdef CONFIG_LATENCYTOP
	REG("latency",  S_IRUGO, proc_lstats_operations),
#endif
#ifdef CONFIG_PROC_PID_CPUSET
	ONE("cpuset",    S_IRUGO, proc_cpuset_show),
#endif
#ifdef CONFIG_CGROUPS
	ONE("cgroup",  S_IRUGO, proc_cgroup_show),
#endif
#ifdef CONFIG_PROC_CPU_RESCTRL
	ONE("cpu_resctrl_groups", S_IRUGO, proc_resctrl_show),
#endif
	ONE("oom_score", S_IRUGO, proc_oom_score),
	REG("oom_adj",   S_IRUGO|S_IWUSR, proc_oom_adj_operations),
	REG("oom_score_adj", S_IRUGO|S_IWUSR, proc_oom_score_adj_operations),
#ifdef CONFIG_AUDIT
	REG("loginuid",  S_IWUSR|S_IRUGO, proc_loginuid_operations),
	REG("sessionid",  S_IRUGO, proc_sessionid_operations),
#endif
#ifdef CONFIG_FAULT_INJECTION
	REG("make-it-fail", S_IRUGO|S_IWUSR, proc_fault_inject_operations),
	REG("fail-nth", 0644, proc_fail_nth_operations),
#endif
#ifdef CONFIG_TASK_IO_ACCOUNTING
	ONE("io",	S_IRUSR, proc_tid_io_accounting),
#endif
#ifdef CONFIG_USER_NS
	REG("uid_map",    S_IRUGO|S_IWUSR, proc_uid_map_operations),
	REG("gid_map",    S_IRUGO|S_IWUSR, proc_gid_map_operations),
	REG("projid_map", S_IRUGO|S_IWUSR, proc_projid_map_operations),
	REG("setgroups",  S_IRUGO|S_IWUSR, proc_setgroups_operations),
#endif
#ifdef CONFIG_LIVEPATCH
	ONE("patch_state",  S_IRUSR, proc_pid_patch_state),
#endif
#ifdef CONFIG_PROC_PID_ARCH_STATUS
	ONE("arch_status", S_IRUGO, proc_pid_arch_status),
#endif
#ifdef CONFIG_SECCOMP_CACHE_DEBUG
	ONE("seccomp_cache", S_IRUSR, proc_pid_seccomp_cache),
#endif
#ifdef CONFIG_KSM
	ONE("ksm_merging_pages",  S_IRUSR, proc_pid_ksm_merging_pages),
	ONE("ksm_stat",  S_IRUSR, proc_pid_ksm_stat),
#endif
#ifdef CONFIG_PROC_LATSENSE
	REG("latency_sensitive",  S_IRUGO|S_IWUGO, proc_tid_latsense_operations),
#endif
#ifdef CONFIG_CPU_FREQ_TIMES
	ONE("time_in_state", 0444, proc_time_in_state_show),
#endif
};

static int proc_tid_base_readdir(struct file *file, struct dir_context *ctx)
{
	return proc_pident_readdir(file, ctx,
				   tid_base_stuff, ARRAY_SIZE(tid_base_stuff));
}

static struct dentry *proc_tid_base_lookup(struct inode *dir, struct dentry *dentry, unsigned int flags)
{
	return proc_pident_lookup(dir, dentry,
				  tid_base_stuff,
				  tid_base_stuff + ARRAY_SIZE(tid_base_stuff));
}

static const struct file_operations proc_tid_base_operations = {
	.read		= generic_read_dir,
	.iterate_shared	= proc_tid_base_readdir,
	.llseek		= generic_file_llseek,
};

static const struct inode_operations proc_tid_base_inode_operations = {
	.lookup		= proc_tid_base_lookup,
	.getattr	= pid_getattr,
	.setattr	= proc_setattr,
};

static struct dentry *proc_task_instantiate(struct dentry *dentry,
	struct task_struct *task, const void *ptr)
{
	struct inode *inode;
	inode = proc_pid_make_base_inode(dentry->d_sb, task,
					 S_IFDIR | S_IRUGO | S_IXUGO);
	if (!inode)
		return ERR_PTR(-ENOENT);

	inode->i_op = &proc_tid_base_inode_operations;
	inode->i_fop = &proc_tid_base_operations;
	inode->i_flags |= S_IMMUTABLE;

	set_nlink(inode, nlink_tid);
	pid_update_inode(task, inode);

	d_set_d_op(dentry, &pid_dentry_operations);
	return d_splice_alias(inode, dentry);
}

static struct dentry *proc_task_lookup(struct inode *dir, struct dentry * dentry, unsigned int flags)
{
	struct task_struct *task;
	struct task_struct *leader = get_proc_task(dir);
	unsigned tid;
	struct proc_fs_info *fs_info;
	struct pid_namespace *ns;
	struct dentry *result = ERR_PTR(-ENOENT);

	if (!leader)
		goto out_no_task;

	tid = name_to_int(&dentry->d_name);
	if (tid == ~0U)
		goto out;

	fs_info = proc_sb_info(dentry->d_sb);
	ns = fs_info->pid_ns;
	rcu_read_lock();
	task = find_task_by_pid_ns(tid, ns);
	if (task)
		get_task_struct(task);
	rcu_read_unlock();
	if (!task)
		goto out;
	if (!same_thread_group(leader, task))
		goto out_drop_task;

	result = proc_task_instantiate(dentry, task, NULL);
out_drop_task:
	put_task_struct(task);
out:
	put_task_struct(leader);
out_no_task:
	return result;
}

/*
 * Find the first tid of a thread group to return to user space.
 *
 * Usually this is just the thread group leader, but if the users
 * buffer was too small or there was a seek into the middle of the
 * directory we have more work todo.
 *
 * In the case of a short read we start with find_task_by_pid.
 *
 * In the case of a seek we start with the leader and walk nr
 * threads past it.
 */
static struct task_struct *first_tid(struct pid *pid, int tid, loff_t f_pos,
					struct pid_namespace *ns)
{
	struct task_struct *pos, *task;
	unsigned long nr = f_pos;

	if (nr != f_pos)	/* 32bit overflow? */
		return NULL;

	rcu_read_lock();
	task = pid_task(pid, PIDTYPE_PID);
	if (!task)
		goto fail;

	/* Attempt to start with the tid of a thread */
	if (tid && nr) {
		pos = find_task_by_pid_ns(tid, ns);
		if (pos && same_thread_group(pos, task))
			goto found;
	}

	/* If nr exceeds the number of threads there is nothing todo */
	if (nr >= get_nr_threads(task))
		goto fail;

	/* If we haven't found our starting place yet start
	 * with the leader and walk nr threads forward.
	 */
	pos = task = task->group_leader;
	do {
		if (!nr--)
			goto found;
	} while_each_thread(task, pos);
fail:
	pos = NULL;
	goto out;
found:
	get_task_struct(pos);
out:
	rcu_read_unlock();
	return pos;
}

/*
 * Find the next thread in the thread list.
 * Return NULL if there is an error or no next thread.
 *
 * The reference to the input task_struct is released.
 */
static struct task_struct *next_tid(struct task_struct *start)
{
	struct task_struct *pos = NULL;
	rcu_read_lock();
	if (pid_alive(start)) {
		pos = next_thread(start);
		if (thread_group_leader(pos))
			pos = NULL;
		else
			get_task_struct(pos);
	}
	rcu_read_unlock();
	put_task_struct(start);
	return pos;
}

/* for the /proc/TGID/task/ directories */
static int proc_task_readdir(struct file *file, struct dir_context *ctx)
{
	struct inode *inode = file_inode(file);
	struct task_struct *task;
	struct pid_namespace *ns;
	int tid;

	if (proc_inode_is_dead(inode))
		return -ENOENT;

	if (!dir_emit_dots(file, ctx))
		return 0;

	/* f_version caches the tgid value that the last readdir call couldn't
	 * return. lseek aka telldir automagically resets f_version to 0.
	 */
	ns = proc_pid_ns(inode->i_sb);
	tid = (int)file->f_version;
	file->f_version = 0;
	for (task = first_tid(proc_pid(inode), tid, ctx->pos - 2, ns);
	     task;
	     task = next_tid(task), ctx->pos++) {
		char name[10 + 1];
		unsigned int len;

		tid = task_pid_nr_ns(task, ns);
		if (!tid)
			continue;	/* The task has just exited. */
		len = snprintf(name, sizeof(name), "%u", tid);
		if (!proc_fill_cache(file, ctx, name, len,
				proc_task_instantiate, task, NULL)) {
			/* returning this tgid failed, save it as the first
			 * pid for the next readir call */
			file->f_version = (u64)tid;
			put_task_struct(task);
			break;
		}
	}

	return 0;
}

static int proc_task_getattr(struct user_namespace *mnt_userns,
			     const struct path *path, struct kstat *stat,
			     u32 request_mask, unsigned int query_flags)
{
	struct inode *inode = d_inode(path->dentry);
	struct task_struct *p = get_proc_task(inode);
	generic_fillattr(&init_user_ns, inode, stat);

	if (p) {
		stat->nlink += get_nr_threads(p);
		put_task_struct(p);
	}

	return 0;
}

static const struct inode_operations proc_task_inode_operations = {
	.lookup		= proc_task_lookup,
	.getattr	= proc_task_getattr,
	.setattr	= proc_setattr,
	.permission	= proc_pid_permission,
};

static const struct file_operations proc_task_operations = {
	.read		= generic_read_dir,
	.iterate_shared	= proc_task_readdir,
	.llseek		= generic_file_llseek,
};

void __init set_proc_pid_nlink(void)
{
	nlink_tid = pid_entry_nlink(tid_base_stuff, ARRAY_SIZE(tid_base_stuff));
	nlink_tgid = pid_entry_nlink(tgid_base_stuff, ARRAY_SIZE(tgid_base_stuff));
}<|MERGE_RESOLUTION|>--- conflicted
+++ resolved
@@ -219,17 +219,6 @@
 DEFINE_STATIC_KEY_FALSE_RO(proc_mem_restrict_write_ptracer);
 #endif
 
-#if IS_ENABLED(CONFIG_PROC_MEM_RESTRICT_FOLL_FORCE_ALL)
-DEFINE_STATIC_KEY_TRUE_RO(proc_mem_restrict_foll_force_all);
-DEFINE_STATIC_KEY_FALSE_RO(proc_mem_restrict_foll_force_ptracer);
-#elif IS_ENABLED(CONFIG_PROC_MEM_RESTRICT_FOLL_FORCE_PTRACE)
-DEFINE_STATIC_KEY_FALSE_RO(proc_mem_restrict_foll_force_all);
-DEFINE_STATIC_KEY_TRUE_RO(proc_mem_restrict_foll_force_ptracer);
-#else
-DEFINE_STATIC_KEY_FALSE_RO(proc_mem_restrict_foll_force_all);
-DEFINE_STATIC_KEY_FALSE_RO(proc_mem_restrict_foll_force_ptracer);
-#endif
-
 #define DEFINE_EARLY_PROC_MEM_RESTRICT(name)					\
 static int __init early_proc_mem_restrict_##name(char *buf)			\
 {										\
@@ -255,7 +244,6 @@
 DEFINE_EARLY_PROC_MEM_RESTRICT(open_read);
 DEFINE_EARLY_PROC_MEM_RESTRICT(open_write);
 DEFINE_EARLY_PROC_MEM_RESTRICT(write);
-DEFINE_EARLY_PROC_MEM_RESTRICT(foll_force);
 
 /*
  * Count the number of hardlinks for the pid_entry table, excluding the .
@@ -1000,7 +988,6 @@
 	return ret;
 }
 
-<<<<<<< HEAD
 static bool __mem_rw_current_is_ptracer(struct file *file)
 {
 	struct inode *inode = file_inode(file);
@@ -1025,22 +1012,6 @@
 	return is_ptracer && has_mm_access;
 }
 
-static unsigned int __mem_rw_get_foll_force_flag(struct file *file)
-{
-	/* Deny if FOLL_FORCE is disabled via param */
-	if (static_branch_maybe(CONFIG_PROC_MEM_RESTRICT_FOLL_FORCE_DEFAULT,
-				&proc_mem_restrict_foll_force_all))
-		return 0;
-
-	/* Deny if FOLL_FORCE is allowed only for ptracers via param */
-	if (static_branch_maybe(CONFIG_PROC_MEM_RESTRICT_FOLL_FORCE_PTRACE_DEFAULT,
-				&proc_mem_restrict_foll_force_ptracer) &&
-	    !__mem_rw_current_is_ptracer(file))
-		return 0;
-
-	return FOLL_FORCE;
-}
-
 static bool __mem_rw_block_writes(struct file *file)
 {
 	/* Block if writes are disabled via param proc_mem.restrict_write=all */
@@ -1055,7 +1026,8 @@
 		return true;
 
 	return false;
-=======
+}
+
 static bool proc_mem_foll_force(struct file *file, struct mm_struct *mm)
 {
 	struct task_struct *task;
@@ -1076,7 +1048,6 @@
 	default:
 		return true;
 	}
->>>>>>> 03f52fc3
 }
 
 static ssize_t mem_rw(struct file *file, char __user *buf,
@@ -1109,14 +1080,9 @@
 	if (!mmget_not_zero(mm))
 		goto free;
 
-<<<<<<< HEAD
-	flags = (write ? FOLL_WRITE : 0);
-	flags |= __mem_rw_get_foll_force_flag(file);
-=======
 	flags = write ? FOLL_WRITE : 0;
 	if (proc_mem_foll_force(file, mm))
 		flags |= FOLL_FORCE;
->>>>>>> 03f52fc3
 
 	while (count > 0) {
 		size_t this_len = min_t(size_t, count, PAGE_SIZE);
