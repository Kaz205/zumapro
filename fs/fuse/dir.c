/*
  FUSE: Filesystem in Userspace
  Copyright (C) 2001-2008  Miklos Szeredi <miklos@szeredi.hu>

  This program can be distributed under the terms of the GNU GPL.
  See the file COPYING.
*/

#include "fuse_i.h"

#include <linux/fuse.h>
#include <linux/pagemap.h>
#include <linux/file.h>
#include <linux/fs_context.h>
#include <linux/moduleparam.h>
#include <linux/sched.h>
#include <linux/namei.h>
#include <linux/slab.h>
#include <linux/xattr.h>
#include <linux/iversion.h>
#include <linux/posix_acl.h>
#include <linux/security.h>
#include <linux/types.h>
#include <linux/kernel.h>

static bool __read_mostly allow_sys_admin_access;
module_param(allow_sys_admin_access, bool, 0644);
MODULE_PARM_DESC(allow_sys_admin_access,
		 "Allow users with CAP_SYS_ADMIN in initial userns to bypass allow_other access check");

static void fuse_advise_use_readdirplus(struct inode *dir)
{
	struct fuse_inode *fi = get_fuse_inode(dir);

	set_bit(FUSE_I_ADVISE_RDPLUS, &fi->state);
}

#if BITS_PER_LONG >= 64
static inline void __fuse_dentry_settime(struct dentry *entry, u64 time)
{
	entry->d_fsdata = (void *) time;
}

static inline u64 fuse_dentry_time(const struct dentry *entry)
{
	return (u64)entry->d_fsdata;
}

#else
union fuse_dentry {
	u64 time;
	struct rcu_head rcu;
};

static inline void __fuse_dentry_settime(struct dentry *dentry, u64 time)
{
	((union fuse_dentry *) dentry->d_fsdata)->time = time;
}

static inline u64 fuse_dentry_time(const struct dentry *entry)
{
	return ((union fuse_dentry *) entry->d_fsdata)->time;
}
#endif

static void fuse_dentry_settime(struct dentry *dentry, u64 time)
{
	struct fuse_conn *fc = get_fuse_conn_super(dentry->d_sb);
	bool delete = !time && fc->delete_stale;
	/*
	 * Mess with DCACHE_OP_DELETE because dput() will be faster without it.
	 * Don't care about races, either way it's just an optimization
	 */
	if ((!delete && (dentry->d_flags & DCACHE_OP_DELETE)) ||
	    (delete && !(dentry->d_flags & DCACHE_OP_DELETE))) {
		spin_lock(&dentry->d_lock);
		if (!delete)
			dentry->d_flags &= ~DCACHE_OP_DELETE;
		else
			dentry->d_flags |= DCACHE_OP_DELETE;
		spin_unlock(&dentry->d_lock);
	}

	__fuse_dentry_settime(dentry, time);
}

/*
 * FUSE caches dentries and attributes with separate timeout.  The
 * time in jiffies until the dentry/attributes are valid is stored in
 * dentry->d_fsdata and fuse_inode->i_time respectively.
 */

/*
 * Calculate the time in jiffies until a dentry/attributes are valid
 */
static u64 time_to_jiffies(u64 sec, u32 nsec)
{
	if (sec || nsec) {
		struct timespec64 ts = {
			sec,
			min_t(u32, nsec, NSEC_PER_SEC - 1)
		};

		return get_jiffies_64() + timespec64_to_jiffies(&ts);
	} else
		return 0;
}

/*
 * Set dentry and possibly attribute timeouts from the lookup/mk*
 * replies
 */
void fuse_change_entry_timeout(struct dentry *entry, struct fuse_entry_out *o)
{
	fuse_dentry_settime(entry,
		time_to_jiffies(o->entry_valid, o->entry_valid_nsec));
}

static u64 attr_timeout(struct fuse_attr_out *o)
{
	return time_to_jiffies(o->attr_valid, o->attr_valid_nsec);
}

u64 entry_attr_timeout(struct fuse_entry_out *o)
{
	return time_to_jiffies(o->attr_valid, o->attr_valid_nsec);
}

void fuse_invalidate_attr_mask(struct inode *inode, u32 mask)
{
	set_mask_bits(&get_fuse_inode(inode)->inval_mask, 0, mask);
}

/*
 * Mark the attributes as stale, so that at the next call to
 * ->getattr() they will be fetched from userspace
 */
void fuse_invalidate_attr(struct inode *inode)
{
	fuse_invalidate_attr_mask(inode, STATX_BASIC_STATS);
}

static void fuse_dir_changed(struct inode *dir)
{
	fuse_invalidate_attr(dir);
	inode_maybe_inc_iversion(dir, false);
}

/**
 * Mark the attributes as stale due to an atime change.  Avoid the invalidate if
 * atime is not used.
 */
void fuse_invalidate_atime(struct inode *inode)
{
	if (!IS_RDONLY(inode))
		fuse_invalidate_attr_mask(inode, STATX_ATIME);
}

/*
 * Just mark the entry as stale, so that a next attempt to look it up
 * will result in a new lookup call to userspace
 *
 * This is called when a dentry is about to become negative and the
 * timeout is unknown (unlink, rmdir, rename and in some cases
 * lookup)
 */
void fuse_invalidate_entry_cache(struct dentry *entry)
{
	fuse_dentry_settime(entry, 0);
}

/*
 * Same as fuse_invalidate_entry_cache(), but also try to remove the
 * dentry from the hash
 */
static void fuse_invalidate_entry(struct dentry *entry)
{
	d_invalidate(entry);
	fuse_invalidate_entry_cache(entry);
}

static void fuse_lookup_init(struct fuse_conn *fc, struct fuse_args *args,
			     u64 nodeid, const struct qstr *name,
			     struct fuse_entry_out *outarg)
{
	memset(outarg, 0, sizeof(struct fuse_entry_out));
	args->opcode = FUSE_LOOKUP;
	args->nodeid = nodeid;
	args->in_numargs = 1;
	args->in_args[0].size = name->len + 1;
	args->in_args[0].value = name->name;
	args->out_numargs = 1;
	args->out_args[0].size = sizeof(struct fuse_entry_out);
	args->out_args[0].value = outarg;
}

/*
 * Check whether the dentry is still valid
 *
 * If the entry validity timeout has expired and the dentry is
 * positive, try to redo the lookup.  If the lookup results in a
 * different inode, then let the VFS invalidate the dentry and redo
 * the lookup once more.  If the lookup results in the same inode,
 * then refresh the attributes, timeouts and mark the dentry valid.
 */
static int fuse_dentry_revalidate(struct dentry *entry, unsigned int flags)
{
	struct inode *inode;
	struct dentry *parent;
	struct fuse_mount *fm;
	struct fuse_inode *fi;
	int ret;

	inode = d_inode_rcu(entry);
	if (inode && fuse_is_bad(inode))
		goto invalid;
	else if (time_before64(fuse_dentry_time(entry), get_jiffies_64()) ||
		 (flags & (LOOKUP_EXCL | LOOKUP_REVAL | LOOKUP_RENAME_TARGET))) {
		struct fuse_entry_out outarg;
		FUSE_ARGS(args);
		struct fuse_forget_link *forget;
		u64 attr_version;

		/* For negative dentries, always do a fresh lookup */
		if (!inode)
			goto invalid;

		ret = -ECHILD;
		if (flags & LOOKUP_RCU)
			goto out;

		fm = get_fuse_mount(inode);

		forget = fuse_alloc_forget();
		ret = -ENOMEM;
		if (!forget)
			goto out;

		attr_version = fuse_get_attr_version(fm->fc);

		parent = dget_parent(entry);
		fuse_lookup_init(fm->fc, &args, get_node_id(d_inode(parent)),
				 &entry->d_name, &outarg);
		ret = fuse_simple_request(fm, &args);
		dput(parent);
		/* Zero nodeid is same as -ENOENT */
		if (!ret && !outarg.nodeid)
			ret = -ENOENT;
		if (!ret) {
			fi = get_fuse_inode(inode);
			if (outarg.nodeid != get_node_id(inode) ||
			    (bool) IS_AUTOMOUNT(inode) != (bool) (outarg.attr.flags & FUSE_ATTR_SUBMOUNT)) {
				fuse_queue_forget(fm->fc, forget,
						  outarg.nodeid, 1);
				goto invalid;
			}
			spin_lock(&fi->lock);
			fi->nlookup++;
			spin_unlock(&fi->lock);
		}
		kfree(forget);
		if (ret == -ENOMEM || ret == -EINTR)
			goto out;
		if (ret || fuse_invalid_attr(&outarg.attr) ||
		    fuse_stale_inode(inode, outarg.generation, &outarg.attr))
			goto invalid;

		forget_all_cached_acls(inode);
		fuse_change_attributes(inode, &outarg.attr,
				       entry_attr_timeout(&outarg),
				       attr_version);
		fuse_change_entry_timeout(entry, &outarg);
	} else if (inode) {
		fi = get_fuse_inode(inode);
		if (flags & LOOKUP_RCU) {
			if (test_bit(FUSE_I_INIT_RDPLUS, &fi->state))
				return -ECHILD;
		} else if (test_and_clear_bit(FUSE_I_INIT_RDPLUS, &fi->state)) {
			parent = dget_parent(entry);
			fuse_advise_use_readdirplus(d_inode(parent));
			dput(parent);
		}
	}
	ret = 1;
out:
	return ret;

invalid:
	ret = 0;
	goto out;
}

#if BITS_PER_LONG < 64
static int fuse_dentry_init(struct dentry *dentry)
{
	dentry->d_fsdata = kzalloc(sizeof(union fuse_dentry),
				   GFP_KERNEL_ACCOUNT | __GFP_RECLAIMABLE);

	return dentry->d_fsdata ? 0 : -ENOMEM;
}
static void fuse_dentry_release(struct dentry *dentry)
{
	union fuse_dentry *fd = dentry->d_fsdata;

	kfree_rcu(fd, rcu);
}
#endif

static int fuse_dentry_delete(const struct dentry *dentry)
{
	return time_before64(fuse_dentry_time(dentry), get_jiffies_64());
}

/*
 * Create a fuse_mount object with a new superblock (with path->dentry
 * as the root), and return that mount so it can be auto-mounted on
 * @path.
 */
static struct vfsmount *fuse_dentry_automount(struct path *path)
{
	struct fs_context *fsc;
	struct vfsmount *mnt;
	struct fuse_inode *mp_fi = get_fuse_inode(d_inode(path->dentry));

	fsc = fs_context_for_submount(path->mnt->mnt_sb->s_type, path->dentry);
	if (IS_ERR(fsc))
		return ERR_CAST(fsc);

	/* Pass the FUSE inode of the mount for fuse_get_tree_submount() */
	fsc->fs_private = mp_fi;

	/* Create the submount */
	mnt = fc_mount(fsc);
	if (!IS_ERR(mnt))
		mntget(mnt);

	put_fs_context(fsc);
	return mnt;
}

const struct dentry_operations fuse_dentry_operations = {
	.d_revalidate	= fuse_dentry_revalidate,
	.d_delete	= fuse_dentry_delete,
#if BITS_PER_LONG < 64
	.d_init		= fuse_dentry_init,
	.d_release	= fuse_dentry_release,
#endif
	.d_automount	= fuse_dentry_automount,
};

const struct dentry_operations fuse_root_dentry_operations = {
#if BITS_PER_LONG < 64
	.d_init		= fuse_dentry_init,
	.d_release	= fuse_dentry_release,
#endif
};

int fuse_valid_type(int m)
{
	return S_ISREG(m) || S_ISDIR(m) || S_ISLNK(m) || S_ISCHR(m) ||
		S_ISBLK(m) || S_ISFIFO(m) || S_ISSOCK(m);
}

bool fuse_invalid_attr(struct fuse_attr *attr)
{
	return !fuse_valid_type(attr->mode) ||
		attr->size > LLONG_MAX;
}

int fuse_lookup_name(struct super_block *sb, u64 nodeid, const struct qstr *name,
		     struct fuse_entry_out *outarg, struct inode **inode)
{
	struct fuse_mount *fm = get_fuse_mount_super(sb);
	FUSE_ARGS(args);
	struct fuse_forget_link *forget;
	u64 attr_version;
	int err;

	*inode = NULL;
	err = -ENAMETOOLONG;
	if (name->len > FUSE_NAME_MAX)
		goto out;


	forget = fuse_alloc_forget();
	err = -ENOMEM;
	if (!forget)
		goto out;

	attr_version = fuse_get_attr_version(fm->fc);

	fuse_lookup_init(fm->fc, &args, nodeid, name, outarg);
	err = fuse_simple_request(fm, &args);
	/* Zero nodeid is same as -ENOENT, but with valid timeout */
	if (err || !outarg->nodeid)
		goto out_put_forget;

	err = -EIO;
	if (!outarg->nodeid)
		goto out_put_forget;
	if (fuse_invalid_attr(&outarg->attr))
		goto out_put_forget;
	if (outarg->nodeid == FUSE_ROOT_ID && outarg->generation != 0) {
		pr_warn_once("root generation should be zero\n");
		outarg->generation = 0;
	}

	*inode = fuse_iget(sb, outarg->nodeid, outarg->generation,
			   &outarg->attr, entry_attr_timeout(outarg),
			   attr_version);
	err = -ENOMEM;
	if (!*inode) {
		fuse_queue_forget(fm->fc, forget, outarg->nodeid, 1);
		goto out;
	}
	err = 0;

 out_put_forget:
	kfree(forget);
 out:
	return err;
}

static struct dentry *fuse_lookup(struct inode *dir, struct dentry *entry,
				  unsigned int flags)
{
	int err;
	struct fuse_entry_out outarg;
	struct inode *inode;
	struct dentry *newent;
	bool outarg_valid = true;
	bool locked;

	if (fuse_is_bad(dir))
		return ERR_PTR(-EIO);

	locked = fuse_lock_inode(dir);
	err = fuse_lookup_name(dir->i_sb, get_node_id(dir), &entry->d_name,
			       &outarg, &inode);
	fuse_unlock_inode(dir, locked);
	if (err == -ENOENT) {
		outarg_valid = false;
		err = 0;
	}
	if (err)
		goto out_err;

	err = -EIO;
	if (inode && get_node_id(inode) == FUSE_ROOT_ID)
		goto out_iput;

	newent = d_splice_alias(inode, entry);
	err = PTR_ERR(newent);
	if (IS_ERR(newent))
		goto out_err;

	entry = newent ? newent : entry;
	if (outarg_valid)
		fuse_change_entry_timeout(entry, &outarg);
	else
		fuse_invalidate_entry_cache(entry);

	if (inode)
		fuse_advise_use_readdirplus(dir);
	return newent;

 out_iput:
	iput(inode);
 out_err:
	return ERR_PTR(err);
}

static int get_security_context(struct dentry *entry, umode_t mode,
				struct fuse_in_arg *ext)
{
	struct fuse_secctx *fctx;
	struct fuse_secctx_header *header;
	void *ctx = NULL, *ptr;
	u32 ctxlen, total_len = sizeof(*header);
	int err, nr_ctx = 0;
	const char *name;
	size_t namelen;

	err = security_dentry_init_security(entry, mode, &entry->d_name,
					    &name, &ctx, &ctxlen);
	if (err) {
		if (err != -EOPNOTSUPP)
			goto out_err;
		/* No LSM is supporting this security hook. Ignore error */
		ctxlen = 0;
		ctx = NULL;
	}

	if (ctxlen) {
		nr_ctx = 1;
		namelen = strlen(name) + 1;
		err = -EIO;
		if (WARN_ON(namelen > XATTR_NAME_MAX + 1 || ctxlen > S32_MAX))
			goto out_err;
		total_len += FUSE_REC_ALIGN(sizeof(*fctx) + namelen + ctxlen);
	}

	err = -ENOMEM;
	header = ptr = kzalloc(total_len, GFP_KERNEL);
	if (!ptr)
		goto out_err;

	header->nr_secctx = nr_ctx;
	header->size = total_len;
	ptr += sizeof(*header);
	if (nr_ctx) {
		fctx = ptr;
		fctx->size = ctxlen;
		ptr += sizeof(*fctx);

		strcpy(ptr, name);
		ptr += namelen;

		memcpy(ptr, ctx, ctxlen);
	}
	ext->size = total_len;
	ext->value = header;
	err = 0;
out_err:
	kfree(ctx);
	return err;
}

<<<<<<< HEAD
static void *extend_arg(struct fuse_in_arg *buf, u32 bytes)
{
	void *p;
	u32 newlen = buf->size + bytes;

	p = krealloc(buf->value, newlen, GFP_KERNEL);
	if (!p) {
		kfree(buf->value);
		buf->size = 0;
		buf->value = NULL;
		return NULL;
	}

	memset(p + buf->size, 0, bytes);
	buf->value = p;
	buf->size = newlen;

	return p + newlen - bytes;
}

static u32 fuse_ext_size(size_t size)
{
	return FUSE_REC_ALIGN(sizeof(struct fuse_ext_header) + size);
}

/*
 * This adds just a single supplementary group that matches the parent's group.
 */
static int get_create_supp_group(struct inode *dir, struct fuse_in_arg *ext)
{
	struct fuse_conn *fc = get_fuse_conn(dir);
	struct fuse_ext_header *xh;
	struct fuse_supp_groups *sg;
	kgid_t kgid = dir->i_gid;
	gid_t parent_gid = from_kgid(fc->user_ns, kgid);
	u32 sg_len = fuse_ext_size(sizeof(*sg) + sizeof(sg->groups[0]));

	if (parent_gid == (gid_t) -1 || gid_eq(kgid, current_fsgid()) ||
	    !in_group_p(kgid))
		return 0;

	xh = extend_arg(ext, sg_len);
	if (!xh)
		return -ENOMEM;

	xh->size = sg_len;
	xh->type = FUSE_EXT_GROUPS;

	sg = (struct fuse_supp_groups *) &xh[1];
	sg->nr_groups = 1;
	sg->groups[0] = parent_gid;

	return 0;
}

static int get_create_ext(struct fuse_args *args,
			  struct inode *dir, struct dentry *dentry,
=======
static int get_create_ext(struct fuse_args *args, struct dentry *dentry,
>>>>>>> 5f55cad6
			  umode_t mode)
{
	struct fuse_conn *fc = get_fuse_conn_super(dentry->d_sb);
	struct fuse_in_arg ext = { .size = 0, .value = NULL };
	int err = 0;

	if (fc->init_security)
		err = get_security_context(dentry, mode, &ext);
<<<<<<< HEAD
	if (!err && fc->create_supp_group)
		err = get_create_supp_group(dir, &ext);
=======
>>>>>>> 5f55cad6

	if (!err && ext.size) {
		WARN_ON(args->in_numargs >= ARRAY_SIZE(args->in_args));
		args->is_ext = true;
		args->ext_idx = args->in_numargs++;
		args->in_args[args->ext_idx] = ext;
	} else {
		kfree(ext.value);
	}

	return err;
}

static void free_ext_value(struct fuse_args *args)
{
	if (args->is_ext)
		kfree(args->in_args[args->ext_idx].value);
}

/*
 * Atomic create+open operation
 *
 * If the filesystem doesn't support this, then fall back to separate
 * 'mknod' + 'open' requests.
 */
static int _fuse_create_open(struct inode *dir, struct dentry *entry,
			    struct file *file, unsigned int flags,
			    umode_t mode, u32 opcode)
{
	int err;
	struct inode *inode;
	struct fuse_conn *fc = get_fuse_conn(dir);
	struct fuse_mount *fm = get_fuse_mount(dir);
	FUSE_ARGS(args);
	struct fuse_forget_link *forget;
	struct fuse_create_in inarg;
	struct fuse_open_out outopen;
	struct fuse_entry_out outentry;
	struct fuse_inode *fi;
	struct fuse_file *ff;
	bool trunc = flags & O_TRUNC;

	/* Userspace expects S_IFREG in create mode */
	BUG_ON((mode & S_IFMT) != S_IFREG);

	forget = fuse_alloc_forget();
	err = -ENOMEM;
	if (!forget)
		goto out_err;

	err = -ENOMEM;
	ff = fuse_file_alloc(fm);
	if (!ff)
		goto out_put_forget_req;

	if (!fm->fc->dont_mask)
		mode &= ~current_umask();

	flags &= ~O_NOCTTY;
	memset(&inarg, 0, sizeof(inarg));
	memset(&outentry, 0, sizeof(outentry));
	inarg.flags = flags;
	inarg.mode = mode;
	inarg.umask = current_umask();

	if (fm->fc->handle_killpriv_v2 && trunc &&
	    !(flags & O_EXCL) && !capable(CAP_FSETID)) {
		inarg.open_flags |= FUSE_OPEN_KILL_SUIDGID;
	}

	args.opcode = opcode;
	args.nodeid = get_node_id(dir);
	args.in_numargs = 2;
	args.in_args[0].size = sizeof(inarg);
	args.in_args[0].value = &inarg;
	args.in_args[1].size = entry->d_name.len + 1;
	args.in_args[1].value = entry->d_name.name;
	args.out_numargs = 2;
	args.out_args[0].size = sizeof(outentry);
	args.out_args[0].value = &outentry;
	args.out_args[1].size = sizeof(outopen);
	args.out_args[1].value = &outopen;

<<<<<<< HEAD
	err = get_create_ext(&args, dir, entry, mode);
	if (err)
		goto out_put_forget_req;
=======
	err = get_create_ext(&args, entry, mode);
	if (err)
		goto out_free_ff;
>>>>>>> 5f55cad6

	err = fuse_simple_request(fm, &args);
	free_ext_value(&args);
	if (err)
		goto out_free_ff;

	err = -EIO;
	if (!S_ISREG(outentry.attr.mode) || invalid_nodeid(outentry.nodeid) ||
	    fuse_invalid_attr(&outentry.attr))
		goto out_free_ff;

	ff->fh = outopen.fh;
	ff->nodeid = outentry.nodeid;
	ff->open_flags = outopen.open_flags;
	fuse_passthrough_setup(fc, ff, &outopen);
	inode = fuse_iget(dir->i_sb, outentry.nodeid, outentry.generation,
			  &outentry.attr, entry_attr_timeout(&outentry), 0);
	if (!inode) {
		flags &= ~(O_CREAT | O_EXCL | O_TRUNC);
		fuse_sync_release(NULL, ff, flags);
		fuse_queue_forget(fm->fc, forget, outentry.nodeid, 1);
		err = -ENOMEM;
		goto out_err;
	}
	kfree(forget);
	d_instantiate(entry, inode);
	fuse_change_entry_timeout(entry, &outentry);
	fuse_dir_changed(dir);
	err = finish_open(file, entry, generic_file_open);
	if (err) {
		fi = get_fuse_inode(inode);
		fuse_sync_release(fi, ff, flags);
	} else {
		file->private_data = ff;
		fuse_finish_open(inode, file);
		if (fm->fc->atomic_o_trunc && trunc)
			truncate_pagecache(inode, 0);
		else if (!(ff->open_flags & FOPEN_KEEP_CACHE))
			invalidate_inode_pages2(inode->i_mapping);
	}
	return err;

out_free_ff:
	fuse_file_free(ff);
out_put_forget_req:
	kfree(forget);
out_err:
	return err;
}

static int fuse_mknod(struct user_namespace *, struct inode *, struct dentry *,
		      umode_t, dev_t);
static int fuse_create_open(struct inode *dir, struct dentry *entry,
			    struct file *file, unsigned flags,
			    umode_t mode)
{
	int err;
	struct fuse_conn *fc = get_fuse_conn(dir);
	struct dentry *res = NULL;

	if (fuse_is_bad(dir))
		return -EIO;

	if (d_in_lookup(entry)) {
		res = fuse_lookup(dir, entry, 0);
		if (IS_ERR(res))
			return PTR_ERR(res);

		if (res)
			entry = res;
	}

	if (!(flags & O_CREAT) || d_really_is_positive(entry))
		goto no_open;

	/* Only creates */
	file->f_mode |= FMODE_CREATED;

	if (fc->no_create)
		goto mknod;

	err = _fuse_create_open(dir, entry, file, flags, mode, FUSE_CREATE);
	if (err == -ENOSYS) {
		fc->no_create = 1;
		goto mknod;
	}
out_dput:
	dput(res);
	return err;

mknod:
	err = fuse_mknod(&init_user_ns, dir, entry, mode, 0);
	if (err)
		goto out_dput;
no_open:
	return finish_no_open(file, res);
}

static int _fuse_atomic_open(struct inode *dir, struct dentry *entry,
			     struct file *file, unsigned int flags,
			     umode_t mode)
{
	int err;
	struct inode *inode;
	FUSE_ARGS(args);
	struct fuse_mount *fm = get_fuse_mount(dir);
	struct fuse_conn *fc = fm->fc;
	struct fuse_forget_link *forget;
	struct fuse_create_in inarg;
	struct fuse_open_out outopen;
	struct fuse_entry_out outentry;
	struct fuse_inode *fi;
	struct fuse_file *ff;
	struct dentry *switched_entry = NULL, *alias = NULL;
	DECLARE_WAIT_QUEUE_HEAD_ONSTACK(wq);

	/* Expect a negative dentry */
	if (unlikely(d_inode(entry)))
		goto fallback;

	/* Userspace expects S_IFREG in create mode */
	if ((flags & O_CREAT) && (mode & S_IFMT) != S_IFREG)
		goto fallback;

	forget = fuse_alloc_forget();
	err = -ENOMEM;
	if (!forget)
		goto out_err;

	err = -ENOMEM;
	ff = fuse_file_alloc(fm);
	if (!ff)
		goto out_put_forget_req;

	if (!fc->dont_mask)
		mode &= ~current_umask();

	flags &= ~O_NOCTTY;
	memset(&inarg, 0, sizeof(inarg));
	memset(&outentry, 0, sizeof(outentry));
	inarg.flags = flags;
	inarg.mode = mode;
	inarg.umask = current_umask();

	if (fc->handle_killpriv_v2 && (flags & O_TRUNC) &&
	    !(flags & O_EXCL) && !capable(CAP_FSETID)) {
		inarg.open_flags |= FUSE_OPEN_KILL_SUIDGID;
	}

	args.opcode = FUSE_OPEN_ATOMIC;
	args.nodeid = get_node_id(dir);
	args.in_numargs = 2;
	args.in_args[0].size = sizeof(inarg);
	args.in_args[0].value = &inarg;
	args.in_args[1].size = entry->d_name.len + 1;
	args.in_args[1].value = entry->d_name.name;
	args.out_numargs = 2;
	args.out_args[0].size = sizeof(outentry);
	args.out_args[0].value = &outentry;
	args.out_args[1].size = sizeof(outopen);
	args.out_args[1].value = &outopen;

	if (flags & O_CREAT) {
		err = get_create_ext(&args, dir, entry, mode);
		if (err)
			goto out_free_ff;
	}

	err = fuse_simple_request(fm, &args);
	free_ext_value(&args);
	if (err == -ENOSYS) {
		fc->no_open_atomic = 1;
		goto free_and_fallback;
	}

	if (!err && !outentry.nodeid)
		err = -ENOENT;

	if (err)
		goto out_free_ff;

	err = -EIO;
	if (invalid_nodeid(outentry.nodeid) || fuse_invalid_attr(&outentry.attr))
		goto out_free_ff;

	ff->fh = outopen.fh;
	ff->nodeid = outentry.nodeid;
	ff->open_flags = outopen.open_flags;
	inode = fuse_iget(dir->i_sb, outentry.nodeid, outentry.generation,
			  &outentry.attr, entry_attr_timeout(&outentry), 0);
	if (!inode) {
		flags &= ~(O_CREAT | O_EXCL | O_TRUNC);
		fuse_sync_release(NULL, ff, flags);
		fuse_queue_forget(fm->fc, forget, outentry.nodeid, 1);
		err = -ENOMEM;
		goto out_err;
	}

	if (ff->fh == 0) {
		if (ff->open_flags & FOPEN_KEEP_CACHE)
			fc->no_open = 1;
		if (ff->open_flags & FOPEN_CACHE_DIR)
			fc->no_opendir = 1;
	}

	/* prevent racing/parallel lookup on a negative hashed */
	if (!(flags & O_CREAT) && !d_in_lookup(entry)) {
		d_drop(entry);
		switched_entry = d_alloc_parallel(entry->d_parent,
						   &entry->d_name, &wq);
		if (IS_ERR(switched_entry)) {
			err = PTR_ERR(switched_entry);
			switched_entry = NULL;
			goto out_free_ff;
		}

		if (unlikely(!d_in_lookup(switched_entry))) {
			/* fall back */
			dput(switched_entry);
			switched_entry = NULL;
			goto free_and_fallback;
		}

		entry = switched_entry;
	}

	if (d_really_is_negative(entry)) {
		d_drop(entry);
		alias = d_exact_alias(entry, inode);
		if (!alias) {
			alias = d_splice_alias(inode, entry);
			if (IS_ERR(alias)) {
				/*
				 * Close the file in user space, but do not unlink it,
				 * if it was created - with network file systems other
				 * clients might have already accessed it.
				 */
				fi = get_fuse_inode(inode);
				fuse_sync_release(fi, ff, flags);
				fuse_queue_forget(fm->fc, forget, outentry.nodeid, 1);
				err = PTR_ERR(alias);
				goto out_err;
			}
		}

		if (alias)
			entry = alias;
	}

	fuse_change_entry_timeout(entry, &outentry);

	/*  File was indeed created */
	if (outopen.open_flags & FOPEN_FILE_CREATED) {
		if (!(flags & O_CREAT)) {
			pr_debug("Server side bug, ignoring.");
			pr_debug("FOPEN_FILE_CREATED set without O_CREAT.");
		} else {
			/* This should be always set when the file is created */
			fuse_dir_changed(dir);
			file->f_mode |= FMODE_CREATED;
		}
	}

	if (S_ISDIR(mode) || S_ISDIR(outentry.attr.mode))
		ff->open_flags &= ~FOPEN_DIRECT_IO;

	if (S_ISLNK(outentry.attr.mode)) {
		err = finish_no_open(file, entry);
		if (!alias)
			dget(entry);
	} else  {
		err = finish_open(file, entry, generic_file_open);
		if (err) {
			fi = get_fuse_inode(inode);
			fuse_sync_release(fi, ff, flags);
		} else {
			file->private_data = ff;
			fuse_finish_open(inode, file);
		}
		dput(alias);
	}

	kfree(forget);

	if (switched_entry) {
		d_lookup_done(switched_entry);
		dput(switched_entry);
	}

	return err;

out_free_ff:
	fuse_file_free(ff);
out_put_forget_req:
	kfree(forget);
out_err:
	if (switched_entry) {
		d_lookup_done(switched_entry);
		dput(switched_entry);
	}

	return err;

free_and_fallback:
	fuse_file_free(ff);
	kfree(forget);
fallback:
	return fuse_create_open(dir, entry, file, flags, mode);
}

static int fuse_atomic_open(struct inode *dir, struct dentry *entry,
			    struct file *file, unsigned int flags,
			    umode_t mode)
{
	struct fuse_conn *fc = get_fuse_conn(dir);

	if (fc->no_open_atomic)
		return fuse_create_open(dir, entry, file, flags, mode);
	else
		return _fuse_atomic_open(dir, entry, file, flags, mode);
}

/*
 * Code shared between mknod, mkdir, symlink and link
 */
static int create_new_entry(struct fuse_mount *fm, struct fuse_args *args,
			    struct inode *dir, struct dentry *entry,
			    umode_t mode)
{
	struct fuse_entry_out outarg;
	struct inode *inode;
	struct dentry *d;
	int err;
	struct fuse_forget_link *forget;

	if (fuse_is_bad(dir))
		return -EIO;

	forget = fuse_alloc_forget();
	if (!forget)
		return -ENOMEM;

	memset(&outarg, 0, sizeof(outarg));
	args->nodeid = get_node_id(dir);
	args->out_numargs = 1;
	args->out_args[0].size = sizeof(outarg);
	args->out_args[0].value = &outarg;

	if (args->opcode != FUSE_LINK) {
<<<<<<< HEAD
		err = get_create_ext(args, dir, entry, mode);
=======
		err = get_create_ext(args, entry, mode);
>>>>>>> 5f55cad6
		if (err)
			goto out_put_forget_req;
	}

	err = fuse_simple_request(fm, args);
	free_ext_value(args);
	if (err)
		goto out_put_forget_req;

	err = -EIO;
	if (invalid_nodeid(outarg.nodeid) || fuse_invalid_attr(&outarg.attr))
		goto out_put_forget_req;

	if ((outarg.attr.mode ^ mode) & S_IFMT)
		goto out_put_forget_req;

	inode = fuse_iget(dir->i_sb, outarg.nodeid, outarg.generation,
			  &outarg.attr, entry_attr_timeout(&outarg), 0);
	if (!inode) {
		fuse_queue_forget(fm->fc, forget, outarg.nodeid, 1);
		return -ENOMEM;
	}
	kfree(forget);

	d_drop(entry);
	d = d_splice_alias(inode, entry);
	if (IS_ERR(d))
		return PTR_ERR(d);

	if (d) {
		fuse_change_entry_timeout(d, &outarg);
		dput(d);
	} else {
		fuse_change_entry_timeout(entry, &outarg);
	}
	fuse_dir_changed(dir);
	return 0;

 out_put_forget_req:
	kfree(forget);
	return err;
}

static int fuse_mknod(struct user_namespace *mnt_userns, struct inode *dir,
		      struct dentry *entry, umode_t mode, dev_t rdev)
{
	struct fuse_mknod_in inarg;
	struct fuse_mount *fm = get_fuse_mount(dir);
	FUSE_ARGS(args);

	if (!fm->fc->dont_mask)
		mode &= ~current_umask();

	memset(&inarg, 0, sizeof(inarg));
	inarg.mode = mode;
	inarg.rdev = new_encode_dev(rdev);
	inarg.umask = current_umask();
	args.opcode = FUSE_MKNOD;
	args.in_numargs = 2;
	args.in_args[0].size = sizeof(inarg);
	args.in_args[0].value = &inarg;
	args.in_args[1].size = entry->d_name.len + 1;
	args.in_args[1].value = entry->d_name.name;
	return create_new_entry(fm, &args, dir, entry, mode);
}

static int fuse_create(struct user_namespace *mnt_userns, struct inode *dir,
		       struct dentry *entry, umode_t mode, bool excl)
{
	return fuse_mknod(&init_user_ns, dir, entry, mode, 0);
}

static int fuse_tmpfile(struct user_namespace *mnt_userns, struct inode *dir,
			struct file *file, umode_t mode)
{
	struct fuse_conn *fc = get_fuse_conn(dir);
	int err;

	if (fc->no_tmpfile)
		return -EOPNOTSUPP;

	err = _fuse_create_open(dir, file->f_path.dentry, file, file->f_flags, mode, FUSE_TMPFILE);
	if (err == -ENOSYS) {
		fc->no_tmpfile = 1;
		err = -EOPNOTSUPP;
	}
	return err;
}

static int fuse_mkdir(struct user_namespace *mnt_userns, struct inode *dir,
		      struct dentry *entry, umode_t mode)
{
	struct fuse_mkdir_in inarg;
	struct fuse_mount *fm = get_fuse_mount(dir);
	FUSE_ARGS(args);

	if (!fm->fc->dont_mask)
		mode &= ~current_umask();

	memset(&inarg, 0, sizeof(inarg));
	inarg.mode = mode;
	inarg.umask = current_umask();
	args.opcode = FUSE_MKDIR;
	args.in_numargs = 2;
	args.in_args[0].size = sizeof(inarg);
	args.in_args[0].value = &inarg;
	args.in_args[1].size = entry->d_name.len + 1;
	args.in_args[1].value = entry->d_name.name;
	return create_new_entry(fm, &args, dir, entry, S_IFDIR);
}

static int fuse_chromeos_tmpfile(struct user_namespace *mnt_userns, struct inode *dir,
				 struct file *file, umode_t mode)
{
	struct fuse_chromeos_tmpfile_in inarg;
	struct fuse_mount *fm = get_fuse_mount(dir);
	FUSE_ARGS(args);

	if (!fm->fc->dont_mask)
		mode &= ~current_umask();

	memset(&inarg, 0, sizeof(inarg));
	inarg.mode = mode;
	inarg.umask = current_umask();
	args.opcode = FUSE_CHROMEOS_TMPFILE;
	args.in_numargs = 1;
	args.in_args[0].size = sizeof(inarg);
	args.in_args[0].value = &inarg;

	return create_new_entry(fm, &args, dir, file->f_path.dentry, S_IFREG);
}

static int fuse_symlink(struct user_namespace *mnt_userns, struct inode *dir,
			struct dentry *entry, const char *link)
{
	struct fuse_mount *fm = get_fuse_mount(dir);
	unsigned len = strlen(link) + 1;
	FUSE_ARGS(args);

	args.opcode = FUSE_SYMLINK;
	args.in_numargs = 2;
	args.in_args[0].size = entry->d_name.len + 1;
	args.in_args[0].value = entry->d_name.name;
	args.in_args[1].size = len;
	args.in_args[1].value = link;
	return create_new_entry(fm, &args, dir, entry, S_IFLNK);
}

void fuse_flush_time_update(struct inode *inode)
{
	int err = sync_inode_metadata(inode, 1);

	mapping_set_error(inode->i_mapping, err);
}

static void fuse_update_ctime_in_cache(struct inode *inode)
{
	if (!IS_NOCMTIME(inode)) {
		inode->i_ctime = current_time(inode);
		mark_inode_dirty_sync(inode);
		fuse_flush_time_update(inode);
	}
}

void fuse_update_ctime(struct inode *inode)
{
	fuse_invalidate_attr_mask(inode, STATX_CTIME);
	fuse_update_ctime_in_cache(inode);
}

static void fuse_entry_unlinked(struct dentry *entry)
{
	struct inode *inode = d_inode(entry);
	struct fuse_conn *fc = get_fuse_conn(inode);
	struct fuse_inode *fi = get_fuse_inode(inode);

	spin_lock(&fi->lock);
	fi->attr_version = atomic64_inc_return(&fc->attr_version);
	/*
	 * If i_nlink == 0 then unlink doesn't make sense, yet this can
	 * happen if userspace filesystem is careless.  It would be
	 * difficult to enforce correct nlink usage so just ignore this
	 * condition here
	 */
	if (S_ISDIR(inode->i_mode))
		clear_nlink(inode);
	else if (inode->i_nlink > 0)
		drop_nlink(inode);
	spin_unlock(&fi->lock);
	fuse_invalidate_entry_cache(entry);
	fuse_update_ctime(inode);
}

static int fuse_unlink(struct inode *dir, struct dentry *entry)
{
	int err;
	struct fuse_mount *fm = get_fuse_mount(dir);
	FUSE_ARGS(args);

	if (fuse_is_bad(dir))
		return -EIO;

	args.opcode = FUSE_UNLINK;
	args.nodeid = get_node_id(dir);
	args.in_numargs = 1;
	args.in_args[0].size = entry->d_name.len + 1;
	args.in_args[0].value = entry->d_name.name;
	err = fuse_simple_request(fm, &args);
	if (!err) {
		fuse_dir_changed(dir);
		fuse_entry_unlinked(entry);
	} else if (err == -EINTR)
		fuse_invalidate_entry(entry);
	return err;
}

static int fuse_rmdir(struct inode *dir, struct dentry *entry)
{
	int err;
	struct fuse_mount *fm = get_fuse_mount(dir);
	FUSE_ARGS(args);

	if (fuse_is_bad(dir))
		return -EIO;

	args.opcode = FUSE_RMDIR;
	args.nodeid = get_node_id(dir);
	args.in_numargs = 1;
	args.in_args[0].size = entry->d_name.len + 1;
	args.in_args[0].value = entry->d_name.name;
	err = fuse_simple_request(fm, &args);
	if (!err) {
		fuse_dir_changed(dir);
		fuse_entry_unlinked(entry);
	} else if (err == -EINTR)
		fuse_invalidate_entry(entry);
	return err;
}

static int fuse_rename_common(struct inode *olddir, struct dentry *oldent,
			      struct inode *newdir, struct dentry *newent,
			      unsigned int flags, int opcode, size_t argsize)
{
	int err;
	struct fuse_rename2_in inarg;
	struct fuse_mount *fm = get_fuse_mount(olddir);
	FUSE_ARGS(args);

	memset(&inarg, 0, argsize);
	inarg.newdir = get_node_id(newdir);
	inarg.flags = flags;
	args.opcode = opcode;
	args.nodeid = get_node_id(olddir);
	args.in_numargs = 3;
	args.in_args[0].size = argsize;
	args.in_args[0].value = &inarg;
	args.in_args[1].size = oldent->d_name.len + 1;
	args.in_args[1].value = oldent->d_name.name;
	args.in_args[2].size = newent->d_name.len + 1;
	args.in_args[2].value = newent->d_name.name;
	err = fuse_simple_request(fm, &args);
	if (!err) {
		/* ctime changes */
		fuse_update_ctime(d_inode(oldent));

		if (flags & RENAME_EXCHANGE)
			fuse_update_ctime(d_inode(newent));

		fuse_dir_changed(olddir);
		if (olddir != newdir)
			fuse_dir_changed(newdir);

		/* newent will end up negative */
		if (!(flags & RENAME_EXCHANGE) && d_really_is_positive(newent))
			fuse_entry_unlinked(newent);
	} else if (err == -EINTR) {
		/* If request was interrupted, DEITY only knows if the
		   rename actually took place.  If the invalidation
		   fails (e.g. some process has CWD under the renamed
		   directory), then there can be inconsistency between
		   the dcache and the real filesystem.  Tough luck. */
		fuse_invalidate_entry(oldent);
		if (d_really_is_positive(newent))
			fuse_invalidate_entry(newent);
	}

	return err;
}

static int fuse_rename2(struct user_namespace *mnt_userns, struct inode *olddir,
			struct dentry *oldent, struct inode *newdir,
			struct dentry *newent, unsigned int flags)
{
	struct fuse_conn *fc = get_fuse_conn(olddir);
	int err;

	if (fuse_is_bad(olddir))
		return -EIO;

	if (flags & ~(RENAME_NOREPLACE | RENAME_EXCHANGE | RENAME_WHITEOUT))
		return -EINVAL;

	if (flags) {
		if (fc->no_rename2 || fc->minor < 23)
			return -EINVAL;

		err = fuse_rename_common(olddir, oldent, newdir, newent, flags,
					 FUSE_RENAME2,
					 sizeof(struct fuse_rename2_in));
		if (err == -ENOSYS) {
			fc->no_rename2 = 1;
			err = -EINVAL;
		}
	} else {
		err = fuse_rename_common(olddir, oldent, newdir, newent, 0,
					 FUSE_RENAME,
					 sizeof(struct fuse_rename_in));
	}

	return err;
}

static int fuse_link(struct dentry *entry, struct inode *newdir,
		     struct dentry *newent)
{
	int err;
	struct fuse_link_in inarg;
	struct inode *inode = d_inode(entry);
	struct fuse_mount *fm = get_fuse_mount(inode);
	FUSE_ARGS(args);

	memset(&inarg, 0, sizeof(inarg));
	inarg.oldnodeid = get_node_id(inode);
	args.opcode = FUSE_LINK;
	args.in_numargs = 2;
	args.in_args[0].size = sizeof(inarg);
	args.in_args[0].value = &inarg;
	args.in_args[1].size = newent->d_name.len + 1;
	args.in_args[1].value = newent->d_name.name;
	err = create_new_entry(fm, &args, newdir, newent, inode->i_mode);
	if (!err)
		fuse_update_ctime_in_cache(inode);
	else if (err == -EINTR)
		fuse_invalidate_attr(inode);

	return err;
}

static void fuse_fillattr(struct inode *inode, struct fuse_attr *attr,
			  struct kstat *stat)
{
	unsigned int blkbits;
	struct fuse_conn *fc = get_fuse_conn(inode);

	stat->dev = inode->i_sb->s_dev;
	stat->ino = attr->ino;
	stat->mode = (inode->i_mode & S_IFMT) | (attr->mode & 07777);
	stat->nlink = attr->nlink;
	stat->uid = make_kuid(fc->user_ns, attr->uid);
	stat->gid = make_kgid(fc->user_ns, attr->gid);
	stat->rdev = inode->i_rdev;
	stat->atime.tv_sec = attr->atime;
	stat->atime.tv_nsec = attr->atimensec;
	stat->mtime.tv_sec = attr->mtime;
	stat->mtime.tv_nsec = attr->mtimensec;
	stat->ctime.tv_sec = attr->ctime;
	stat->ctime.tv_nsec = attr->ctimensec;
	stat->size = attr->size;
	stat->blocks = attr->blocks;

	if (attr->blksize != 0)
		blkbits = ilog2(attr->blksize);
	else
		blkbits = inode->i_sb->s_blocksize_bits;

	stat->blksize = 1 << blkbits;
}

static int fuse_do_getattr(struct inode *inode, struct kstat *stat,
			   struct file *file)
{
	int err;
	struct fuse_getattr_in inarg;
	struct fuse_attr_out outarg;
	struct fuse_mount *fm = get_fuse_mount(inode);
	FUSE_ARGS(args);
	u64 attr_version;

	attr_version = fuse_get_attr_version(fm->fc);

	memset(&inarg, 0, sizeof(inarg));
	memset(&outarg, 0, sizeof(outarg));
	/* Directories have separate file-handle space */
	if (file && S_ISREG(inode->i_mode)) {
		struct fuse_file *ff = file->private_data;

		inarg.getattr_flags |= FUSE_GETATTR_FH;
		inarg.fh = ff->fh;
	}
	args.opcode = FUSE_GETATTR;
	args.nodeid = get_node_id(inode);
	args.in_numargs = 1;
	args.in_args[0].size = sizeof(inarg);
	args.in_args[0].value = &inarg;
	args.out_numargs = 1;
	args.out_args[0].size = sizeof(outarg);
	args.out_args[0].value = &outarg;
	err = fuse_simple_request(fm, &args);
	if (!err) {
		if (fuse_invalid_attr(&outarg.attr) ||
		    inode_wrong_type(inode, outarg.attr.mode)) {
			fuse_make_bad(inode);
			err = -EIO;
		} else {
			fuse_change_attributes(inode, &outarg.attr,
					       attr_timeout(&outarg),
					       attr_version);
			if (stat)
				fuse_fillattr(inode, &outarg.attr, stat);
		}
	}
	return err;
}

static int fuse_update_get_attr(struct inode *inode, struct file *file,
				struct kstat *stat, u32 request_mask,
				unsigned int flags)
{
	struct fuse_inode *fi = get_fuse_inode(inode);
	int err = 0;
	bool sync;
	u32 inval_mask = READ_ONCE(fi->inval_mask);
	u32 cache_mask = fuse_get_cache_mask(inode);

	if (flags & AT_STATX_FORCE_SYNC)
		sync = true;
	else if (flags & AT_STATX_DONT_SYNC)
		sync = false;
	else if (request_mask & inval_mask & ~cache_mask)
		sync = true;
	else
		sync = time_before64(fi->i_time, get_jiffies_64());

	if (sync) {
		forget_all_cached_acls(inode);
		err = fuse_do_getattr(inode, stat, file);
	} else if (stat) {
		generic_fillattr(&init_user_ns, inode, stat);
		stat->mode = fi->orig_i_mode;
		stat->ino = fi->orig_ino;
	}

	return err;
}

int fuse_update_attributes(struct inode *inode, struct file *file, u32 mask)
{
	return fuse_update_get_attr(inode, file, NULL, mask, 0);
}

int fuse_reverse_inval_entry(struct fuse_conn *fc, u64 parent_nodeid,
			     u64 child_nodeid, struct qstr *name, u32 flags)
{
	int err = -ENOTDIR;
	struct inode *parent;
	struct dentry *dir;
	struct dentry *entry;

	parent = fuse_ilookup(fc, parent_nodeid, NULL);
	if (!parent)
		return -ENOENT;

	inode_lock_nested(parent, I_MUTEX_PARENT);
	if (!S_ISDIR(parent->i_mode))
		goto unlock;

	err = -ENOENT;
	dir = d_find_alias(parent);
	if (!dir)
		goto unlock;

	name->hash = full_name_hash(dir, name->name, name->len);
	entry = d_lookup(dir, name);
	dput(dir);
	if (!entry)
		goto unlock;

	fuse_dir_changed(parent);
	if (!(flags & FUSE_EXPIRE_ONLY))
		d_invalidate(entry);
	fuse_invalidate_entry_cache(entry);

	if (child_nodeid != 0 && d_really_is_positive(entry)) {
		inode_lock(d_inode(entry));
		if (get_node_id(d_inode(entry)) != child_nodeid) {
			err = -ENOENT;
			goto badentry;
		}
		if (d_mountpoint(entry)) {
			err = -EBUSY;
			goto badentry;
		}
		if (d_is_dir(entry)) {
			shrink_dcache_parent(entry);
			if (!simple_empty(entry)) {
				err = -ENOTEMPTY;
				goto badentry;
			}
			d_inode(entry)->i_flags |= S_DEAD;
		}
		dont_mount(entry);
		clear_nlink(d_inode(entry));
		err = 0;
 badentry:
		inode_unlock(d_inode(entry));
		if (!err)
			d_delete(entry);
	} else {
		err = 0;
	}
	dput(entry);

 unlock:
	inode_unlock(parent);
	iput(parent);
	return err;
}

/*
 * Calling into a user-controlled filesystem gives the filesystem
 * daemon ptrace-like capabilities over the current process.  This
 * means, that the filesystem daemon is able to record the exact
 * filesystem operations performed, and can also control the behavior
 * of the requester process in otherwise impossible ways.  For example
 * it can delay the operation for arbitrary length of time allowing
 * DoS against the requester.
 *
 * For this reason only those processes can call into the filesystem,
 * for which the owner of the mount has ptrace privilege.  This
 * excludes processes started by other users, suid or sgid processes.
 */
int fuse_allow_current_process(struct fuse_conn *fc)
{
	const struct cred *cred;

	if (allow_sys_admin_access && capable(CAP_SYS_ADMIN))
		return 1;

	if (fc->allow_other)
		return current_in_userns(fc->user_ns);

	cred = current_cred();
	if (uid_eq(cred->euid, fc->user_id) &&
	    uid_eq(cred->suid, fc->user_id) &&
	    uid_eq(cred->uid,  fc->user_id) &&
	    gid_eq(cred->egid, fc->group_id) &&
	    gid_eq(cred->sgid, fc->group_id) &&
	    gid_eq(cred->gid,  fc->group_id))
		return 1;

	return 0;
}

static int fuse_access(struct inode *inode, int mask)
{
	struct fuse_mount *fm = get_fuse_mount(inode);
	FUSE_ARGS(args);
	struct fuse_access_in inarg;
	int err;

	BUG_ON(mask & MAY_NOT_BLOCK);

	if (fm->fc->no_access)
		return 0;

	memset(&inarg, 0, sizeof(inarg));
	inarg.mask = mask & (MAY_READ | MAY_WRITE | MAY_EXEC);
	args.opcode = FUSE_ACCESS;
	args.nodeid = get_node_id(inode);
	args.in_numargs = 1;
	args.in_args[0].size = sizeof(inarg);
	args.in_args[0].value = &inarg;
	err = fuse_simple_request(fm, &args);
	if (err == -ENOSYS) {
		fm->fc->no_access = 1;
		err = 0;
	}
	return err;
}

static int fuse_perm_getattr(struct inode *inode, int mask)
{
	if (mask & MAY_NOT_BLOCK)
		return -ECHILD;

	forget_all_cached_acls(inode);
	return fuse_do_getattr(inode, NULL, NULL);
}

/*
 * Check permission.  The two basic access models of FUSE are:
 *
 * 1) Local access checking ('default_permissions' mount option) based
 * on file mode.  This is the plain old disk filesystem permission
 * modell.
 *
 * 2) "Remote" access checking, where server is responsible for
 * checking permission in each inode operation.  An exception to this
 * is if ->permission() was invoked from sys_access() in which case an
 * access request is sent.  Execute permission is still checked
 * locally based on file mode.
 */
static int fuse_permission(struct user_namespace *mnt_userns,
			   struct inode *inode, int mask)
{
	struct fuse_conn *fc = get_fuse_conn(inode);
	bool refreshed = false;
	int err = 0;

	if (fuse_is_bad(inode))
		return -EIO;

	if (!fuse_allow_current_process(fc))
		return -EACCES;

	/*
	 * If attributes are needed, refresh them before proceeding
	 */
	if (fc->default_permissions ||
	    ((mask & MAY_EXEC) && S_ISREG(inode->i_mode))) {
		struct fuse_inode *fi = get_fuse_inode(inode);
		u32 perm_mask = STATX_MODE | STATX_UID | STATX_GID;

		if (perm_mask & READ_ONCE(fi->inval_mask) ||
		    time_before64(fi->i_time, get_jiffies_64())) {
			refreshed = true;

			err = fuse_perm_getattr(inode, mask);
			if (err)
				return err;
		}
	}

	if (fc->default_permissions) {
		err = generic_permission(&init_user_ns, inode, mask);

		/* If permission is denied, try to refresh file
		   attributes.  This is also needed, because the root
		   node will at first have no permissions */
		if (err == -EACCES && !refreshed) {
			err = fuse_perm_getattr(inode, mask);
			if (!err)
				err = generic_permission(&init_user_ns,
							 inode, mask);
		}

		/* Note: the opposite of the above test does not
		   exist.  So if permissions are revoked this won't be
		   noticed immediately, only after the attribute
		   timeout has expired */
	} else if (mask & (MAY_ACCESS | MAY_CHDIR)) {
		err = fuse_access(inode, mask);
	} else if ((mask & MAY_EXEC) && S_ISREG(inode->i_mode)) {
		if (!(inode->i_mode & S_IXUGO)) {
			if (refreshed)
				return -EACCES;

			err = fuse_perm_getattr(inode, mask);
			if (!err && !(inode->i_mode & S_IXUGO))
				return -EACCES;
		}
	}
	return err;
}

static int fuse_readlink_page(struct inode *inode, struct page *page)
{
	struct fuse_mount *fm = get_fuse_mount(inode);
	struct fuse_page_desc desc = { .length = PAGE_SIZE - 1 };
	struct fuse_args_pages ap = {
		.num_pages = 1,
		.pages = &page,
		.descs = &desc,
	};
	char *link;
	ssize_t res;

	ap.args.opcode = FUSE_READLINK;
	ap.args.nodeid = get_node_id(inode);
	ap.args.out_pages = true;
	ap.args.out_argvar = true;
	ap.args.page_zeroing = true;
	ap.args.out_numargs = 1;
	ap.args.out_args[0].size = desc.length;
	res = fuse_simple_request(fm, &ap.args);

	fuse_invalidate_atime(inode);

	if (res < 0)
		return res;

	if (WARN_ON(res >= PAGE_SIZE))
		return -EIO;

	link = page_address(page);
	link[res] = '\0';

	return 0;
}

static const char *fuse_get_link(struct dentry *dentry, struct inode *inode,
				 struct delayed_call *callback)
{
	struct fuse_conn *fc = get_fuse_conn(inode);
	struct page *page;
	int err;

	err = -EIO;
	if (fuse_is_bad(inode))
		goto out_err;

	if (fc->cache_symlinks)
		return page_get_link(dentry, inode, callback);

	err = -ECHILD;
	if (!dentry)
		goto out_err;

	page = alloc_page(GFP_KERNEL);
	err = -ENOMEM;
	if (!page)
		goto out_err;

	err = fuse_readlink_page(inode, page);
	if (err) {
		__free_page(page);
		goto out_err;
	}

	set_delayed_call(callback, page_put_link, page);

	return page_address(page);

out_err:
	return ERR_PTR(err);
}

static int fuse_dir_open(struct inode *inode, struct file *file)
{
	return fuse_open_common(inode, file, true);
}

static int fuse_dir_release(struct inode *inode, struct file *file)
{
	fuse_release_common(file, true);

	return 0;
}

static int fuse_dir_fsync(struct file *file, loff_t start, loff_t end,
			  int datasync)
{
	struct inode *inode = file->f_mapping->host;
	struct fuse_conn *fc = get_fuse_conn(inode);
	int err;

	if (fuse_is_bad(inode))
		return -EIO;

	if (fc->no_fsyncdir)
		return 0;

	inode_lock(inode);
	err = fuse_fsync_common(file, start, end, datasync, FUSE_FSYNCDIR);
	if (err == -ENOSYS) {
		fc->no_fsyncdir = 1;
		err = 0;
	}
	inode_unlock(inode);

	return err;
}

static long fuse_dir_ioctl(struct file *file, unsigned int cmd,
			    unsigned long arg)
{
	struct fuse_conn *fc = get_fuse_conn(file->f_mapping->host);

	/* FUSE_IOCTL_DIR only supported for API version >= 7.18 */
	if (fc->minor < 18)
		return -ENOTTY;

	return fuse_ioctl_common(file, cmd, arg, FUSE_IOCTL_DIR);
}

static long fuse_dir_compat_ioctl(struct file *file, unsigned int cmd,
				   unsigned long arg)
{
	struct fuse_conn *fc = get_fuse_conn(file->f_mapping->host);

	if (fc->minor < 18)
		return -ENOTTY;

	return fuse_ioctl_common(file, cmd, arg,
				 FUSE_IOCTL_COMPAT | FUSE_IOCTL_DIR);
}

static bool update_mtime(unsigned ivalid, bool trust_local_mtime)
{
	/* Always update if mtime is explicitly set  */
	if (ivalid & ATTR_MTIME_SET)
		return true;

	/* Or if kernel i_mtime is the official one */
	if (trust_local_mtime)
		return true;

	/* If it's an open(O_TRUNC) or an ftruncate(), don't update */
	if ((ivalid & ATTR_SIZE) && (ivalid & (ATTR_OPEN | ATTR_FILE)))
		return false;

	/* In all other cases update */
	return true;
}

static void iattr_to_fattr(struct fuse_conn *fc, struct iattr *iattr,
			   struct fuse_setattr_in *arg, bool trust_local_cmtime)
{
	unsigned ivalid = iattr->ia_valid;

	if (ivalid & ATTR_MODE)
		arg->valid |= FATTR_MODE,   arg->mode = iattr->ia_mode;
	if (ivalid & ATTR_UID)
		arg->valid |= FATTR_UID,    arg->uid = from_kuid(fc->user_ns, iattr->ia_uid);
	if (ivalid & ATTR_GID)
		arg->valid |= FATTR_GID,    arg->gid = from_kgid(fc->user_ns, iattr->ia_gid);
	if (ivalid & ATTR_SIZE)
		arg->valid |= FATTR_SIZE,   arg->size = iattr->ia_size;
	if (ivalid & ATTR_ATIME) {
		arg->valid |= FATTR_ATIME;
		arg->atime = iattr->ia_atime.tv_sec;
		arg->atimensec = iattr->ia_atime.tv_nsec;
		if (!(ivalid & ATTR_ATIME_SET))
			arg->valid |= FATTR_ATIME_NOW;
	}
	if ((ivalid & ATTR_MTIME) && update_mtime(ivalid, trust_local_cmtime)) {
		arg->valid |= FATTR_MTIME;
		arg->mtime = iattr->ia_mtime.tv_sec;
		arg->mtimensec = iattr->ia_mtime.tv_nsec;
		if (!(ivalid & ATTR_MTIME_SET) && !trust_local_cmtime)
			arg->valid |= FATTR_MTIME_NOW;
	}
	if ((ivalid & ATTR_CTIME) && trust_local_cmtime) {
		arg->valid |= FATTR_CTIME;
		arg->ctime = iattr->ia_ctime.tv_sec;
		arg->ctimensec = iattr->ia_ctime.tv_nsec;
	}
}

/*
 * Prevent concurrent writepages on inode
 *
 * This is done by adding a negative bias to the inode write counter
 * and waiting for all pending writes to finish.
 */
void fuse_set_nowrite(struct inode *inode)
{
	struct fuse_inode *fi = get_fuse_inode(inode);

	BUG_ON(!inode_is_locked(inode));

	spin_lock(&fi->lock);
	BUG_ON(fi->writectr < 0);
	fi->writectr += FUSE_NOWRITE;
	spin_unlock(&fi->lock);
	wait_event(fi->page_waitq, fi->writectr == FUSE_NOWRITE);
}

/*
 * Allow writepages on inode
 *
 * Remove the bias from the writecounter and send any queued
 * writepages.
 */
static void __fuse_release_nowrite(struct inode *inode)
{
	struct fuse_inode *fi = get_fuse_inode(inode);

	BUG_ON(fi->writectr != FUSE_NOWRITE);
	fi->writectr = 0;
	fuse_flush_writepages(inode);
}

void fuse_release_nowrite(struct inode *inode)
{
	struct fuse_inode *fi = get_fuse_inode(inode);

	spin_lock(&fi->lock);
	__fuse_release_nowrite(inode);
	spin_unlock(&fi->lock);
}

static void fuse_setattr_fill(struct fuse_conn *fc, struct fuse_args *args,
			      struct inode *inode,
			      struct fuse_setattr_in *inarg_p,
			      struct fuse_attr_out *outarg_p)
{
	args->opcode = FUSE_SETATTR;
	args->nodeid = get_node_id(inode);
	args->in_numargs = 1;
	args->in_args[0].size = sizeof(*inarg_p);
	args->in_args[0].value = inarg_p;
	args->out_numargs = 1;
	args->out_args[0].size = sizeof(*outarg_p);
	args->out_args[0].value = outarg_p;
}

/*
 * Flush inode->i_mtime to the server
 */
int fuse_flush_times(struct inode *inode, struct fuse_file *ff)
{
	struct fuse_mount *fm = get_fuse_mount(inode);
	FUSE_ARGS(args);
	struct fuse_setattr_in inarg;
	struct fuse_attr_out outarg;

	memset(&inarg, 0, sizeof(inarg));
	memset(&outarg, 0, sizeof(outarg));

	inarg.valid = FATTR_MTIME;
	inarg.mtime = inode->i_mtime.tv_sec;
	inarg.mtimensec = inode->i_mtime.tv_nsec;
	if (fm->fc->minor >= 23) {
		inarg.valid |= FATTR_CTIME;
		inarg.ctime = inode->i_ctime.tv_sec;
		inarg.ctimensec = inode->i_ctime.tv_nsec;
	}
	if (ff) {
		inarg.valid |= FATTR_FH;
		inarg.fh = ff->fh;
	}
	fuse_setattr_fill(fm->fc, &args, inode, &inarg, &outarg);

	return fuse_simple_request(fm, &args);
}

/*
 * Set attributes, and at the same time refresh them.
 *
 * Truncation is slightly complicated, because the 'truncate' request
 * may fail, in which case we don't want to touch the mapping.
 * vmtruncate() doesn't allow for this case, so do the rlimit checking
 * and the actual truncation by hand.
 */
int fuse_do_setattr(struct dentry *dentry, struct iattr *attr,
		    struct file *file)
{
	struct inode *inode = d_inode(dentry);
	struct fuse_mount *fm = get_fuse_mount(inode);
	struct fuse_conn *fc = fm->fc;
	struct fuse_inode *fi = get_fuse_inode(inode);
	struct address_space *mapping = inode->i_mapping;
	FUSE_ARGS(args);
	struct fuse_setattr_in inarg;
	struct fuse_attr_out outarg;
	bool is_truncate = false;
	bool is_wb = fc->writeback_cache && S_ISREG(inode->i_mode);
	loff_t oldsize;
	int err;
	bool trust_local_cmtime = is_wb;
	bool fault_blocked = false;

	if (!fc->default_permissions)
		attr->ia_valid |= ATTR_FORCE;

	err = setattr_prepare(&init_user_ns, dentry, attr);
	if (err)
		return err;

	if (attr->ia_valid & ATTR_SIZE) {
		if (WARN_ON(!S_ISREG(inode->i_mode)))
			return -EIO;
		is_truncate = true;
	}

	if (FUSE_IS_DAX(inode) && is_truncate) {
		filemap_invalidate_lock(mapping);
		fault_blocked = true;
		err = fuse_dax_break_layouts(inode, 0, 0);
		if (err) {
			filemap_invalidate_unlock(mapping);
			return err;
		}
	}

	if (attr->ia_valid & ATTR_OPEN) {
		/* This is coming from open(..., ... | O_TRUNC); */
		WARN_ON(!(attr->ia_valid & ATTR_SIZE));
		WARN_ON(attr->ia_size != 0);
		if (fc->atomic_o_trunc) {
			/*
			 * No need to send request to userspace, since actual
			 * truncation has already been done by OPEN.  But still
			 * need to truncate page cache.
			 */
			i_size_write(inode, 0);
			truncate_pagecache(inode, 0);
			goto out;
		}
		file = NULL;
	}

	/* Flush dirty data/metadata before non-truncate SETATTR */
	if (is_wb &&
	    attr->ia_valid &
			(ATTR_MODE | ATTR_UID | ATTR_GID | ATTR_MTIME_SET |
			 ATTR_TIMES_SET)) {
		err = write_inode_now(inode, true);
		if (err)
			return err;

		fuse_set_nowrite(inode);
		fuse_release_nowrite(inode);
	}

	if (is_truncate) {
		fuse_set_nowrite(inode);
		set_bit(FUSE_I_SIZE_UNSTABLE, &fi->state);
		if (trust_local_cmtime && attr->ia_size != inode->i_size)
			attr->ia_valid |= ATTR_MTIME | ATTR_CTIME;
	}

	memset(&inarg, 0, sizeof(inarg));
	memset(&outarg, 0, sizeof(outarg));
	iattr_to_fattr(fc, attr, &inarg, trust_local_cmtime);
	if (file) {
		struct fuse_file *ff = file->private_data;
		inarg.valid |= FATTR_FH;
		inarg.fh = ff->fh;
	}

	/* Kill suid/sgid for non-directory chown unconditionally */
	if (fc->handle_killpriv_v2 && !S_ISDIR(inode->i_mode) &&
	    attr->ia_valid & (ATTR_UID | ATTR_GID))
		inarg.valid |= FATTR_KILL_SUIDGID;

	if (attr->ia_valid & ATTR_SIZE) {
		/* For mandatory locking in truncate */
		inarg.valid |= FATTR_LOCKOWNER;
		inarg.lock_owner = fuse_lock_owner_id(fc, current->files);

		/* Kill suid/sgid for truncate only if no CAP_FSETID */
		if (fc->handle_killpriv_v2 && !capable(CAP_FSETID))
			inarg.valid |= FATTR_KILL_SUIDGID;
	}
	fuse_setattr_fill(fc, &args, inode, &inarg, &outarg);
	err = fuse_simple_request(fm, &args);
	if (err) {
		if (err == -EINTR)
			fuse_invalidate_attr(inode);
		goto error;
	}

	if (fuse_invalid_attr(&outarg.attr) ||
	    inode_wrong_type(inode, outarg.attr.mode)) {
		fuse_make_bad(inode);
		err = -EIO;
		goto error;
	}

	spin_lock(&fi->lock);
	/* the kernel maintains i_mtime locally */
	if (trust_local_cmtime) {
		if (attr->ia_valid & ATTR_MTIME)
			inode->i_mtime = attr->ia_mtime;
		if (attr->ia_valid & ATTR_CTIME)
			inode->i_ctime = attr->ia_ctime;
		/* FIXME: clear I_DIRTY_SYNC? */
	}

	fuse_change_attributes_common(inode, &outarg.attr,
				      attr_timeout(&outarg),
				      fuse_get_cache_mask(inode));
	oldsize = inode->i_size;
	/* see the comment in fuse_change_attributes() */
	if (!is_wb || is_truncate)
		i_size_write(inode, outarg.attr.size);

	if (is_truncate) {
		/* NOTE: this may release/reacquire fi->lock */
		__fuse_release_nowrite(inode);
	}
	spin_unlock(&fi->lock);

	/*
	 * Only call invalidate_inode_pages2() after removing
	 * FUSE_NOWRITE, otherwise fuse_launder_folio() would deadlock.
	 */
	if ((is_truncate || !is_wb) &&
	    S_ISREG(inode->i_mode) && oldsize != outarg.attr.size) {
		truncate_pagecache(inode, outarg.attr.size);
		invalidate_inode_pages2(mapping);
	}

	clear_bit(FUSE_I_SIZE_UNSTABLE, &fi->state);
out:
	if (fault_blocked)
		filemap_invalidate_unlock(mapping);

	return 0;

error:
	if (is_truncate)
		fuse_release_nowrite(inode);

	clear_bit(FUSE_I_SIZE_UNSTABLE, &fi->state);

	if (fault_blocked)
		filemap_invalidate_unlock(mapping);
	return err;
}

static int fuse_setattr(struct user_namespace *mnt_userns, struct dentry *entry,
			struct iattr *attr)
{
	struct inode *inode = d_inode(entry);
	struct fuse_conn *fc = get_fuse_conn(inode);
	struct file *file = (attr->ia_valid & ATTR_FILE) ? attr->ia_file : NULL;
	int ret;

	if (fuse_is_bad(inode))
		return -EIO;

	if (!fuse_allow_current_process(get_fuse_conn(inode)))
		return -EACCES;

	if (attr->ia_valid & (ATTR_KILL_SUID | ATTR_KILL_SGID)) {
		attr->ia_valid &= ~(ATTR_KILL_SUID | ATTR_KILL_SGID |
				    ATTR_MODE);

		/*
		 * The only sane way to reliably kill suid/sgid is to do it in
		 * the userspace filesystem
		 *
		 * This should be done on write(), truncate() and chown().
		 */
		if (!fc->handle_killpriv && !fc->handle_killpriv_v2) {
			/*
			 * ia_mode calculation may have used stale i_mode.
			 * Refresh and recalculate.
			 */
			ret = fuse_do_getattr(inode, NULL, file);
			if (ret)
				return ret;

			attr->ia_mode = inode->i_mode;
			if (inode->i_mode & S_ISUID) {
				attr->ia_valid |= ATTR_MODE;
				attr->ia_mode &= ~S_ISUID;
			}
			if ((inode->i_mode & (S_ISGID | S_IXGRP)) == (S_ISGID | S_IXGRP)) {
				attr->ia_valid |= ATTR_MODE;
				attr->ia_mode &= ~S_ISGID;
			}
		}
	}
	if (!attr->ia_valid)
		return 0;

	ret = fuse_do_setattr(entry, attr, file);
	if (!ret) {
		/*
		 * If filesystem supports acls it may have updated acl xattrs in
		 * the filesystem, so forget cached acls for the inode.
		 */
		if (fc->posix_acl)
			forget_all_cached_acls(inode);

		/* Directory mode changed, may need to revalidate access */
		if (d_is_dir(entry) && (attr->ia_valid & ATTR_MODE))
			fuse_invalidate_entry_cache(entry);
	}
	return ret;
}

static int fuse_getattr(struct user_namespace *mnt_userns,
			const struct path *path, struct kstat *stat,
			u32 request_mask, unsigned int flags)
{
	struct inode *inode = d_inode(path->dentry);
	struct fuse_conn *fc = get_fuse_conn(inode);

	if (fuse_is_bad(inode))
		return -EIO;

	if (!fuse_allow_current_process(fc)) {
		if (!request_mask) {
			/*
			 * If user explicitly requested *nothing* then don't
			 * error out, but return st_dev only.
			 */
			stat->result_mask = 0;
			stat->dev = inode->i_sb->s_dev;
			return 0;
		}
		return -EACCES;
	}

	return fuse_update_get_attr(inode, NULL, stat, request_mask, flags);
}

static const struct inode_operations fuse_dir_inode_operations = {
	.lookup		= fuse_lookup,
	.mkdir		= fuse_mkdir,
	.symlink	= fuse_symlink,
	.unlink		= fuse_unlink,
	.rmdir		= fuse_rmdir,
	.rename		= fuse_rename2,
	.link		= fuse_link,
	.setattr	= fuse_setattr,
	.create		= fuse_create,
	.atomic_open	= fuse_atomic_open,
	.tmpfile	= fuse_tmpfile,
	.mknod		= fuse_mknod,
	.permission	= fuse_permission,
	.getattr	= fuse_getattr,
	.listxattr	= fuse_listxattr,
	.get_acl	= fuse_get_acl,
	.set_acl	= fuse_set_acl,
	.fileattr_get	= fuse_fileattr_get,
	.fileattr_set	= fuse_fileattr_set,
	.tmpfile	= fuse_chromeos_tmpfile,
};

static const struct file_operations fuse_dir_operations = {
	.llseek		= generic_file_llseek,
	.read		= generic_read_dir,
	.iterate_shared	= fuse_readdir,
	.open		= fuse_dir_open,
	.release	= fuse_dir_release,
	.fsync		= fuse_dir_fsync,
	.unlocked_ioctl	= fuse_dir_ioctl,
	.compat_ioctl	= fuse_dir_compat_ioctl,
};

static const struct inode_operations fuse_common_inode_operations = {
	.setattr	= fuse_setattr,
	.permission	= fuse_permission,
	.getattr	= fuse_getattr,
	.listxattr	= fuse_listxattr,
	.get_acl	= fuse_get_acl,
	.set_acl	= fuse_set_acl,
	.fileattr_get	= fuse_fileattr_get,
	.fileattr_set	= fuse_fileattr_set,
};

static const struct inode_operations fuse_symlink_inode_operations = {
	.setattr	= fuse_setattr,
	.get_link	= fuse_get_link,
	.getattr	= fuse_getattr,
	.listxattr	= fuse_listxattr,
};

void fuse_init_common(struct inode *inode)
{
	inode->i_op = &fuse_common_inode_operations;
}

void fuse_init_dir(struct inode *inode)
{
	struct fuse_inode *fi = get_fuse_inode(inode);

	inode->i_op = &fuse_dir_inode_operations;
	inode->i_fop = &fuse_dir_operations;

	spin_lock_init(&fi->rdc.lock);
	fi->rdc.cached = false;
	fi->rdc.size = 0;
	fi->rdc.pos = 0;
	fi->rdc.version = 0;
}

static int fuse_symlink_read_folio(struct file *null, struct folio *folio)
{
	int err = fuse_readlink_page(folio->mapping->host, &folio->page);

	if (!err)
		folio_mark_uptodate(folio);

	folio_unlock(folio);

	return err;
}

static const struct address_space_operations fuse_symlink_aops = {
	.read_folio	= fuse_symlink_read_folio,
};

void fuse_init_symlink(struct inode *inode)
{
	inode->i_op = &fuse_symlink_inode_operations;
	inode->i_data.a_ops = &fuse_symlink_aops;
	inode_nohighmem(inode);
}<|MERGE_RESOLUTION|>--- conflicted
+++ resolved
@@ -526,7 +526,6 @@
 	return err;
 }
 
-<<<<<<< HEAD
 static void *extend_arg(struct fuse_in_arg *buf, u32 bytes)
 {
 	void *p;
@@ -584,9 +583,6 @@
 
 static int get_create_ext(struct fuse_args *args,
 			  struct inode *dir, struct dentry *dentry,
-=======
-static int get_create_ext(struct fuse_args *args, struct dentry *dentry,
->>>>>>> 5f55cad6
 			  umode_t mode)
 {
 	struct fuse_conn *fc = get_fuse_conn_super(dentry->d_sb);
@@ -595,11 +591,8 @@
 
 	if (fc->init_security)
 		err = get_security_context(dentry, mode, &ext);
-<<<<<<< HEAD
 	if (!err && fc->create_supp_group)
 		err = get_create_supp_group(dir, &ext);
-=======
->>>>>>> 5f55cad6
 
 	if (!err && ext.size) {
 		WARN_ON(args->in_numargs >= ARRAY_SIZE(args->in_args));
@@ -683,15 +676,9 @@
 	args.out_args[1].size = sizeof(outopen);
 	args.out_args[1].value = &outopen;
 
-<<<<<<< HEAD
 	err = get_create_ext(&args, dir, entry, mode);
 	if (err)
-		goto out_put_forget_req;
-=======
-	err = get_create_ext(&args, entry, mode);
-	if (err)
 		goto out_free_ff;
->>>>>>> 5f55cad6
 
 	err = fuse_simple_request(fm, &args);
 	free_ext_value(&args);
@@ -1041,11 +1028,7 @@
 	args->out_args[0].value = &outarg;
 
 	if (args->opcode != FUSE_LINK) {
-<<<<<<< HEAD
 		err = get_create_ext(args, dir, entry, mode);
-=======
-		err = get_create_ext(args, entry, mode);
->>>>>>> 5f55cad6
 		if (err)
 			goto out_put_forget_req;
 	}
