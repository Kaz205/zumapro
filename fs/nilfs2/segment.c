// SPDX-License-Identifier: GPL-2.0+
/*
 * NILFS segment constructor.
 *
 * Copyright (C) 2005-2008 Nippon Telegraph and Telephone Corporation.
 *
 * Written by Ryusuke Konishi.
 *
 */

#include <linux/pagemap.h>
#include <linux/buffer_head.h>
#include <linux/writeback.h>
#include <linux/bitops.h>
#include <linux/bio.h>
#include <linux/completion.h>
#include <linux/blkdev.h>
#include <linux/backing-dev.h>
#include <linux/freezer.h>
#include <linux/kthread.h>
#include <linux/crc32.h>
#include <linux/pagevec.h>
#include <linux/slab.h>
#include <linux/sched/signal.h>

#include "nilfs.h"
#include "btnode.h"
#include "page.h"
#include "segment.h"
#include "sufile.h"
#include "cpfile.h"
#include "ifile.h"
#include "segbuf.h"


/*
 * Segment constructor
 */
#define SC_N_INODEVEC	16   /* Size of locally allocated inode vector */

#define SC_MAX_SEGDELTA 64   /*
			      * Upper limit of the number of segments
			      * appended in collection retry loop
			      */

/* Construction mode */
enum {
	SC_LSEG_SR = 1,	/* Make a logical segment having a super root */
	SC_LSEG_DSYNC,	/*
			 * Flush data blocks of a given file and make
			 * a logical segment without a super root.
			 */
	SC_FLUSH_FILE,	/*
			 * Flush data files, leads to segment writes without
			 * creating a checkpoint.
			 */
	SC_FLUSH_DAT,	/*
			 * Flush DAT file.  This also creates segments
			 * without a checkpoint.
			 */
};

/* Stage numbers of dirty block collection */
enum {
	NILFS_ST_INIT = 0,
	NILFS_ST_GC,		/* Collecting dirty blocks for GC */
	NILFS_ST_FILE,
	NILFS_ST_IFILE,
	NILFS_ST_CPFILE,
	NILFS_ST_SUFILE,
	NILFS_ST_DAT,
	NILFS_ST_SR,		/* Super root */
	NILFS_ST_DSYNC,		/* Data sync blocks */
	NILFS_ST_DONE,
};

#define CREATE_TRACE_POINTS
#include <trace/events/nilfs2.h>

/*
 * nilfs_sc_cstage_inc(), nilfs_sc_cstage_set(), nilfs_sc_cstage_get() are
 * wrapper functions of stage count (nilfs_sc_info->sc_stage.scnt). Users of
 * the variable must use them because transition of stage count must involve
 * trace events (trace_nilfs2_collection_stage_transition).
 *
 * nilfs_sc_cstage_get() isn't required for the above purpose because it doesn't
 * produce tracepoint events. It is provided just for making the intention
 * clear.
 */
static inline void nilfs_sc_cstage_inc(struct nilfs_sc_info *sci)
{
	sci->sc_stage.scnt++;
	trace_nilfs2_collection_stage_transition(sci);
}

static inline void nilfs_sc_cstage_set(struct nilfs_sc_info *sci, int next_scnt)
{
	sci->sc_stage.scnt = next_scnt;
	trace_nilfs2_collection_stage_transition(sci);
}

static inline int nilfs_sc_cstage_get(struct nilfs_sc_info *sci)
{
	return sci->sc_stage.scnt;
}

/* State flags of collection */
#define NILFS_CF_NODE		0x0001	/* Collecting node blocks */
#define NILFS_CF_IFILE_STARTED	0x0002	/* IFILE stage has started */
#define NILFS_CF_SUFREED	0x0004	/* segment usages has been freed */
#define NILFS_CF_HISTORY_MASK	(NILFS_CF_IFILE_STARTED | NILFS_CF_SUFREED)

/* Operations depending on the construction mode and file type */
struct nilfs_sc_operations {
	int (*collect_data)(struct nilfs_sc_info *, struct buffer_head *,
			    struct inode *);
	int (*collect_node)(struct nilfs_sc_info *, struct buffer_head *,
			    struct inode *);
	int (*collect_bmap)(struct nilfs_sc_info *, struct buffer_head *,
			    struct inode *);
	void (*write_data_binfo)(struct nilfs_sc_info *,
				 struct nilfs_segsum_pointer *,
				 union nilfs_binfo *);
	void (*write_node_binfo)(struct nilfs_sc_info *,
				 struct nilfs_segsum_pointer *,
				 union nilfs_binfo *);
};

/*
 * Other definitions
 */
static void nilfs_segctor_start_timer(struct nilfs_sc_info *);
static void nilfs_segctor_do_flush(struct nilfs_sc_info *, int);
static void nilfs_segctor_do_immediate_flush(struct nilfs_sc_info *);
static void nilfs_dispose_list(struct the_nilfs *, struct list_head *, int);

#define nilfs_cnt32_ge(a, b)   \
	(typecheck(__u32, a) && typecheck(__u32, b) && \
	 ((__s32)(a) - (__s32)(b) >= 0))

static int nilfs_prepare_segment_lock(struct super_block *sb,
				      struct nilfs_transaction_info *ti)
{
	struct nilfs_transaction_info *cur_ti = current->journal_info;
	void *save = NULL;

	if (cur_ti) {
		if (cur_ti->ti_magic == NILFS_TI_MAGIC)
			return ++cur_ti->ti_count;

		/*
		 * If journal_info field is occupied by other FS,
		 * it is saved and will be restored on
		 * nilfs_transaction_commit().
		 */
		nilfs_warn(sb, "journal info from a different FS");
		save = current->journal_info;
	}
	if (!ti) {
		ti = kmem_cache_alloc(nilfs_transaction_cachep, GFP_NOFS);
		if (!ti)
			return -ENOMEM;
		ti->ti_flags = NILFS_TI_DYNAMIC_ALLOC;
	} else {
		ti->ti_flags = 0;
	}
	ti->ti_count = 0;
	ti->ti_save = save;
	ti->ti_magic = NILFS_TI_MAGIC;
	current->journal_info = ti;
	return 0;
}

/**
 * nilfs_transaction_begin - start indivisible file operations.
 * @sb: super block
 * @ti: nilfs_transaction_info
 * @vacancy_check: flags for vacancy rate checks
 *
 * nilfs_transaction_begin() acquires a reader/writer semaphore, called
 * the segment semaphore, to make a segment construction and write tasks
 * exclusive.  The function is used with nilfs_transaction_commit() in pairs.
 * The region enclosed by these two functions can be nested.  To avoid a
 * deadlock, the semaphore is only acquired or released in the outermost call.
 *
 * This function allocates a nilfs_transaction_info struct to keep context
 * information on it.  It is initialized and hooked onto the current task in
 * the outermost call.  If a pre-allocated struct is given to @ti, it is used
 * instead; otherwise a new struct is assigned from a slab.
 *
 * When @vacancy_check flag is set, this function will check the amount of
 * free space, and will wait for the GC to reclaim disk space if low capacity.
 *
 * Return Value: On success, 0 is returned. On error, one of the following
 * negative error code is returned.
 *
 * %-ENOMEM - Insufficient memory available.
 *
 * %-ENOSPC - No space left on device
 */
int nilfs_transaction_begin(struct super_block *sb,
			    struct nilfs_transaction_info *ti,
			    int vacancy_check)
{
	struct the_nilfs *nilfs;
	int ret = nilfs_prepare_segment_lock(sb, ti);
	struct nilfs_transaction_info *trace_ti;

	if (unlikely(ret < 0))
		return ret;
	if (ret > 0) {
		trace_ti = current->journal_info;

		trace_nilfs2_transaction_transition(sb, trace_ti,
				    trace_ti->ti_count, trace_ti->ti_flags,
				    TRACE_NILFS2_TRANSACTION_BEGIN);
		return 0;
	}

	sb_start_intwrite(sb);

	nilfs = sb->s_fs_info;
	down_read(&nilfs->ns_segctor_sem);
	if (vacancy_check && nilfs_near_disk_full(nilfs)) {
		up_read(&nilfs->ns_segctor_sem);
		ret = -ENOSPC;
		goto failed;
	}

	trace_ti = current->journal_info;
	trace_nilfs2_transaction_transition(sb, trace_ti, trace_ti->ti_count,
					    trace_ti->ti_flags,
					    TRACE_NILFS2_TRANSACTION_BEGIN);
	return 0;

 failed:
	ti = current->journal_info;
	current->journal_info = ti->ti_save;
	if (ti->ti_flags & NILFS_TI_DYNAMIC_ALLOC)
		kmem_cache_free(nilfs_transaction_cachep, ti);
	sb_end_intwrite(sb);
	return ret;
}

/**
 * nilfs_transaction_commit - commit indivisible file operations.
 * @sb: super block
 *
 * nilfs_transaction_commit() releases the read semaphore which is
 * acquired by nilfs_transaction_begin(). This is only performed
 * in outermost call of this function.  If a commit flag is set,
 * nilfs_transaction_commit() sets a timer to start the segment
 * constructor.  If a sync flag is set, it starts construction
 * directly.
 */
int nilfs_transaction_commit(struct super_block *sb)
{
	struct nilfs_transaction_info *ti = current->journal_info;
	struct the_nilfs *nilfs = sb->s_fs_info;
	int err = 0;

	BUG_ON(ti == NULL || ti->ti_magic != NILFS_TI_MAGIC);
	ti->ti_flags |= NILFS_TI_COMMIT;
	if (ti->ti_count > 0) {
		ti->ti_count--;
		trace_nilfs2_transaction_transition(sb, ti, ti->ti_count,
			    ti->ti_flags, TRACE_NILFS2_TRANSACTION_COMMIT);
		return 0;
	}
	if (nilfs->ns_writer) {
		struct nilfs_sc_info *sci = nilfs->ns_writer;

		if (ti->ti_flags & NILFS_TI_COMMIT)
			nilfs_segctor_start_timer(sci);
		if (atomic_read(&nilfs->ns_ndirtyblks) > sci->sc_watermark)
			nilfs_segctor_do_flush(sci, 0);
	}
	up_read(&nilfs->ns_segctor_sem);
	trace_nilfs2_transaction_transition(sb, ti, ti->ti_count,
			    ti->ti_flags, TRACE_NILFS2_TRANSACTION_COMMIT);

	current->journal_info = ti->ti_save;

	if (ti->ti_flags & NILFS_TI_SYNC)
		err = nilfs_construct_segment(sb);
	if (ti->ti_flags & NILFS_TI_DYNAMIC_ALLOC)
		kmem_cache_free(nilfs_transaction_cachep, ti);
	sb_end_intwrite(sb);
	return err;
}

void nilfs_transaction_abort(struct super_block *sb)
{
	struct nilfs_transaction_info *ti = current->journal_info;
	struct the_nilfs *nilfs = sb->s_fs_info;

	BUG_ON(ti == NULL || ti->ti_magic != NILFS_TI_MAGIC);
	if (ti->ti_count > 0) {
		ti->ti_count--;
		trace_nilfs2_transaction_transition(sb, ti, ti->ti_count,
			    ti->ti_flags, TRACE_NILFS2_TRANSACTION_ABORT);
		return;
	}
	up_read(&nilfs->ns_segctor_sem);

	trace_nilfs2_transaction_transition(sb, ti, ti->ti_count,
		    ti->ti_flags, TRACE_NILFS2_TRANSACTION_ABORT);

	current->journal_info = ti->ti_save;
	if (ti->ti_flags & NILFS_TI_DYNAMIC_ALLOC)
		kmem_cache_free(nilfs_transaction_cachep, ti);
	sb_end_intwrite(sb);
}

void nilfs_relax_pressure_in_lock(struct super_block *sb)
{
	struct the_nilfs *nilfs = sb->s_fs_info;
	struct nilfs_sc_info *sci = nilfs->ns_writer;

	if (sb_rdonly(sb) || unlikely(!sci) || !sci->sc_flush_request)
		return;

	set_bit(NILFS_SC_PRIOR_FLUSH, &sci->sc_flags);
	up_read(&nilfs->ns_segctor_sem);

	down_write(&nilfs->ns_segctor_sem);
	if (sci->sc_flush_request &&
	    test_bit(NILFS_SC_PRIOR_FLUSH, &sci->sc_flags)) {
		struct nilfs_transaction_info *ti = current->journal_info;

		ti->ti_flags |= NILFS_TI_WRITER;
		nilfs_segctor_do_immediate_flush(sci);
		ti->ti_flags &= ~NILFS_TI_WRITER;
	}
	downgrade_write(&nilfs->ns_segctor_sem);
}

static void nilfs_transaction_lock(struct super_block *sb,
				   struct nilfs_transaction_info *ti,
				   int gcflag)
{
	struct nilfs_transaction_info *cur_ti = current->journal_info;
	struct the_nilfs *nilfs = sb->s_fs_info;
	struct nilfs_sc_info *sci = nilfs->ns_writer;

	WARN_ON(cur_ti);
	ti->ti_flags = NILFS_TI_WRITER;
	ti->ti_count = 0;
	ti->ti_save = cur_ti;
	ti->ti_magic = NILFS_TI_MAGIC;
	current->journal_info = ti;

	for (;;) {
		trace_nilfs2_transaction_transition(sb, ti, ti->ti_count,
			    ti->ti_flags, TRACE_NILFS2_TRANSACTION_TRYLOCK);

		down_write(&nilfs->ns_segctor_sem);
		if (!test_bit(NILFS_SC_PRIOR_FLUSH, &sci->sc_flags))
			break;

		nilfs_segctor_do_immediate_flush(sci);

		up_write(&nilfs->ns_segctor_sem);
		cond_resched();
	}
	if (gcflag)
		ti->ti_flags |= NILFS_TI_GC;

	trace_nilfs2_transaction_transition(sb, ti, ti->ti_count,
			    ti->ti_flags, TRACE_NILFS2_TRANSACTION_LOCK);
}

static void nilfs_transaction_unlock(struct super_block *sb)
{
	struct nilfs_transaction_info *ti = current->journal_info;
	struct the_nilfs *nilfs = sb->s_fs_info;

	BUG_ON(ti == NULL || ti->ti_magic != NILFS_TI_MAGIC);
	BUG_ON(ti->ti_count > 0);

	up_write(&nilfs->ns_segctor_sem);
	current->journal_info = ti->ti_save;

	trace_nilfs2_transaction_transition(sb, ti, ti->ti_count,
			    ti->ti_flags, TRACE_NILFS2_TRANSACTION_UNLOCK);
}

static void *nilfs_segctor_map_segsum_entry(struct nilfs_sc_info *sci,
					    struct nilfs_segsum_pointer *ssp,
					    unsigned int bytes)
{
	struct nilfs_segment_buffer *segbuf = sci->sc_curseg;
	unsigned int blocksize = sci->sc_super->s_blocksize;
	void *p;

	if (unlikely(ssp->offset + bytes > blocksize)) {
		ssp->offset = 0;
		BUG_ON(NILFS_SEGBUF_BH_IS_LAST(ssp->bh,
					       &segbuf->sb_segsum_buffers));
		ssp->bh = NILFS_SEGBUF_NEXT_BH(ssp->bh);
	}
	p = ssp->bh->b_data + ssp->offset;
	ssp->offset += bytes;
	return p;
}

/**
 * nilfs_segctor_reset_segment_buffer - reset the current segment buffer
 * @sci: nilfs_sc_info
 */
static int nilfs_segctor_reset_segment_buffer(struct nilfs_sc_info *sci)
{
	struct nilfs_segment_buffer *segbuf = sci->sc_curseg;
	struct buffer_head *sumbh;
	unsigned int sumbytes;
	unsigned int flags = 0;
	int err;

	if (nilfs_doing_gc())
		flags = NILFS_SS_GC;
	err = nilfs_segbuf_reset(segbuf, flags, sci->sc_seg_ctime, sci->sc_cno);
	if (unlikely(err))
		return err;

	sumbh = NILFS_SEGBUF_FIRST_BH(&segbuf->sb_segsum_buffers);
	sumbytes = segbuf->sb_sum.sumbytes;
	sci->sc_finfo_ptr.bh = sumbh;  sci->sc_finfo_ptr.offset = sumbytes;
	sci->sc_binfo_ptr.bh = sumbh;  sci->sc_binfo_ptr.offset = sumbytes;
	sci->sc_blk_cnt = sci->sc_datablk_cnt = 0;
	return 0;
}

/**
 * nilfs_segctor_zeropad_segsum - zero pad the rest of the segment summary area
 * @sci: segment constructor object
 *
 * nilfs_segctor_zeropad_segsum() zero-fills unallocated space at the end of
 * the current segment summary block.
 */
static void nilfs_segctor_zeropad_segsum(struct nilfs_sc_info *sci)
{
	struct nilfs_segsum_pointer *ssp;

	ssp = sci->sc_blk_cnt > 0 ? &sci->sc_binfo_ptr : &sci->sc_finfo_ptr;
	if (ssp->offset < ssp->bh->b_size)
		memset(ssp->bh->b_data + ssp->offset, 0,
		       ssp->bh->b_size - ssp->offset);
}

static int nilfs_segctor_feed_segment(struct nilfs_sc_info *sci)
{
	sci->sc_nblk_this_inc += sci->sc_curseg->sb_sum.nblocks;
	if (NILFS_SEGBUF_IS_LAST(sci->sc_curseg, &sci->sc_segbufs))
		return -E2BIG; /*
				* The current segment is filled up
				* (internal code)
				*/
	nilfs_segctor_zeropad_segsum(sci);
	sci->sc_curseg = NILFS_NEXT_SEGBUF(sci->sc_curseg);
	return nilfs_segctor_reset_segment_buffer(sci);
}

static int nilfs_segctor_add_super_root(struct nilfs_sc_info *sci)
{
	struct nilfs_segment_buffer *segbuf = sci->sc_curseg;
	int err;

	if (segbuf->sb_sum.nblocks >= segbuf->sb_rest_blocks) {
		err = nilfs_segctor_feed_segment(sci);
		if (err)
			return err;
		segbuf = sci->sc_curseg;
	}
	err = nilfs_segbuf_extend_payload(segbuf, &segbuf->sb_super_root);
	if (likely(!err))
		segbuf->sb_sum.flags |= NILFS_SS_SR;
	return err;
}

/*
 * Functions for making segment summary and payloads
 */
static int nilfs_segctor_segsum_block_required(
	struct nilfs_sc_info *sci, const struct nilfs_segsum_pointer *ssp,
	unsigned int binfo_size)
{
	unsigned int blocksize = sci->sc_super->s_blocksize;
	/* Size of finfo and binfo is enough small against blocksize */

	return ssp->offset + binfo_size +
		(!sci->sc_blk_cnt ? sizeof(struct nilfs_finfo) : 0) >
		blocksize;
}

static void nilfs_segctor_begin_finfo(struct nilfs_sc_info *sci,
				      struct inode *inode)
{
	sci->sc_curseg->sb_sum.nfinfo++;
	sci->sc_binfo_ptr = sci->sc_finfo_ptr;
	nilfs_segctor_map_segsum_entry(
		sci, &sci->sc_binfo_ptr, sizeof(struct nilfs_finfo));

	if (NILFS_I(inode)->i_root &&
	    !test_bit(NILFS_SC_HAVE_DELTA, &sci->sc_flags))
		set_bit(NILFS_SC_HAVE_DELTA, &sci->sc_flags);
	/* skip finfo */
}

static void nilfs_segctor_end_finfo(struct nilfs_sc_info *sci,
				    struct inode *inode)
{
	struct nilfs_finfo *finfo;
	struct nilfs_inode_info *ii;
	struct nilfs_segment_buffer *segbuf;
	__u64 cno;

	if (sci->sc_blk_cnt == 0)
		return;

	ii = NILFS_I(inode);

	if (test_bit(NILFS_I_GCINODE, &ii->i_state))
		cno = ii->i_cno;
	else if (NILFS_ROOT_METADATA_FILE(inode->i_ino))
		cno = 0;
	else
		cno = sci->sc_cno;

	finfo = nilfs_segctor_map_segsum_entry(sci, &sci->sc_finfo_ptr,
						 sizeof(*finfo));
	finfo->fi_ino = cpu_to_le64(inode->i_ino);
	finfo->fi_nblocks = cpu_to_le32(sci->sc_blk_cnt);
	finfo->fi_ndatablk = cpu_to_le32(sci->sc_datablk_cnt);
	finfo->fi_cno = cpu_to_le64(cno);

	segbuf = sci->sc_curseg;
	segbuf->sb_sum.sumbytes = sci->sc_binfo_ptr.offset +
		sci->sc_super->s_blocksize * (segbuf->sb_sum.nsumblk - 1);
	sci->sc_finfo_ptr = sci->sc_binfo_ptr;
	sci->sc_blk_cnt = sci->sc_datablk_cnt = 0;
}

static int nilfs_segctor_add_file_block(struct nilfs_sc_info *sci,
					struct buffer_head *bh,
					struct inode *inode,
					unsigned int binfo_size)
{
	struct nilfs_segment_buffer *segbuf;
	int required, err = 0;

 retry:
	segbuf = sci->sc_curseg;
	required = nilfs_segctor_segsum_block_required(
		sci, &sci->sc_binfo_ptr, binfo_size);
	if (segbuf->sb_sum.nblocks + required + 1 > segbuf->sb_rest_blocks) {
		nilfs_segctor_end_finfo(sci, inode);
		err = nilfs_segctor_feed_segment(sci);
		if (err)
			return err;
		goto retry;
	}
	if (unlikely(required)) {
		nilfs_segctor_zeropad_segsum(sci);
		err = nilfs_segbuf_extend_segsum(segbuf);
		if (unlikely(err))
			goto failed;
	}
	if (sci->sc_blk_cnt == 0)
		nilfs_segctor_begin_finfo(sci, inode);

	nilfs_segctor_map_segsum_entry(sci, &sci->sc_binfo_ptr, binfo_size);
	/* Substitution to vblocknr is delayed until update_blocknr() */
	nilfs_segbuf_add_file_buffer(segbuf, bh);
	sci->sc_blk_cnt++;
 failed:
	return err;
}

/*
 * Callback functions that enumerate, mark, and collect dirty blocks
 */
static int nilfs_collect_file_data(struct nilfs_sc_info *sci,
				   struct buffer_head *bh, struct inode *inode)
{
	int err;

	err = nilfs_bmap_propagate(NILFS_I(inode)->i_bmap, bh);
	if (err < 0)
		return err;

	err = nilfs_segctor_add_file_block(sci, bh, inode,
					   sizeof(struct nilfs_binfo_v));
	if (!err)
		sci->sc_datablk_cnt++;
	return err;
}

static int nilfs_collect_file_node(struct nilfs_sc_info *sci,
				   struct buffer_head *bh,
				   struct inode *inode)
{
	return nilfs_bmap_propagate(NILFS_I(inode)->i_bmap, bh);
}

static int nilfs_collect_file_bmap(struct nilfs_sc_info *sci,
				   struct buffer_head *bh,
				   struct inode *inode)
{
	WARN_ON(!buffer_dirty(bh));
	return nilfs_segctor_add_file_block(sci, bh, inode, sizeof(__le64));
}

static void nilfs_write_file_data_binfo(struct nilfs_sc_info *sci,
					struct nilfs_segsum_pointer *ssp,
					union nilfs_binfo *binfo)
{
	struct nilfs_binfo_v *binfo_v = nilfs_segctor_map_segsum_entry(
		sci, ssp, sizeof(*binfo_v));
	*binfo_v = binfo->bi_v;
}

static void nilfs_write_file_node_binfo(struct nilfs_sc_info *sci,
					struct nilfs_segsum_pointer *ssp,
					union nilfs_binfo *binfo)
{
	__le64 *vblocknr = nilfs_segctor_map_segsum_entry(
		sci, ssp, sizeof(*vblocknr));
	*vblocknr = binfo->bi_v.bi_vblocknr;
}

static const struct nilfs_sc_operations nilfs_sc_file_ops = {
	.collect_data = nilfs_collect_file_data,
	.collect_node = nilfs_collect_file_node,
	.collect_bmap = nilfs_collect_file_bmap,
	.write_data_binfo = nilfs_write_file_data_binfo,
	.write_node_binfo = nilfs_write_file_node_binfo,
};

static int nilfs_collect_dat_data(struct nilfs_sc_info *sci,
				  struct buffer_head *bh, struct inode *inode)
{
	int err;

	err = nilfs_bmap_propagate(NILFS_I(inode)->i_bmap, bh);
	if (err < 0)
		return err;

	err = nilfs_segctor_add_file_block(sci, bh, inode, sizeof(__le64));
	if (!err)
		sci->sc_datablk_cnt++;
	return err;
}

static int nilfs_collect_dat_bmap(struct nilfs_sc_info *sci,
				  struct buffer_head *bh, struct inode *inode)
{
	WARN_ON(!buffer_dirty(bh));
	return nilfs_segctor_add_file_block(sci, bh, inode,
					    sizeof(struct nilfs_binfo_dat));
}

static void nilfs_write_dat_data_binfo(struct nilfs_sc_info *sci,
				       struct nilfs_segsum_pointer *ssp,
				       union nilfs_binfo *binfo)
{
	__le64 *blkoff = nilfs_segctor_map_segsum_entry(sci, ssp,
							  sizeof(*blkoff));
	*blkoff = binfo->bi_dat.bi_blkoff;
}

static void nilfs_write_dat_node_binfo(struct nilfs_sc_info *sci,
				       struct nilfs_segsum_pointer *ssp,
				       union nilfs_binfo *binfo)
{
	struct nilfs_binfo_dat *binfo_dat =
		nilfs_segctor_map_segsum_entry(sci, ssp, sizeof(*binfo_dat));
	*binfo_dat = binfo->bi_dat;
}

static const struct nilfs_sc_operations nilfs_sc_dat_ops = {
	.collect_data = nilfs_collect_dat_data,
	.collect_node = nilfs_collect_file_node,
	.collect_bmap = nilfs_collect_dat_bmap,
	.write_data_binfo = nilfs_write_dat_data_binfo,
	.write_node_binfo = nilfs_write_dat_node_binfo,
};

static const struct nilfs_sc_operations nilfs_sc_dsync_ops = {
	.collect_data = nilfs_collect_file_data,
	.collect_node = NULL,
	.collect_bmap = NULL,
	.write_data_binfo = nilfs_write_file_data_binfo,
	.write_node_binfo = NULL,
};

static size_t nilfs_lookup_dirty_data_buffers(struct inode *inode,
					      struct list_head *listp,
					      size_t nlimit,
					      loff_t start, loff_t end)
{
	struct address_space *mapping = inode->i_mapping;
	struct pagevec pvec;
	pgoff_t index = 0, last = ULONG_MAX;
	size_t ndirties = 0;
	int i;

	if (unlikely(start != 0 || end != LLONG_MAX)) {
		/*
		 * A valid range is given for sync-ing data pages. The
		 * range is rounded to per-page; extra dirty buffers
		 * may be included if blocksize < pagesize.
		 */
		index = start >> PAGE_SHIFT;
		last = end >> PAGE_SHIFT;
	}
	pagevec_init(&pvec);
 repeat:
	if (unlikely(index > last) ||
	    !pagevec_lookup_range_tag(&pvec, mapping, &index, last,
				PAGECACHE_TAG_DIRTY))
		return ndirties;

	for (i = 0; i < pagevec_count(&pvec); i++) {
		struct buffer_head *bh, *head;
		struct page *page = pvec.pages[i];

		lock_page(page);
		if (unlikely(page->mapping != mapping)) {
			/* Exclude pages removed from the address space */
			unlock_page(page);
			continue;
		}
		if (!page_has_buffers(page))
			create_empty_buffers(page, i_blocksize(inode), 0);
		unlock_page(page);

		bh = head = page_buffers(page);
		do {
			if (!buffer_dirty(bh) || buffer_async_write(bh))
				continue;
			get_bh(bh);
			list_add_tail(&bh->b_assoc_buffers, listp);
			ndirties++;
			if (unlikely(ndirties >= nlimit)) {
				pagevec_release(&pvec);
				cond_resched();
				return ndirties;
			}
		} while (bh = bh->b_this_page, bh != head);
	}
	pagevec_release(&pvec);
	cond_resched();
	goto repeat;
}

static void nilfs_lookup_dirty_node_buffers(struct inode *inode,
					    struct list_head *listp)
{
	struct nilfs_inode_info *ii = NILFS_I(inode);
	struct inode *btnc_inode = ii->i_assoc_inode;
	struct pagevec pvec;
	struct buffer_head *bh, *head;
	unsigned int i;
	pgoff_t index = 0;

	if (!btnc_inode)
		return;

	pagevec_init(&pvec);

	while (pagevec_lookup_tag(&pvec, btnc_inode->i_mapping, &index,
					PAGECACHE_TAG_DIRTY)) {
		for (i = 0; i < pagevec_count(&pvec); i++) {
			bh = head = page_buffers(pvec.pages[i]);
			do {
				if (buffer_dirty(bh) &&
						!buffer_async_write(bh)) {
					get_bh(bh);
					list_add_tail(&bh->b_assoc_buffers,
						      listp);
				}
				bh = bh->b_this_page;
			} while (bh != head);
		}
		pagevec_release(&pvec);
		cond_resched();
	}
}

static void nilfs_dispose_list(struct the_nilfs *nilfs,
			       struct list_head *head, int force)
{
	struct nilfs_inode_info *ii, *n;
	struct nilfs_inode_info *ivec[SC_N_INODEVEC], **pii;
	unsigned int nv = 0;

	while (!list_empty(head)) {
		spin_lock(&nilfs->ns_inode_lock);
		list_for_each_entry_safe(ii, n, head, i_dirty) {
			list_del_init(&ii->i_dirty);
			if (force) {
				if (unlikely(ii->i_bh)) {
					brelse(ii->i_bh);
					ii->i_bh = NULL;
				}
			} else if (test_bit(NILFS_I_DIRTY, &ii->i_state)) {
				set_bit(NILFS_I_QUEUED, &ii->i_state);
				list_add_tail(&ii->i_dirty,
					      &nilfs->ns_dirty_files);
				continue;
			}
			ivec[nv++] = ii;
			if (nv == SC_N_INODEVEC)
				break;
		}
		spin_unlock(&nilfs->ns_inode_lock);

		for (pii = ivec; nv > 0; pii++, nv--)
			iput(&(*pii)->vfs_inode);
	}
}

static void nilfs_iput_work_func(struct work_struct *work)
{
	struct nilfs_sc_info *sci = container_of(work, struct nilfs_sc_info,
						 sc_iput_work);
	struct the_nilfs *nilfs = sci->sc_super->s_fs_info;

	nilfs_dispose_list(nilfs, &sci->sc_iput_queue, 0);
}

static int nilfs_test_metadata_dirty(struct the_nilfs *nilfs,
				     struct nilfs_root *root)
{
	int ret = 0;

	if (nilfs_mdt_fetch_dirty(root->ifile))
		ret++;
	if (nilfs_mdt_fetch_dirty(nilfs->ns_cpfile))
		ret++;
	if (nilfs_mdt_fetch_dirty(nilfs->ns_sufile))
		ret++;
	if ((ret || nilfs_doing_gc()) && nilfs_mdt_fetch_dirty(nilfs->ns_dat))
		ret++;
	return ret;
}

static int nilfs_segctor_clean(struct nilfs_sc_info *sci)
{
	return list_empty(&sci->sc_dirty_files) &&
		!test_bit(NILFS_SC_DIRTY, &sci->sc_flags) &&
		sci->sc_nfreesegs == 0 &&
		(!nilfs_doing_gc() || list_empty(&sci->sc_gc_inodes));
}

static int nilfs_segctor_confirm(struct nilfs_sc_info *sci)
{
	struct the_nilfs *nilfs = sci->sc_super->s_fs_info;
	int ret = 0;

	if (nilfs_test_metadata_dirty(nilfs, sci->sc_root))
		set_bit(NILFS_SC_DIRTY, &sci->sc_flags);

	spin_lock(&nilfs->ns_inode_lock);
	if (list_empty(&nilfs->ns_dirty_files) && nilfs_segctor_clean(sci))
		ret++;

	spin_unlock(&nilfs->ns_inode_lock);
	return ret;
}

static void nilfs_segctor_clear_metadata_dirty(struct nilfs_sc_info *sci)
{
	struct the_nilfs *nilfs = sci->sc_super->s_fs_info;

	nilfs_mdt_clear_dirty(sci->sc_root->ifile);
	nilfs_mdt_clear_dirty(nilfs->ns_cpfile);
	nilfs_mdt_clear_dirty(nilfs->ns_sufile);
	nilfs_mdt_clear_dirty(nilfs->ns_dat);
}

static int nilfs_segctor_create_checkpoint(struct nilfs_sc_info *sci)
{
	struct the_nilfs *nilfs = sci->sc_super->s_fs_info;
	struct buffer_head *bh_cp;
	struct nilfs_checkpoint *raw_cp;
	int err;

	/* XXX: this interface will be changed */
	err = nilfs_cpfile_get_checkpoint(nilfs->ns_cpfile, nilfs->ns_cno, 1,
					  &raw_cp, &bh_cp);
	if (likely(!err)) {
		/*
		 * The following code is duplicated with cpfile.  But, it is
		 * needed to collect the checkpoint even if it was not newly
		 * created.
		 */
		mark_buffer_dirty(bh_cp);
		nilfs_mdt_mark_dirty(nilfs->ns_cpfile);
		nilfs_cpfile_put_checkpoint(
			nilfs->ns_cpfile, nilfs->ns_cno, bh_cp);
	} else if (err == -EINVAL || err == -ENOENT) {
		nilfs_error(sci->sc_super,
			    "checkpoint creation failed due to metadata corruption.");
		err = -EIO;
	}
	return err;
}

static int nilfs_segctor_fill_in_checkpoint(struct nilfs_sc_info *sci)
{
	struct the_nilfs *nilfs = sci->sc_super->s_fs_info;
	struct buffer_head *bh_cp;
	struct nilfs_checkpoint *raw_cp;
	int err;

	err = nilfs_cpfile_get_checkpoint(nilfs->ns_cpfile, nilfs->ns_cno, 0,
					  &raw_cp, &bh_cp);
	if (unlikely(err)) {
		if (err == -EINVAL || err == -ENOENT) {
			nilfs_error(sci->sc_super,
				    "checkpoint finalization failed due to metadata corruption.");
			err = -EIO;
		}
		goto failed_ibh;
	}
	raw_cp->cp_snapshot_list.ssl_next = 0;
	raw_cp->cp_snapshot_list.ssl_prev = 0;
	raw_cp->cp_inodes_count =
		cpu_to_le64(atomic64_read(&sci->sc_root->inodes_count));
	raw_cp->cp_blocks_count =
		cpu_to_le64(atomic64_read(&sci->sc_root->blocks_count));
	raw_cp->cp_nblk_inc =
		cpu_to_le64(sci->sc_nblk_inc + sci->sc_nblk_this_inc);
	raw_cp->cp_create = cpu_to_le64(sci->sc_seg_ctime);
	raw_cp->cp_cno = cpu_to_le64(nilfs->ns_cno);

	if (test_bit(NILFS_SC_HAVE_DELTA, &sci->sc_flags))
		nilfs_checkpoint_clear_minor(raw_cp);
	else
		nilfs_checkpoint_set_minor(raw_cp);

	nilfs_write_inode_common(sci->sc_root->ifile,
				 &raw_cp->cp_ifile_inode, 1);
	nilfs_cpfile_put_checkpoint(nilfs->ns_cpfile, nilfs->ns_cno, bh_cp);
	return 0;

 failed_ibh:
	return err;
}

static void nilfs_fill_in_file_bmap(struct inode *ifile,
				    struct nilfs_inode_info *ii)

{
	struct buffer_head *ibh;
	struct nilfs_inode *raw_inode;

	if (test_bit(NILFS_I_BMAP, &ii->i_state)) {
		ibh = ii->i_bh;
		BUG_ON(!ibh);
		raw_inode = nilfs_ifile_map_inode(ifile, ii->vfs_inode.i_ino,
						  ibh);
		nilfs_bmap_write(ii->i_bmap, raw_inode);
		nilfs_ifile_unmap_inode(ifile, ii->vfs_inode.i_ino, ibh);
	}
}

static void nilfs_segctor_fill_in_file_bmap(struct nilfs_sc_info *sci)
{
	struct nilfs_inode_info *ii;

	list_for_each_entry(ii, &sci->sc_dirty_files, i_dirty) {
		nilfs_fill_in_file_bmap(sci->sc_root->ifile, ii);
		set_bit(NILFS_I_COLLECTED, &ii->i_state);
	}
}

static void nilfs_segctor_fill_in_super_root(struct nilfs_sc_info *sci,
					     struct the_nilfs *nilfs)
{
	struct buffer_head *bh_sr;
	struct nilfs_super_root *raw_sr;
	unsigned int isz, srsz;

	bh_sr = NILFS_LAST_SEGBUF(&sci->sc_segbufs)->sb_super_root;

	lock_buffer(bh_sr);
	raw_sr = (struct nilfs_super_root *)bh_sr->b_data;
	isz = nilfs->ns_inode_size;
	srsz = NILFS_SR_BYTES(isz);

	raw_sr->sr_sum = 0;  /* Ensure initialization within this update */
	raw_sr->sr_bytes = cpu_to_le16(srsz);
	raw_sr->sr_nongc_ctime
		= cpu_to_le64(nilfs_doing_gc() ?
			      nilfs->ns_nongc_ctime : sci->sc_seg_ctime);
	raw_sr->sr_flags = 0;

	nilfs_write_inode_common(nilfs->ns_dat, (void *)raw_sr +
				 NILFS_SR_DAT_OFFSET(isz), 1);
	nilfs_write_inode_common(nilfs->ns_cpfile, (void *)raw_sr +
				 NILFS_SR_CPFILE_OFFSET(isz), 1);
	nilfs_write_inode_common(nilfs->ns_sufile, (void *)raw_sr +
				 NILFS_SR_SUFILE_OFFSET(isz), 1);
	memset((void *)raw_sr + srsz, 0, nilfs->ns_blocksize - srsz);
	set_buffer_uptodate(bh_sr);
	unlock_buffer(bh_sr);
}

static void nilfs_redirty_inodes(struct list_head *head)
{
	struct nilfs_inode_info *ii;

	list_for_each_entry(ii, head, i_dirty) {
		if (test_bit(NILFS_I_COLLECTED, &ii->i_state))
			clear_bit(NILFS_I_COLLECTED, &ii->i_state);
	}
}

static void nilfs_drop_collected_inodes(struct list_head *head)
{
	struct nilfs_inode_info *ii;

	list_for_each_entry(ii, head, i_dirty) {
		if (!test_and_clear_bit(NILFS_I_COLLECTED, &ii->i_state))
			continue;

		clear_bit(NILFS_I_INODE_SYNC, &ii->i_state);
		set_bit(NILFS_I_UPDATED, &ii->i_state);
	}
}

static int nilfs_segctor_apply_buffers(struct nilfs_sc_info *sci,
				       struct inode *inode,
				       struct list_head *listp,
				       int (*collect)(struct nilfs_sc_info *,
						      struct buffer_head *,
						      struct inode *))
{
	struct buffer_head *bh, *n;
	int err = 0;

	if (collect) {
		list_for_each_entry_safe(bh, n, listp, b_assoc_buffers) {
			list_del_init(&bh->b_assoc_buffers);
			err = collect(sci, bh, inode);
			brelse(bh);
			if (unlikely(err))
				goto dispose_buffers;
		}
		return 0;
	}

 dispose_buffers:
	while (!list_empty(listp)) {
		bh = list_first_entry(listp, struct buffer_head,
				      b_assoc_buffers);
		list_del_init(&bh->b_assoc_buffers);
		brelse(bh);
	}
	return err;
}

static size_t nilfs_segctor_buffer_rest(struct nilfs_sc_info *sci)
{
	/* Remaining number of blocks within segment buffer */
	return sci->sc_segbuf_nblocks -
		(sci->sc_nblk_this_inc + sci->sc_curseg->sb_sum.nblocks);
}

static int nilfs_segctor_scan_file(struct nilfs_sc_info *sci,
				   struct inode *inode,
				   const struct nilfs_sc_operations *sc_ops)
{
	LIST_HEAD(data_buffers);
	LIST_HEAD(node_buffers);
	int err;

	if (!(sci->sc_stage.flags & NILFS_CF_NODE)) {
		size_t n, rest = nilfs_segctor_buffer_rest(sci);

		n = nilfs_lookup_dirty_data_buffers(
			inode, &data_buffers, rest + 1, 0, LLONG_MAX);
		if (n > rest) {
			err = nilfs_segctor_apply_buffers(
				sci, inode, &data_buffers,
				sc_ops->collect_data);
			BUG_ON(!err); /* always receive -E2BIG or true error */
			goto break_or_fail;
		}
	}
	nilfs_lookup_dirty_node_buffers(inode, &node_buffers);

	if (!(sci->sc_stage.flags & NILFS_CF_NODE)) {
		err = nilfs_segctor_apply_buffers(
			sci, inode, &data_buffers, sc_ops->collect_data);
		if (unlikely(err)) {
			/* dispose node list */
			nilfs_segctor_apply_buffers(
				sci, inode, &node_buffers, NULL);
			goto break_or_fail;
		}
		sci->sc_stage.flags |= NILFS_CF_NODE;
	}
	/* Collect node */
	err = nilfs_segctor_apply_buffers(
		sci, inode, &node_buffers, sc_ops->collect_node);
	if (unlikely(err))
		goto break_or_fail;

	nilfs_bmap_lookup_dirty_buffers(NILFS_I(inode)->i_bmap, &node_buffers);
	err = nilfs_segctor_apply_buffers(
		sci, inode, &node_buffers, sc_ops->collect_bmap);
	if (unlikely(err))
		goto break_or_fail;

	nilfs_segctor_end_finfo(sci, inode);
	sci->sc_stage.flags &= ~NILFS_CF_NODE;

 break_or_fail:
	return err;
}

static int nilfs_segctor_scan_file_dsync(struct nilfs_sc_info *sci,
					 struct inode *inode)
{
	LIST_HEAD(data_buffers);
	size_t n, rest = nilfs_segctor_buffer_rest(sci);
	int err;

	n = nilfs_lookup_dirty_data_buffers(inode, &data_buffers, rest + 1,
					    sci->sc_dsync_start,
					    sci->sc_dsync_end);

	err = nilfs_segctor_apply_buffers(sci, inode, &data_buffers,
					  nilfs_collect_file_data);
	if (!err) {
		nilfs_segctor_end_finfo(sci, inode);
		BUG_ON(n > rest);
		/* always receive -E2BIG or true error if n > rest */
	}
	return err;
}

static int nilfs_segctor_collect_blocks(struct nilfs_sc_info *sci, int mode)
{
	struct the_nilfs *nilfs = sci->sc_super->s_fs_info;
	struct list_head *head;
	struct nilfs_inode_info *ii;
	size_t ndone;
	int err = 0;

	switch (nilfs_sc_cstage_get(sci)) {
	case NILFS_ST_INIT:
		/* Pre-processes */
		sci->sc_stage.flags = 0;

		if (!test_bit(NILFS_SC_UNCLOSED, &sci->sc_flags)) {
			sci->sc_nblk_inc = 0;
			sci->sc_curseg->sb_sum.flags = NILFS_SS_LOGBGN;
			if (mode == SC_LSEG_DSYNC) {
				nilfs_sc_cstage_set(sci, NILFS_ST_DSYNC);
				goto dsync_mode;
			}
		}

		sci->sc_stage.dirty_file_ptr = NULL;
		sci->sc_stage.gc_inode_ptr = NULL;
		if (mode == SC_FLUSH_DAT) {
			nilfs_sc_cstage_set(sci, NILFS_ST_DAT);
			goto dat_stage;
		}
		nilfs_sc_cstage_inc(sci);
		fallthrough;
	case NILFS_ST_GC:
		if (nilfs_doing_gc()) {
			head = &sci->sc_gc_inodes;
			ii = list_prepare_entry(sci->sc_stage.gc_inode_ptr,
						head, i_dirty);
			list_for_each_entry_continue(ii, head, i_dirty) {
				err = nilfs_segctor_scan_file(
					sci, &ii->vfs_inode,
					&nilfs_sc_file_ops);
				if (unlikely(err)) {
					sci->sc_stage.gc_inode_ptr = list_entry(
						ii->i_dirty.prev,
						struct nilfs_inode_info,
						i_dirty);
					goto break_or_fail;
				}
				set_bit(NILFS_I_COLLECTED, &ii->i_state);
			}
			sci->sc_stage.gc_inode_ptr = NULL;
		}
		nilfs_sc_cstage_inc(sci);
		fallthrough;
	case NILFS_ST_FILE:
		head = &sci->sc_dirty_files;
		ii = list_prepare_entry(sci->sc_stage.dirty_file_ptr, head,
					i_dirty);
		list_for_each_entry_continue(ii, head, i_dirty) {
			clear_bit(NILFS_I_DIRTY, &ii->i_state);

			err = nilfs_segctor_scan_file(sci, &ii->vfs_inode,
						      &nilfs_sc_file_ops);
			if (unlikely(err)) {
				sci->sc_stage.dirty_file_ptr =
					list_entry(ii->i_dirty.prev,
						   struct nilfs_inode_info,
						   i_dirty);
				goto break_or_fail;
			}
			/* sci->sc_stage.dirty_file_ptr = NILFS_I(inode); */
			/* XXX: required ? */
		}
		sci->sc_stage.dirty_file_ptr = NULL;
		if (mode == SC_FLUSH_FILE) {
			nilfs_sc_cstage_set(sci, NILFS_ST_DONE);
			return 0;
		}
		nilfs_sc_cstage_inc(sci);
		sci->sc_stage.flags |= NILFS_CF_IFILE_STARTED;
		fallthrough;
	case NILFS_ST_IFILE:
		err = nilfs_segctor_scan_file(sci, sci->sc_root->ifile,
					      &nilfs_sc_file_ops);
		if (unlikely(err))
			break;
		nilfs_sc_cstage_inc(sci);
		/* Creating a checkpoint */
		err = nilfs_segctor_create_checkpoint(sci);
		if (unlikely(err))
			break;
		fallthrough;
	case NILFS_ST_CPFILE:
		err = nilfs_segctor_scan_file(sci, nilfs->ns_cpfile,
					      &nilfs_sc_file_ops);
		if (unlikely(err))
			break;
		nilfs_sc_cstage_inc(sci);
		fallthrough;
	case NILFS_ST_SUFILE:
		err = nilfs_sufile_freev(nilfs->ns_sufile, sci->sc_freesegs,
					 sci->sc_nfreesegs, &ndone);
		if (unlikely(err)) {
			nilfs_sufile_cancel_freev(nilfs->ns_sufile,
						  sci->sc_freesegs, ndone,
						  NULL);
			break;
		}
		sci->sc_stage.flags |= NILFS_CF_SUFREED;

		err = nilfs_segctor_scan_file(sci, nilfs->ns_sufile,
					      &nilfs_sc_file_ops);
		if (unlikely(err))
			break;
		nilfs_sc_cstage_inc(sci);
		fallthrough;
	case NILFS_ST_DAT:
 dat_stage:
		err = nilfs_segctor_scan_file(sci, nilfs->ns_dat,
					      &nilfs_sc_dat_ops);
		if (unlikely(err))
			break;
		if (mode == SC_FLUSH_DAT) {
			nilfs_sc_cstage_set(sci, NILFS_ST_DONE);
			return 0;
		}
		nilfs_sc_cstage_inc(sci);
		fallthrough;
	case NILFS_ST_SR:
		if (mode == SC_LSEG_SR) {
			/* Appending a super root */
			err = nilfs_segctor_add_super_root(sci);
			if (unlikely(err))
				break;
		}
		/* End of a logical segment */
		sci->sc_curseg->sb_sum.flags |= NILFS_SS_LOGEND;
		nilfs_sc_cstage_set(sci, NILFS_ST_DONE);
		return 0;
	case NILFS_ST_DSYNC:
 dsync_mode:
		sci->sc_curseg->sb_sum.flags |= NILFS_SS_SYNDT;
		ii = sci->sc_dsync_inode;
		if (!test_bit(NILFS_I_BUSY, &ii->i_state))
			break;

		err = nilfs_segctor_scan_file_dsync(sci, &ii->vfs_inode);
		if (unlikely(err))
			break;
		sci->sc_curseg->sb_sum.flags |= NILFS_SS_LOGEND;
		nilfs_sc_cstage_set(sci, NILFS_ST_DONE);
		return 0;
	case NILFS_ST_DONE:
		return 0;
	default:
		BUG();
	}

 break_or_fail:
	return err;
}

/**
 * nilfs_segctor_begin_construction - setup segment buffer to make a new log
 * @sci: nilfs_sc_info
 * @nilfs: nilfs object
 */
static int nilfs_segctor_begin_construction(struct nilfs_sc_info *sci,
					    struct the_nilfs *nilfs)
{
	struct nilfs_segment_buffer *segbuf, *prev;
	__u64 nextnum;
	int err, alloc = 0;

	segbuf = nilfs_segbuf_new(sci->sc_super);
	if (unlikely(!segbuf))
		return -ENOMEM;

	if (list_empty(&sci->sc_write_logs)) {
		nilfs_segbuf_map(segbuf, nilfs->ns_segnum,
				 nilfs->ns_pseg_offset, nilfs);
		if (segbuf->sb_rest_blocks < NILFS_PSEG_MIN_BLOCKS) {
			nilfs_shift_to_next_segment(nilfs);
			nilfs_segbuf_map(segbuf, nilfs->ns_segnum, 0, nilfs);
		}

		segbuf->sb_sum.seg_seq = nilfs->ns_seg_seq;
		nextnum = nilfs->ns_nextnum;

		if (nilfs->ns_segnum == nilfs->ns_nextnum)
			/* Start from the head of a new full segment */
			alloc++;
	} else {
		/* Continue logs */
		prev = NILFS_LAST_SEGBUF(&sci->sc_write_logs);
		nilfs_segbuf_map_cont(segbuf, prev);
		segbuf->sb_sum.seg_seq = prev->sb_sum.seg_seq;
		nextnum = prev->sb_nextnum;

		if (segbuf->sb_rest_blocks < NILFS_PSEG_MIN_BLOCKS) {
			nilfs_segbuf_map(segbuf, prev->sb_nextnum, 0, nilfs);
			segbuf->sb_sum.seg_seq++;
			alloc++;
		}
	}

	err = nilfs_sufile_mark_dirty(nilfs->ns_sufile, segbuf->sb_segnum);
	if (err)
		goto failed;

	if (alloc) {
		err = nilfs_sufile_alloc(nilfs->ns_sufile, &nextnum);
		if (err)
			goto failed;
	}
	nilfs_segbuf_set_next_segnum(segbuf, nextnum, nilfs);

	BUG_ON(!list_empty(&sci->sc_segbufs));
	list_add_tail(&segbuf->sb_list, &sci->sc_segbufs);
	sci->sc_segbuf_nblocks = segbuf->sb_rest_blocks;
	return 0;

 failed:
	nilfs_segbuf_free(segbuf);
	return err;
}

static int nilfs_segctor_extend_segments(struct nilfs_sc_info *sci,
					 struct the_nilfs *nilfs, int nadd)
{
	struct nilfs_segment_buffer *segbuf, *prev;
	struct inode *sufile = nilfs->ns_sufile;
	__u64 nextnextnum;
	LIST_HEAD(list);
	int err, ret, i;

	prev = NILFS_LAST_SEGBUF(&sci->sc_segbufs);
	/*
	 * Since the segment specified with nextnum might be allocated during
	 * the previous construction, the buffer including its segusage may
	 * not be dirty.  The following call ensures that the buffer is dirty
	 * and will pin the buffer on memory until the sufile is written.
	 */
	err = nilfs_sufile_mark_dirty(sufile, prev->sb_nextnum);
	if (unlikely(err))
		return err;

	for (i = 0; i < nadd; i++) {
		/* extend segment info */
		err = -ENOMEM;
		segbuf = nilfs_segbuf_new(sci->sc_super);
		if (unlikely(!segbuf))
			goto failed;

		/* map this buffer to region of segment on-disk */
		nilfs_segbuf_map(segbuf, prev->sb_nextnum, 0, nilfs);
		sci->sc_segbuf_nblocks += segbuf->sb_rest_blocks;

		/* allocate the next next full segment */
		err = nilfs_sufile_alloc(sufile, &nextnextnum);
		if (unlikely(err))
			goto failed_segbuf;

		segbuf->sb_sum.seg_seq = prev->sb_sum.seg_seq + 1;
		nilfs_segbuf_set_next_segnum(segbuf, nextnextnum, nilfs);

		list_add_tail(&segbuf->sb_list, &list);
		prev = segbuf;
	}
	list_splice_tail(&list, &sci->sc_segbufs);
	return 0;

 failed_segbuf:
	nilfs_segbuf_free(segbuf);
 failed:
	list_for_each_entry(segbuf, &list, sb_list) {
		ret = nilfs_sufile_free(sufile, segbuf->sb_nextnum);
		WARN_ON(ret); /* never fails */
	}
	nilfs_destroy_logs(&list);
	return err;
}

static void nilfs_free_incomplete_logs(struct list_head *logs,
				       struct the_nilfs *nilfs)
{
	struct nilfs_segment_buffer *segbuf, *prev;
	struct inode *sufile = nilfs->ns_sufile;
	int ret;

	segbuf = NILFS_FIRST_SEGBUF(logs);
	if (nilfs->ns_nextnum != segbuf->sb_nextnum) {
		ret = nilfs_sufile_free(sufile, segbuf->sb_nextnum);
		WARN_ON(ret); /* never fails */
	}
	if (atomic_read(&segbuf->sb_err)) {
		/* Case 1: The first segment failed */
		if (segbuf->sb_pseg_start != segbuf->sb_fseg_start)
			/*
			 * Case 1a:  Partial segment appended into an existing
			 * segment
			 */
			nilfs_terminate_segment(nilfs, segbuf->sb_fseg_start,
						segbuf->sb_fseg_end);
		else /* Case 1b:  New full segment */
			set_nilfs_discontinued(nilfs);
	}

	prev = segbuf;
	list_for_each_entry_continue(segbuf, logs, sb_list) {
		if (prev->sb_nextnum != segbuf->sb_nextnum) {
			ret = nilfs_sufile_free(sufile, segbuf->sb_nextnum);
			WARN_ON(ret); /* never fails */
		}
		if (atomic_read(&segbuf->sb_err) &&
		    segbuf->sb_segnum != nilfs->ns_nextnum)
			/* Case 2: extended segment (!= next) failed */
			nilfs_sufile_set_error(sufile, segbuf->sb_segnum);
		prev = segbuf;
	}
}

static void nilfs_segctor_update_segusage(struct nilfs_sc_info *sci,
					  struct inode *sufile)
{
	struct nilfs_segment_buffer *segbuf;
	unsigned long live_blocks;
	int ret;

	list_for_each_entry(segbuf, &sci->sc_segbufs, sb_list) {
		live_blocks = segbuf->sb_sum.nblocks +
			(segbuf->sb_pseg_start - segbuf->sb_fseg_start);
		ret = nilfs_sufile_set_segment_usage(sufile, segbuf->sb_segnum,
						     live_blocks,
						     sci->sc_seg_ctime);
		WARN_ON(ret); /* always succeed because the segusage is dirty */
	}
}

static void nilfs_cancel_segusage(struct list_head *logs, struct inode *sufile)
{
	struct nilfs_segment_buffer *segbuf;
	int ret;

	segbuf = NILFS_FIRST_SEGBUF(logs);
	ret = nilfs_sufile_set_segment_usage(sufile, segbuf->sb_segnum,
					     segbuf->sb_pseg_start -
					     segbuf->sb_fseg_start, 0);
	WARN_ON(ret); /* always succeed because the segusage is dirty */

	list_for_each_entry_continue(segbuf, logs, sb_list) {
		ret = nilfs_sufile_set_segment_usage(sufile, segbuf->sb_segnum,
						     0, 0);
		WARN_ON(ret); /* always succeed */
	}
}

static void nilfs_segctor_truncate_segments(struct nilfs_sc_info *sci,
					    struct nilfs_segment_buffer *last,
					    struct inode *sufile)
{
	struct nilfs_segment_buffer *segbuf = last;
	int ret;

	list_for_each_entry_continue(segbuf, &sci->sc_segbufs, sb_list) {
		sci->sc_segbuf_nblocks -= segbuf->sb_rest_blocks;
		ret = nilfs_sufile_free(sufile, segbuf->sb_nextnum);
		WARN_ON(ret);
	}
	nilfs_truncate_logs(&sci->sc_segbufs, last);
}


static int nilfs_segctor_collect(struct nilfs_sc_info *sci,
				 struct the_nilfs *nilfs, int mode)
{
	struct nilfs_cstage prev_stage = sci->sc_stage;
	int err, nadd = 1;

	/* Collection retry loop */
	for (;;) {
		sci->sc_nblk_this_inc = 0;
		sci->sc_curseg = NILFS_FIRST_SEGBUF(&sci->sc_segbufs);

		err = nilfs_segctor_reset_segment_buffer(sci);
		if (unlikely(err))
			goto failed;

		err = nilfs_segctor_collect_blocks(sci, mode);
		sci->sc_nblk_this_inc += sci->sc_curseg->sb_sum.nblocks;
		if (!err)
			break;

		if (unlikely(err != -E2BIG))
			goto failed;

		/* The current segment is filled up */
		if (mode != SC_LSEG_SR ||
		    nilfs_sc_cstage_get(sci) < NILFS_ST_CPFILE)
			break;

		nilfs_clear_logs(&sci->sc_segbufs);

		if (sci->sc_stage.flags & NILFS_CF_SUFREED) {
			err = nilfs_sufile_cancel_freev(nilfs->ns_sufile,
							sci->sc_freesegs,
							sci->sc_nfreesegs,
							NULL);
			WARN_ON(err); /* do not happen */
			sci->sc_stage.flags &= ~NILFS_CF_SUFREED;
		}

		err = nilfs_segctor_extend_segments(sci, nilfs, nadd);
		if (unlikely(err))
			return err;

		nadd = min_t(int, nadd << 1, SC_MAX_SEGDELTA);
		sci->sc_stage = prev_stage;
	}
	nilfs_segctor_zeropad_segsum(sci);
	nilfs_segctor_truncate_segments(sci, sci->sc_curseg, nilfs->ns_sufile);
	return 0;

 failed:
	return err;
}

static void nilfs_list_replace_buffer(struct buffer_head *old_bh,
				      struct buffer_head *new_bh)
{
	BUG_ON(!list_empty(&new_bh->b_assoc_buffers));

	list_replace_init(&old_bh->b_assoc_buffers, &new_bh->b_assoc_buffers);
	/* The caller must release old_bh */
}

static int
nilfs_segctor_update_payload_blocknr(struct nilfs_sc_info *sci,
				     struct nilfs_segment_buffer *segbuf,
				     int mode)
{
	struct inode *inode = NULL;
	sector_t blocknr;
	unsigned long nfinfo = segbuf->sb_sum.nfinfo;
	unsigned long nblocks = 0, ndatablk = 0;
	const struct nilfs_sc_operations *sc_op = NULL;
	struct nilfs_segsum_pointer ssp;
	struct nilfs_finfo *finfo = NULL;
	union nilfs_binfo binfo;
	struct buffer_head *bh, *bh_org;
	ino_t ino = 0;
	int err = 0;

	if (!nfinfo)
		goto out;

	blocknr = segbuf->sb_pseg_start + segbuf->sb_sum.nsumblk;
	ssp.bh = NILFS_SEGBUF_FIRST_BH(&segbuf->sb_segsum_buffers);
	ssp.offset = sizeof(struct nilfs_segment_summary);

	list_for_each_entry(bh, &segbuf->sb_payload_buffers, b_assoc_buffers) {
		if (bh == segbuf->sb_super_root)
			break;
		if (!finfo) {
			finfo =	nilfs_segctor_map_segsum_entry(
				sci, &ssp, sizeof(*finfo));
			ino = le64_to_cpu(finfo->fi_ino);
			nblocks = le32_to_cpu(finfo->fi_nblocks);
			ndatablk = le32_to_cpu(finfo->fi_ndatablk);

			inode = bh->b_page->mapping->host;

			if (mode == SC_LSEG_DSYNC)
				sc_op = &nilfs_sc_dsync_ops;
			else if (ino == NILFS_DAT_INO)
				sc_op = &nilfs_sc_dat_ops;
			else /* file blocks */
				sc_op = &nilfs_sc_file_ops;
		}
		bh_org = bh;
		get_bh(bh_org);
		err = nilfs_bmap_assign(NILFS_I(inode)->i_bmap, &bh, blocknr,
					&binfo);
		if (bh != bh_org)
			nilfs_list_replace_buffer(bh_org, bh);
		brelse(bh_org);
		if (unlikely(err))
			goto failed_bmap;

		if (ndatablk > 0)
			sc_op->write_data_binfo(sci, &ssp, &binfo);
		else
			sc_op->write_node_binfo(sci, &ssp, &binfo);

		blocknr++;
		if (--nblocks == 0) {
			finfo = NULL;
			if (--nfinfo == 0)
				break;
		} else if (ndatablk > 0)
			ndatablk--;
	}
 out:
	return 0;

 failed_bmap:
	return err;
}

static int nilfs_segctor_assign(struct nilfs_sc_info *sci, int mode)
{
	struct nilfs_segment_buffer *segbuf;
	int err;

	list_for_each_entry(segbuf, &sci->sc_segbufs, sb_list) {
		err = nilfs_segctor_update_payload_blocknr(sci, segbuf, mode);
		if (unlikely(err))
			return err;
		nilfs_segbuf_fill_in_segsum(segbuf);
	}
	return 0;
}

static void nilfs_begin_page_io(struct page *page)
{
	if (!page || PageWriteback(page))
		/*
		 * For split b-tree node pages, this function may be called
		 * twice.  We ignore the 2nd or later calls by this check.
		 */
		return;

	lock_page(page);
	clear_page_dirty_for_io(page);
	set_page_writeback(page);
	unlock_page(page);
}

static void nilfs_segctor_prepare_write(struct nilfs_sc_info *sci)
{
	struct nilfs_segment_buffer *segbuf;
	struct page *bd_page = NULL, *fs_page = NULL;

	list_for_each_entry(segbuf, &sci->sc_segbufs, sb_list) {
		struct buffer_head *bh;

		list_for_each_entry(bh, &segbuf->sb_segsum_buffers,
				    b_assoc_buffers) {
			if (bh->b_page != bd_page) {
				if (bd_page) {
					lock_page(bd_page);
					clear_page_dirty_for_io(bd_page);
					set_page_writeback(bd_page);
					unlock_page(bd_page);
				}
				bd_page = bh->b_page;
			}
		}

		list_for_each_entry(bh, &segbuf->sb_payload_buffers,
				    b_assoc_buffers) {
			if (bh == segbuf->sb_super_root) {
				if (bh->b_page != bd_page) {
					lock_page(bd_page);
					clear_page_dirty_for_io(bd_page);
					set_page_writeback(bd_page);
					unlock_page(bd_page);
					bd_page = bh->b_page;
				}
				break;
			}
			set_buffer_async_write(bh);
			if (bh->b_page != fs_page) {
				nilfs_begin_page_io(fs_page);
				fs_page = bh->b_page;
			}
		}
	}
	if (bd_page) {
		lock_page(bd_page);
		clear_page_dirty_for_io(bd_page);
		set_page_writeback(bd_page);
		unlock_page(bd_page);
	}
	nilfs_begin_page_io(fs_page);
}

static int nilfs_segctor_write(struct nilfs_sc_info *sci,
			       struct the_nilfs *nilfs)
{
	int ret;

	ret = nilfs_write_logs(&sci->sc_segbufs, nilfs);
	list_splice_tail_init(&sci->sc_segbufs, &sci->sc_write_logs);
	return ret;
}

static void nilfs_end_page_io(struct page *page, int err)
{
	if (!page)
		return;

	if (buffer_nilfs_node(page_buffers(page)) && !PageWriteback(page)) {
		/*
		 * For b-tree node pages, this function may be called twice
		 * or more because they might be split in a segment.
		 */
		if (PageDirty(page)) {
			/*
			 * For pages holding split b-tree node buffers, dirty
			 * flag on the buffers may be cleared discretely.
			 * In that case, the page is once redirtied for
			 * remaining buffers, and it must be cancelled if
			 * all the buffers get cleaned later.
			 */
			lock_page(page);
			if (nilfs_page_buffers_clean(page))
				__nilfs_clear_page_dirty(page);
			unlock_page(page);
		}
		return;
	}

	if (!err) {
		if (!nilfs_page_buffers_clean(page))
			__set_page_dirty_nobuffers(page);
		ClearPageError(page);
	} else {
		__set_page_dirty_nobuffers(page);
		SetPageError(page);
	}

	end_page_writeback(page);
}

static void nilfs_abort_logs(struct list_head *logs, int err)
{
	struct nilfs_segment_buffer *segbuf;
	struct page *bd_page = NULL, *fs_page = NULL;
	struct buffer_head *bh;

	if (list_empty(logs))
		return;

	list_for_each_entry(segbuf, logs, sb_list) {
		list_for_each_entry(bh, &segbuf->sb_segsum_buffers,
				    b_assoc_buffers) {
			clear_buffer_uptodate(bh);
			if (bh->b_page != bd_page) {
				if (bd_page)
					end_page_writeback(bd_page);
				bd_page = bh->b_page;
			}
		}

		list_for_each_entry(bh, &segbuf->sb_payload_buffers,
				    b_assoc_buffers) {
			if (bh == segbuf->sb_super_root) {
				clear_buffer_uptodate(bh);
				if (bh->b_page != bd_page) {
					end_page_writeback(bd_page);
					bd_page = bh->b_page;
				}
				break;
			}
			clear_buffer_async_write(bh);
			if (bh->b_page != fs_page) {
				nilfs_end_page_io(fs_page, err);
				fs_page = bh->b_page;
			}
		}
	}
	if (bd_page)
		end_page_writeback(bd_page);

	nilfs_end_page_io(fs_page, err);
}

static void nilfs_segctor_abort_construction(struct nilfs_sc_info *sci,
					     struct the_nilfs *nilfs, int err)
{
	LIST_HEAD(logs);
	int ret;

	list_splice_tail_init(&sci->sc_write_logs, &logs);
	ret = nilfs_wait_on_logs(&logs);
	nilfs_abort_logs(&logs, ret ? : err);

	list_splice_tail_init(&sci->sc_segbufs, &logs);
	nilfs_cancel_segusage(&logs, nilfs->ns_sufile);
	nilfs_free_incomplete_logs(&logs, nilfs);

	if (sci->sc_stage.flags & NILFS_CF_SUFREED) {
		ret = nilfs_sufile_cancel_freev(nilfs->ns_sufile,
						sci->sc_freesegs,
						sci->sc_nfreesegs,
						NULL);
		WARN_ON(ret); /* do not happen */
	}

	nilfs_destroy_logs(&logs);
}

static void nilfs_set_next_segment(struct the_nilfs *nilfs,
				   struct nilfs_segment_buffer *segbuf)
{
	nilfs->ns_segnum = segbuf->sb_segnum;
	nilfs->ns_nextnum = segbuf->sb_nextnum;
	nilfs->ns_pseg_offset = segbuf->sb_pseg_start - segbuf->sb_fseg_start
		+ segbuf->sb_sum.nblocks;
	nilfs->ns_seg_seq = segbuf->sb_sum.seg_seq;
	nilfs->ns_ctime = segbuf->sb_sum.ctime;
}

static void nilfs_segctor_complete_write(struct nilfs_sc_info *sci)
{
	struct nilfs_segment_buffer *segbuf;
	struct page *bd_page = NULL, *fs_page = NULL;
	struct the_nilfs *nilfs = sci->sc_super->s_fs_info;
	int update_sr = false;

	list_for_each_entry(segbuf, &sci->sc_write_logs, sb_list) {
		struct buffer_head *bh;

		list_for_each_entry(bh, &segbuf->sb_segsum_buffers,
				    b_assoc_buffers) {
			set_buffer_uptodate(bh);
			clear_buffer_dirty(bh);
			if (bh->b_page != bd_page) {
				if (bd_page)
					end_page_writeback(bd_page);
				bd_page = bh->b_page;
			}
		}
		/*
		 * We assume that the buffers which belong to the same page
		 * continue over the buffer list.
		 * Under this assumption, the last BHs of pages is
		 * identifiable by the discontinuity of bh->b_page
		 * (page != fs_page).
		 *
		 * For B-tree node blocks, however, this assumption is not
		 * guaranteed.  The cleanup code of B-tree node pages needs
		 * special care.
		 */
		list_for_each_entry(bh, &segbuf->sb_payload_buffers,
				    b_assoc_buffers) {
			const unsigned long set_bits = BIT(BH_Uptodate);
			const unsigned long clear_bits =
				(BIT(BH_Dirty) | BIT(BH_Async_Write) |
				 BIT(BH_Delay) | BIT(BH_NILFS_Volatile) |
				 BIT(BH_NILFS_Redirected));

			if (bh == segbuf->sb_super_root) {
				set_buffer_uptodate(bh);
				clear_buffer_dirty(bh);
				if (bh->b_page != bd_page) {
					end_page_writeback(bd_page);
					bd_page = bh->b_page;
				}
				update_sr = true;
				break;
			}
			set_mask_bits(&bh->b_state, clear_bits, set_bits);
			if (bh->b_page != fs_page) {
				nilfs_end_page_io(fs_page, 0);
				fs_page = bh->b_page;
			}
		}

		if (!nilfs_segbuf_simplex(segbuf)) {
			if (segbuf->sb_sum.flags & NILFS_SS_LOGBGN) {
				set_bit(NILFS_SC_UNCLOSED, &sci->sc_flags);
				sci->sc_lseg_stime = jiffies;
			}
			if (segbuf->sb_sum.flags & NILFS_SS_LOGEND)
				clear_bit(NILFS_SC_UNCLOSED, &sci->sc_flags);
		}
	}
	/*
	 * Since pages may continue over multiple segment buffers,
	 * end of the last page must be checked outside of the loop.
	 */
	if (bd_page)
		end_page_writeback(bd_page);

	nilfs_end_page_io(fs_page, 0);

	nilfs_drop_collected_inodes(&sci->sc_dirty_files);

	if (nilfs_doing_gc())
		nilfs_drop_collected_inodes(&sci->sc_gc_inodes);
	else
		nilfs->ns_nongc_ctime = sci->sc_seg_ctime;

	sci->sc_nblk_inc += sci->sc_nblk_this_inc;

	segbuf = NILFS_LAST_SEGBUF(&sci->sc_write_logs);
	nilfs_set_next_segment(nilfs, segbuf);

	if (update_sr) {
		nilfs->ns_flushed_device = 0;
		nilfs_set_last_segment(nilfs, segbuf->sb_pseg_start,
				       segbuf->sb_sum.seg_seq, nilfs->ns_cno++);

		clear_bit(NILFS_SC_HAVE_DELTA, &sci->sc_flags);
		clear_bit(NILFS_SC_DIRTY, &sci->sc_flags);
		set_bit(NILFS_SC_SUPER_ROOT, &sci->sc_flags);
		nilfs_segctor_clear_metadata_dirty(sci);
	} else
		clear_bit(NILFS_SC_SUPER_ROOT, &sci->sc_flags);
}

static int nilfs_segctor_wait(struct nilfs_sc_info *sci)
{
	int ret;

	ret = nilfs_wait_on_logs(&sci->sc_write_logs);
	if (!ret) {
		nilfs_segctor_complete_write(sci);
		nilfs_destroy_logs(&sci->sc_write_logs);
	}
	return ret;
}

static int nilfs_segctor_collect_dirty_files(struct nilfs_sc_info *sci,
					     struct the_nilfs *nilfs)
{
	struct nilfs_inode_info *ii, *n;
	struct inode *ifile = sci->sc_root->ifile;

	spin_lock(&nilfs->ns_inode_lock);
 retry:
	list_for_each_entry_safe(ii, n, &nilfs->ns_dirty_files, i_dirty) {
		if (!ii->i_bh) {
			struct buffer_head *ibh;
			int err;

			spin_unlock(&nilfs->ns_inode_lock);
			err = nilfs_ifile_get_inode_block(
				ifile, ii->vfs_inode.i_ino, &ibh);
			if (unlikely(err)) {
				nilfs_warn(sci->sc_super,
					   "log writer: error %d getting inode block (ino=%lu)",
					   err, ii->vfs_inode.i_ino);
				return err;
			}
			spin_lock(&nilfs->ns_inode_lock);
			if (likely(!ii->i_bh))
				ii->i_bh = ibh;
			else
				brelse(ibh);
			goto retry;
		}

		// Always redirty the buffer to avoid race condition
		mark_buffer_dirty(ii->i_bh);
		nilfs_mdt_mark_dirty(ifile);

		clear_bit(NILFS_I_QUEUED, &ii->i_state);
		set_bit(NILFS_I_BUSY, &ii->i_state);
		list_move_tail(&ii->i_dirty, &sci->sc_dirty_files);
	}
	spin_unlock(&nilfs->ns_inode_lock);

	return 0;
}

static void nilfs_segctor_drop_written_files(struct nilfs_sc_info *sci,
					     struct the_nilfs *nilfs)
{
	struct nilfs_inode_info *ii, *n;
	int during_mount = !(sci->sc_super->s_flags & SB_ACTIVE);
	int defer_iput = false;

	spin_lock(&nilfs->ns_inode_lock);
	list_for_each_entry_safe(ii, n, &sci->sc_dirty_files, i_dirty) {
		if (!test_and_clear_bit(NILFS_I_UPDATED, &ii->i_state) ||
		    test_bit(NILFS_I_DIRTY, &ii->i_state))
			continue;

		clear_bit(NILFS_I_BUSY, &ii->i_state);
		brelse(ii->i_bh);
		ii->i_bh = NULL;
		list_del_init(&ii->i_dirty);
		if (!ii->vfs_inode.i_nlink || during_mount) {
			/*
			 * Defer calling iput() to avoid deadlocks if
			 * i_nlink == 0 or mount is not yet finished.
			 */
			list_add_tail(&ii->i_dirty, &sci->sc_iput_queue);
			defer_iput = true;
		} else {
			spin_unlock(&nilfs->ns_inode_lock);
			iput(&ii->vfs_inode);
			spin_lock(&nilfs->ns_inode_lock);
		}
	}
	spin_unlock(&nilfs->ns_inode_lock);

	if (defer_iput)
		schedule_work(&sci->sc_iput_work);
}

/*
 * Main procedure of segment constructor
 */
static int nilfs_segctor_do_construct(struct nilfs_sc_info *sci, int mode)
{
	struct the_nilfs *nilfs = sci->sc_super->s_fs_info;
	int err;

	if (sb_rdonly(sci->sc_super))
		return -EROFS;

	nilfs_sc_cstage_set(sci, NILFS_ST_INIT);
	sci->sc_cno = nilfs->ns_cno;

	err = nilfs_segctor_collect_dirty_files(sci, nilfs);
	if (unlikely(err))
		goto out;

	if (nilfs_test_metadata_dirty(nilfs, sci->sc_root))
		set_bit(NILFS_SC_DIRTY, &sci->sc_flags);

	if (nilfs_segctor_clean(sci))
		goto out;

	do {
		sci->sc_stage.flags &= ~NILFS_CF_HISTORY_MASK;

		err = nilfs_segctor_begin_construction(sci, nilfs);
		if (unlikely(err))
			goto out;

		/* Update time stamp */
		sci->sc_seg_ctime = ktime_get_real_seconds();

		err = nilfs_segctor_collect(sci, nilfs, mode);
		if (unlikely(err))
			goto failed;

		/* Avoid empty segment */
		if (nilfs_sc_cstage_get(sci) == NILFS_ST_DONE &&
		    nilfs_segbuf_empty(sci->sc_curseg)) {
			nilfs_segctor_abort_construction(sci, nilfs, 1);
			goto out;
		}

		err = nilfs_segctor_assign(sci, mode);
		if (unlikely(err))
			goto failed;

		if (sci->sc_stage.flags & NILFS_CF_IFILE_STARTED)
			nilfs_segctor_fill_in_file_bmap(sci);

		if (mode == SC_LSEG_SR &&
		    nilfs_sc_cstage_get(sci) >= NILFS_ST_CPFILE) {
			err = nilfs_segctor_fill_in_checkpoint(sci);
			if (unlikely(err))
				goto failed_to_write;

			nilfs_segctor_fill_in_super_root(sci, nilfs);
		}
		nilfs_segctor_update_segusage(sci, nilfs->ns_sufile);

		/* Write partial segments */
		nilfs_segctor_prepare_write(sci);

		nilfs_add_checksums_on_logs(&sci->sc_segbufs,
					    nilfs->ns_crc_seed);

		err = nilfs_segctor_write(sci, nilfs);
		if (unlikely(err))
			goto failed_to_write;

		if (nilfs_sc_cstage_get(sci) == NILFS_ST_DONE ||
		    nilfs->ns_blocksize_bits != PAGE_SHIFT) {
			/*
			 * At this point, we avoid double buffering
			 * for blocksize < pagesize because page dirty
			 * flag is turned off during write and dirty
			 * buffers are not properly collected for
			 * pages crossing over segments.
			 */
			err = nilfs_segctor_wait(sci);
			if (err)
				goto failed_to_write;
		}
	} while (nilfs_sc_cstage_get(sci) != NILFS_ST_DONE);

 out:
	nilfs_segctor_drop_written_files(sci, nilfs);
	return err;

 failed_to_write:
	if (sci->sc_stage.flags & NILFS_CF_IFILE_STARTED)
		nilfs_redirty_inodes(&sci->sc_dirty_files);

 failed:
	if (nilfs_doing_gc())
		nilfs_redirty_inodes(&sci->sc_gc_inodes);
	nilfs_segctor_abort_construction(sci, nilfs, err);
	goto out;
}

/**
 * nilfs_segctor_start_timer - set timer of background write
 * @sci: nilfs_sc_info
 *
 * If the timer has already been set, it ignores the new request.
 * This function MUST be called within a section locking the segment
 * semaphore.
 */
static void nilfs_segctor_start_timer(struct nilfs_sc_info *sci)
{
	spin_lock(&sci->sc_state_lock);
	if (!(sci->sc_state & NILFS_SEGCTOR_COMMIT)) {
		if (sci->sc_task) {
			sci->sc_timer.expires = jiffies + sci->sc_interval;
			add_timer(&sci->sc_timer);
		}
		sci->sc_state |= NILFS_SEGCTOR_COMMIT;
	}
	spin_unlock(&sci->sc_state_lock);
}

static void nilfs_segctor_do_flush(struct nilfs_sc_info *sci, int bn)
{
	spin_lock(&sci->sc_state_lock);
	if (!(sci->sc_flush_request & BIT(bn))) {
		unsigned long prev_req = sci->sc_flush_request;

		sci->sc_flush_request |= BIT(bn);
		if (!prev_req)
			wake_up(&sci->sc_wait_daemon);
	}
	spin_unlock(&sci->sc_state_lock);
}

/**
 * nilfs_flush_segment - trigger a segment construction for resource control
 * @sb: super block
 * @ino: inode number of the file to be flushed out.
 */
void nilfs_flush_segment(struct super_block *sb, ino_t ino)
{
	struct the_nilfs *nilfs = sb->s_fs_info;
	struct nilfs_sc_info *sci = nilfs->ns_writer;

	if (!sci || nilfs_doing_construction())
		return;
	nilfs_segctor_do_flush(sci, NILFS_MDT_INODE(sb, ino) ? ino : 0);
					/* assign bit 0 to data files */
}

struct nilfs_segctor_wait_request {
	wait_queue_entry_t	wq;
	__u32		seq;
	int		err;
	atomic_t	done;
};

static int nilfs_segctor_sync(struct nilfs_sc_info *sci)
{
	struct nilfs_segctor_wait_request wait_req;
	int err = 0;

	init_wait(&wait_req.wq);
	wait_req.err = 0;
	atomic_set(&wait_req.done, 0);
	init_waitqueue_entry(&wait_req.wq, current);

	/*
	 * To prevent a race issue where completion notifications from the
	 * log writer thread are missed, increment the request sequence count
	 * "sc_seq_request" and insert a wait queue entry using the current
	 * sequence number into the "sc_wait_request" queue at the same time
	 * within the lock section of "sc_state_lock".
	 */
	spin_lock(&sci->sc_state_lock);
	wait_req.seq = ++sci->sc_seq_request;
	add_wait_queue(&sci->sc_wait_request, &wait_req.wq);
	spin_unlock(&sci->sc_state_lock);

	wake_up(&sci->sc_wait_daemon);

	for (;;) {
		set_current_state(TASK_INTERRUPTIBLE);

		/*
		 * Synchronize only while the log writer thread is alive.
		 * Leave flushing out after the log writer thread exits to
		 * the cleanup work in nilfs_segctor_destroy().
		 */
		if (!sci->sc_task)
			break;

		if (atomic_read(&wait_req.done)) {
			err = wait_req.err;
			break;
		}
		if (!signal_pending(current)) {
			schedule();
			continue;
		}
		err = -ERESTARTSYS;
		break;
	}
	finish_wait(&sci->sc_wait_request, &wait_req.wq);
	return err;
}

static void nilfs_segctor_wakeup(struct nilfs_sc_info *sci, int err, bool force)
{
	struct nilfs_segctor_wait_request *wrq, *n;
	unsigned long flags;

	spin_lock_irqsave(&sci->sc_wait_request.lock, flags);
	list_for_each_entry_safe(wrq, n, &sci->sc_wait_request.head, wq.entry) {
		if (!atomic_read(&wrq->done) &&
		    (force || nilfs_cnt32_ge(sci->sc_seq_done, wrq->seq))) {
			wrq->err = err;
			atomic_set(&wrq->done, 1);
		}
		if (atomic_read(&wrq->done)) {
			wrq->wq.func(&wrq->wq,
				     TASK_UNINTERRUPTIBLE | TASK_INTERRUPTIBLE,
				     0, NULL);
		}
	}
	spin_unlock_irqrestore(&sci->sc_wait_request.lock, flags);
}

/**
 * nilfs_construct_segment - construct a logical segment
 * @sb: super block
 *
 * Return Value: On success, 0 is returned. On errors, one of the following
 * negative error code is returned.
 *
 * %-EROFS - Read only filesystem.
 *
 * %-EIO - I/O error
 *
 * %-ENOSPC - No space left on device (only in a panic state).
 *
 * %-ERESTARTSYS - Interrupted.
 *
 * %-ENOMEM - Insufficient memory available.
 */
int nilfs_construct_segment(struct super_block *sb)
{
	struct the_nilfs *nilfs = sb->s_fs_info;
	struct nilfs_sc_info *sci = nilfs->ns_writer;
	struct nilfs_transaction_info *ti;

	if (sb_rdonly(sb) || unlikely(!sci))
		return -EROFS;

	/* A call inside transactions causes a deadlock. */
	BUG_ON((ti = current->journal_info) && ti->ti_magic == NILFS_TI_MAGIC);

	return nilfs_segctor_sync(sci);
}

/**
 * nilfs_construct_dsync_segment - construct a data-only logical segment
 * @sb: super block
 * @inode: inode whose data blocks should be written out
 * @start: start byte offset
 * @end: end byte offset (inclusive)
 *
 * Return Value: On success, 0 is returned. On errors, one of the following
 * negative error code is returned.
 *
 * %-EROFS - Read only filesystem.
 *
 * %-EIO - I/O error
 *
 * %-ENOSPC - No space left on device (only in a panic state).
 *
 * %-ERESTARTSYS - Interrupted.
 *
 * %-ENOMEM - Insufficient memory available.
 */
int nilfs_construct_dsync_segment(struct super_block *sb, struct inode *inode,
				  loff_t start, loff_t end)
{
	struct the_nilfs *nilfs = sb->s_fs_info;
	struct nilfs_sc_info *sci = nilfs->ns_writer;
	struct nilfs_inode_info *ii;
	struct nilfs_transaction_info ti;
	int err = 0;

	if (sb_rdonly(sb) || unlikely(!sci))
		return -EROFS;

	nilfs_transaction_lock(sb, &ti, 0);

	ii = NILFS_I(inode);
	if (test_bit(NILFS_I_INODE_SYNC, &ii->i_state) ||
	    nilfs_test_opt(nilfs, STRICT_ORDER) ||
	    test_bit(NILFS_SC_UNCLOSED, &sci->sc_flags) ||
	    nilfs_discontinued(nilfs)) {
		nilfs_transaction_unlock(sb);
		err = nilfs_segctor_sync(sci);
		return err;
	}

	spin_lock(&nilfs->ns_inode_lock);
	if (!test_bit(NILFS_I_QUEUED, &ii->i_state) &&
	    !test_bit(NILFS_I_BUSY, &ii->i_state)) {
		spin_unlock(&nilfs->ns_inode_lock);
		nilfs_transaction_unlock(sb);
		return 0;
	}
	spin_unlock(&nilfs->ns_inode_lock);
	sci->sc_dsync_inode = ii;
	sci->sc_dsync_start = start;
	sci->sc_dsync_end = end;

	err = nilfs_segctor_do_construct(sci, SC_LSEG_DSYNC);
	if (!err)
		nilfs->ns_flushed_device = 0;

	nilfs_transaction_unlock(sb);
	return err;
}

#define FLUSH_FILE_BIT	(0x1) /* data file only */
#define FLUSH_DAT_BIT	BIT(NILFS_DAT_INO) /* DAT only */

/**
 * nilfs_segctor_accept - record accepted sequence count of log-write requests
 * @sci: segment constructor object
 */
static void nilfs_segctor_accept(struct nilfs_sc_info *sci)
{
	bool thread_is_alive;

	spin_lock(&sci->sc_state_lock);
	sci->sc_seq_accepted = sci->sc_seq_request;
	thread_is_alive = (bool)sci->sc_task;
	spin_unlock(&sci->sc_state_lock);

	/*
	 * This function does not race with the log writer thread's
	 * termination.  Therefore, deleting sc_timer, which should not be
	 * done after the log writer thread exits, can be done safely outside
	 * the area protected by sc_state_lock.
	 */
	if (thread_is_alive)
		del_timer_sync(&sci->sc_timer);
}

/**
 * nilfs_segctor_notify - notify the result of request to caller threads
 * @sci: segment constructor object
 * @mode: mode of log forming
 * @err: error code to be notified
 */
static void nilfs_segctor_notify(struct nilfs_sc_info *sci, int mode, int err)
{
	/* Clear requests (even when the construction failed) */
	spin_lock(&sci->sc_state_lock);

	if (mode == SC_LSEG_SR) {
		sci->sc_state &= ~NILFS_SEGCTOR_COMMIT;
		sci->sc_seq_done = sci->sc_seq_accepted;
		nilfs_segctor_wakeup(sci, err, false);
		sci->sc_flush_request = 0;
	} else {
		if (mode == SC_FLUSH_FILE)
			sci->sc_flush_request &= ~FLUSH_FILE_BIT;
		else if (mode == SC_FLUSH_DAT)
			sci->sc_flush_request &= ~FLUSH_DAT_BIT;

		/* re-enable timer if checkpoint creation was not done */
		if ((sci->sc_state & NILFS_SEGCTOR_COMMIT) && sci->sc_task &&
		    time_before(jiffies, sci->sc_timer.expires))
			add_timer(&sci->sc_timer);
	}
	spin_unlock(&sci->sc_state_lock);
}

/**
 * nilfs_segctor_construct - form logs and write them to disk
 * @sci: segment constructor object
 * @mode: mode of log forming
 */
static int nilfs_segctor_construct(struct nilfs_sc_info *sci, int mode)
{
	struct the_nilfs *nilfs = sci->sc_super->s_fs_info;
	struct nilfs_super_block **sbp;
	int err = 0;

	nilfs_segctor_accept(sci);

	if (nilfs_discontinued(nilfs))
		mode = SC_LSEG_SR;
	if (!nilfs_segctor_confirm(sci))
		err = nilfs_segctor_do_construct(sci, mode);

	if (likely(!err)) {
		if (mode != SC_FLUSH_DAT)
			atomic_set(&nilfs->ns_ndirtyblks, 0);
		if (test_bit(NILFS_SC_SUPER_ROOT, &sci->sc_flags) &&
		    nilfs_discontinued(nilfs)) {
			down_write(&nilfs->ns_sem);
			err = -EIO;
			sbp = nilfs_prepare_super(sci->sc_super,
						  nilfs_sb_will_flip(nilfs));
			if (likely(sbp)) {
				nilfs_set_log_cursor(sbp[0], nilfs);
				err = nilfs_commit_super(sci->sc_super,
							 NILFS_SB_COMMIT);
			}
			up_write(&nilfs->ns_sem);
		}
	}

	nilfs_segctor_notify(sci, mode, err);
	return err;
}

static void nilfs_construction_timeout(struct timer_list *t)
{
	struct nilfs_sc_info *sci = from_timer(sci, t, sc_timer);

	wake_up_process(sci->sc_timer_task);
}

static void
nilfs_remove_written_gcinodes(struct the_nilfs *nilfs, struct list_head *head)
{
	struct nilfs_inode_info *ii, *n;

	list_for_each_entry_safe(ii, n, head, i_dirty) {
		if (!test_bit(NILFS_I_UPDATED, &ii->i_state))
			continue;
		list_del_init(&ii->i_dirty);
		truncate_inode_pages(&ii->vfs_inode.i_data, 0);
		nilfs_btnode_cache_clear(ii->i_assoc_inode->i_mapping);
		iput(&ii->vfs_inode);
	}
}

int nilfs_clean_segments(struct super_block *sb, struct nilfs_argv *argv,
			 void **kbufs)
{
	struct the_nilfs *nilfs = sb->s_fs_info;
	struct nilfs_sc_info *sci = nilfs->ns_writer;
	struct nilfs_transaction_info ti;
	int err;

	if (unlikely(!sci))
		return -EROFS;

	nilfs_transaction_lock(sb, &ti, 1);

	err = nilfs_mdt_save_to_shadow_map(nilfs->ns_dat);
	if (unlikely(err))
		goto out_unlock;

	err = nilfs_ioctl_prepare_clean_segments(nilfs, argv, kbufs);
	if (unlikely(err)) {
		nilfs_mdt_restore_from_shadow_map(nilfs->ns_dat);
		goto out_unlock;
	}

	sci->sc_freesegs = kbufs[4];
	sci->sc_nfreesegs = argv[4].v_nmembs;
	list_splice_tail_init(&nilfs->ns_gc_inodes, &sci->sc_gc_inodes);

	for (;;) {
		err = nilfs_segctor_construct(sci, SC_LSEG_SR);
		nilfs_remove_written_gcinodes(nilfs, &sci->sc_gc_inodes);

		if (likely(!err))
			break;

		nilfs_warn(sb, "error %d cleaning segments", err);
		set_current_state(TASK_INTERRUPTIBLE);
		schedule_timeout(sci->sc_interval);
	}
	if (nilfs_test_opt(nilfs, DISCARD)) {
		int ret = nilfs_discard_segments(nilfs, sci->sc_freesegs,
						 sci->sc_nfreesegs);
		if (ret) {
			nilfs_warn(sb,
				   "error %d on discard request, turning discards off for the device",
				   ret);
			nilfs_clear_opt(nilfs, DISCARD);
		}
	}

 out_unlock:
	sci->sc_freesegs = NULL;
	sci->sc_nfreesegs = 0;
	nilfs_mdt_clear_shadow_map(nilfs->ns_dat);
	nilfs_transaction_unlock(sb);
	return err;
}

static void nilfs_segctor_thread_construct(struct nilfs_sc_info *sci, int mode)
{
	struct nilfs_transaction_info ti;

	nilfs_transaction_lock(sci->sc_super, &ti, 0);
	nilfs_segctor_construct(sci, mode);

	/*
	 * Unclosed segment should be retried.  We do this using sc_timer.
	 * Timeout of sc_timer will invoke complete construction which leads
	 * to close the current logical segment.
	 */
	if (test_bit(NILFS_SC_UNCLOSED, &sci->sc_flags))
		nilfs_segctor_start_timer(sci);

	nilfs_transaction_unlock(sci->sc_super);
}

static void nilfs_segctor_do_immediate_flush(struct nilfs_sc_info *sci)
{
	int mode = 0;

	spin_lock(&sci->sc_state_lock);
	mode = (sci->sc_flush_request & FLUSH_DAT_BIT) ?
		SC_FLUSH_DAT : SC_FLUSH_FILE;
	spin_unlock(&sci->sc_state_lock);

	if (mode) {
		nilfs_segctor_do_construct(sci, mode);

		spin_lock(&sci->sc_state_lock);
		sci->sc_flush_request &= (mode == SC_FLUSH_FILE) ?
			~FLUSH_FILE_BIT : ~FLUSH_DAT_BIT;
		spin_unlock(&sci->sc_state_lock);
	}
	clear_bit(NILFS_SC_PRIOR_FLUSH, &sci->sc_flags);
}

static int nilfs_segctor_flush_mode(struct nilfs_sc_info *sci)
{
	if (!test_bit(NILFS_SC_UNCLOSED, &sci->sc_flags) ||
	    time_before(jiffies, sci->sc_lseg_stime + sci->sc_mjcp_freq)) {
		if (!(sci->sc_flush_request & ~FLUSH_FILE_BIT))
			return SC_FLUSH_FILE;
		else if (!(sci->sc_flush_request & ~FLUSH_DAT_BIT))
			return SC_FLUSH_DAT;
	}
	return SC_LSEG_SR;
}

/**
 * nilfs_segctor_thread - main loop of the segment constructor thread.
 * @arg: pointer to a struct nilfs_sc_info.
 *
 * nilfs_segctor_thread() initializes a timer and serves as a daemon
 * to execute segment constructions.
 */
static int nilfs_segctor_thread(void *arg)
{
	struct nilfs_sc_info *sci = (struct nilfs_sc_info *)arg;
	struct the_nilfs *nilfs = sci->sc_super->s_fs_info;
	int timeout = 0;

	sci->sc_timer_task = current;
	timer_setup(&sci->sc_timer, nilfs_construction_timeout, 0);

	/* start sync. */
	sci->sc_task = current;
	wake_up(&sci->sc_wait_task); /* for nilfs_segctor_start_thread() */
	nilfs_info(sci->sc_super,
		   "segctord starting. Construction interval = %lu seconds, CP frequency < %lu seconds",
		   sci->sc_interval / HZ, sci->sc_mjcp_freq / HZ);

	spin_lock(&sci->sc_state_lock);
 loop:
	for (;;) {
		int mode;

		if (sci->sc_state & NILFS_SEGCTOR_QUIT)
			goto end_thread;

		if (timeout || sci->sc_seq_request != sci->sc_seq_done)
			mode = SC_LSEG_SR;
		else if (sci->sc_flush_request)
			mode = nilfs_segctor_flush_mode(sci);
		else
			break;

		spin_unlock(&sci->sc_state_lock);
		nilfs_segctor_thread_construct(sci, mode);
		spin_lock(&sci->sc_state_lock);
		timeout = 0;
	}


	if (freezing(current)) {
		spin_unlock(&sci->sc_state_lock);
		try_to_freeze();
		spin_lock(&sci->sc_state_lock);
	} else {
		DEFINE_WAIT(wait);
		int should_sleep = 1;

		prepare_to_wait(&sci->sc_wait_daemon, &wait,
				TASK_INTERRUPTIBLE);

		if (sci->sc_seq_request != sci->sc_seq_done)
			should_sleep = 0;
		else if (sci->sc_flush_request)
			should_sleep = 0;
		else if (sci->sc_state & NILFS_SEGCTOR_COMMIT)
			should_sleep = time_before(jiffies,
					sci->sc_timer.expires);

		if (should_sleep) {
			spin_unlock(&sci->sc_state_lock);
			schedule();
			spin_lock(&sci->sc_state_lock);
		}
		finish_wait(&sci->sc_wait_daemon, &wait);
		timeout = ((sci->sc_state & NILFS_SEGCTOR_COMMIT) &&
			   time_after_eq(jiffies, sci->sc_timer.expires));

		if (nilfs_sb_dirty(nilfs) && nilfs_sb_need_update(nilfs))
			set_nilfs_discontinued(nilfs);
	}
	goto loop;

 end_thread:
	/* end sync. */
	sci->sc_task = NULL;
	del_timer_sync(&sci->sc_timer);
	wake_up(&sci->sc_wait_task); /* for nilfs_segctor_kill_thread() */
	spin_unlock(&sci->sc_state_lock);
	return 0;
}

static int nilfs_segctor_start_thread(struct nilfs_sc_info *sci)
{
	struct task_struct *t;

	t = kthread_run(nilfs_segctor_thread, sci, "segctord");
	if (IS_ERR(t)) {
		int err = PTR_ERR(t);

		nilfs_err(sci->sc_super, "error %d creating segctord thread",
			  err);
		return err;
	}
	wait_event(sci->sc_wait_task, sci->sc_task != NULL);
	return 0;
}

static void nilfs_segctor_kill_thread(struct nilfs_sc_info *sci)
	__acquires(&sci->sc_state_lock)
	__releases(&sci->sc_state_lock)
{
	sci->sc_state |= NILFS_SEGCTOR_QUIT;

	while (sci->sc_task) {
		wake_up(&sci->sc_wait_daemon);
		spin_unlock(&sci->sc_state_lock);
		wait_event(sci->sc_wait_task, sci->sc_task == NULL);
		spin_lock(&sci->sc_state_lock);
	}
}

/*
 * Setup & clean-up functions
 */
static struct nilfs_sc_info *nilfs_segctor_new(struct super_block *sb,
					       struct nilfs_root *root)
{
	struct the_nilfs *nilfs = sb->s_fs_info;
	struct nilfs_sc_info *sci;

	sci = kzalloc(sizeof(*sci), GFP_KERNEL);
	if (!sci)
		return NULL;

	sci->sc_super = sb;

	nilfs_get_root(root);
	sci->sc_root = root;

	init_waitqueue_head(&sci->sc_wait_request);
	init_waitqueue_head(&sci->sc_wait_daemon);
	init_waitqueue_head(&sci->sc_wait_task);
	spin_lock_init(&sci->sc_state_lock);
	INIT_LIST_HEAD(&sci->sc_dirty_files);
	INIT_LIST_HEAD(&sci->sc_segbufs);
	INIT_LIST_HEAD(&sci->sc_write_logs);
	INIT_LIST_HEAD(&sci->sc_gc_inodes);
	INIT_LIST_HEAD(&sci->sc_iput_queue);
	INIT_WORK(&sci->sc_iput_work, nilfs_iput_work_func);

	sci->sc_interval = HZ * NILFS_SC_DEFAULT_TIMEOUT;
	sci->sc_mjcp_freq = HZ * NILFS_SC_DEFAULT_SR_FREQ;
	sci->sc_watermark = NILFS_SC_DEFAULT_WATERMARK;

	if (nilfs->ns_interval)
		sci->sc_interval = HZ * nilfs->ns_interval;
	if (nilfs->ns_watermark)
		sci->sc_watermark = nilfs->ns_watermark;
	return sci;
}

static void nilfs_segctor_write_out(struct nilfs_sc_info *sci)
{
	int ret, retrycount = NILFS_SC_CLEANUP_RETRY;

	/*
	 * The segctord thread was stopped and its timer was removed.
	 * But some tasks remain.
	 */
	do {
		struct nilfs_transaction_info ti;

		nilfs_transaction_lock(sci->sc_super, &ti, 0);
		ret = nilfs_segctor_construct(sci, SC_LSEG_SR);
		nilfs_transaction_unlock(sci->sc_super);

		flush_work(&sci->sc_iput_work);

	} while (ret && ret != -EROFS && retrycount-- > 0);
}

/**
 * nilfs_segctor_destroy - destroy the segment constructor.
 * @sci: nilfs_sc_info
 *
 * nilfs_segctor_destroy() kills the segctord thread and frees
 * the nilfs_sc_info struct.
 * Caller must hold the segment semaphore.
 */
static void nilfs_segctor_destroy(struct nilfs_sc_info *sci)
{
	struct the_nilfs *nilfs = sci->sc_super->s_fs_info;
	int flag;

	up_write(&nilfs->ns_segctor_sem);

	spin_lock(&sci->sc_state_lock);
	nilfs_segctor_kill_thread(sci);
	flag = ((sci->sc_state & NILFS_SEGCTOR_COMMIT) || sci->sc_flush_request
		|| sci->sc_seq_request != sci->sc_seq_done);
	spin_unlock(&sci->sc_state_lock);

	/*
	 * Forcibly wake up tasks waiting in nilfs_segctor_sync(), which can
	 * be called from delayed iput() via nilfs_evict_inode() and can race
	 * with the above log writer thread termination.
	 */
	nilfs_segctor_wakeup(sci, 0, true);

	if (flush_work(&sci->sc_iput_work))
		flag = true;

	if (flag || !nilfs_segctor_confirm(sci))
		nilfs_segctor_write_out(sci);

	if (!list_empty(&sci->sc_dirty_files)) {
		nilfs_warn(sci->sc_super,
			   "disposed unprocessed dirty file(s) when stopping log writer");
		nilfs_dispose_list(nilfs, &sci->sc_dirty_files, 1);
	}

	if (!list_empty(&sci->sc_iput_queue)) {
		nilfs_warn(sci->sc_super,
			   "disposed unprocessed inode(s) in iput queue when stopping log writer");
		nilfs_dispose_list(nilfs, &sci->sc_iput_queue, 1);
	}

	WARN_ON(!list_empty(&sci->sc_segbufs));
	WARN_ON(!list_empty(&sci->sc_write_logs));

	nilfs_put_root(sci->sc_root);

	down_write(&nilfs->ns_segctor_sem);

<<<<<<< HEAD
	timer_shutdown_sync(&sci->sc_timer);
=======
>>>>>>> eb44d830
	kfree(sci);
}

/**
 * nilfs_attach_log_writer - attach log writer
 * @sb: super block instance
 * @root: root object of the current filesystem tree
 *
 * This allocates a log writer object, initializes it, and starts the
 * log writer.
 *
 * Return Value: On success, 0 is returned. On error, one of the following
 * negative error code is returned.
 *
 * %-ENOMEM - Insufficient memory available.
 */
int nilfs_attach_log_writer(struct super_block *sb, struct nilfs_root *root)
{
	struct the_nilfs *nilfs = sb->s_fs_info;
	int err;

	if (nilfs->ns_writer) {
		/*
		 * This happens if the filesystem is made read-only by
		 * __nilfs_error or nilfs_remount and then remounted
		 * read/write.  In these cases, reuse the existing
		 * writer.
		 */
		return 0;
	}

	nilfs->ns_writer = nilfs_segctor_new(sb, root);
	if (!nilfs->ns_writer)
		return -ENOMEM;

	inode_attach_wb(nilfs->ns_bdev->bd_inode, NULL);

	err = nilfs_segctor_start_thread(nilfs->ns_writer);
	if (unlikely(err))
		nilfs_detach_log_writer(sb);

	return err;
}

/**
 * nilfs_detach_log_writer - destroy log writer
 * @sb: super block instance
 *
 * This kills log writer daemon, frees the log writer object, and
 * destroys list of dirty files.
 */
void nilfs_detach_log_writer(struct super_block *sb)
{
	struct the_nilfs *nilfs = sb->s_fs_info;
	LIST_HEAD(garbage_list);

	down_write(&nilfs->ns_segctor_sem);
	if (nilfs->ns_writer) {
		nilfs_segctor_destroy(nilfs->ns_writer);
		nilfs->ns_writer = NULL;
	}
	set_nilfs_purging(nilfs);

	/* Force to free the list of dirty files */
	spin_lock(&nilfs->ns_inode_lock);
	if (!list_empty(&nilfs->ns_dirty_files)) {
		list_splice_init(&nilfs->ns_dirty_files, &garbage_list);
		nilfs_warn(sb,
			   "disposed unprocessed dirty file(s) when detaching log writer");
	}
	spin_unlock(&nilfs->ns_inode_lock);
	up_write(&nilfs->ns_segctor_sem);

	nilfs_dispose_list(nilfs, &garbage_list, 1);
	clear_nilfs_purging(nilfs);
}<|MERGE_RESOLUTION|>--- conflicted
+++ resolved
@@ -2677,7 +2677,7 @@
  end_thread:
 	/* end sync. */
 	sci->sc_task = NULL;
-	del_timer_sync(&sci->sc_timer);
+	timer_shutdown_sync(&sci->sc_timer);
 	wake_up(&sci->sc_wait_task); /* for nilfs_segctor_kill_thread() */
 	spin_unlock(&sci->sc_state_lock);
 	return 0;
@@ -2826,10 +2826,6 @@
 
 	down_write(&nilfs->ns_segctor_sem);
 
-<<<<<<< HEAD
-	timer_shutdown_sync(&sci->sc_timer);
-=======
->>>>>>> eb44d830
 	kfree(sci);
 }
 
