/*
 * Fifo-attached Serial Interface (FSI) support for SH7724
 *
 * Copyright (C) 2009 Renesas Solutions Corp.
 * Kuninori Morimoto <morimoto.kuninori@renesas.com>
 *
 * Based on ssi.c
 * Copyright (c) 2007 Manuel Lauss <mano@roarinelk.homelinux.net>
 *
 * This program is free software; you can redistribute it and/or modify
 * it under the terms of the GNU General Public License version 2 as
 * published by the Free Software Foundation.
 */

#include <linux/delay.h>
#include <linux/dma-mapping.h>
#include <linux/pm_runtime.h>
#include <linux/io.h>
#include <linux/scatterlist.h>
#include <linux/sh_dma.h>
#include <linux/slab.h>
#include <linux/module.h>
#include <linux/workqueue.h>
#include <sound/soc.h>
#include <sound/pcm_params.h>
#include <sound/sh_fsi.h>

/* PortA/PortB register */
#define REG_DO_FMT	0x0000
#define REG_DOFF_CTL	0x0004
#define REG_DOFF_ST	0x0008
#define REG_DI_FMT	0x000C
#define REG_DIFF_CTL	0x0010
#define REG_DIFF_ST	0x0014
#define REG_CKG1	0x0018
#define REG_CKG2	0x001C
#define REG_DIDT	0x0020
#define REG_DODT	0x0024
#define REG_MUTE_ST	0x0028
#define REG_OUT_DMAC	0x002C
#define REG_OUT_SEL	0x0030
#define REG_IN_DMAC	0x0038

/* master register */
#define MST_CLK_RST	0x0210
#define MST_SOFT_RST	0x0214
#define MST_FIFO_SZ	0x0218

/* core register (depend on FSI version) */
#define A_MST_CTLR	0x0180
#define B_MST_CTLR	0x01A0
#define CPU_INT_ST	0x01F4
#define CPU_IEMSK	0x01F8
#define CPU_IMSK	0x01FC
#define INT_ST		0x0200
#define IEMSK		0x0204
#define IMSK		0x0208

/* DO_FMT */
/* DI_FMT */
#define CR_BWS_MASK	(0x3 << 20) /* FSI2 */
#define CR_BWS_24	(0x0 << 20) /* FSI2 */
#define CR_BWS_16	(0x1 << 20) /* FSI2 */
#define CR_BWS_20	(0x2 << 20) /* FSI2 */

#define CR_DTMD_PCM		(0x0 << 8) /* FSI2 */
#define CR_DTMD_SPDIF_PCM	(0x1 << 8) /* FSI2 */
#define CR_DTMD_SPDIF_STREAM	(0x2 << 8) /* FSI2 */

#define CR_MONO		(0x0 << 4)
#define CR_MONO_D	(0x1 << 4)
#define CR_PCM		(0x2 << 4)
#define CR_I2S		(0x3 << 4)
#define CR_TDM		(0x4 << 4)
#define CR_TDM_D	(0x5 << 4)

/* OUT_DMAC */
/* IN_DMAC */
#define VDMD_MASK	(0x3 << 4)
#define VDMD_FRONT	(0x0 << 4) /* Package in front */
#define VDMD_BACK	(0x1 << 4) /* Package in back */
#define VDMD_STREAM	(0x2 << 4) /* Stream mode(16bit * 2) */

#define DMA_ON		(0x1 << 0)

/* DOFF_CTL */
/* DIFF_CTL */
#define IRQ_HALF	0x00100000
#define FIFO_CLR	0x00000001

/* DOFF_ST */
#define ERR_OVER	0x00000010
#define ERR_UNDER	0x00000001
#define ST_ERR		(ERR_OVER | ERR_UNDER)

/* CKG1 */
#define ACKMD_MASK	0x00007000
#define BPFMD_MASK	0x00000700
#define DIMD		(1 << 4)
#define DOMD		(1 << 0)

/* A/B MST_CTLR */
#define BP	(1 << 4)	/* Fix the signal of Biphase output */
#define SE	(1 << 0)	/* Fix the master clock */

/* CLK_RST */
#define CRB	(1 << 4)
#define CRA	(1 << 0)

/* IO SHIFT / MACRO */
#define BI_SHIFT	12
#define BO_SHIFT	8
#define AI_SHIFT	4
#define AO_SHIFT	0
#define AB_IO(param, shift)	(param << shift)

/* SOFT_RST */
#define PBSR		(1 << 12) /* Port B Software Reset */
#define PASR		(1 <<  8) /* Port A Software Reset */
#define IR		(1 <<  4) /* Interrupt Reset */
#define FSISR		(1 <<  0) /* Software Reset */

/* OUT_SEL (FSI2) */
#define DMMD		(1 << 4) /* SPDIF output timing 0: Biphase only */
				 /*			1: Biphase and serial */

/* FIFO_SZ */
#define FIFO_SZ_MASK	0x7

#define FSI_RATES SNDRV_PCM_RATE_8000_96000

#define FSI_FMTS (SNDRV_PCM_FMTBIT_S24_LE | SNDRV_PCM_FMTBIT_S16_LE)

typedef int (*set_rate_func)(struct device *dev, int rate, int enable);

/*
 * bus options
 *
 * 0x000000BA
 *
 * A : sample widtht 16bit setting
 * B : sample widtht 24bit setting
 */

#define SHIFT_16DATA		0
#define SHIFT_24DATA		4

#define PACKAGE_24BITBUS_BACK		0
#define PACKAGE_24BITBUS_FRONT		1
#define PACKAGE_16BITBUS_STREAM		2

#define BUSOP_SET(s, a)	((a) << SHIFT_ ## s ## DATA)
#define BUSOP_GET(s, a)	(((a) >> SHIFT_ ## s ## DATA) & 0xF)

/*
 * FSI driver use below type name for variable
 *
 * xxx_num	: number of data
 * xxx_pos	: position of data
 * xxx_capa	: capacity of data
 */

/*
 *	period/frame/sample image
 *
 * ex) PCM (2ch)
 *
 * period pos					   period pos
 *   [n]					     [n + 1]
 *   |<-------------------- period--------------------->|
 * ==|============================================ ... =|==
 *   |							|
 *   ||<-----  frame ----->|<------ frame ----->|  ...	|
 *   |+--------------------+--------------------+- ...	|
 *   ||[ sample ][ sample ]|[ sample ][ sample ]|  ...	|
 *   |+--------------------+--------------------+- ...	|
 * ==|============================================ ... =|==
 */

/*
 *	FSI FIFO image
 *
 *	|	     |
 *	|	     |
 *	| [ sample ] |
 *	| [ sample ] |
 *	| [ sample ] |
 *	| [ sample ] |
 *		--> go to codecs
 */

/*
 *	FSI clock
 *
 * FSIxCLK [CPG] (ick) ------->	|
 *				|-> FSI_DIV (div)-> FSI2
 * FSIxCK [external] (xck) --->	|
 */

/*
 *		struct
 */

struct fsi_stream_handler;
struct fsi_stream {

	/*
	 * these are initialized by fsi_stream_init()
	 */
	struct snd_pcm_substream *substream;
	int fifo_sample_capa;	/* sample capacity of FSI FIFO */
	int buff_sample_capa;	/* sample capacity of ALSA buffer */
	int buff_sample_pos;	/* sample position of ALSA buffer */
	int period_samples;	/* sample number / 1 period */
	int period_pos;		/* current period position */
	int sample_width;	/* sample width */
	int uerr_num;
	int oerr_num;

	/*
	 * bus options
	 */
	u32 bus_option;

	/*
	 * thse are initialized by fsi_handler_init()
	 */
	struct fsi_stream_handler *handler;
	struct fsi_priv		*priv;

	/*
	 * these are for DMAEngine
	 */
	struct dma_chan		*chan;
	struct sh_dmae_slave	slave; /* see fsi_handler_init() */
	struct work_struct	work;
	dma_addr_t		dma;
};

struct fsi_clk {
	/* see [FSI clock] */
	struct clk *own;
	struct clk *xck;
	struct clk *ick;
	struct clk *div;
	int (*set_rate)(struct device *dev,
			struct fsi_priv *fsi,
			unsigned long rate);

	unsigned long rate;
	unsigned int count;
};

struct fsi_priv {
	void __iomem *base;
	struct fsi_master *master;
	struct sh_fsi_port_info *info;

	struct fsi_stream playback;
	struct fsi_stream capture;

	struct fsi_clk clock;

	u32 fmt;

	int chan_num:16;
	int clk_master:1;
	int clk_cpg:1;
	int spdif:1;
	int enable_stream:1;
	int bit_clk_inv:1;
	int lr_clk_inv:1;

	long rate;
};

struct fsi_stream_handler {
	int (*init)(struct fsi_priv *fsi, struct fsi_stream *io);
	int (*quit)(struct fsi_priv *fsi, struct fsi_stream *io);
	int (*probe)(struct fsi_priv *fsi, struct fsi_stream *io, struct device *dev);
	int (*transfer)(struct fsi_priv *fsi, struct fsi_stream *io);
	int (*remove)(struct fsi_priv *fsi, struct fsi_stream *io);
	void (*start_stop)(struct fsi_priv *fsi, struct fsi_stream *io,
			   int enable);
};
#define fsi_stream_handler_call(io, func, args...)	\
	(!(io) ? -ENODEV :				\
	 !((io)->handler->func) ? 0 :			\
	 (io)->handler->func(args))

struct fsi_core {
	int ver;

	u32 int_st;
	u32 iemsk;
	u32 imsk;
	u32 a_mclk;
	u32 b_mclk;
};

struct fsi_master {
	void __iomem *base;
	int irq;
	struct fsi_priv fsia;
	struct fsi_priv fsib;
	struct fsi_core *core;
	spinlock_t lock;
};

static int fsi_stream_is_play(struct fsi_priv *fsi, struct fsi_stream *io);

/*
 *		basic read write function
 */

static void __fsi_reg_write(u32 __iomem *reg, u32 data)
{
	/* valid data area is 24bit */
	data &= 0x00ffffff;

	__raw_writel(data, reg);
}

static u32 __fsi_reg_read(u32 __iomem *reg)
{
	return __raw_readl(reg);
}

static void __fsi_reg_mask_set(u32 __iomem *reg, u32 mask, u32 data)
{
	u32 val = __fsi_reg_read(reg);

	val &= ~mask;
	val |= data & mask;

	__fsi_reg_write(reg, val);
}

#define fsi_reg_write(p, r, d)\
	__fsi_reg_write((p->base + REG_##r), d)

#define fsi_reg_read(p, r)\
	__fsi_reg_read((p->base + REG_##r))

#define fsi_reg_mask_set(p, r, m, d)\
	__fsi_reg_mask_set((p->base + REG_##r), m, d)

#define fsi_master_read(p, r) _fsi_master_read(p, MST_##r)
#define fsi_core_read(p, r)   _fsi_master_read(p, p->core->r)
static u32 _fsi_master_read(struct fsi_master *master, u32 reg)
{
	u32 ret;
	unsigned long flags;

	spin_lock_irqsave(&master->lock, flags);
	ret = __fsi_reg_read(master->base + reg);
	spin_unlock_irqrestore(&master->lock, flags);

	return ret;
}

#define fsi_master_mask_set(p, r, m, d) _fsi_master_mask_set(p, MST_##r, m, d)
#define fsi_core_mask_set(p, r, m, d)  _fsi_master_mask_set(p, p->core->r, m, d)
static void _fsi_master_mask_set(struct fsi_master *master,
			       u32 reg, u32 mask, u32 data)
{
	unsigned long flags;

	spin_lock_irqsave(&master->lock, flags);
	__fsi_reg_mask_set(master->base + reg, mask, data);
	spin_unlock_irqrestore(&master->lock, flags);
}

/*
 *		basic function
 */
static int fsi_version(struct fsi_master *master)
{
	return master->core->ver;
}

static struct fsi_master *fsi_get_master(struct fsi_priv *fsi)
{
	return fsi->master;
}

static int fsi_is_clk_master(struct fsi_priv *fsi)
{
	return fsi->clk_master;
}

static int fsi_is_port_a(struct fsi_priv *fsi)
{
	return fsi->master->base == fsi->base;
}

static int fsi_is_spdif(struct fsi_priv *fsi)
{
	return fsi->spdif;
}

static int fsi_is_enable_stream(struct fsi_priv *fsi)
{
	return fsi->enable_stream;
}

static int fsi_is_play(struct snd_pcm_substream *substream)
{
	return substream->stream == SNDRV_PCM_STREAM_PLAYBACK;
}

static struct snd_soc_dai *fsi_get_dai(struct snd_pcm_substream *substream)
{
	struct snd_soc_pcm_runtime *rtd = substream->private_data;

	return  rtd->cpu_dai;
}

static struct fsi_priv *fsi_get_priv_frm_dai(struct snd_soc_dai *dai)
{
	struct fsi_master *master = snd_soc_dai_get_drvdata(dai);

	if (dai->id == 0)
		return &master->fsia;
	else
		return &master->fsib;
}

static struct fsi_priv *fsi_get_priv(struct snd_pcm_substream *substream)
{
	return fsi_get_priv_frm_dai(fsi_get_dai(substream));
}

static set_rate_func fsi_get_info_set_rate(struct fsi_priv *fsi)
{
	if (!fsi->info)
		return NULL;

	return fsi->info->set_rate;
}

static u32 fsi_get_info_flags(struct fsi_priv *fsi)
{
	if (!fsi->info)
		return 0;

	return fsi->info->flags;
}

static u32 fsi_get_port_shift(struct fsi_priv *fsi, struct fsi_stream *io)
{
	int is_play = fsi_stream_is_play(fsi, io);
	int is_porta = fsi_is_port_a(fsi);
	u32 shift;

	if (is_porta)
		shift = is_play ? AO_SHIFT : AI_SHIFT;
	else
		shift = is_play ? BO_SHIFT : BI_SHIFT;

	return shift;
}

static int fsi_frame2sample(struct fsi_priv *fsi, int frames)
{
	return frames * fsi->chan_num;
}

static int fsi_sample2frame(struct fsi_priv *fsi, int samples)
{
	return samples / fsi->chan_num;
}

static int fsi_get_current_fifo_samples(struct fsi_priv *fsi,
					struct fsi_stream *io)
{
	int is_play = fsi_stream_is_play(fsi, io);
	u32 status;
	int frames;

	status = is_play ?
		fsi_reg_read(fsi, DOFF_ST) :
		fsi_reg_read(fsi, DIFF_ST);

	frames = 0x1ff & (status >> 8);

	return fsi_frame2sample(fsi, frames);
}

static void fsi_count_fifo_err(struct fsi_priv *fsi)
{
	u32 ostatus = fsi_reg_read(fsi, DOFF_ST);
	u32 istatus = fsi_reg_read(fsi, DIFF_ST);

	if (ostatus & ERR_OVER)
		fsi->playback.oerr_num++;

	if (ostatus & ERR_UNDER)
		fsi->playback.uerr_num++;

	if (istatus & ERR_OVER)
		fsi->capture.oerr_num++;

	if (istatus & ERR_UNDER)
		fsi->capture.uerr_num++;

	fsi_reg_write(fsi, DOFF_ST, 0);
	fsi_reg_write(fsi, DIFF_ST, 0);
}

/*
 *		fsi_stream_xx() function
 */
static inline int fsi_stream_is_play(struct fsi_priv *fsi,
				     struct fsi_stream *io)
{
	return &fsi->playback == io;
}

static inline struct fsi_stream *fsi_stream_get(struct fsi_priv *fsi,
					struct snd_pcm_substream *substream)
{
	return fsi_is_play(substream) ? &fsi->playback : &fsi->capture;
}

static int fsi_stream_is_working(struct fsi_priv *fsi,
				 struct fsi_stream *io)
{
	struct fsi_master *master = fsi_get_master(fsi);
	unsigned long flags;
	int ret;

	spin_lock_irqsave(&master->lock, flags);
	ret = !!(io->substream && io->substream->runtime);
	spin_unlock_irqrestore(&master->lock, flags);

	return ret;
}

static struct fsi_priv *fsi_stream_to_priv(struct fsi_stream *io)
{
	return io->priv;
}

static void fsi_stream_init(struct fsi_priv *fsi,
			    struct fsi_stream *io,
			    struct snd_pcm_substream *substream)
{
	struct snd_pcm_runtime *runtime = substream->runtime;
	struct fsi_master *master = fsi_get_master(fsi);
	unsigned long flags;

	spin_lock_irqsave(&master->lock, flags);
	io->substream	= substream;
	io->buff_sample_capa	= fsi_frame2sample(fsi, runtime->buffer_size);
	io->buff_sample_pos	= 0;
	io->period_samples	= fsi_frame2sample(fsi, runtime->period_size);
	io->period_pos		= 0;
	io->sample_width	= samples_to_bytes(runtime, 1);
	io->bus_option		= 0;
	io->oerr_num	= -1; /* ignore 1st err */
	io->uerr_num	= -1; /* ignore 1st err */
	fsi_stream_handler_call(io, init, fsi, io);
	spin_unlock_irqrestore(&master->lock, flags);
}

static void fsi_stream_quit(struct fsi_priv *fsi, struct fsi_stream *io)
{
	struct snd_soc_dai *dai = fsi_get_dai(io->substream);
	struct fsi_master *master = fsi_get_master(fsi);
	unsigned long flags;

	spin_lock_irqsave(&master->lock, flags);

	if (io->oerr_num > 0)
		dev_err(dai->dev, "over_run = %d\n", io->oerr_num);

	if (io->uerr_num > 0)
		dev_err(dai->dev, "under_run = %d\n", io->uerr_num);

	fsi_stream_handler_call(io, quit, fsi, io);
	io->substream	= NULL;
	io->buff_sample_capa	= 0;
	io->buff_sample_pos	= 0;
	io->period_samples	= 0;
	io->period_pos		= 0;
	io->sample_width	= 0;
	io->bus_option		= 0;
	io->oerr_num	= 0;
	io->uerr_num	= 0;
	spin_unlock_irqrestore(&master->lock, flags);
}

static int fsi_stream_transfer(struct fsi_stream *io)
{
	struct fsi_priv *fsi = fsi_stream_to_priv(io);
	if (!fsi)
		return -EIO;

	return fsi_stream_handler_call(io, transfer, fsi, io);
}

#define fsi_stream_start(fsi, io)\
	fsi_stream_handler_call(io, start_stop, fsi, io, 1)

#define fsi_stream_stop(fsi, io)\
	fsi_stream_handler_call(io, start_stop, fsi, io, 0)

static int fsi_stream_probe(struct fsi_priv *fsi, struct device *dev)
{
	struct fsi_stream *io;
	int ret1, ret2;

	io = &fsi->playback;
	ret1 = fsi_stream_handler_call(io, probe, fsi, io, dev);

	io = &fsi->capture;
	ret2 = fsi_stream_handler_call(io, probe, fsi, io, dev);

	if (ret1 < 0)
		return ret1;
	if (ret2 < 0)
		return ret2;

	return 0;
}

static int fsi_stream_remove(struct fsi_priv *fsi)
{
	struct fsi_stream *io;
	int ret1, ret2;

	io = &fsi->playback;
	ret1 = fsi_stream_handler_call(io, remove, fsi, io);

	io = &fsi->capture;
	ret2 = fsi_stream_handler_call(io, remove, fsi, io);

	if (ret1 < 0)
		return ret1;
	if (ret2 < 0)
		return ret2;

	return 0;
}

/*
 *	format/bus/dma setting
 */
static void fsi_format_bus_setup(struct fsi_priv *fsi, struct fsi_stream *io,
				 u32 bus, struct device *dev)
{
	struct fsi_master *master = fsi_get_master(fsi);
	int is_play = fsi_stream_is_play(fsi, io);
	u32 fmt = fsi->fmt;

	if (fsi_version(master) >= 2) {
		u32 dma = 0;

		/*
		 * FSI2 needs DMA/Bus setting
		 */
		switch (bus) {
		case PACKAGE_24BITBUS_FRONT:
			fmt |= CR_BWS_24;
			dma |= VDMD_FRONT;
			dev_dbg(dev, "24bit bus / package in front\n");
			break;
		case PACKAGE_16BITBUS_STREAM:
			fmt |= CR_BWS_16;
			dma |= VDMD_STREAM;
			dev_dbg(dev, "16bit bus / stream mode\n");
			break;
		case PACKAGE_24BITBUS_BACK:
		default:
			fmt |= CR_BWS_24;
			dma |= VDMD_BACK;
			dev_dbg(dev, "24bit bus / package in back\n");
			break;
		}

		if (is_play)
			fsi_reg_write(fsi, OUT_DMAC,	dma);
		else
			fsi_reg_write(fsi, IN_DMAC,	dma);
	}

	if (is_play)
		fsi_reg_write(fsi, DO_FMT, fmt);
	else
		fsi_reg_write(fsi, DI_FMT, fmt);
}

/*
 *		irq function
 */

static void fsi_irq_enable(struct fsi_priv *fsi, struct fsi_stream *io)
{
	u32 data = AB_IO(1, fsi_get_port_shift(fsi, io));
	struct fsi_master *master = fsi_get_master(fsi);

	fsi_core_mask_set(master, imsk,  data, data);
	fsi_core_mask_set(master, iemsk, data, data);
}

static void fsi_irq_disable(struct fsi_priv *fsi, struct fsi_stream *io)
{
	u32 data = AB_IO(1, fsi_get_port_shift(fsi, io));
	struct fsi_master *master = fsi_get_master(fsi);

	fsi_core_mask_set(master, imsk,  data, 0);
	fsi_core_mask_set(master, iemsk, data, 0);
}

static u32 fsi_irq_get_status(struct fsi_master *master)
{
	return fsi_core_read(master, int_st);
}

static void fsi_irq_clear_status(struct fsi_priv *fsi)
{
	u32 data = 0;
	struct fsi_master *master = fsi_get_master(fsi);

	data |= AB_IO(1, fsi_get_port_shift(fsi, &fsi->playback));
	data |= AB_IO(1, fsi_get_port_shift(fsi, &fsi->capture));

	/* clear interrupt factor */
	fsi_core_mask_set(master, int_st, data, 0);
}

/*
 *		SPDIF master clock function
 *
 * These functions are used later FSI2
 */
static void fsi_spdif_clk_ctrl(struct fsi_priv *fsi, int enable)
{
	struct fsi_master *master = fsi_get_master(fsi);
	u32 mask, val;

	mask = BP | SE;
	val = enable ? mask : 0;

	fsi_is_port_a(fsi) ?
		fsi_core_mask_set(master, a_mclk, mask, val) :
		fsi_core_mask_set(master, b_mclk, mask, val);
}

/*
 *		clock function
 */
static int fsi_clk_init(struct device *dev,
			struct fsi_priv *fsi,
			int xck,
			int ick,
			int div,
			int (*set_rate)(struct device *dev,
					struct fsi_priv *fsi,
					unsigned long rate))
{
	struct fsi_clk *clock = &fsi->clock;
	int is_porta = fsi_is_port_a(fsi);

	clock->xck	= NULL;
	clock->ick	= NULL;
	clock->div	= NULL;
	clock->rate	= 0;
	clock->count	= 0;
	clock->set_rate	= set_rate;

	clock->own = devm_clk_get(dev, NULL);
	if (IS_ERR(clock->own))
		return -EINVAL;

	/* external clock */
	if (xck) {
		clock->xck = devm_clk_get(dev, is_porta ? "xcka" : "xckb");
		if (IS_ERR(clock->xck)) {
			dev_err(dev, "can't get xck clock\n");
			return -EINVAL;
		}
		if (clock->xck == clock->own) {
			dev_err(dev, "cpu doesn't support xck clock\n");
			return -EINVAL;
		}
	}

	/* FSIACLK/FSIBCLK */
	if (ick) {
		clock->ick = devm_clk_get(dev,  is_porta ? "icka" : "ickb");
		if (IS_ERR(clock->ick)) {
			dev_err(dev, "can't get ick clock\n");
			return -EINVAL;
		}
		if (clock->ick == clock->own) {
			dev_err(dev, "cpu doesn't support ick clock\n");
			return -EINVAL;
		}
	}

	/* FSI-DIV */
	if (div) {
		clock->div = devm_clk_get(dev,  is_porta ? "diva" : "divb");
		if (IS_ERR(clock->div)) {
			dev_err(dev, "can't get div clock\n");
			return -EINVAL;
		}
		if (clock->div == clock->own) {
			dev_err(dev, "cpu doens't support div clock\n");
			return -EINVAL;
		}
	}

	return 0;
}

#define fsi_clk_invalid(fsi) fsi_clk_valid(fsi, 0)
static void fsi_clk_valid(struct fsi_priv *fsi, unsigned long rate)
{
	fsi->clock.rate = rate;
}

static int fsi_clk_is_valid(struct fsi_priv *fsi)
{
	return	fsi->clock.set_rate &&
		fsi->clock.rate;
}

static int fsi_clk_enable(struct device *dev,
			  struct fsi_priv *fsi,
			  unsigned long rate)
{
	struct fsi_clk *clock = &fsi->clock;
	int ret = -EINVAL;

	if (!fsi_clk_is_valid(fsi))
		return ret;

	if (0 == clock->count) {
		ret = clock->set_rate(dev, fsi, rate);
		if (ret < 0) {
			fsi_clk_invalid(fsi);
			return ret;
		}

		if (clock->xck)
			clk_enable(clock->xck);
		if (clock->ick)
			clk_enable(clock->ick);
		if (clock->div)
			clk_enable(clock->div);

		clock->count++;
	}

	return ret;
}

static int fsi_clk_disable(struct device *dev,
			    struct fsi_priv *fsi)
{
	struct fsi_clk *clock = &fsi->clock;

	if (!fsi_clk_is_valid(fsi))
		return -EINVAL;

	if (1 == clock->count--) {
		if (clock->xck)
			clk_disable(clock->xck);
		if (clock->ick)
			clk_disable(clock->ick);
		if (clock->div)
			clk_disable(clock->div);
	}

	return 0;
}

static int fsi_clk_set_ackbpf(struct device *dev,
			      struct fsi_priv *fsi,
			      int ackmd, int bpfmd)
{
	u32 data = 0;

	/* check ackmd/bpfmd relationship */
	if (bpfmd > ackmd) {
		dev_err(dev, "unsupported rate (%d/%d)\n", ackmd, bpfmd);
		return -EINVAL;
	}

	/*  ACKMD */
	switch (ackmd) {
	case 512:
		data |= (0x0 << 12);
		break;
	case 256:
		data |= (0x1 << 12);
		break;
	case 128:
		data |= (0x2 << 12);
		break;
	case 64:
		data |= (0x3 << 12);
		break;
	case 32:
		data |= (0x4 << 12);
		break;
	default:
		dev_err(dev, "unsupported ackmd (%d)\n", ackmd);
		return -EINVAL;
	}

	/* BPFMD */
	switch (bpfmd) {
	case 32:
		data |= (0x0 << 8);
		break;
	case 64:
		data |= (0x1 << 8);
		break;
	case 128:
		data |= (0x2 << 8);
		break;
	case 256:
		data |= (0x3 << 8);
		break;
	case 512:
		data |= (0x4 << 8);
		break;
	case 16:
		data |= (0x7 << 8);
		break;
	default:
		dev_err(dev, "unsupported bpfmd (%d)\n", bpfmd);
		return -EINVAL;
	}

	dev_dbg(dev, "ACKMD/BPFMD = %d/%d\n", ackmd, bpfmd);

	fsi_reg_mask_set(fsi, CKG1, (ACKMD_MASK | BPFMD_MASK) , data);
	udelay(10);

	return 0;
}

static int fsi_clk_set_rate_external(struct device *dev,
				     struct fsi_priv *fsi,
				     unsigned long rate)
{
	struct clk *xck = fsi->clock.xck;
	struct clk *ick = fsi->clock.ick;
	unsigned long xrate;
	int ackmd, bpfmd;
	int ret = 0;

	/* check clock rate */
	xrate = clk_get_rate(xck);
	if (xrate % rate) {
		dev_err(dev, "unsupported clock rate\n");
		return -EINVAL;
	}

	clk_set_parent(ick, xck);
	clk_set_rate(ick, xrate);

	bpfmd = fsi->chan_num * 32;
	ackmd = xrate / rate;

	dev_dbg(dev, "external/rate = %ld/%ld\n", xrate, rate);

	ret = fsi_clk_set_ackbpf(dev, fsi, ackmd, bpfmd);
	if (ret < 0)
		dev_err(dev, "%s failed", __func__);

	return ret;
}

static int fsi_clk_set_rate_cpg(struct device *dev,
				struct fsi_priv *fsi,
				unsigned long rate)
{
	struct clk *ick = fsi->clock.ick;
	struct clk *div = fsi->clock.div;
	unsigned long target = 0; /* 12288000 or 11289600 */
	unsigned long actual, cout;
	unsigned long diff, min;
	unsigned long best_cout, best_act;
	int adj;
	int ackmd, bpfmd;
	int ret = -EINVAL;

	if (!(12288000 % rate))
		target = 12288000;
	if (!(11289600 % rate))
		target = 11289600;
	if (!target) {
		dev_err(dev, "unsupported rate\n");
		return ret;
	}

	bpfmd = fsi->chan_num * 32;
	ackmd = target / rate;
	ret = fsi_clk_set_ackbpf(dev, fsi, ackmd, bpfmd);
	if (ret < 0) {
		dev_err(dev, "%s failed", __func__);
		return ret;
	}

	/*
	 * The clock flow is
	 *
	 * [CPG] = cout => [FSI_DIV] = audio => [FSI] => [codec]
	 *
	 * But, it needs to find best match of CPG and FSI_DIV
	 * combination, since it is difficult to generate correct
	 * frequency of audio clock from ick clock only.
	 * Because ick is created from its parent clock.
	 *
	 * target	= rate x [512/256/128/64]fs
	 * cout		= round(target x adjustment)
	 * actual	= cout / adjustment (by FSI-DIV) ~= target
	 * audio	= actual
	 */
	min = ~0;
	best_cout = 0;
	best_act = 0;
	for (adj = 1; adj < 0xffff; adj++) {

		cout = target * adj;
		if (cout > 100000000) /* max clock = 100MHz */
			break;

		/* cout/actual audio clock */
		cout	= clk_round_rate(ick, cout);
		actual	= cout / adj;

		/* find best frequency */
		diff = abs(actual - target);
		if (diff < min) {
			min		= diff;
			best_cout	= cout;
			best_act	= actual;
		}
	}

	ret = clk_set_rate(ick, best_cout);
	if (ret < 0) {
		dev_err(dev, "ick clock failed\n");
		return -EIO;
	}

	ret = clk_set_rate(div, clk_round_rate(div, best_act));
	if (ret < 0) {
		dev_err(dev, "div clock failed\n");
		return -EIO;
	}

	dev_dbg(dev, "ick/div = %ld/%ld\n",
		clk_get_rate(ick), clk_get_rate(div));

	return ret;
}

static int fsi_set_master_clk(struct device *dev, struct fsi_priv *fsi,
			      long rate, int enable)
{
	set_rate_func set_rate = fsi_get_info_set_rate(fsi);
	int ret;

	/*
	 * CAUTION
	 *
	 * set_rate will be deleted
	 */
	if (!set_rate) {
		if (enable)
			return fsi_clk_enable(dev, fsi, rate);
		else
			return fsi_clk_disable(dev, fsi);
	}

	ret = set_rate(dev, rate, enable);
	if (ret < 0) /* error */
		return ret;

	if (!enable)
		return 0;

	if (ret > 0) {
		u32 data = 0;

		switch (ret & SH_FSI_ACKMD_MASK) {
		default:
			/* FALL THROUGH */
		case SH_FSI_ACKMD_512:
			data |= (0x0 << 12);
			break;
		case SH_FSI_ACKMD_256:
			data |= (0x1 << 12);
			break;
		case SH_FSI_ACKMD_128:
			data |= (0x2 << 12);
			break;
		case SH_FSI_ACKMD_64:
			data |= (0x3 << 12);
			break;
		case SH_FSI_ACKMD_32:
			data |= (0x4 << 12);
			break;
		}

		switch (ret & SH_FSI_BPFMD_MASK) {
		default:
			/* FALL THROUGH */
		case SH_FSI_BPFMD_32:
			data |= (0x0 << 8);
			break;
		case SH_FSI_BPFMD_64:
			data |= (0x1 << 8);
			break;
		case SH_FSI_BPFMD_128:
			data |= (0x2 << 8);
			break;
		case SH_FSI_BPFMD_256:
			data |= (0x3 << 8);
			break;
		case SH_FSI_BPFMD_512:
			data |= (0x4 << 8);
			break;
		case SH_FSI_BPFMD_16:
			data |= (0x7 << 8);
			break;
		}

		fsi_reg_mask_set(fsi, CKG1, (ACKMD_MASK | BPFMD_MASK) , data);
		udelay(10);
		ret = 0;
	}

	return ret;
}

/*
 *		pio data transfer handler
 */
static void fsi_pio_push16(struct fsi_priv *fsi, u8 *_buf, int samples)
{
	int i;

	if (fsi_is_enable_stream(fsi)) {
		/*
		 * stream mode
		 * see
		 *	fsi_pio_push_init()
		 */
		u32 *buf = (u32 *)_buf;

		for (i = 0; i < samples / 2; i++)
			fsi_reg_write(fsi, DODT, buf[i]);
	} else {
		/* normal mode */
		u16 *buf = (u16 *)_buf;

		for (i = 0; i < samples; i++)
			fsi_reg_write(fsi, DODT, ((u32)*(buf + i) << 8));
	}
}

static void fsi_pio_pop16(struct fsi_priv *fsi, u8 *_buf, int samples)
{
	u16 *buf = (u16 *)_buf;
	int i;

	for (i = 0; i < samples; i++)
		*(buf + i) = (u16)(fsi_reg_read(fsi, DIDT) >> 8);
}

static void fsi_pio_push32(struct fsi_priv *fsi, u8 *_buf, int samples)
{
	u32 *buf = (u32 *)_buf;
	int i;

	for (i = 0; i < samples; i++)
		fsi_reg_write(fsi, DODT, *(buf + i));
}

static void fsi_pio_pop32(struct fsi_priv *fsi, u8 *_buf, int samples)
{
	u32 *buf = (u32 *)_buf;
	int i;

	for (i = 0; i < samples; i++)
		*(buf + i) = fsi_reg_read(fsi, DIDT);
}

static u8 *fsi_pio_get_area(struct fsi_priv *fsi, struct fsi_stream *io)
{
	struct snd_pcm_runtime *runtime = io->substream->runtime;

	return runtime->dma_area +
		samples_to_bytes(runtime, io->buff_sample_pos);
}

static int fsi_pio_transfer(struct fsi_priv *fsi, struct fsi_stream *io,
		void (*run16)(struct fsi_priv *fsi, u8 *buf, int samples),
		void (*run32)(struct fsi_priv *fsi, u8 *buf, int samples),
		int samples)
{
	struct snd_pcm_runtime *runtime;
	struct snd_pcm_substream *substream;
	u8 *buf;
	int over_period;

	if (!fsi_stream_is_working(fsi, io))
		return -EINVAL;

	over_period	= 0;
	substream	= io->substream;
	runtime		= substream->runtime;

	/* FSI FIFO has limit.
	 * So, this driver can not send periods data at a time
	 */
	if (io->buff_sample_pos >=
	    io->period_samples * (io->period_pos + 1)) {

		over_period = 1;
		io->period_pos = (io->period_pos + 1) % runtime->periods;

		if (0 == io->period_pos)
			io->buff_sample_pos = 0;
	}

	buf = fsi_pio_get_area(fsi, io);

	switch (io->sample_width) {
	case 2:
		run16(fsi, buf, samples);
		break;
	case 4:
		run32(fsi, buf, samples);
		break;
	default:
		return -EINVAL;
	}

	/* update buff_sample_pos */
	io->buff_sample_pos += samples;

	if (over_period)
		snd_pcm_period_elapsed(substream);

	return 0;
}

static int fsi_pio_pop(struct fsi_priv *fsi, struct fsi_stream *io)
{
	int sample_residues;	/* samples in FSI fifo */
	int sample_space;	/* ALSA free samples space */
	int samples;

	sample_residues	= fsi_get_current_fifo_samples(fsi, io);
	sample_space	= io->buff_sample_capa - io->buff_sample_pos;

	samples = min(sample_residues, sample_space);

	return fsi_pio_transfer(fsi, io,
				  fsi_pio_pop16,
				  fsi_pio_pop32,
				  samples);
}

static int fsi_pio_push(struct fsi_priv *fsi, struct fsi_stream *io)
{
	int sample_residues;	/* ALSA residue samples */
	int sample_space;	/* FSI fifo free samples space */
	int samples;

	sample_residues	= io->buff_sample_capa - io->buff_sample_pos;
	sample_space	= io->fifo_sample_capa -
		fsi_get_current_fifo_samples(fsi, io);

	samples = min(sample_residues, sample_space);

	return fsi_pio_transfer(fsi, io,
				  fsi_pio_push16,
				  fsi_pio_push32,
				  samples);
}

static void fsi_pio_start_stop(struct fsi_priv *fsi, struct fsi_stream *io,
			       int enable)
{
	struct fsi_master *master = fsi_get_master(fsi);
	u32 clk  = fsi_is_port_a(fsi) ? CRA  : CRB;

	if (enable)
		fsi_irq_enable(fsi, io);
	else
		fsi_irq_disable(fsi, io);

	if (fsi_is_clk_master(fsi))
		fsi_master_mask_set(master, CLK_RST, clk, (enable) ? clk : 0);
}

static int fsi_pio_push_init(struct fsi_priv *fsi, struct fsi_stream *io)
{
	/*
	 * we can use 16bit stream mode
	 * when "playback" and "16bit data"
	 * and platform allows "stream mode"
	 * see
	 *	fsi_pio_push16()
	 */
	if (fsi_is_enable_stream(fsi))
		io->bus_option = BUSOP_SET(24, PACKAGE_24BITBUS_BACK) |
				 BUSOP_SET(16, PACKAGE_16BITBUS_STREAM);
	else
		io->bus_option = BUSOP_SET(24, PACKAGE_24BITBUS_BACK) |
				 BUSOP_SET(16, PACKAGE_24BITBUS_BACK);
	return 0;
}

static int fsi_pio_pop_init(struct fsi_priv *fsi, struct fsi_stream *io)
{
	/*
	 * always 24bit bus, package back when "capture"
	 */
	io->bus_option = BUSOP_SET(24, PACKAGE_24BITBUS_BACK) |
			 BUSOP_SET(16, PACKAGE_24BITBUS_BACK);
	return 0;
}

static struct fsi_stream_handler fsi_pio_push_handler = {
	.init		= fsi_pio_push_init,
	.transfer	= fsi_pio_push,
	.start_stop	= fsi_pio_start_stop,
};

static struct fsi_stream_handler fsi_pio_pop_handler = {
	.init		= fsi_pio_pop_init,
	.transfer	= fsi_pio_pop,
	.start_stop	= fsi_pio_start_stop,
};

static irqreturn_t fsi_interrupt(int irq, void *data)
{
	struct fsi_master *master = data;
	u32 int_st = fsi_irq_get_status(master);

	/* clear irq status */
	fsi_master_mask_set(master, SOFT_RST, IR, 0);
	fsi_master_mask_set(master, SOFT_RST, IR, IR);

	if (int_st & AB_IO(1, AO_SHIFT))
		fsi_stream_transfer(&master->fsia.playback);
	if (int_st & AB_IO(1, BO_SHIFT))
		fsi_stream_transfer(&master->fsib.playback);
	if (int_st & AB_IO(1, AI_SHIFT))
		fsi_stream_transfer(&master->fsia.capture);
	if (int_st & AB_IO(1, BI_SHIFT))
		fsi_stream_transfer(&master->fsib.capture);

	fsi_count_fifo_err(&master->fsia);
	fsi_count_fifo_err(&master->fsib);

	fsi_irq_clear_status(&master->fsia);
	fsi_irq_clear_status(&master->fsib);

	return IRQ_HANDLED;
}

/*
 *		dma data transfer handler
 */
static int fsi_dma_init(struct fsi_priv *fsi, struct fsi_stream *io)
{
	struct snd_pcm_runtime *runtime = io->substream->runtime;
	struct snd_soc_dai *dai = fsi_get_dai(io->substream);
	enum dma_data_direction dir = fsi_stream_is_play(fsi, io) ?
				DMA_TO_DEVICE : DMA_FROM_DEVICE;

	/*
	 * 24bit data : 24bit bus / package in back
	 * 16bit data : 16bit bus / stream mode
	 */
	io->bus_option = BUSOP_SET(24, PACKAGE_24BITBUS_BACK) |
			 BUSOP_SET(16, PACKAGE_16BITBUS_STREAM);

	io->dma = dma_map_single(dai->dev, runtime->dma_area,
				 snd_pcm_lib_buffer_bytes(io->substream), dir);
	return 0;
}

static int fsi_dma_quit(struct fsi_priv *fsi, struct fsi_stream *io)
{
	struct snd_soc_dai *dai = fsi_get_dai(io->substream);
	enum dma_data_direction dir = fsi_stream_is_play(fsi, io) ?
		DMA_TO_DEVICE : DMA_FROM_DEVICE;

	dma_unmap_single(dai->dev, io->dma,
			 snd_pcm_lib_buffer_bytes(io->substream), dir);
	return 0;
}

static dma_addr_t fsi_dma_get_area(struct fsi_stream *io)
{
	struct snd_pcm_runtime *runtime = io->substream->runtime;

	return io->dma + samples_to_bytes(runtime, io->buff_sample_pos);
}

static void fsi_dma_complete(void *data)
{
	struct fsi_stream *io = (struct fsi_stream *)data;
	struct fsi_priv *fsi = fsi_stream_to_priv(io);
	struct snd_pcm_runtime *runtime = io->substream->runtime;
	struct snd_soc_dai *dai = fsi_get_dai(io->substream);
	enum dma_data_direction dir = fsi_stream_is_play(fsi, io) ?
		DMA_TO_DEVICE : DMA_FROM_DEVICE;

	dma_sync_single_for_cpu(dai->dev, fsi_dma_get_area(io),
			samples_to_bytes(runtime, io->period_samples), dir);

	io->buff_sample_pos += io->period_samples;
	io->period_pos++;

	if (io->period_pos >= runtime->periods) {
		io->period_pos = 0;
		io->buff_sample_pos = 0;
	}

	fsi_count_fifo_err(fsi);
	fsi_stream_transfer(io);

	snd_pcm_period_elapsed(io->substream);
}

static void fsi_dma_do_work(struct work_struct *work)
{
	struct fsi_stream *io = container_of(work, struct fsi_stream, work);
	struct fsi_priv *fsi = fsi_stream_to_priv(io);
	struct snd_soc_dai *dai;
	struct dma_async_tx_descriptor *desc;
	struct snd_pcm_runtime *runtime;
	enum dma_data_direction dir;
	int is_play = fsi_stream_is_play(fsi, io);
	int len;
	dma_addr_t buf;

	if (!fsi_stream_is_working(fsi, io))
		return;

	dai	= fsi_get_dai(io->substream);
	runtime	= io->substream->runtime;
	dir	= is_play ? DMA_TO_DEVICE : DMA_FROM_DEVICE;
	len	= samples_to_bytes(runtime, io->period_samples);
	buf	= fsi_dma_get_area(io);

	dma_sync_single_for_device(dai->dev, buf, len, dir);

	desc = dmaengine_prep_slave_single(io->chan, buf, len, dir,
					   DMA_PREP_INTERRUPT | DMA_CTRL_ACK);
	if (!desc) {
		dev_err(dai->dev, "dmaengine_prep_slave_sg() fail\n");
		return;
	}

	desc->callback		= fsi_dma_complete;
	desc->callback_param	= io;

	if (dmaengine_submit(desc) < 0) {
		dev_err(dai->dev, "tx_submit() fail\n");
		return;
	}

	dma_async_issue_pending(io->chan);

	/*
	 * FIXME
	 *
	 * In DMAEngine case, codec and FSI cannot be started simultaneously
	 * since FSI is using the scheduler work queue.
	 * Therefore, in capture case, probably FSI FIFO will have got
	 * overflow error in this point.
	 * in that case, DMA cannot start transfer until error was cleared.
	 */
	if (!is_play) {
		if (ERR_OVER & fsi_reg_read(fsi, DIFF_ST)) {
			fsi_reg_mask_set(fsi, DIFF_CTL, FIFO_CLR, FIFO_CLR);
			fsi_reg_write(fsi, DIFF_ST, 0);
		}
	}
}

static bool fsi_dma_filter(struct dma_chan *chan, void *param)
{
	struct sh_dmae_slave *slave = param;

	chan->private = slave;

	return true;
}

static int fsi_dma_transfer(struct fsi_priv *fsi, struct fsi_stream *io)
{
	schedule_work(&io->work);

	return 0;
}

static void fsi_dma_push_start_stop(struct fsi_priv *fsi, struct fsi_stream *io,
				 int start)
{
	struct fsi_master *master = fsi_get_master(fsi);
	u32 clk  = fsi_is_port_a(fsi) ? CRA  : CRB;
	u32 enable = start ? DMA_ON : 0;

	fsi_reg_mask_set(fsi, OUT_DMAC, DMA_ON, enable);

	dmaengine_terminate_all(io->chan);

	if (fsi_is_clk_master(fsi))
		fsi_master_mask_set(master, CLK_RST, clk, (enable) ? clk : 0);
}

static int fsi_dma_probe(struct fsi_priv *fsi, struct fsi_stream *io, struct device *dev)
{
	dma_cap_mask_t mask;

	dma_cap_zero(mask);
	dma_cap_set(DMA_SLAVE, mask);

	io->chan = dma_request_channel(mask, fsi_dma_filter, &io->slave);
	if (!io->chan) {

		/* switch to PIO handler */
		if (fsi_stream_is_play(fsi, io))
			fsi->playback.handler	= &fsi_pio_push_handler;
		else
			fsi->capture.handler	= &fsi_pio_pop_handler;

		dev_info(dev, "switch handler (dma => pio)\n");

		/* probe again */
		return fsi_stream_probe(fsi, dev);
	}

	INIT_WORK(&io->work, fsi_dma_do_work);

	return 0;
}

static int fsi_dma_remove(struct fsi_priv *fsi, struct fsi_stream *io)
{
	cancel_work_sync(&io->work);

	fsi_stream_stop(fsi, io);

	if (io->chan)
		dma_release_channel(io->chan);

	io->chan = NULL;
	return 0;
}

static struct fsi_stream_handler fsi_dma_push_handler = {
	.init		= fsi_dma_init,
	.quit		= fsi_dma_quit,
	.probe		= fsi_dma_probe,
	.transfer	= fsi_dma_transfer,
	.remove		= fsi_dma_remove,
	.start_stop	= fsi_dma_push_start_stop,
};

/*
 *		dai ops
 */
static void fsi_fifo_init(struct fsi_priv *fsi,
			  struct fsi_stream *io,
			  struct device *dev)
{
	struct fsi_master *master = fsi_get_master(fsi);
	int is_play = fsi_stream_is_play(fsi, io);
	u32 shift, i;
	int frame_capa;

	/* get on-chip RAM capacity */
	shift = fsi_master_read(master, FIFO_SZ);
	shift >>= fsi_get_port_shift(fsi, io);
	shift &= FIFO_SZ_MASK;
	frame_capa = 256 << shift;
	dev_dbg(dev, "fifo = %d words\n", frame_capa);

	/*
	 * The maximum number of sample data varies depending
	 * on the number of channels selected for the format.
	 *
	 * FIFOs are used in 4-channel units in 3-channel mode
	 * and in 8-channel units in 5- to 7-channel mode
	 * meaning that more FIFOs than the required size of DPRAM
	 * are used.
	 *
	 * ex) if 256 words of DP-RAM is connected
	 * 1 channel:  256 (256 x 1 = 256)
	 * 2 channels: 128 (128 x 2 = 256)
	 * 3 channels:  64 ( 64 x 3 = 192)
	 * 4 channels:  64 ( 64 x 4 = 256)
	 * 5 channels:  32 ( 32 x 5 = 160)
	 * 6 channels:  32 ( 32 x 6 = 192)
	 * 7 channels:  32 ( 32 x 7 = 224)
	 * 8 channels:  32 ( 32 x 8 = 256)
	 */
	for (i = 1; i < fsi->chan_num; i <<= 1)
		frame_capa >>= 1;
	dev_dbg(dev, "%d channel %d store\n",
		fsi->chan_num, frame_capa);

	io->fifo_sample_capa = fsi_frame2sample(fsi, frame_capa);

	/*
	 * set interrupt generation factor
	 * clear FIFO
	 */
	if (is_play) {
		fsi_reg_write(fsi,	DOFF_CTL, IRQ_HALF);
		fsi_reg_mask_set(fsi,	DOFF_CTL, FIFO_CLR, FIFO_CLR);
	} else {
		fsi_reg_write(fsi,	DIFF_CTL, IRQ_HALF);
		fsi_reg_mask_set(fsi,	DIFF_CTL, FIFO_CLR, FIFO_CLR);
	}
}

static int fsi_hw_startup(struct fsi_priv *fsi,
			  struct fsi_stream *io,
			  struct device *dev)
{
	u32 flags = fsi_get_info_flags(fsi);
	u32 data = 0;

	/* clock setting */
	if (fsi_is_clk_master(fsi))
		data = DIMD | DOMD;

	fsi_reg_mask_set(fsi, CKG1, (DIMD | DOMD), data);

	/* clock inversion (CKG2) */
	data = 0;
	if (fsi->bit_clk_inv)
		data |= (1 << 0);
	if (fsi->lr_clk_inv)
		data |= (1 << 4);
	if (fsi_is_clk_master(fsi))
		data <<= 8;
	/* FIXME
	 *
	 * SH_FSI_xxx_INV style will be removed
	 */
	if (SH_FSI_LRM_INV & flags)
		data |= 1 << 12;
	if (SH_FSI_BRM_INV & flags)
		data |= 1 << 8;
	if (SH_FSI_LRS_INV & flags)
		data |= 1 << 4;
	if (SH_FSI_BRS_INV & flags)
		data |= 1 << 0;

	fsi_reg_write(fsi, CKG2, data);

	/* spdif ? */
	if (fsi_is_spdif(fsi)) {
		fsi_spdif_clk_ctrl(fsi, 1);
		fsi_reg_mask_set(fsi, OUT_SEL, DMMD, DMMD);
	}

	/*
	 * get bus settings
	 */
	data = 0;
	switch (io->sample_width) {
	case 2:
		data = BUSOP_GET(16, io->bus_option);
		break;
	case 4:
		data = BUSOP_GET(24, io->bus_option);
		break;
	}
	fsi_format_bus_setup(fsi, io, data, dev);

	/* irq clear */
	fsi_irq_disable(fsi, io);
	fsi_irq_clear_status(fsi);

	/* fifo init */
	fsi_fifo_init(fsi, io, dev);

	/* start master clock */
	if (fsi_is_clk_master(fsi))
		return fsi_set_master_clk(dev, fsi, fsi->rate, 1);

	return 0;
}

static int fsi_hw_shutdown(struct fsi_priv *fsi,
			    struct device *dev)
{
	/* stop master clock */
	if (fsi_is_clk_master(fsi))
		return fsi_set_master_clk(dev, fsi, fsi->rate, 0);

	return 0;
}

static int fsi_dai_startup(struct snd_pcm_substream *substream,
			   struct snd_soc_dai *dai)
{
	struct fsi_priv *fsi = fsi_get_priv(substream);

	fsi_clk_invalid(fsi);
	fsi->rate = 0;

	return 0;
}

static void fsi_dai_shutdown(struct snd_pcm_substream *substream,
			     struct snd_soc_dai *dai)
{
	struct fsi_priv *fsi = fsi_get_priv(substream);

	fsi_clk_invalid(fsi);
	fsi->rate = 0;
}

static int fsi_dai_trigger(struct snd_pcm_substream *substream, int cmd,
			   struct snd_soc_dai *dai)
{
	struct fsi_priv *fsi = fsi_get_priv(substream);
	struct fsi_stream *io = fsi_stream_get(fsi, substream);
	int ret = 0;

	switch (cmd) {
	case SNDRV_PCM_TRIGGER_START:
		fsi_stream_init(fsi, io, substream);
		if (!ret)
			ret = fsi_hw_startup(fsi, io, dai->dev);
		if (!ret)
			ret = fsi_stream_transfer(io);
		if (!ret)
			fsi_stream_start(fsi, io);
		break;
	case SNDRV_PCM_TRIGGER_STOP:
		if (!ret)
			ret = fsi_hw_shutdown(fsi, dai->dev);
		fsi_stream_stop(fsi, io);
		fsi_stream_quit(fsi, io);
		break;
	}

	return ret;
}

static int fsi_set_fmt_dai(struct fsi_priv *fsi, unsigned int fmt)
{
	switch (fmt & SND_SOC_DAIFMT_FORMAT_MASK) {
	case SND_SOC_DAIFMT_I2S:
		fsi->fmt = CR_I2S;
		fsi->chan_num = 2;
		break;
	case SND_SOC_DAIFMT_LEFT_J:
		fsi->fmt = CR_PCM;
		fsi->chan_num = 2;
		break;
	default:
		return -EINVAL;
	}

	return 0;
}

static int fsi_set_fmt_spdif(struct fsi_priv *fsi)
{
	struct fsi_master *master = fsi_get_master(fsi);

	if (fsi_version(master) < 2)
		return -EINVAL;

	fsi->fmt = CR_DTMD_SPDIF_PCM | CR_PCM;
	fsi->chan_num = 2;

	return 0;
}

static int fsi_dai_set_fmt(struct snd_soc_dai *dai, unsigned int fmt)
{
	struct fsi_priv *fsi = fsi_get_priv_frm_dai(dai);
	set_rate_func set_rate = fsi_get_info_set_rate(fsi);
	int ret;

	/* set master/slave audio interface */
	switch (fmt & SND_SOC_DAIFMT_MASTER_MASK) {
	case SND_SOC_DAIFMT_CBM_CFM:
		fsi->clk_master = 1;
		break;
	case SND_SOC_DAIFMT_CBS_CFS:
		break;
	default:
		return -EINVAL;
	}

<<<<<<< HEAD
	if (fsi_is_clk_master(fsi)) {
		/*
		 * CAUTION
		 *
		 * set_rate will be deleted
		 */
		if (set_rate)
			dev_warn(dai->dev, "set_rate will be removed soon\n");

		switch (flags & SH_FSI_CLK_MASK) {
		case SH_FSI_CLK_EXTERNAL:
			fsi_clk_init(dai->dev, fsi, 1, 1, 0,
				     fsi_clk_set_rate_external);
			break;
		case SH_FSI_CLK_CPG:
			fsi_clk_init(dai->dev, fsi, 0, 1, 1,
				     fsi_clk_set_rate_cpg);
			break;
		}
	}

	/* set format */
	switch (flags & SH_FSI_FMT_MASK) {
	case SH_FSI_FMT_DAI:
		ret = fsi_set_fmt_dai(fsi, fmt & SND_SOC_DAIFMT_FORMAT_MASK);
=======
	/* set clock inversion */
	switch (fmt & SND_SOC_DAIFMT_INV_MASK) {
	case SND_SOC_DAIFMT_NB_IF:
		fsi->bit_clk_inv = 0;
		fsi->lr_clk_inv = 1;
>>>>>>> 6eb827d2
		break;
	case SND_SOC_DAIFMT_IB_NF:
		fsi->bit_clk_inv = 1;
		fsi->lr_clk_inv = 0;
		break;
	case SND_SOC_DAIFMT_IB_IF:
		fsi->bit_clk_inv = 1;
		fsi->lr_clk_inv = 1;
		break;
	case SND_SOC_DAIFMT_NB_NF:
	default:
		fsi->bit_clk_inv = 0;
		fsi->lr_clk_inv = 0;
		break;
	}

	if (fsi_is_clk_master(fsi)) {
		/*
		 * CAUTION
		 *
		 * set_rate will be deleted
		 */
		if (set_rate)
			dev_warn(dai->dev, "set_rate will be removed soon\n");

		if (fsi->clk_cpg)
			fsi_clk_init(dai->dev, fsi, 0, 1, 1,
				     fsi_clk_set_rate_cpg);
		else
			fsi_clk_init(dai->dev, fsi, 1, 1, 0,
				     fsi_clk_set_rate_external);
	}

	/* set format */
	if (fsi_is_spdif(fsi))
		ret = fsi_set_fmt_spdif(fsi);
	else
		ret = fsi_set_fmt_dai(fsi, fmt & SND_SOC_DAIFMT_FORMAT_MASK);

	return ret;
}

static int fsi_dai_hw_params(struct snd_pcm_substream *substream,
			     struct snd_pcm_hw_params *params,
			     struct snd_soc_dai *dai)
{
	struct fsi_priv *fsi = fsi_get_priv(substream);

	if (fsi_is_clk_master(fsi)) {
		fsi->rate = params_rate(params);
		fsi_clk_valid(fsi, fsi->rate);
	}

	return 0;
}

static const struct snd_soc_dai_ops fsi_dai_ops = {
	.startup	= fsi_dai_startup,
	.shutdown	= fsi_dai_shutdown,
	.trigger	= fsi_dai_trigger,
	.set_fmt	= fsi_dai_set_fmt,
	.hw_params	= fsi_dai_hw_params,
};

/*
 *		pcm ops
 */

static struct snd_pcm_hardware fsi_pcm_hardware = {
	.info =		SNDRV_PCM_INFO_INTERLEAVED	|
			SNDRV_PCM_INFO_MMAP		|
			SNDRV_PCM_INFO_MMAP_VALID	|
			SNDRV_PCM_INFO_PAUSE,
	.formats		= FSI_FMTS,
	.rates			= FSI_RATES,
	.rate_min		= 8000,
	.rate_max		= 192000,
	.channels_min		= 2,
	.channels_max		= 2,
	.buffer_bytes_max	= 64 * 1024,
	.period_bytes_min	= 32,
	.period_bytes_max	= 8192,
	.periods_min		= 1,
	.periods_max		= 32,
	.fifo_size		= 256,
};

static int fsi_pcm_open(struct snd_pcm_substream *substream)
{
	struct snd_pcm_runtime *runtime = substream->runtime;
	int ret = 0;

	snd_soc_set_runtime_hwparams(substream, &fsi_pcm_hardware);

	ret = snd_pcm_hw_constraint_integer(runtime,
					    SNDRV_PCM_HW_PARAM_PERIODS);

	return ret;
}

static int fsi_hw_params(struct snd_pcm_substream *substream,
			 struct snd_pcm_hw_params *hw_params)
{
	return snd_pcm_lib_malloc_pages(substream,
					params_buffer_bytes(hw_params));
}

static int fsi_hw_free(struct snd_pcm_substream *substream)
{
	return snd_pcm_lib_free_pages(substream);
}

static snd_pcm_uframes_t fsi_pointer(struct snd_pcm_substream *substream)
{
	struct fsi_priv *fsi = fsi_get_priv(substream);
	struct fsi_stream *io = fsi_stream_get(fsi, substream);

	return fsi_sample2frame(fsi, io->buff_sample_pos);
}

static struct snd_pcm_ops fsi_pcm_ops = {
	.open		= fsi_pcm_open,
	.ioctl		= snd_pcm_lib_ioctl,
	.hw_params	= fsi_hw_params,
	.hw_free	= fsi_hw_free,
	.pointer	= fsi_pointer,
};

/*
 *		snd_soc_platform
 */

#define PREALLOC_BUFFER		(32 * 1024)
#define PREALLOC_BUFFER_MAX	(32 * 1024)

static void fsi_pcm_free(struct snd_pcm *pcm)
{
	snd_pcm_lib_preallocate_free_for_all(pcm);
}

static int fsi_pcm_new(struct snd_soc_pcm_runtime *rtd)
{
	struct snd_pcm *pcm = rtd->pcm;

	/*
	 * dont use SNDRV_DMA_TYPE_DEV, since it will oops the SH kernel
	 * in MMAP mode (i.e. aplay -M)
	 */
	return snd_pcm_lib_preallocate_pages_for_all(
		pcm,
		SNDRV_DMA_TYPE_CONTINUOUS,
		snd_dma_continuous_data(GFP_KERNEL),
		PREALLOC_BUFFER, PREALLOC_BUFFER_MAX);
}

/*
 *		alsa struct
 */

static struct snd_soc_dai_driver fsi_soc_dai[] = {
	{
		.name			= "fsia-dai",
		.playback = {
			.rates		= FSI_RATES,
			.formats	= FSI_FMTS,
			.channels_min	= 2,
			.channels_max	= 2,
		},
		.capture = {
			.rates		= FSI_RATES,
			.formats	= FSI_FMTS,
			.channels_min	= 2,
			.channels_max	= 2,
		},
		.ops = &fsi_dai_ops,
	},
	{
		.name			= "fsib-dai",
		.playback = {
			.rates		= FSI_RATES,
			.formats	= FSI_FMTS,
			.channels_min	= 2,
			.channels_max	= 2,
		},
		.capture = {
			.rates		= FSI_RATES,
			.formats	= FSI_FMTS,
			.channels_min	= 2,
			.channels_max	= 2,
		},
		.ops = &fsi_dai_ops,
	},
};

static struct snd_soc_platform_driver fsi_soc_platform = {
	.ops		= &fsi_pcm_ops,
	.pcm_new	= fsi_pcm_new,
	.pcm_free	= fsi_pcm_free,
};

/*
 *		platform function
 */
static void fsi_port_info_init(struct fsi_priv *fsi,
			       struct sh_fsi_port_info *info)
{
	if (info->flags & SH_FSI_FMT_SPDIF)
		fsi->spdif = 1;

	if (info->flags & SH_FSI_CLK_CPG)
		fsi->clk_cpg = 1;

	if (info->flags & SH_FSI_ENABLE_STREAM_MODE)
		fsi->enable_stream = 1;
}

static void fsi_handler_init(struct fsi_priv *fsi,
			     struct sh_fsi_port_info *info)
{
	fsi->playback.handler	= &fsi_pio_push_handler; /* default PIO */
	fsi->playback.priv	= fsi;
	fsi->capture.handler	= &fsi_pio_pop_handler;  /* default PIO */
	fsi->capture.priv	= fsi;

	if (info->tx_id) {
		fsi->playback.slave.shdma_slave.slave_id = info->tx_id;
		fsi->playback.handler = &fsi_dma_push_handler;
	}
}

static int fsi_probe(struct platform_device *pdev)
{
	struct fsi_master *master;
	const struct platform_device_id	*id_entry;
	struct sh_fsi_platform_info *info = pdev->dev.platform_data;
	struct sh_fsi_port_info nul_info, *pinfo;
	struct fsi_priv *fsi;
	struct resource *res;
	unsigned int irq;
	int ret;

	nul_info.flags	= 0;
	nul_info.tx_id	= 0;
	nul_info.rx_id	= 0;

	id_entry = pdev->id_entry;
	if (!id_entry) {
		dev_err(&pdev->dev, "unknown fsi device\n");
		return -ENODEV;
	}

	res = platform_get_resource(pdev, IORESOURCE_MEM, 0);
	irq = platform_get_irq(pdev, 0);
	if (!res || (int)irq <= 0) {
		dev_err(&pdev->dev, "Not enough FSI platform resources.\n");
		return -ENODEV;
	}

	master = devm_kzalloc(&pdev->dev, sizeof(*master), GFP_KERNEL);
	if (!master) {
		dev_err(&pdev->dev, "Could not allocate master\n");
		return -ENOMEM;
	}

	master->base = devm_ioremap_nocache(&pdev->dev,
					    res->start, resource_size(res));
	if (!master->base) {
		dev_err(&pdev->dev, "Unable to ioremap FSI registers.\n");
		return -ENXIO;
	}

	/* master setting */
	master->irq		= irq;
	master->core		= (struct fsi_core *)id_entry->driver_data;
	spin_lock_init(&master->lock);

	/* FSI A setting */
	pinfo		= (info) ? &info->port_a : &nul_info;
	fsi		= &master->fsia;
	fsi->base	= master->base;
	fsi->master	= master;
	fsi->info	= pinfo;
	fsi_port_info_init(fsi, pinfo);
	fsi_handler_init(fsi, pinfo);
	ret = fsi_stream_probe(fsi, &pdev->dev);
	if (ret < 0) {
		dev_err(&pdev->dev, "FSIA stream probe failed\n");
		return ret;
	}

	/* FSI B setting */
	pinfo		= (info) ? &info->port_b : &nul_info;
	fsi		= &master->fsib;
	fsi->base	= master->base + 0x40;
	fsi->master	= master;
	fsi->info	= pinfo;
	fsi_port_info_init(fsi, pinfo);
	fsi_handler_init(fsi, pinfo);
	ret = fsi_stream_probe(fsi, &pdev->dev);
	if (ret < 0) {
		dev_err(&pdev->dev, "FSIB stream probe failed\n");
		goto exit_fsia;
	}

	pm_runtime_enable(&pdev->dev);
	dev_set_drvdata(&pdev->dev, master);

	ret = devm_request_irq(&pdev->dev, irq, &fsi_interrupt, 0,
			  id_entry->name, master);
	if (ret) {
		dev_err(&pdev->dev, "irq request err\n");
		goto exit_fsib;
	}

	ret = snd_soc_register_platform(&pdev->dev, &fsi_soc_platform);
	if (ret < 0) {
		dev_err(&pdev->dev, "cannot snd soc register\n");
		goto exit_fsib;
	}

	ret = snd_soc_register_dais(&pdev->dev, fsi_soc_dai,
				    ARRAY_SIZE(fsi_soc_dai));
	if (ret < 0) {
		dev_err(&pdev->dev, "cannot snd dai register\n");
		goto exit_snd_soc;
	}

	return ret;

exit_snd_soc:
	snd_soc_unregister_platform(&pdev->dev);
exit_fsib:
	pm_runtime_disable(&pdev->dev);
	fsi_stream_remove(&master->fsib);
exit_fsia:
	fsi_stream_remove(&master->fsia);

	return ret;
}

static int fsi_remove(struct platform_device *pdev)
{
	struct fsi_master *master;

	master = dev_get_drvdata(&pdev->dev);

	pm_runtime_disable(&pdev->dev);

	snd_soc_unregister_dais(&pdev->dev, ARRAY_SIZE(fsi_soc_dai));
	snd_soc_unregister_platform(&pdev->dev);

	fsi_stream_remove(&master->fsia);
	fsi_stream_remove(&master->fsib);

	return 0;
}

static void __fsi_suspend(struct fsi_priv *fsi,
			  struct fsi_stream *io,
			  struct device *dev)
{
	if (!fsi_stream_is_working(fsi, io))
		return;

	fsi_stream_stop(fsi, io);
	fsi_hw_shutdown(fsi, dev);
}

static void __fsi_resume(struct fsi_priv *fsi,
			 struct fsi_stream *io,
			 struct device *dev)
{
	if (!fsi_stream_is_working(fsi, io))
		return;

	fsi_hw_startup(fsi, io, dev);
	fsi_stream_start(fsi, io);
}

static int fsi_suspend(struct device *dev)
{
	struct fsi_master *master = dev_get_drvdata(dev);
	struct fsi_priv *fsia = &master->fsia;
	struct fsi_priv *fsib = &master->fsib;

	__fsi_suspend(fsia, &fsia->playback, dev);
	__fsi_suspend(fsia, &fsia->capture, dev);

	__fsi_suspend(fsib, &fsib->playback, dev);
	__fsi_suspend(fsib, &fsib->capture, dev);

	return 0;
}

static int fsi_resume(struct device *dev)
{
	struct fsi_master *master = dev_get_drvdata(dev);
	struct fsi_priv *fsia = &master->fsia;
	struct fsi_priv *fsib = &master->fsib;

	__fsi_resume(fsia, &fsia->playback, dev);
	__fsi_resume(fsia, &fsia->capture, dev);

	__fsi_resume(fsib, &fsib->playback, dev);
	__fsi_resume(fsib, &fsib->capture, dev);

	return 0;
}

static struct dev_pm_ops fsi_pm_ops = {
	.suspend		= fsi_suspend,
	.resume			= fsi_resume,
};

static struct fsi_core fsi1_core = {
	.ver	= 1,

	/* Interrupt */
	.int_st	= INT_ST,
	.iemsk	= IEMSK,
	.imsk	= IMSK,
};

static struct fsi_core fsi2_core = {
	.ver	= 2,

	/* Interrupt */
	.int_st	= CPU_INT_ST,
	.iemsk	= CPU_IEMSK,
	.imsk	= CPU_IMSK,
	.a_mclk	= A_MST_CTLR,
	.b_mclk	= B_MST_CTLR,
};

static struct platform_device_id fsi_id_table[] = {
	{ "sh_fsi",	(kernel_ulong_t)&fsi1_core },
	{ "sh_fsi2",	(kernel_ulong_t)&fsi2_core },
	{},
};
MODULE_DEVICE_TABLE(platform, fsi_id_table);

static struct platform_driver fsi_driver = {
	.driver 	= {
		.name	= "fsi-pcm-audio",
		.pm	= &fsi_pm_ops,
	},
	.probe		= fsi_probe,
	.remove		= fsi_remove,
	.id_table	= fsi_id_table,
};

module_platform_driver(fsi_driver);

MODULE_LICENSE("GPL");
MODULE_DESCRIPTION("SuperH onchip FSI audio driver");
MODULE_AUTHOR("Kuninori Morimoto <morimoto.kuninori@renesas.com>");
MODULE_ALIAS("platform:fsi-pcm-audio");<|MERGE_RESOLUTION|>--- conflicted
+++ resolved
@@ -1809,39 +1809,11 @@
 		return -EINVAL;
 	}
 
-<<<<<<< HEAD
-	if (fsi_is_clk_master(fsi)) {
-		/*
-		 * CAUTION
-		 *
-		 * set_rate will be deleted
-		 */
-		if (set_rate)
-			dev_warn(dai->dev, "set_rate will be removed soon\n");
-
-		switch (flags & SH_FSI_CLK_MASK) {
-		case SH_FSI_CLK_EXTERNAL:
-			fsi_clk_init(dai->dev, fsi, 1, 1, 0,
-				     fsi_clk_set_rate_external);
-			break;
-		case SH_FSI_CLK_CPG:
-			fsi_clk_init(dai->dev, fsi, 0, 1, 1,
-				     fsi_clk_set_rate_cpg);
-			break;
-		}
-	}
-
-	/* set format */
-	switch (flags & SH_FSI_FMT_MASK) {
-	case SH_FSI_FMT_DAI:
-		ret = fsi_set_fmt_dai(fsi, fmt & SND_SOC_DAIFMT_FORMAT_MASK);
-=======
 	/* set clock inversion */
 	switch (fmt & SND_SOC_DAIFMT_INV_MASK) {
 	case SND_SOC_DAIFMT_NB_IF:
 		fsi->bit_clk_inv = 0;
 		fsi->lr_clk_inv = 1;
->>>>>>> 6eb827d2
 		break;
 	case SND_SOC_DAIFMT_IB_NF:
 		fsi->bit_clk_inv = 1;
