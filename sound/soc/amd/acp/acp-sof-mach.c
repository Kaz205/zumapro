// SPDX-License-Identifier: (GPL-2.0-only OR BSD-3-Clause)
//
// This file is provided under a dual BSD/GPLv2 license. When using or
// redistributing this file, you may do so under either license.
//
// Copyright(c) 2021 Advanced Micro Devices, Inc.
//
// Authors: Ajit Kumar Pandey <AjitKumar.Pandey@amd.com>
//

/*
 * SOF Machine Driver Support for ACP HW block
 */

#include <sound/core.h>
#include <sound/pcm_params.h>
#include <sound/soc-acpi.h>
#include <sound/soc-dapm.h>
#include <linux/dmi.h>
#include <linux/module.h>

#include "acp-mach.h"

static struct acp_card_drvdata sof_rt5682_rt1019_data = {
	.hs_cpu_id = I2S_SP,
	.amp_cpu_id = I2S_SP,
	.dmic_cpu_id = DMIC,
	.hs_codec_id = RT5682,
	.amp_codec_id = RT1019,
	.dmic_codec_id = DMIC,
	.tdm_mode = false,
};

static struct acp_card_drvdata sof_rt5682_max_data = {
	.hs_cpu_id = I2S_SP,
	.amp_cpu_id = I2S_SP,
	.dmic_cpu_id = DMIC,
	.hs_codec_id = RT5682,
	.amp_codec_id = MAX98360A,
	.dmic_codec_id = DMIC,
	.tdm_mode = false,
};

static struct acp_card_drvdata sof_rt5682s_rt1019_data = {
	.hs_cpu_id = I2S_SP,
	.amp_cpu_id = I2S_SP,
	.dmic_cpu_id = DMIC,
	.hs_codec_id = RT5682S,
	.amp_codec_id = RT1019,
	.dmic_codec_id = DMIC,
	.tdm_mode = false,
};

static struct acp_card_drvdata sof_rt5682s_max_data = {
	.hs_cpu_id = I2S_SP,
	.amp_cpu_id = I2S_SP,
	.dmic_cpu_id = DMIC,
	.hs_codec_id = RT5682S,
	.amp_codec_id = MAX98360A,
	.dmic_codec_id = DMIC,
	.tdm_mode = false,
};

static struct acp_card_drvdata sof_nau8825_data = {
	.hs_cpu_id = I2S_HS,
	.amp_cpu_id = I2S_HS,
	.dmic_cpu_id = DMIC,
	.hs_codec_id = NAU8825,
	.amp_codec_id = MAX98360A,
	.dmic_codec_id = DMIC,
	.soc_mclk = true,
	.tdm_mode = false,
};

static struct acp_card_drvdata sof_rt5682s_hs_rt1019_data = {
	.hs_cpu_id = I2S_HS,
	.amp_cpu_id = I2S_HS,
	.dmic_cpu_id = DMIC,
	.hs_codec_id = RT5682S,
	.amp_codec_id = RT1019,
	.dmic_codec_id = DMIC,
	.soc_mclk = true,
	.tdm_mode = false,
};

static const struct snd_kcontrol_new acp_controls[] = {
	SOC_DAPM_PIN_SWITCH("Headphone Jack"),
	SOC_DAPM_PIN_SWITCH("Headset Mic"),
	SOC_DAPM_PIN_SWITCH("Spk"),
	SOC_DAPM_PIN_SWITCH("Left Spk"),
	SOC_DAPM_PIN_SWITCH("Right Spk"),
};

static const struct snd_soc_dapm_widget acp_widgets[] = {
	SND_SOC_DAPM_HP("Headphone Jack", NULL),
	SND_SOC_DAPM_MIC("Headset Mic", NULL),
	SND_SOC_DAPM_SPK("Spk", NULL),
	SND_SOC_DAPM_SPK("Left Spk", NULL),
	SND_SOC_DAPM_SPK("Right Spk", NULL),
};

static int acp_sof_probe(struct platform_device *pdev)
{
	struct snd_soc_card *card = NULL;
	struct device *dev = &pdev->dev;
	const struct dmi_system_id *dmi_id;
	struct acp_card_drvdata *acp_card_drvdata;
	int ret;

	if (!pdev->id_entry)
		return -EINVAL;

	card = devm_kzalloc(dev, sizeof(*card), GFP_KERNEL);
	if (!card)
		return -ENOMEM;

	card->dev = dev;
	card->owner = THIS_MODULE;
	card->name = pdev->id_entry->name;
	card->dapm_widgets = acp_widgets;
	card->num_dapm_widgets = ARRAY_SIZE(acp_widgets);
	card->controls = acp_controls;
	card->num_controls = ARRAY_SIZE(acp_controls);
	card->drvdata = (struct acp_card_drvdata *)pdev->id_entry->driver_data;

<<<<<<< HEAD
	acp_card_drvdata = card->drvdata;
	dmi_id = dmi_first_match(acp_quirk_table);
	if (dmi_id && dmi_id->driver_data)
		acp_card_drvdata->tdm_mode = dmi_id->driver_data;

	acp_sofdsp_dai_links_create(card);
=======
	ret = acp_sofdsp_dai_links_create(card);
	if (ret)
		return dev_err_probe(&pdev->dev, ret, "Failed to create DAI links\n");
>>>>>>> e5cd595e

	ret = devm_snd_soc_register_card(&pdev->dev, card);
	if (ret)
		return dev_err_probe(&pdev->dev, ret,
				     "Failed to register card(%s)\n", card->name);
	return 0;
}

static const struct platform_device_id board_ids[] = {
	{
		.name = "rt5682-rt1019",
		.driver_data = (kernel_ulong_t)&sof_rt5682_rt1019_data
	},
	{
		.name = "rt5682-max",
		.driver_data = (kernel_ulong_t)&sof_rt5682_max_data
	},
	{
		.name = "rt5682s-max",
		.driver_data = (kernel_ulong_t)&sof_rt5682s_max_data
	},
	{
		.name = "rt5682s-rt1019",
		.driver_data = (kernel_ulong_t)&sof_rt5682s_rt1019_data
	},
	{
		.name = "nau8825-max",
		.driver_data = (kernel_ulong_t)&sof_nau8825_data
	},
	{
		.name = "rt5682s-hs-rt1019",
		.driver_data = (kernel_ulong_t)&sof_rt5682s_hs_rt1019_data
	},
	{ }
};
static struct platform_driver acp_asoc_audio = {
	.driver = {
		.name = "sof_mach",
		.pm = &snd_soc_pm_ops,
	},
	.probe = acp_sof_probe,
	.id_table = board_ids,
};

module_platform_driver(acp_asoc_audio);

MODULE_IMPORT_NS(SND_SOC_AMD_MACH);
MODULE_DESCRIPTION("ACP chrome SOF audio support");
MODULE_ALIAS("platform:rt5682-rt1019");
MODULE_ALIAS("platform:rt5682-max");
MODULE_ALIAS("platform:rt5682s-max");
MODULE_ALIAS("platform:rt5682s-rt1019");
MODULE_ALIAS("platform:nau8825-max");
MODULE_ALIAS("platform:rt5682s-hs-rt1019");
MODULE_LICENSE("GPL v2");<|MERGE_RESOLUTION|>--- conflicted
+++ resolved
@@ -123,18 +123,14 @@
 	card->num_controls = ARRAY_SIZE(acp_controls);
 	card->drvdata = (struct acp_card_drvdata *)pdev->id_entry->driver_data;
 
-<<<<<<< HEAD
 	acp_card_drvdata = card->drvdata;
 	dmi_id = dmi_first_match(acp_quirk_table);
 	if (dmi_id && dmi_id->driver_data)
 		acp_card_drvdata->tdm_mode = dmi_id->driver_data;
 
-	acp_sofdsp_dai_links_create(card);
-=======
 	ret = acp_sofdsp_dai_links_create(card);
 	if (ret)
 		return dev_err_probe(&pdev->dev, ret, "Failed to create DAI links\n");
->>>>>>> e5cd595e
 
 	ret = devm_snd_soc_register_card(&pdev->dev, card);
 	if (ret)
